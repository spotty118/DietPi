--- conflicted
+++ resolved
@@ -28,21 +28,14 @@
 * Daniel Knight (Fourdee)
 
 Current contributors:
-<<<<<<< HEAD
+* MichaIng - Joined Q3 2017
+Source code contributor, bug fixes, software improvements.
 * JohnVick - Joined 08/06/2016 - 
 DietPi forum co-administrator, including managment, support, testing and valuable feedback
 * K-Plan - Joined 01/01/2016 -
 Contributions to the DietPi in general, including In-depth testing, bug finding and valuable feedback. Forum moderator.
 * ZombieVirus - Joined 20/03/2016 -
 DietPi forum moderator and version history maintainer on forums.
-=======
-* JohnVick - Joined 08/06/2016 -
-  DietPi forum co-administrator, including managment, support, testing and valuable feedback.
-* K-Plan - Joined 01/01/2016 -
-  Contributions to the DietPi in general, including In-depth testing, bug finding and valuable feedback. Forum moderator.
-* ZombieVirus - Joined 20/03/2016 -
-  DietPi forum moderator and version history maintainer on forums.
->>>>>>> cfc3487e
 
 Collaborations:
 * DietPi + AmiBerry 02/09/2016 -
@@ -56,11 +49,7 @@
 Provided DietPi.com web hosting for 1 year until April 17th 2016, forum moderator, testing, bug reporting.
 * xenfomation - Joined 01/04/2016 -
 Contributions to the DietPi in general, including sourcecode, virtualBox image creation/conversion.
-<<<<<<< HEAD
 * AWL29 - Joined 01/10/2016 -
-=======
-* AWL29 - Joined 01/10/2016 - 
->>>>>>> cfc3487e
 Created the DietPi image for NanoPi M3/T3.
 
 Honourable mentions/thanks:
