--- conflicted
+++ resolved
@@ -105,11 +105,7 @@
 WantedBy=multi-user.target
 _EOF_
 		systemctl daemon-reload
-<<<<<<< HEAD
-=======
 		NORDVPN_SERVICE=1
-		G_RUN_CMD systemctl enable dietpi-nordvpn
->>>>>>> 0ae1f9e2
 		G_RUN_CMD systemctl restart dietpi-nordvpn
 
 		for (( i=1; i<=$MAX_WAIT_FOR_CONNECTION; i++ ))
