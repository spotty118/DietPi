--- conflicted
+++ resolved
@@ -14206,17 +14206,10 @@
 		# Set current path to home folder
 		cd $FP_WORK_DIR
 
-<<<<<<< HEAD
 		# Update & upgrade APT
 		Banner_Apt_Update
 
 		# - Update APT list
-=======
-		# Update & Upgrade APT
-		Banner_Apt_Update
-
-		# - Always update APT, before running installs.
->>>>>>> fc879728
 		G_AGUP
 
 		# - Simulated APT installation to check for failures related to apt-cache.
@@ -14224,11 +14217,7 @@
 		local package_to_test='bash-doc'
 		G_AGI $package_to_test -s
 
-<<<<<<< HEAD
 		# - Upgrade APT packages
-=======
-		# - Upgrade APT
->>>>>>> fc879728
 		G_AGUG
 
 		# Generate dir for dietpi-software installed "non-service" based control scripts
