--- conflicted
+++ resolved
@@ -7380,13 +7380,11 @@
 		chown -R deluge:dietpi $G_FP_DIETPI_USERDATA/deluge
 		chown deluge:dietpi /var/log/deluged.log /var/log/deluge-web.log
 
-<<<<<<< HEAD
 		# - Jackett
 		chown -R jackett:jackett /opt/jackett
-=======
+
 		# - Koel
 		chown -R koel:dietpi $G_FP_DIETPI_USERDATA/koel
->>>>>>> b2fe391d
 
 	}
 
