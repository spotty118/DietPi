#!/bin/bash
{
	#////////////////////////////////////
	# DietPi Software
	#
	#////////////////////////////////////
	# Created by Daniel Knight / daniel.knight@dietpi.com / dietpi.com
	#
	#////////////////////////////////////
	#
	# Info:
	# - filename /DietPi/dietpi/dietpi-software
	# - Installs "ready to run" software with optimizations unique to the device.
	# - Runs dietpi-update during 1st run setup.
	# - Generates and uses /DietPi/dietpi/.installed (software list) # 0=not installed, 1=selected for install, 2=installed
	#
	# Usage:
	# - dietpi-software
	# - /DietPi/dietpi/dietpi-software install		iUNIQUEID (OR) sINDEX_{SSHSERVER,FILESERVER,LOGGING,WEBSERVER}_TARGET=-int
	# - /DietPi/dietpi/dietpi-software reinstall	Same as installed, however, only reinstalls if state =2. Does not uninstall due to package removal danger (eg: xserver removes kodi), simply flags to be installed (=1).
	# - /DietPi/dietpi/dietpi-software uninstall	iUNIQUEID
	# - /DietPi/dietpi/dietpi-software list			#Lists UNIQUEIDs for software
	# - /DietPi/dietpi/dietpi-software setpermissions #Sets shared permissions for /var/www and userdata folders
	#////////////////////////////////////

	#Force en_GB Locale for whole script. Prevents incorrect parsing with non-english locales.
	LANG=en_GB.UTF-8

	#Ensure we are in users home dir: https://github.com/Fourdee/DietPi/issues/905#issuecomment-298223705
	cd "$HOME"

	#Exit path for non-root logins.
	if (( $UID != 0 )); then

		/DietPi/dietpi/func/dietpi-notify 1 'Error: Root privileges required. Please run the command with "sudo"\n'
		exit

	fi

	#RootFS RW check
	/DietPi/dietpi/dietpi-drive_manager 3
	if (( $? != 0 )); then

		exit

	fi

	#/////////////////////////////////////////////////////////////////////////////////////
	#Obtain Install Stage Index
	#/////////////////////////////////////////////////////////////////////////////////////
	# -3 = first boot / -2 = partition / -1 = filesystem / 0 = run dietpi-software at login / 1 = completed
	DIETPI_INSTALL_STAGE=$(cat /DietPi/dietpi/.install_stage)

	#/////////////////////////////////////////////////////////////////////////////////////
	#Hardware Details
	#/////////////////////////////////////////////////////////////////////////////////////
	HW_MODEL=$(sed -n 1p /DietPi/dietpi/.hw_model) # 0=1(256) 1=1(512) 2=2(1024)
	HW_MODEL_DESCRIPTION=$(sed -n 2p /DietPi/dietpi/.hw_model)
	HW_ARCH=$(sed -n 6p /DietPi/dietpi/.hw_model)
	CPU_CORES_TOTAL=$(nproc --all)
	DISTRO=$(sed -n 3p /DietPi/dietpi/.hw_model)
	DISTRO_NAME='jessie'
	if (( $DISTRO == 4 )); then

		DISTRO_NAME='stretch'

	fi

	#/////////////////////////////////////////////////////////////////////////////////////
	#Filepath
	#/////////////////////////////////////////////////////////////////////////////////////
	FP_INSTALLED_FILE="/DietPi/dietpi/.installed"
	FP_INSTALLED_FILE_TEMP='/tmp/dietpi-software.installed'

	FP_DIETPIAUTOMATION_LOG="/root/DietPi-Automation.log"

	FP_APT_LOG='/var/log/dietpi-software_apt.log'

	#Used to set user/personal data directories (eg: usbdrive)
	FP_DIETPI_USERDATA_DIRECTORY='/mnt/dietpi_userdata'
	FP_DIETPI_DEDICATED_USBDRIVE=''

	#Uninstall temp file
	UNINSTALL_FILE='/tmp/dietpi_uninstall_list'

	#Default user content folders used in DietPi.
	FOLDER_MUSIC='Music'
	FOLDER_PICTURES='Pictures'
	FOLDER_VIDEO='Video'
	FOLDER_DOWNLOADS='downloads'

	Write_InstallFileList(){

		local write_software_in_pending_state=0

		local fp_target="$FP_INSTALLED_FILE"

		if [ "$1" = "temp" ]; then

			fp_target="$FP_INSTALLED_FILE_TEMP"
			write_software_in_pending_state=1

		fi

		rm "$fp_target" &> /dev/null

		#Save installed states
		for ((i=0; i<$TOTAL_SOFTWARE_INDEXS; i++))
		do

			# - Never save pending state for software (=1). Excluding temp saves.
			if (( ${aSOFTWARE_INSTALL_STATE[$i]} == 1 && ! $write_software_in_pending_state )); then

				echo -e "aSOFTWARE_INSTALL_STATE[$i]=0" >> "$fp_target"

			else

				echo -e "aSOFTWARE_INSTALL_STATE[$i]=${aSOFTWARE_INSTALL_STATE[$i]}" >> "$fp_target"

			fi

		done

		#Misc
		cat << _EOF_ >> "$fp_target"

#DietPi Choice System: SSH Server
INDEX_SSHSERVER_CURRENT=$INDEX_SSHSERVER_CURRENT
INDEX_SSHSERVER_TARGET=$INDEX_SSHSERVER_TARGET

#DietPi Choice System: File Server
INDEX_FILESERVER_CURRENT=$INDEX_FILESERVER_CURRENT
INDEX_FILESERVER_TARGET=$INDEX_FILESERVER_TARGET

#DietPi Choice System: Logging
INDEX_LOGGING_CURRENT=$INDEX_LOGGING_CURRENT
INDEX_LOGGING_TARGET=$INDEX_LOGGING_TARGET

#DietPi Preference System: Webserver base
INDEX_WEBSERVER_CURRENT=$INDEX_WEBSERVER_CURRENT
INDEX_WEBSERVER_TARGET=$INDEX_WEBSERVER_TARGET

_EOF_

	}

	Read_InstallFileList(){

		local fp_target="$FP_INSTALLED_FILE"

		if [ "$1" = "temp" ]; then

			fp_target="$FP_INSTALLED_FILE_TEMP"

		fi

		#Load Software states
		/DietPi/dietpi/func/dietpi-notify 2 "Reading database, please wait..."

		#Load
		if [ -f "$fp_target" ]; then

			. "$fp_target"

		fi

		#FOURDEE: reset choice targets to current ( caused by menu uninstall, as we have to save the installed file after its run )
		INDEX_SSHSERVER_TARGET=$INDEX_SSHSERVER_CURRENT
		INDEX_FILESERVER_TARGET=$INDEX_FILESERVER_CURRENT
		INDEX_LOGGING_TARGET=$INDEX_LOGGING_CURRENT
		INDEX_WEBSERVER_TARGET=$INDEX_WEBSERVER_CURRENT

	}

	Reset_NTPD(){

		killall -w /DietPi/dietpi/func/run_ntpd
		killall -w ntpd
		rm /etc/dietpi/.ntpd_exit_status &> /dev/null

	}

	Check_NTPD_Status(){

		if (( $(route | awk '{print $4}' | grep -ci -m1 'UG') )); then

			while true
			do

				/DietPi/dietpi/func/run_ntpd status
				if (( $? != 0 )); then

					#	Endless retry
					if (( ! $USER_INPUTS )); then

						Reset_NTPD

					#	Ask
					else

						whiptail --title "NTPD update failed" --yesno "NTPD timesync has not yet completed, or, failed to update. To prevent issues with outdated system time during installations, you must either:\n\n - Retry NTPD update (recommended)\nThis will kill the current NTPD process and retry NTPD update. If this fails again, please use option below.\n\n - Override (last resort)\nThis will override NTPD update checks, however, your system time will be out of sync and may cause issues during installations.\n\nYou can check the NTPD logs for debugging purposes with:\n   cat /var/log/ntpd.log" --yes-button "Override" --no-button "Retry" --defaultno --backtitle "$WHIP_BACKTITLE" 20 80
						if (( $? == 1 )); then

							Reset_NTPD

						else

							Reset_NTPD
							echo 0 > /etc/dietpi/.ntpd_exit_status
							echo 1 > /etc/dietpi/.ntpd_override

						fi

					fi

				else

					break

				fi

			done

		fi

	}

	#/////////////////////////////////////////////////////////////////////////////////////
	# Installation System
	#/////////////////////////////////////////////////////////////////////////////////////
	#Reboot after installation has finished.
	DISABLE_REBOOT=0

	#Support for apt-fast: https://github.com/Fourdee/DietPi/issues/698
	APT_BINARY='apt-get'
	if [ -f /usr/bin/apt-fast ]; then

		APT_BINARY='apt-fast'

	fi

	#Global Password: Exception to AUTO first run init.
	GLOBAL_PW=$(cat /DietPi/dietpi.txt | grep -m1 '^AUTO_Global_Password=' | sed 's/.*=//')
	if [ ! -n "$GLOBAL_PW" ]; then

		GLOBAL_PW='dietpi'

	fi

	#Run Instalation Flag (1 = run installs)
	GOSTARTINSTALL=0
	INSTALL_URL_ADDRESS=""
	INSTALL_DESCRIPTION='DietPi'

	#Special installation Vars
	USER_EMONHUB_APIKEY_COMPLETED=0
	USER_EMONHUB_APIKEY_CURRENT=0
	WIFIHOTSPOT_RTL8188C_DEVICE=0
	USER_LINUX_AUTOINSTALL_PROMPT_DISPLAYED=0

	#PHP5/7
	FP_PHP_BASE_DIR='/etc/php5'

	#
	USBDRIVE=0

	#Choices Made?
	INSTALL_DIETPI_CHOICESMADE=0
	INSTALL_LINUX_CHOICESMADE=0

	#DietPi Choice System: SSH Server
	INSTALL_SSHSERVER_CHOICESMADE=0
	INDEX_SSHSERVER_CURRENT=-1
	INDEX_SSHSERVER_TARGET=-1

	#DietPi Choice System: Fileserver
	INSTALL_FILESERVER_CHOICESMADE=0
	INDEX_FILESERVER_CURRENT=0
	INDEX_FILESERVER_TARGET=0

	#DietPi Choice System: Logging
	INSTALL_LOGGING_CHOICESMADE=0
	INDEX_LOGGING_CURRENT=-1
	INDEX_LOGGING_TARGET=-1

	#DietPi Preference System: Webserver base
	INDEX_WEBSERVER_CURRENT=-2
	INDEX_WEBSERVER_TARGET=-2

	#Create DietPi-Software Arrays
	# - Categories
	aSOFTWARE_CATEGORIES_DIETPI=0 		#List of cats
	MAX_SOFTWARE_CATEGORIES_DIETPI=0

	aSOFTWARE_CATEGORIES_LINUX=0
	MAX_SOFTWARE_CATEGORIES_LINUX=0

	# - Software
	#NB: All software has a unique index that must not be changed (eg: DESKTOP_LXDE = 23)
	TOTAL_SOFTWARE_INDEXS=0
<<<<<<< HEAD
	TOTAL_SOFTWARE_INDEXS_HARDLIMIT=163	#Increase as needed. Must be higher than TOTAL_SOFTWARE_INDEXS once calculated in Software_Arrays_Init
=======
	TOTAL_SOFTWARE_INDEXS_HARDLIMIT=162	#Increase as needed. Must be higher than TOTAL_SOFTWARE_INDEXS once calculated in Software_Arrays_Init
>>>>>>> 4945c6ea

	INSTALLING_INDEX=0					#Which software index is currently being installed?

	aSOFTWARE_CATEGORY_INDEX=0			#Category index
	aSOFTWARE_TYPE=0					#0=DietPi 1=Linux | -1=Hidden from install menu, visible in uninstall menu | -2 Hidden from all menus

	aSOFTWARE_INSTALL_STATE=0			#0=not / 1=tobe, or not tobe that is the... / 2=installed

	aSOFTWARE_WHIP_NAME=0				#Item name eg: Kodi
	aSOFTWARE_WHIP_DESC=0				#Blah blah

	FP_ONLINEDOC_URL='http://dietpi.com/phpbb/viewtopic.php?'
	aSOFTWARE_ONLINEDOC_URL=0

	# - Disable software installation, if user input is required for automated installs
	aSOFTWARE_REQUIRES_USERINPUT=0

	# - Optional pre req software that needs to be installed
	aSOFTWARE_REQUIRES_ALSA=0
	aSOFTWARE_REQUIRES_XSERVERXORG=0
	aSOFTWARE_REQUIRES_MYSQL=0
	aSOFTWARE_REQUIRES_SQLITE=0
	aSOFTWARE_REQUIRES_WEBSERVER=0
	aSOFTWARE_REQUIRES_DESKTOP=0
	aSOFTWARE_REQUIRES_GIT=0
	aSOFTWARE_REQUIRES_BUILDESSENTIAL=0
	aSOFTWARE_REQUIRES_RSYSLOG=0
	aSOFTWARE_REQUIRES_FFMPEG=0
	aSOFTWARE_REQUIRES_ORACLEJAVA=0
	aSOFTWARE_REQUIRES_NODEJS=0

	# - Available for
	MAX_HW_MODEL=110	#This needs to match highest HW_MODEL value in dietpi-obtain_hw_model
	MAX_HW_ARCH=10		#This needs to match highest HW_ARCH value in dietpi-obtain_hw_model
	#	2D array (well, bash style)
	declare -A aSOFTWARE_AVAIL_HW_MODEL
	declare -A aSOFTWARE_AVAIL_HW_ARCH

	#/////////////////////////////////////////////////////////////////////////////////////
	# This function generates the array for all the software avaliable to be installed.
	#
	# Reference:
	# - Adding new software to DietPi-Software
	#   https://github.com/Fourdee/DietPi/issues/490#issuecomment-244416570
	#
	# Adding Software to the Install List:
	# ------------------------------------
	# - index_current:
	#   This is the next number in the sequence, each software install has a unique number
	#   so it can be referenced in all arrays. This has to be the same for install, uninstall
	#   and setting up the service. Run "dietpi-software list | grep 'index Current'" to
	#   get the next number in the sequence. Ensure you are running a testing build as
	#   release may be behind the testing branch and avaliable software packages
	#
	# - aSOFTWARE_WHIP_NAME:
	#   This is the name to display in the UI.
	#
	# - aSOFTWARE_WHIP_DESC:
	#   This is the description to place next to the name in the UI.
	#
	# - aSOFTWARE_CATEGORY_INDEX:
	#   If you are adding a new peice of software first choose the category it goes under
	#   (aSOFTWARE_CATEGORIES_DIETPI or  aSOFTWARE_CATEGORIES_LINUX) this will give you
	#   the aSOFTWARE_CATEGORY_INDEX to set, in the example belo this is 0.
	#
	# - aSOFTWARE_TYPE:
	#   If this is aSOFTWARE_CATEGORIES_DIETPI then aSOFTWARE_TYPE = 0 if it is
	#   aSOFTWARE_CATEGORIES_LINUX then it is 1. In the example it is 0.
	#
	# - aSOFTWARE_ONLINEDOC_URL:
	#   This is appeneded to FP_ONLINEDOC_URL to make a URL for help on this software.
	#
	# Specifying other software as dependencies:
	#   If you need other software to be avaliable for you look under the 'Requires software
	#   to be installed' heading and then add that to the section you create. In the example
	#   below ALSA and XSERVERXORG are needed. The system will check to see if they are
	#   installed and if not will install them for you.
	#
	# Dealing with Hardware types:
	#   If you have hardware requirements like must not/only be installed on a pi then you need
	#   to add something like the following, look for other examples in the existing software
	#   installations. Full list of models can be found in 'dietpi-obtain_hw_model'
	#
	#	# - Disabled for All non-rpi
	#	for ((i=10; i<=$MAX_HW_MODEL; i++))
	#	do
	#		aSOFTWARE_AVAIL_HW_MODEL[$index_current,$i]=0
	#	done
	#
	# Example:
	#  #------------------ Desktops: LXDE ------------------
	#  index_current=23
	# 		       aSOFTWARE_WHIP_NAME[$index_current]='LXDE'
	#	           aSOFTWARE_WHIP_DESC[$index_current]='ultra lightweight desktop'
	#         aSOFTWARE_CATEGORY_INDEX[$index_current]=0
	#			        aSOFTWARE_TYPE[$index_current]=0
	#	       aSOFTWARE_REQUIRES_ALSA[$index_current]=1
  	#   aSOFTWARE_REQUIRES_XSERVERXORG[$index_current]=1
	#	       aSOFTWARE_ONLINEDOC_URL[$index_current]='f=8&t=5#p42'
	#
	#/////////////////////////////////////////////////////////////////////////////////////
	Software_Arrays_Init(){

		#--------------------------------------------------------------------------------
		#Categories
		#NB: Unique Indexs, do not re-arrange or re-order.
		#--------------------------------------------------------------------------------
		#DietPi software
		aSOFTWARE_CATEGORIES_DIETPI=(

			"────Desktops──────────────────────────────────────────────" #0
			"────Remote Desktop Access─────────────────────────────────" #1
			"────Media Systems─────────────────────────────────────────" #2
			"────BitTorrent / Download Tools───────────────────────────" #3
			"────Cloud / Backups───────────────────────────────────────" #4
			"────Emulation & Gaming────────────────────────────────────" #5
			"────Social / Search───────────────────────────────────────" #6
			"────Camera / Surveillance─────────────────────────────────" #7
			"────WiFi Hotspot──────────────────────────────────────────" #8
			"────System Stats / Management─────────────────────────────" #9
			"────Remote Access─────────────────────────────────────────" #10
			"────Hardware Projects─────────────────────────────────────" #11
			"────System Security───────────────────────────────────────" #12
			"────Webserver Stacks──────────────────────────────────────" #13
			"────Pi-hole───────────────────────────────────────────────" #14
			"────File Servers──────────────────────────────────────────" #15
			"────VPN Servers───────────────────────────────────────────" #16
			"────Advanced Networking───────────────────────────────────" #17
			"────Home Automation───────────────────────────────────────" #18
			"────Printing──────────────────────────────────────────────" #19

		)

		MAX_SOFTWARE_CATEGORIES_DIETPI=${#aSOFTWARE_CATEGORIES_DIETPI[@]}

		#Linux software
		aSOFTWARE_CATEGORIES_LINUX=(

			"────SSH Clients───────────────────────────────────────────" #0
			"────Fileserver Clients────────────────────────────────────" #1
			"────File Managers─────────────────────────────────────────" #2
			"────System────────────────────────────────────────────────" #3
			"────Shared Libraries──────────────────────────────────────" #4
			"────Networking / Tools────────────────────────────────────" #5
			"────Development / Programming─────────────────────────────" #6
			"────Text Editors──────────────────────────────────────────" #7
			"────Desktop Utilities─────────────────────────────────────" #8

		)

		MAX_SOFTWARE_CATEGORIES_LINUX=${#aSOFTWARE_CATEGORIES_LINUX[@]}

		#--------------------------------------------------------------------------------
		#Init | Available For
		#--------------------------------------------------------------------------------
		#Set available by default for all devices and arch

		local debug_array_count=0
		for ((i=0; i<$TOTAL_SOFTWARE_INDEXS_HARDLIMIT; i++))
		do

			for ((j=0; j<=$MAX_HW_MODEL; j++))
			do

				aSOFTWARE_AVAIL_HW_MODEL[$i,$j]=1
				# ((debug_array_count++))
				# echo -e "$debug_array_count ${aSOFTWARE_AVAIL_HW_MODEL[$i,$j]}"

			done

		done

		for ((i=0; i<$TOTAL_SOFTWARE_INDEXS_HARDLIMIT; i++))
		do

			for ((j=0; j<=$MAX_HW_ARCH; j++))
			do

				aSOFTWARE_AVAIL_HW_ARCH[$i,$j]=1
				# ((debug_array_count++))
				# echo -e "$debug_array_count ${aSOFTWARE_AVAIL_HW_ARCH[$i,$j]}"

			done

		done

		#--------------------------------------------------------------------------------
		#Int Online Docs
		#--------------------------------------------------------------------------------
		for ((i=0; i<$TOTAL_SOFTWARE_INDEXS_HARDLIMIT; i++))
		do

			aSOFTWARE_ONLINEDOC_URL[$i]=''

		done

		#--------------------------------------------------------------------------------
		#Requires software to be installed
		#--------------------------------------------------------------------------------
		#As we don't define this for all software, init the arrays to 0
		for ((i=0; i<$TOTAL_SOFTWARE_INDEXS_HARDLIMIT; i++))
		do

			aSOFTWARE_REQUIRES_USERINPUT[$i]=0

			aSOFTWARE_REQUIRES_ALSA[$i]=0
			aSOFTWARE_REQUIRES_XSERVERXORG[$i]=0
			aSOFTWARE_REQUIRES_MYSQL[$i]=0
			aSOFTWARE_REQUIRES_SQLITE[$i]=0
			aSOFTWARE_REQUIRES_WEBSERVER[$i]=0
			aSOFTWARE_REQUIRES_DESKTOP[$i]=0
			aSOFTWARE_REQUIRES_GIT[$i]=0
			aSOFTWARE_REQUIRES_BUILDESSENTIAL[$i]=0
			aSOFTWARE_REQUIRES_RSYSLOG[$i]=0
			aSOFTWARE_REQUIRES_FFMPEG[$i]=0
			aSOFTWARE_REQUIRES_ORACLEJAVA[$i]=0
			aSOFTWARE_REQUIRES_NODEJS[$i]=0

		done


		#--------------------------------------------------------------------------------
		#DietPi software items
		#--------------------------------------------------------------------------------
		#Assign UNIQUE index to each item
		local index_current=0

		#Desktops
		#--------------------------------------------------------------------------------
		index_current=23

				 aSOFTWARE_WHIP_NAME[$index_current]='LXDE'
				 aSOFTWARE_WHIP_DESC[$index_current]='ultra lightweight desktop'
			aSOFTWARE_CATEGORY_INDEX[$index_current]=0
					  aSOFTWARE_TYPE[$index_current]=0
			 aSOFTWARE_REQUIRES_ALSA[$index_current]=1
	  aSOFTWARE_REQUIRES_XSERVERXORG[$index_current]=1
			 aSOFTWARE_ONLINEDOC_URL[$index_current]='f=8&t=5#p42'

		#------------------
		index_current=24
				 aSOFTWARE_WHIP_NAME[$index_current]='MATE'
				 aSOFTWARE_WHIP_DESC[$index_current]='desktop enviroment'
			aSOFTWARE_CATEGORY_INDEX[$index_current]=0
					  aSOFTWARE_TYPE[$index_current]=0
			 aSOFTWARE_REQUIRES_ALSA[$index_current]=1
	  aSOFTWARE_REQUIRES_XSERVERXORG[$index_current]=1
			 aSOFTWARE_ONLINEDOC_URL[$index_current]='f=8&t=5&start=60#p2073'

		#------------------
		index_current=25

				 aSOFTWARE_WHIP_NAME[$index_current]='XFCE'
				 aSOFTWARE_WHIP_DESC[$index_current]='lightweight desktop environment'
			aSOFTWARE_CATEGORY_INDEX[$index_current]=0
					  aSOFTWARE_TYPE[$index_current]=0
			 aSOFTWARE_REQUIRES_ALSA[$index_current]=1
	  aSOFTWARE_REQUIRES_XSERVERXORG[$index_current]=1
			 aSOFTWARE_ONLINEDOC_URL[$index_current]='f=8&t=5&start=70#p2203'

		#------------------
		index_current=26

				 aSOFTWARE_WHIP_NAME[$index_current]='GNUStep'
				 aSOFTWARE_WHIP_DESC[$index_current]='lightweight based on OpenStep'
			aSOFTWARE_CATEGORY_INDEX[$index_current]=0
					  aSOFTWARE_TYPE[$index_current]=0
			 aSOFTWARE_REQUIRES_ALSA[$index_current]=1
	  aSOFTWARE_REQUIRES_XSERVERXORG[$index_current]=1
			 aSOFTWARE_ONLINEDOC_URL[$index_current]='f=8&t=5&start=60#p2072'

		#------------------
		index_current=113

				 aSOFTWARE_WHIP_NAME[$index_current]='Chromium'
				 aSOFTWARE_WHIP_DESC[$index_current]='(Optional) web browser'
			aSOFTWARE_CATEGORY_INDEX[$index_current]=0
					  aSOFTWARE_TYPE[$index_current]=0
		  aSOFTWARE_REQUIRES_DESKTOP[$index_current]=1
			 aSOFTWARE_ONLINEDOC_URL[$index_current]='http://dietpi.com/phpbb/viewtopic.php?f=8&t=5&p=3011#p3011'

		# - ARMv6
		aSOFTWARE_AVAIL_HW_ARCH[$index_current,1]=0

		# - VM
		aSOFTWARE_AVAIL_HW_MODEL[$index_current,20]=0

		#Remote Desktops
		#--------------------------------------------------------------------------------
		index_current=27

				 aSOFTWARE_WHIP_NAME[$index_current]='TightVNC Server'
				 aSOFTWARE_WHIP_DESC[$index_current]='desktop for remote connection'
			aSOFTWARE_CATEGORY_INDEX[$index_current]=1
					  aSOFTWARE_TYPE[$index_current]=0
		  aSOFTWARE_REQUIRES_DESKTOP[$index_current]=1
			 aSOFTWARE_ONLINEDOC_URL[$index_current]='f=8&t=5&start=30#p408'

		# - ARMv8
		aSOFTWARE_AVAIL_HW_ARCH[$index_current,3]=0

		# - Disable for Stretch, replaced by tigervnc (vnc4)
		if (( $DISTRO >= 4 )); then

			for ((i=0; i<$MAX_HW_MODEL; i++))
			do

				aSOFTWARE_AVAIL_HW_MODEL[$index_current,$i]=0

			done

		fi

		#------------------
		index_current=28

				 aSOFTWARE_WHIP_NAME[$index_current]='VNC4 Server'
				 aSOFTWARE_WHIP_DESC[$index_current]='desktop for remote connection'
			aSOFTWARE_CATEGORY_INDEX[$index_current]=1
					  aSOFTWARE_TYPE[$index_current]=0
		  aSOFTWARE_REQUIRES_DESKTOP[$index_current]=1
			 aSOFTWARE_ONLINEDOC_URL[$index_current]='f=8&t=5&start=30#p408'

		#------------------
		index_current=29

				 aSOFTWARE_WHIP_NAME[$index_current]='XRDP'
				 aSOFTWARE_WHIP_DESC[$index_current]='remote desktop protocol (rdp) server'
			aSOFTWARE_CATEGORY_INDEX[$index_current]=1
					  aSOFTWARE_TYPE[$index_current]=0
		  aSOFTWARE_REQUIRES_DESKTOP[$index_current]=1
			 aSOFTWARE_ONLINEDOC_URL[$index_current]='f=8&t=5&start=70#p2074'

		#------------------
		index_current=30

				 aSOFTWARE_WHIP_NAME[$index_current]='NoMachine'
				 aSOFTWARE_WHIP_DESC[$index_current]='multi-platform server and client access'
			aSOFTWARE_CATEGORY_INDEX[$index_current]=1
					  aSOFTWARE_TYPE[$index_current]=0
		  aSOFTWARE_REQUIRES_DESKTOP[$index_current]=1
			 aSOFTWARE_ONLINEDOC_URL[$index_current]='f=8&t=5&start=60#p2071'

		# - ARMv8
		aSOFTWARE_AVAIL_HW_ARCH[$index_current,3]=0

		#------------------
		index_current=120

				 aSOFTWARE_WHIP_NAME[$index_current]='RealVNC Server'
				 aSOFTWARE_WHIP_DESC[$index_current]='desktop for remote connection'
			aSOFTWARE_CATEGORY_INDEX[$index_current]=1
					  aSOFTWARE_TYPE[$index_current]=0
		  aSOFTWARE_REQUIRES_DESKTOP[$index_current]=1
			 aSOFTWARE_ONLINEDOC_URL[$index_current]='f=8&t=5&p=4149#p4149'

		# - License RPi only
		for ((i=10; i<$MAX_HW_MODEL; i++))
		do

			aSOFTWARE_AVAIL_HW_MODEL[$index_current,$i]=0

		done

		#Media Systems
		#--------------------------------------------------------------------------------
		index_current=31

				 aSOFTWARE_WHIP_NAME[$index_current]='Kodi'
				 aSOFTWARE_WHIP_DESC[$index_current]='the media centre for linux'
			aSOFTWARE_CATEGORY_INDEX[$index_current]=2
					  aSOFTWARE_TYPE[$index_current]=0
			 aSOFTWARE_REQUIRES_ALSA[$index_current]=1
	  aSOFTWARE_REQUIRES_XSERVERXORG[$index_current]=1
			 aSOFTWARE_ONLINEDOC_URL[$index_current]='f=8&t=5#p43'

		# - Disabled for All non-RPi/Odroid boards
		for ((i=20; i<$MAX_HW_MODEL; i++))
		do

			aSOFTWARE_AVAIL_HW_MODEL[$index_current,$i]=0

		done

		#------------------
		index_current=32

				 aSOFTWARE_WHIP_NAME[$index_current]='YMPD'
				 aSOFTWARE_WHIP_DESC[$index_current]='lightweight web interface music player for mpd'
			aSOFTWARE_CATEGORY_INDEX[$index_current]=2
					  aSOFTWARE_TYPE[$index_current]=0
			 aSOFTWARE_REQUIRES_ALSA[$index_current]=1
			 aSOFTWARE_ONLINEDOC_URL[$index_current]='f=8&t=5#p50'

		# - x86_64
		aSOFTWARE_AVAIL_HW_ARCH[$index_current,10]=0

		#------------------
		index_current=119

				 aSOFTWARE_WHIP_NAME[$index_current]='CAVA'
				 aSOFTWARE_WHIP_DESC[$index_current]='optional: console audio vis for mpd'
			aSOFTWARE_CATEGORY_INDEX[$index_current]=2
					  aSOFTWARE_TYPE[$index_current]=0
			 aSOFTWARE_REQUIRES_ALSA[$index_current]=1
			 aSOFTWARE_ONLINEDOC_URL[$index_current]='f=8&t=5&p=3928#p3928'

		# - X86_64
		aSOFTWARE_AVAIL_HW_ARCH[$index_current,10]=0

		#------------------
		index_current=33

				 aSOFTWARE_WHIP_NAME[$index_current]='SubSonic 5'
				 aSOFTWARE_WHIP_DESC[$index_current]='web interface media streaming server'
			aSOFTWARE_CATEGORY_INDEX[$index_current]=2
					  aSOFTWARE_TYPE[$index_current]=0
			 aSOFTWARE_REQUIRES_ALSA[$index_current]=1
		   aSOFTWARE_REQUIRES_FFMPEG[$index_current]=1
	   aSOFTWARE_REQUIRES_ORACLEJAVA[$index_current]=1
			 aSOFTWARE_REQUIRES_ALSA[$index_current]=1
			 aSOFTWARE_ONLINEDOC_URL[$index_current]='f=8&t=5&start=30#p213'

		#------------------
		index_current=34

				 aSOFTWARE_WHIP_NAME[$index_current]='SubSonic 6'
				 aSOFTWARE_WHIP_DESC[$index_current]='web interface media streaming server'
			aSOFTWARE_CATEGORY_INDEX[$index_current]=2
					  aSOFTWARE_TYPE[$index_current]=0
			 aSOFTWARE_REQUIRES_ALSA[$index_current]=1
		   aSOFTWARE_REQUIRES_FFMPEG[$index_current]=1
	   aSOFTWARE_REQUIRES_ORACLEJAVA[$index_current]=1
			 aSOFTWARE_REQUIRES_ALSA[$index_current]=1
			 aSOFTWARE_ONLINEDOC_URL[$index_current]='f=8&t=5&start=30#p213'

		#------------------
		index_current=35

				 aSOFTWARE_WHIP_NAME[$index_current]='SqueezeBox'
				 aSOFTWARE_WHIP_DESC[$index_current]='logitech media server (lms)'
			aSOFTWARE_CATEGORY_INDEX[$index_current]=2
					  aSOFTWARE_TYPE[$index_current]=0
			 aSOFTWARE_ONLINEDOC_URL[$index_current]='f=8&t=5&p=1009#p1009'

		#------------------
		index_current=36

				 aSOFTWARE_WHIP_NAME[$index_current]='SqueezeLite'
				 aSOFTWARE_WHIP_DESC[$index_current]='audio player for lms & squeezebox'
			aSOFTWARE_CATEGORY_INDEX[$index_current]=2
					  aSOFTWARE_TYPE[$index_current]=0
			 aSOFTWARE_REQUIRES_ALSA[$index_current]=1
			 aSOFTWARE_ONLINEDOC_URL[$index_current]='f=8&t=5&p=1009#p1009'

		#------------------
		index_current=37

				 aSOFTWARE_WHIP_NAME[$index_current]='Shairport Sync'
				 aSOFTWARE_WHIP_DESC[$index_current]='airplay audio player with multiroom sync'
			aSOFTWARE_CATEGORY_INDEX[$index_current]=2
					  aSOFTWARE_TYPE[$index_current]=0
			 aSOFTWARE_REQUIRES_ALSA[$index_current]=1
			 aSOFTWARE_ONLINEDOC_URL[$index_current]='f=8&t=5&p=1221#p1221'

		# - x86_64
		aSOFTWARE_AVAIL_HW_ARCH[$index_current,10]=0

		#------------------
		index_current=38

				 aSOFTWARE_WHIP_NAME[$index_current]='BruteFIR'
				 aSOFTWARE_WHIP_DESC[$index_current]='eq and digital room correction via alsa'
			aSOFTWARE_CATEGORY_INDEX[$index_current]=2
					  aSOFTWARE_TYPE[$index_current]=0
			 aSOFTWARE_REQUIRES_ALSA[$index_current]=1
			 aSOFTWARE_ONLINEDOC_URL[$index_current]='f=8&t=5&p=57#p57'

		# - Disabled for All non-rpi
		for ((i=10; i<=$MAX_HW_MODEL; i++))
		do

			aSOFTWARE_AVAIL_HW_MODEL[$index_current,$i]=0

		done

		#------------------
		index_current=39

				 aSOFTWARE_WHIP_NAME[$index_current]='ReadyMedia'
				 aSOFTWARE_WHIP_DESC[$index_current]='(MiniDLNA) media streaming server (dlna, upnp)'
			aSOFTWARE_CATEGORY_INDEX[$index_current]=2
					  aSOFTWARE_TYPE[$index_current]=0
			 aSOFTWARE_REQUIRES_ALSA[$index_current]=1
			 aSOFTWARE_ONLINEDOC_URL[$index_current]='f=8&t=5#p49'

		#------------------
		index_current=40

				 aSOFTWARE_WHIP_NAME[$index_current]='Ampache'
				 aSOFTWARE_WHIP_DESC[$index_current]='web interface media streaming server'
			aSOFTWARE_CATEGORY_INDEX[$index_current]=2
					  aSOFTWARE_TYPE[$index_current]=0
			 aSOFTWARE_REQUIRES_ALSA[$index_current]=1
			  aSOFTWARE_REQUIRES_GIT[$index_current]=1
		   aSOFTWARE_REQUIRES_FFMPEG[$index_current]=1
		aSOFTWARE_REQUIRES_WEBSERVER[$index_current]=1
			aSOFTWARE_REQUIRES_MYSQL[$index_current]=1
			 aSOFTWARE_ONLINEDOC_URL[$index_current]='f=8&t=5&start=40#p554'

		#------------------
		index_current=41

				 aSOFTWARE_WHIP_NAME[$index_current]='Emby Server'
				 aSOFTWARE_WHIP_DESC[$index_current]='web interface media streaming server'
			aSOFTWARE_CATEGORY_INDEX[$index_current]=2
					  aSOFTWARE_TYPE[$index_current]=0
		   aSOFTWARE_REQUIRES_FFMPEG[$index_current]=1
			 aSOFTWARE_ONLINEDOC_URL[$index_current]='f=8&t=5&p=1789#p1789'

		#disable ARMv6: https://github.com/Fourdee/DietPi/issues/534
		aSOFTWARE_AVAIL_HW_ARCH[$index_current,1]=0

		#disable ARMv8: https://github.com/Fourdee/DietPi/issues/1059#issuecomment-313661959
		aSOFTWARE_AVAIL_HW_ARCH[$index_current,3]=0

		#------------------
		index_current=42

				 aSOFTWARE_WHIP_NAME[$index_current]='Plex Media Server'
				 aSOFTWARE_WHIP_DESC[$index_current]='web interface media streaming server'
			aSOFTWARE_CATEGORY_INDEX[$index_current]=2
					  aSOFTWARE_TYPE[$index_current]=0
			 aSOFTWARE_ONLINEDOC_URL[$index_current]='f=8&t=5&p=1949#p1949'

		#disable ARMv6: https://github.com/Fourdee/DietPi/issues/648
		aSOFTWARE_AVAIL_HW_ARCH[$index_current,1]=0

		#------------------
		index_current=43

				 aSOFTWARE_WHIP_NAME[$index_current]='Murmur'
				 aSOFTWARE_WHIP_DESC[$index_current]='mumble voip server'
			aSOFTWARE_CATEGORY_INDEX[$index_current]=2
					  aSOFTWARE_TYPE[$index_current]=0
			 aSOFTWARE_ONLINEDOC_URL[$index_current]='f=8&t=5&p=1691#p1691'

		#------------------
		index_current=118

				 aSOFTWARE_WHIP_NAME[$index_current]='Mopidy'
				 aSOFTWARE_WHIP_DESC[$index_current]='web interface music & radio player'
			aSOFTWARE_CATEGORY_INDEX[$index_current]=2
					  aSOFTWARE_TYPE[$index_current]=0
			 aSOFTWARE_ONLINEDOC_URL[$index_current]='f=8&t=5&start=80#p3611'
			 aSOFTWARE_REQUIRES_ALSA[$index_current]=1

		#------------------
		index_current=121

				 aSOFTWARE_WHIP_NAME[$index_current]='Roon Bridge'
				 aSOFTWARE_WHIP_DESC[$index_current]='Turns device into Roon capable audio player'
			aSOFTWARE_CATEGORY_INDEX[$index_current]=2
					  aSOFTWARE_TYPE[$index_current]=0
			 aSOFTWARE_ONLINEDOC_URL[$index_current]='f=8&t=5&start=80#p4153'
			 aSOFTWARE_REQUIRES_ALSA[$index_current]=1

		# - Currently ARMv7/64 only, so disable all archs
		for ((i=0; i<=$MAX_HW_ARCH; i++))
		do

			aSOFTWARE_AVAIL_HW_ARCH[$index_current,$i]=0

		done

		#	renable for armv7/64
		for ((i=2; i<=10; i++))
		do

			aSOFTWARE_AVAIL_HW_ARCH[$index_current,$i]=1

		done

		#------------------
		index_current=124

				 aSOFTWARE_WHIP_NAME[$index_current]='NAA daemon'
				 aSOFTWARE_WHIP_DESC[$index_current]='signalyst network audio adaptor (naa)'
			aSOFTWARE_CATEGORY_INDEX[$index_current]=2
					  aSOFTWARE_TYPE[$index_current]=0
			 aSOFTWARE_ONLINEDOC_URL[$index_current]='f=8&t=5&start=90#p4294'
			 aSOFTWARE_REQUIRES_ALSA[$index_current]=1

		# - Currently ARMv7+ only, so disable all archs
		for ((i=0; i<=$MAX_HW_ARCH; i++))
		do

			aSOFTWARE_AVAIL_HW_ARCH[$index_current,$i]=0

		done

		#	renable for armv7+
		aSOFTWARE_AVAIL_HW_ARCH[$index_current,2]=1

		#------------------
		index_current=128

				 aSOFTWARE_WHIP_NAME[$index_current]='MPD'
				 aSOFTWARE_WHIP_DESC[$index_current]='music player daemon'
			aSOFTWARE_CATEGORY_INDEX[$index_current]=2
					  aSOFTWARE_TYPE[$index_current]=0
			 aSOFTWARE_REQUIRES_ALSA[$index_current]=1
			 aSOFTWARE_ONLINEDOC_URL[$index_current]=''

		# - x86_64
		aSOFTWARE_AVAIL_HW_ARCH[$index_current,10]=0

		#------------------
		index_current=129

				 aSOFTWARE_WHIP_NAME[$index_current]='O!MPD'
				 aSOFTWARE_WHIP_DESC[$index_current]='feature-rich, web interface audio player for mpd'
			aSOFTWARE_CATEGORY_INDEX[$index_current]=2
					  aSOFTWARE_TYPE[$index_current]=0
			 aSOFTWARE_ONLINEDOC_URL[$index_current]='f=8&t=5&p=5171#p5171'
			 aSOFTWARE_REQUIRES_ALSA[$index_current]=1
		aSOFTWARE_REQUIRES_WEBSERVER[$index_current]=1
 			aSOFTWARE_REQUIRES_MYSQL[$index_current]=1

		# - VM
		aSOFTWARE_AVAIL_HW_MODEL[$index_current,20]=0

		#------------------
		index_current=135

				 aSOFTWARE_WHIP_NAME[$index_current]='IceCast'
				 aSOFTWARE_WHIP_DESC[$index_current]='Shoutcast streaming server (+DarkIce)'
			aSOFTWARE_CATEGORY_INDEX[$index_current]=2
					  aSOFTWARE_TYPE[$index_current]=0
			 aSOFTWARE_REQUIRES_ALSA[$index_current]=1
			 aSOFTWARE_ONLINEDOC_URL[$index_current]='f=8&t=5&p=6526#p6526'

		# - VM
		aSOFTWARE_AVAIL_HW_MODEL[$index_current,20]=0

		#------------------
		index_current=141

				 aSOFTWARE_WHIP_NAME[$index_current]='Spotify Connect Web'
				 aSOFTWARE_WHIP_DESC[$index_current]='web interface for spotify premium'
			aSOFTWARE_CATEGORY_INDEX[$index_current]=2
					  aSOFTWARE_TYPE[$index_current]=0
			 aSOFTWARE_ONLINEDOC_URL[$index_current]='f=8&t=5&p=7013#p7013'
			 aSOFTWARE_REQUIRES_ALSA[$index_current]=1

		# - Currently ARMv7+ only, so disable all archs
		for ((i=0; i<=$MAX_HW_ARCH; i++))
		do

			aSOFTWARE_AVAIL_HW_ARCH[$index_current,$i]=0

		done

		#	renable for armv7+
		aSOFTWARE_AVAIL_HW_ARCH[$index_current,2]=1

		#------------------
		index_current=143

				 aSOFTWARE_WHIP_NAME[$index_current]='Koel'
				 aSOFTWARE_WHIP_DESC[$index_current]='web interface audio streamer'
			aSOFTWARE_CATEGORY_INDEX[$index_current]=2
					  aSOFTWARE_TYPE[$index_current]=0
			 aSOFTWARE_ONLINEDOC_URL[$index_current]='f=8&t=5&p=7305#p7305'
		aSOFTWARE_REQUIRES_WEBSERVER[$index_current]=1
 			aSOFTWARE_REQUIRES_MYSQL[$index_current]=1
		   aSOFTWARE_REQUIRES_NODEJS[$index_current]=1
   aSOFTWARE_REQUIRES_BUILDESSENTIAL[$index_current]=1
		   aSOFTWARE_REQUIRES_FFMPEG[$index_current]=1

		#------------------
		index_current=146

				 aSOFTWARE_WHIP_NAME[$index_current]='PlexPy'
				 aSOFTWARE_WHIP_DESC[$index_current]='monitoring and tracking tool for Plex'
			aSOFTWARE_CATEGORY_INDEX[$index_current]=2
					  aSOFTWARE_TYPE[$index_current]=0
			 aSOFTWARE_ONLINEDOC_URL[$index_current]='f=8&t=5&p=7463#p7463'
 			  aSOFTWARE_REQUIRES_GIT[$index_current]=1

		# - Disabled for ARM64
		aSOFTWARE_AVAIL_HW_ARCH[$index_current,3]=0


		#------------------
		index_current=148

				 aSOFTWARE_WHIP_NAME[$index_current]='JRiver MC'
				 aSOFTWARE_WHIP_DESC[$index_current]='media centre'
			aSOFTWARE_CATEGORY_INDEX[$index_current]=2
					  aSOFTWARE_TYPE[$index_current]=0
			 aSOFTWARE_REQUIRES_ALSA[$index_current]=1
	  aSOFTWARE_REQUIRES_XSERVERXORG[$index_current]=1
			 aSOFTWARE_ONLINEDOC_URL[$index_current]='f=8&t=5&start=110#p7536'

		# - Disabled for All non-rpi
		for ((i=10; i<=$MAX_HW_MODEL; i++))
		do

			aSOFTWARE_AVAIL_HW_MODEL[$index_current,$i]=0

		done

		#------------------
		index_current=154

				 aSOFTWARE_WHIP_NAME[$index_current]='Roon Server'
				 aSOFTWARE_WHIP_DESC[$index_current]='Roon capable audio player and core'
			aSOFTWARE_CATEGORY_INDEX[$index_current]=2
					  aSOFTWARE_TYPE[$index_current]=0
			 aSOFTWARE_ONLINEDOC_URL[$index_current]='f=8&t=5&p=7966#p7966'
			 aSOFTWARE_REQUIRES_ALSA[$index_current]=1
		   aSOFTWARE_REQUIRES_FFMPEG[$index_current]=1

		# - x86_64
		for ((i=0; i<=$MAX_HW_ARCH; i++))
		do

			aSOFTWARE_AVAIL_HW_ARCH[$index_current,$i]=0

		done

		aSOFTWARE_AVAIL_HW_ARCH[$index_current,21]=1

		#------------------
		index_current=159

				 aSOFTWARE_WHIP_NAME[$index_current]='Allo'
				 aSOFTWARE_WHIP_DESC[$index_current]='web interface'
			aSOFTWARE_CATEGORY_INDEX[$index_current]=2
					  aSOFTWARE_TYPE[$index_current]=-1
			 aSOFTWARE_ONLINEDOC_URL[$index_current]=''
			 aSOFTWARE_REQUIRES_ALSA[$index_current]=1
		aSOFTWARE_REQUIRES_WEBSERVER[$index_current]=1
 			aSOFTWARE_REQUIRES_MYSQL[$index_current]=1

		#------------------
		index_current=160

				 aSOFTWARE_WHIP_NAME[$index_current]='Allo_update'
				 aSOFTWARE_WHIP_DESC[$index_current]='quick reinstall/update web only'
			aSOFTWARE_CATEGORY_INDEX[$index_current]=2
					  aSOFTWARE_TYPE[$index_current]=-1
			 aSOFTWARE_ONLINEDOC_URL[$index_current]=''


		#BitTorrent
		#--------------------------------------------------------------------------------
		index_current=44

				 aSOFTWARE_WHIP_NAME[$index_current]='Transmission'
				 aSOFTWARE_WHIP_DESC[$index_current]='bittorrent server with web interface (c)'
			aSOFTWARE_CATEGORY_INDEX[$index_current]=3
					  aSOFTWARE_TYPE[$index_current]=0
			 aSOFTWARE_ONLINEDOC_URL[$index_current]='f=8&t=5#p46'

		#------------------
		index_current=45

				 aSOFTWARE_WHIP_NAME[$index_current]='Deluge'
				 aSOFTWARE_WHIP_DESC[$index_current]='bittorrent server with web interface (python)'
			aSOFTWARE_CATEGORY_INDEX[$index_current]=3
					  aSOFTWARE_TYPE[$index_current]=0
			 aSOFTWARE_ONLINEDOC_URL[$index_current]='f=8&t=5&start=10#p61'

		#------------------
		index_current=46

				 aSOFTWARE_WHIP_NAME[$index_current]='qBitTorrent'
				 aSOFTWARE_WHIP_DESC[$index_current]='bittorrent server with web interface (c++)'
			aSOFTWARE_CATEGORY_INDEX[$index_current]=3
					  aSOFTWARE_TYPE[$index_current]=0
			 aSOFTWARE_ONLINEDOC_URL[$index_current]='f=8&t=5&start=70#p2272'

		#------------------
		index_current=107

				 aSOFTWARE_WHIP_NAME[$index_current]='rTorrent'
				 aSOFTWARE_WHIP_DESC[$index_current]='bittorrent server with rutorrent web interface'
			aSOFTWARE_CATEGORY_INDEX[$index_current]=3
					  aSOFTWARE_TYPE[$index_current]=0
		aSOFTWARE_REQUIRES_WEBSERVER[$index_current]=1
		   #aSOFTWARE_REQUIRES_FFMPEG[$index_current]=1
			 aSOFTWARE_ONLINEDOC_URL[$index_current]='f=8&t=5&p=2603#p2603'

		#------------------
		index_current=116

				 aSOFTWARE_WHIP_NAME[$index_current]='SickRage'
				 aSOFTWARE_WHIP_DESC[$index_current]='automatically download TV shows'
			aSOFTWARE_CATEGORY_INDEX[$index_current]=3
					  aSOFTWARE_TYPE[$index_current]=0
			 aSOFTWARE_ONLINEDOC_URL[$index_current]='f=8&t=5&p=3327#p3327'


		#------------------
		index_current=132

				 aSOFTWARE_WHIP_NAME[$index_current]='Aria2'
				 aSOFTWARE_WHIP_DESC[$index_current]='download manager with web interface'
			aSOFTWARE_CATEGORY_INDEX[$index_current]=3
					  aSOFTWARE_TYPE[$index_current]=0
			 aSOFTWARE_ONLINEDOC_URL[$index_current]='f=8&t=5&p=6177#p6177'
		aSOFTWARE_REQUIRES_WEBSERVER[$index_current]=1
		   aSOFTWARE_REQUIRES_SQLITE[$index_current]=1

		#------------------
		index_current=139

				 aSOFTWARE_WHIP_NAME[$index_current]='SABnzbd'
				 aSOFTWARE_WHIP_DESC[$index_current]='nzb download manager'
			aSOFTWARE_CATEGORY_INDEX[$index_current]=3
					  aSOFTWARE_TYPE[$index_current]=0
			 aSOFTWARE_ONLINEDOC_URL[$index_current]='f=8&t=5&p=6747#p6747'
   aSOFTWARE_REQUIRES_BUILDESSENTIAL[$index_current]=1

		#------------------
		index_current=142

				 aSOFTWARE_WHIP_NAME[$index_current]='CouchPotato'
				 aSOFTWARE_WHIP_DESC[$index_current]='automatically download movies'
			aSOFTWARE_CATEGORY_INDEX[$index_current]=3
					  aSOFTWARE_TYPE[$index_current]=0
			 aSOFTWARE_ONLINEDOC_URL[$index_current]='f=8&t=5&p=6747#p6747'
   aSOFTWARE_REQUIRES_BUILDESSENTIAL[$index_current]=1
			  aSOFTWARE_REQUIRES_GIT[$index_current]=1

		#------------------
		index_current=144

				 aSOFTWARE_WHIP_NAME[$index_current]='Sonarr'
				 aSOFTWARE_WHIP_DESC[$index_current]='automatically download TV shows'
			aSOFTWARE_CATEGORY_INDEX[$index_current]=3
					  aSOFTWARE_TYPE[$index_current]=0
			 aSOFTWARE_ONLINEDOC_URL[$index_current]='f=8&t=5&p=7455#p7455'

		#------------------
		index_current=145

				 aSOFTWARE_WHIP_NAME[$index_current]='Radarr'
				 aSOFTWARE_WHIP_DESC[$index_current]='automatically download movies'
			aSOFTWARE_CATEGORY_INDEX[$index_current]=3
					  aSOFTWARE_TYPE[$index_current]=0
			 aSOFTWARE_ONLINEDOC_URL[$index_current]='f=8&t=5&p=7457#p7457'

		#------------------
		index_current=147

				 aSOFTWARE_WHIP_NAME[$index_current]='Jackett'
				 aSOFTWARE_WHIP_DESC[$index_current]='api Support for your torrent trackers.'
			aSOFTWARE_CATEGORY_INDEX[$index_current]=3
					  aSOFTWARE_TYPE[$index_current]=0
			 aSOFTWARE_ONLINEDOC_URL[$index_current]='f=8&t=5&p=7503#p7503'

		#------------------
		index_current=149

				 aSOFTWARE_WHIP_NAME[$index_current]='NZBget'
				 aSOFTWARE_WHIP_DESC[$index_current]='nzb download manager'
			aSOFTWARE_CATEGORY_INDEX[$index_current]=3
					  aSOFTWARE_TYPE[$index_current]=0
			 aSOFTWARE_ONLINEDOC_URL[$index_current]='f=8&t=5&p=7575#p7575'

		#------------------ BitTorrent: HTPC Manager ------------------
		index_current=155

				 aSOFTWARE_WHIP_NAME[$index_current]='HTPC Manager'
				 aSOFTWARE_WHIP_DESC[$index_current]='manage your HTPC from anywhere'
			  aSOFTWARE_REQUIRES_GIT[$index_current]=1
			aSOFTWARE_CATEGORY_INDEX[$index_current]=3
					  aSOFTWARE_TYPE[$index_current]=0
			 aSOFTWARE_ONLINEDOC_URL[$index_current]='f=8&t=5&p=8043#p8043'

		#Cloud / Backups
		#--------------------------------------------------------------------------------
		index_current=47

				 aSOFTWARE_WHIP_NAME[$index_current]='OwnCloud'
				 aSOFTWARE_WHIP_DESC[$index_current]='your very own cloud (eg: dropbox)'
			aSOFTWARE_CATEGORY_INDEX[$index_current]=4
					  aSOFTWARE_TYPE[$index_current]=0
		aSOFTWARE_REQUIRES_WEBSERVER[$index_current]=1
			aSOFTWARE_REQUIRES_MYSQL[$index_current]=1
			 aSOFTWARE_ONLINEDOC_URL[$index_current]='f=8&t=5#p47'

		#------------------
		index_current=114

				 aSOFTWARE_WHIP_NAME[$index_current]='NextCloud'
				 aSOFTWARE_WHIP_DESC[$index_current]='your very own cloud (eg: dropbox)'
			aSOFTWARE_CATEGORY_INDEX[$index_current]=4
					  aSOFTWARE_TYPE[$index_current]=0
		aSOFTWARE_REQUIRES_WEBSERVER[$index_current]=1
			aSOFTWARE_REQUIRES_MYSQL[$index_current]=1
			 aSOFTWARE_ONLINEDOC_URL[$index_current]='f=8&t=5&p=3026#p3026'

		#------------------
		index_current=48

				 aSOFTWARE_WHIP_NAME[$index_current]='Pydio'
				 aSOFTWARE_WHIP_DESC[$index_current]='feature-rich backup and sync server'
			aSOFTWARE_CATEGORY_INDEX[$index_current]=4
					  aSOFTWARE_TYPE[$index_current]=0
		aSOFTWARE_REQUIRES_WEBSERVER[$index_current]=1
			aSOFTWARE_REQUIRES_MYSQL[$index_current]=1
			 aSOFTWARE_ONLINEDOC_URL[$index_current]='f=8&t=5&p=1064#p1064'

		#------------------
		index_current=111

				 aSOFTWARE_WHIP_NAME[$index_current]='UrBackup server'
				 aSOFTWARE_WHIP_DESC[$index_current]='full system backup server'
			aSOFTWARE_CATEGORY_INDEX[$index_current]=4
					  aSOFTWARE_TYPE[$index_current]=0
			 aSOFTWARE_ONLINEDOC_URL[$index_current]='f=8&t=5&p=65#p65'

		#No deb packages for ARMv6:
		aSOFTWARE_AVAIL_HW_ARCH[$index_current,1]=0

		#------------------
		index_current=49

				 aSOFTWARE_WHIP_NAME[$index_current]='Gogs'
				 aSOFTWARE_WHIP_DESC[$index_current]='personal github server with web interface'
			aSOFTWARE_CATEGORY_INDEX[$index_current]=4
					  aSOFTWARE_TYPE[$index_current]=0
			  aSOFTWARE_REQUIRES_GIT[$index_current]=1
			aSOFTWARE_REQUIRES_MYSQL[$index_current]=1
			 aSOFTWARE_ONLINEDOC_URL[$index_current]='f=8&t=5&start=70#p2187'

		# - ARMv8
		aSOFTWARE_AVAIL_HW_ARCH[$index_current,3]=0

		#------------------
		index_current=50

				 aSOFTWARE_WHIP_NAME[$index_current]='Syncthing'
				 aSOFTWARE_WHIP_DESC[$index_current]='backup and sync server with web interface'
			aSOFTWARE_CATEGORY_INDEX[$index_current]=4
					  aSOFTWARE_TYPE[$index_current]=0
			 aSOFTWARE_ONLINEDOC_URL[$index_current]='f=8&t=5&start=70#p2363'

		#------------------
		index_current=134

				 aSOFTWARE_WHIP_NAME[$index_current]='Tonido'
				 aSOFTWARE_WHIP_DESC[$index_current]='lightweight cloud based backup system'
			aSOFTWARE_CATEGORY_INDEX[$index_current]=4
					  aSOFTWARE_TYPE[$index_current]=0
			 aSOFTWARE_ONLINEDOC_URL[$index_current]='f=8&t=5&p=6476#p6476'

		# - ARMv6
		aSOFTWARE_AVAIL_HW_ARCH[$index_current,1]=0

		# - ARMv8
		aSOFTWARE_AVAIL_HW_ARCH[$index_current,3]=0

		#------------------
		index_current=158
				 aSOFTWARE_WHIP_NAME[$index_current]='Minio'
				 aSOFTWARE_WHIP_DESC[$index_current]='S3 compatible distributed object server'
			aSOFTWARE_CATEGORY_INDEX[$index_current]=4
						aSOFTWARE_TYPE[$index_current]=0
		#------------------
		index_current=161
				 aSOFTWARE_WHIP_NAME[$index_current]='FuguHub'
				 aSOFTWARE_WHIP_DESC[$index_current]='Lightweight WebDAV cloud (eg: dropbox) with a CMS'
			aSOFTWARE_CATEGORY_INDEX[$index_current]=4
						aSOFTWARE_TYPE[$index_current]=0

		 # - x86_64
		 aSOFTWARE_AVAIL_HW_ARCH[$index_current,10]=0

		#Emulation / Gaming
		#--------------------------------------------------------------------------------
		index_current=108

				 aSOFTWARE_WHIP_NAME[$index_current]='AmiBerry'
				 aSOFTWARE_WHIP_DESC[$index_current]='amiga emulator'
			aSOFTWARE_CATEGORY_INDEX[$index_current]=5
					  aSOFTWARE_TYPE[$index_current]=0
			 aSOFTWARE_REQUIRES_ALSA[$index_current]=1
			 aSOFTWARE_ONLINEDOC_URL[$index_current]='f=8&t=5&p=64#p64'
	  aSOFTWARE_REQUIRES_XSERVERXORG[$index_current]=1

		# - Disabled for All non-rpi
		for ((i=10; i<=$MAX_HW_MODEL; i++))
		do

			aSOFTWARE_AVAIL_HW_MODEL[$index_current,$i]=0

		done

		#------------------
		index_current=51

				 aSOFTWARE_WHIP_NAME[$index_current]='OpenTyrian'
				 aSOFTWARE_WHIP_DESC[$index_current]='a classic retro game, addictive'
			aSOFTWARE_CATEGORY_INDEX[$index_current]=5
					  aSOFTWARE_TYPE[$index_current]=0
			 aSOFTWARE_REQUIRES_ALSA[$index_current]=1
	  aSOFTWARE_REQUIRES_XSERVERXORG[$index_current]=1
			 aSOFTWARE_ONLINEDOC_URL[$index_current]='f=8&t=5#p45'

		# - Disabled for All non-rpi
		for ((i=10; i<=$MAX_HW_MODEL; i++))
		do

			aSOFTWARE_AVAIL_HW_MODEL[$index_current,$i]=0

		done

		#------------------
		index_current=112

				 aSOFTWARE_WHIP_NAME[$index_current]='DXX-Rebirth'
				 aSOFTWARE_WHIP_DESC[$index_current]='Descent 1/2'
			aSOFTWARE_CATEGORY_INDEX[$index_current]=5
					  aSOFTWARE_TYPE[$index_current]=0
			 aSOFTWARE_REQUIRES_ALSA[$index_current]=1
			 aSOFTWARE_ONLINEDOC_URL[$index_current]='f=8&t=5&p=2963#p2963'

		# - Disabled for All non-rpi
		for ((i=10; i<=$MAX_HW_MODEL; i++))
		do

			aSOFTWARE_AVAIL_HW_MODEL[$index_current,$i]=0

		done

		#------------------
		index_current=52

				 aSOFTWARE_WHIP_NAME[$index_current]='Cuberite'
				 aSOFTWARE_WHIP_DESC[$index_current]='minecraft server with web interface (c++)'
			aSOFTWARE_CATEGORY_INDEX[$index_current]=5
					  aSOFTWARE_TYPE[$index_current]=0
			 aSOFTWARE_ONLINEDOC_URL[$index_current]='f=8&t=5&start=60#p2068'

		# - ARMv8
		aSOFTWARE_AVAIL_HW_ARCH[$index_current,3]=0

		#------------------
		index_current=53

				 aSOFTWARE_WHIP_NAME[$index_current]='MineOS'
				 aSOFTWARE_WHIP_DESC[$index_current]='minecraft servers with web interface (java)'
			aSOFTWARE_CATEGORY_INDEX[$index_current]=5
					  aSOFTWARE_TYPE[$index_current]=0
   aSOFTWARE_REQUIRES_BUILDESSENTIAL[$index_current]=1
			  aSOFTWARE_REQUIRES_GIT[$index_current]=1
	   aSOFTWARE_REQUIRES_ORACLEJAVA[$index_current]=1
		   aSOFTWARE_REQUIRES_NODEJS[$index_current]=1
			 aSOFTWARE_ONLINEDOC_URL[$index_current]='f=8&t=5&start=60#p2069'

		#------------------
		index_current=156

				 aSOFTWARE_WHIP_NAME[$index_current]='Steam'
				 aSOFTWARE_WHIP_DESC[$index_current]='client'
			aSOFTWARE_CATEGORY_INDEX[$index_current]=5
					  aSOFTWARE_TYPE[$index_current]=0
			 aSOFTWARE_ONLINEDOC_URL[$index_current]='f=8&t=5&p=8016#p8016'
			 aSOFTWARE_REQUIRES_ALSA[$index_current]=1
	  aSOFTWARE_REQUIRES_XSERVERXORG[$index_current]=1
		  aSOFTWARE_REQUIRES_DESKTOP[$index_current]=1

		#Native PC only
		for ((i=0; i<=$MAX_HW_MODEL; i++))
		do

			aSOFTWARE_AVAIL_HW_MODEL[$index_current,$i]=0

		done

		aSOFTWARE_AVAIL_HW_MODEL[$index_current,21]=1

		#Social Media
		#--------------------------------------------------------------------------------
		index_current=54

				 aSOFTWARE_WHIP_NAME[$index_current]='Forums'
				 aSOFTWARE_WHIP_DESC[$index_current]='phpbb forums'
			aSOFTWARE_CATEGORY_INDEX[$index_current]=6
					  aSOFTWARE_TYPE[$index_current]=0
		aSOFTWARE_REQUIRES_WEBSERVER[$index_current]=1
			aSOFTWARE_REQUIRES_MYSQL[$index_current]=1
			 aSOFTWARE_ONLINEDOC_URL[$index_current]='f=8&t=5&start=5#p51'

		#------------------
		index_current=55

				 aSOFTWARE_WHIP_NAME[$index_current]='Wordpress'
				 aSOFTWARE_WHIP_DESC[$index_current]='website blog and publishing platform'
			aSOFTWARE_CATEGORY_INDEX[$index_current]=6
					  aSOFTWARE_TYPE[$index_current]=0
		aSOFTWARE_REQUIRES_WEBSERVER[$index_current]=1
			aSOFTWARE_REQUIRES_MYSQL[$index_current]=1
			 aSOFTWARE_ONLINEDOC_URL[$index_current]='f=8&t=5&start=30#p395'

		#------------------
		index_current=56

				 aSOFTWARE_WHIP_NAME[$index_current]='Image Gallery'
				 aSOFTWARE_WHIP_DESC[$index_current]='website to host / browse your images'
			aSOFTWARE_CATEGORY_INDEX[$index_current]=6
					  aSOFTWARE_TYPE[$index_current]=0
		aSOFTWARE_REQUIRES_WEBSERVER[$index_current]=1
			 aSOFTWARE_ONLINEDOC_URL[$index_current]='f=8&t=5&start=40#p480'

		#------------------
		index_current=57

				 aSOFTWARE_WHIP_NAME[$index_current]='BaiKal'
				 aSOFTWARE_WHIP_DESC[$index_current]='lightweight caldav + carddav server'
			aSOFTWARE_CATEGORY_INDEX[$index_current]=6
					  aSOFTWARE_TYPE[$index_current]=0
		aSOFTWARE_REQUIRES_WEBSERVER[$index_current]=1
			aSOFTWARE_REQUIRES_MYSQL[$index_current]=1
			 aSOFTWARE_ONLINEDOC_URL[$index_current]='f=8&t=5&start=50#p1502'

		#------------------
		index_current=58

				 aSOFTWARE_WHIP_NAME[$index_current]='OpenBazaar'
				 aSOFTWARE_WHIP_DESC[$index_current]='decentralized peer to peer bitcoin market'
			aSOFTWARE_CATEGORY_INDEX[$index_current]=6
					  aSOFTWARE_TYPE[$index_current]=0
   aSOFTWARE_REQUIRES_BUILDESSENTIAL[$index_current]=1
			  aSOFTWARE_REQUIRES_GIT[$index_current]=1
			 aSOFTWARE_ONLINEDOC_URL[$index_current]='f=8&t=5&p=1796#p1796'

		#------------------
		index_current=133

				 aSOFTWARE_WHIP_NAME[$index_current]='YaCy'
				 aSOFTWARE_WHIP_DESC[$index_current]='decentralized open source search engine'
			aSOFTWARE_CATEGORY_INDEX[$index_current]=6
					  aSOFTWARE_TYPE[$index_current]=0
	   aSOFTWARE_REQUIRES_ORACLEJAVA[$index_current]=1
			 aSOFTWARE_ONLINEDOC_URL[$index_current]='f=8&t=5&p=6202#p6202'

		#------------------

		#Camera
		#--------------------------------------------------------------------------------
		index_current=59

				 aSOFTWARE_WHIP_NAME[$index_current]='DietPi Cam'
				 aSOFTWARE_WHIP_DESC[$index_current]='web interface & controls for your rpi camera'
			aSOFTWARE_CATEGORY_INDEX[$index_current]=7
					  aSOFTWARE_TYPE[$index_current]=0
		aSOFTWARE_REQUIRES_WEBSERVER[$index_current]=1
			 aSOFTWARE_ONLINEDOC_URL[$index_current]='f=8&t=5#p48'

		# - Disabled for All non-rpi
		for ((i=10; i<=$MAX_HW_MODEL; i++))
		do

			aSOFTWARE_AVAIL_HW_MODEL[$index_current,$i]=0

		done

		#------------------
		index_current=136

				 aSOFTWARE_WHIP_NAME[$index_current]='MotionEye'
				 aSOFTWARE_WHIP_DESC[$index_current]='web interface & surveillance for your camera'
			aSOFTWARE_CATEGORY_INDEX[$index_current]=7
					  aSOFTWARE_TYPE[$index_current]=0
			 aSOFTWARE_ONLINEDOC_URL[$index_current]='f=8&t=5&p=6610#p6610'
 		   aSOFTWARE_REQUIRES_FFMPEG[$index_current]=1

		# - Disabled for All non-rpi
		for ((i=10; i<=$MAX_HW_MODEL; i++))
		do

			aSOFTWARE_AVAIL_HW_MODEL[$index_current,$i]=0

		done

		#------------------

		#WiFi Hotspot
		#--------------------------------------------------------------------------------
		index_current=60

				 aSOFTWARE_WHIP_NAME[$index_current]='WiFi Hotspot'
				 aSOFTWARE_WHIP_DESC[$index_current]='turn your device into a wifi hotspot'
			aSOFTWARE_CATEGORY_INDEX[$index_current]=8
					  aSOFTWARE_TYPE[$index_current]=0
			 aSOFTWARE_ONLINEDOC_URL[$index_current]='f=8&t=5&p=1207#p1207'

		# - VM
		aSOFTWARE_AVAIL_HW_MODEL[$index_current,20]=0

		#------------------
		index_current=61

				 aSOFTWARE_WHIP_NAME[$index_current]='Tor Hotspot'
				 aSOFTWARE_WHIP_DESC[$index_current]='optional: route hotspot traffic through tor'
			aSOFTWARE_CATEGORY_INDEX[$index_current]=8
					  aSOFTWARE_TYPE[$index_current]=0
			 aSOFTWARE_ONLINEDOC_URL[$index_current]='f=8&t=5&p=1529#p1529'

		# - VM
		aSOFTWARE_AVAIL_HW_MODEL[$index_current,20]=0

		#------------------

		#System stats
		#--------------------------------------------------------------------------------
		index_current=62

				 aSOFTWARE_WHIP_NAME[$index_current]='DietPi-Cloudshell'
				 aSOFTWARE_WHIP_DESC[$index_current]='system stats displayed on lcd/panel'
			aSOFTWARE_CATEGORY_INDEX[$index_current]=9
					  aSOFTWARE_TYPE[$index_current]=0
			 aSOFTWARE_ONLINEDOC_URL[$index_current]='f=8&t=5&start=20#p204'

		#------------------
		index_current=63

				 aSOFTWARE_WHIP_NAME[$index_current]='LinuxDash'
				 aSOFTWARE_WHIP_DESC[$index_current]='web interface system stats'
			aSOFTWARE_CATEGORY_INDEX[$index_current]=9
					  aSOFTWARE_TYPE[$index_current]=0
		aSOFTWARE_REQUIRES_WEBSERVER[$index_current]=1
			 aSOFTWARE_ONLINEDOC_URL[$index_current]='f=8&t=5&start=20#p108'

		#------------------
		index_current=64

				 aSOFTWARE_WHIP_NAME[$index_current]='PhpSysInfo'
				 aSOFTWARE_WHIP_DESC[$index_current]='web interface system stats'
			aSOFTWARE_CATEGORY_INDEX[$index_current]=9
					  aSOFTWARE_TYPE[$index_current]=0
		aSOFTWARE_REQUIRES_WEBSERVER[$index_current]=1
			 aSOFTWARE_ONLINEDOC_URL[$index_current]='f=8&t=5&start=30#p451'

		#------------------
		index_current=65

				 aSOFTWARE_WHIP_NAME[$index_current]='NetData'
				 aSOFTWARE_WHIP_DESC[$index_current]='real-time performance monitoring'
			aSOFTWARE_CATEGORY_INDEX[$index_current]=9
					  aSOFTWARE_TYPE[$index_current]=0
		   aSOFTWARE_REQUIRES_NODEJS[$index_current]=1
			 aSOFTWARE_ONLINEDOC_URL[$index_current]='f=8&t=5&start=60#p1611'

		#------------------
		index_current=66

				 aSOFTWARE_WHIP_NAME[$index_current]='RPi-Monitor'
				 aSOFTWARE_WHIP_DESC[$index_current]='web interface system stats'
			aSOFTWARE_CATEGORY_INDEX[$index_current]=9
					  aSOFTWARE_TYPE[$index_current]=0
			 aSOFTWARE_ONLINEDOC_URL[$index_current]='f=8&t=5&start=50#p1503'

		# - Disabled for All non-rpi
		for ((i=10; i<=$MAX_HW_MODEL; i++))
		do

			aSOFTWARE_AVAIL_HW_MODEL[$index_current,$i]=0

		done

		#------------------
		index_current=106

				 aSOFTWARE_WHIP_NAME[$index_current]='Raspcontrol'
				 aSOFTWARE_WHIP_DESC[$index_current]='web interface system stats'
			aSOFTWARE_CATEGORY_INDEX[$index_current]=9
					  aSOFTWARE_TYPE[$index_current]=0
			 aSOFTWARE_ONLINEDOC_URL[$index_current]='f=8&t=5&start=20#p89'

		# - Disabled for All non-rpi
		for ((i=10; i<=$MAX_HW_MODEL; i++))
		do

			aSOFTWARE_AVAIL_HW_MODEL[$index_current,$i]=0

		done

		#------------------
		index_current=115

				 aSOFTWARE_WHIP_NAME[$index_current]='Webmin'
				 aSOFTWARE_WHIP_DESC[$index_current]='web interface system management'
			aSOFTWARE_CATEGORY_INDEX[$index_current]=9
					  aSOFTWARE_TYPE[$index_current]=0
			 aSOFTWARE_ONLINEDOC_URL[$index_current]='f=8&t=5&start=80#p3047'
		  aSOFTWARE_REQUIRES_RSYSLOG[$index_current]=1

		#------------------
		index_current=126

				 aSOFTWARE_WHIP_NAME[$index_current]='OpenMediaVault'
				 aSOFTWARE_WHIP_DESC[$index_current]='nas solution with web interface'
			aSOFTWARE_CATEGORY_INDEX[$index_current]=9
					  aSOFTWARE_TYPE[$index_current]=-1 #:https://github.com/Fourdee/DietPi/issues/851
			 aSOFTWARE_ONLINEDOC_URL[$index_current]='f=8&t=5&p=4859#p4859'
		aSOFTWARE_REQUIRES_WEBSERVER[$index_current]=1
		aSOFTWARE_REQUIRES_USERINPUT[$index_current]=1

		#------------------
		index_current=162

				 aSOFTWARE_WHIP_NAME[$index_current]='Docker'
				 aSOFTWARE_WHIP_DESC[$index_current]='Build, ship, and run distributed applications'
			aSOFTWARE_CATEGORY_INDEX[$index_current]=9
					  aSOFTWARE_TYPE[$index_current]=0

		# - x86_64
    aSOFTWARE_AVAIL_HW_ARCH[$index_current,10]=0

		#Remote Access
		#--------------------------------------------------------------------------------
		index_current=67

				 aSOFTWARE_WHIP_NAME[$index_current]='NoIp'
				 aSOFTWARE_WHIP_DESC[$index_current]='url website address for your device'
			aSOFTWARE_CATEGORY_INDEX[$index_current]=10
					  aSOFTWARE_TYPE[$index_current]=0
			 aSOFTWARE_ONLINEDOC_URL[$index_current]='f=8&t=5&start=10#p58'

		#------------------
		index_current=68

				 aSOFTWARE_WHIP_NAME[$index_current]='Remot3.it'
				 aSOFTWARE_WHIP_DESC[$index_current]='(Weaved) access your device over the internet'
			aSOFTWARE_CATEGORY_INDEX[$index_current]=10
					  aSOFTWARE_TYPE[$index_current]=0
			 aSOFTWARE_ONLINEDOC_URL[$index_current]='f=8&t=5&start=20#p188'

		# - Currently ARMv7+ only, so disable all archs
		for ((i=0; i<=$MAX_HW_ARCH; i++))
		do

			aSOFTWARE_AVAIL_HW_ARCH[$index_current,$i]=0

		done

		#	renable for armv6/7
		aSOFTWARE_AVAIL_HW_ARCH[$index_current,1]=1
		aSOFTWARE_AVAIL_HW_ARCH[$index_current,2]=1

		#------------------
		index_current=138

				 aSOFTWARE_WHIP_NAME[$index_current]='VirtualHere'
				 aSOFTWARE_WHIP_DESC[$index_current]='server: share USB devices over the network'
			aSOFTWARE_CATEGORY_INDEX[$index_current]=10
					  aSOFTWARE_TYPE[$index_current]=0
			 aSOFTWARE_ONLINEDOC_URL[$index_current]='f=8&t=5&p=6709#p6709'

		#------------------

		#Hardware projects
		#--------------------------------------------------------------------------------
		index_current=69

				 aSOFTWARE_WHIP_NAME[$index_current]='RPi.GPIO'
				 aSOFTWARE_WHIP_DESC[$index_current]='gpio interface library for rpi (python)'
			aSOFTWARE_CATEGORY_INDEX[$index_current]=11
					  aSOFTWARE_TYPE[$index_current]=0
			 aSOFTWARE_ONLINEDOC_URL[$index_current]='f=8&t=5&start=40#p1065'

		# - Disabled for All non-rpi
		for ((i=10; i<=$MAX_HW_MODEL; i++))
		do

			aSOFTWARE_AVAIL_HW_MODEL[$index_current,$i]=0

		done

		#------------------
		index_current=70

				 aSOFTWARE_WHIP_NAME[$index_current]='WiringPi'
				 aSOFTWARE_WHIP_DESC[$index_current]='gpio interface library (c)'
			aSOFTWARE_CATEGORY_INDEX[$index_current]=11
					  aSOFTWARE_TYPE[$index_current]=0
   aSOFTWARE_REQUIRES_BUILDESSENTIAL[$index_current]=1
			 aSOFTWARE_ONLINEDOC_URL[$index_current]='f=8&t=5&p=1066#p1066'

		# - RPi / Odroids
		for ((i=20; i<=$MAX_HW_MODEL; i++))
		do

			aSOFTWARE_AVAIL_HW_MODEL[$index_current,$i]=0

		done

		#+ BPi Pro
		aSOFTWARE_AVAIL_HW_MODEL[$index_current,51]=1

		#------------------
		index_current=71

				 aSOFTWARE_WHIP_NAME[$index_current]='WebIOPi'
				 aSOFTWARE_WHIP_DESC[$index_current]='web interface to control rpi.gpio'
			aSOFTWARE_CATEGORY_INDEX[$index_current]=11
					  aSOFTWARE_TYPE[$index_current]=0
   aSOFTWARE_REQUIRES_BUILDESSENTIAL[$index_current]=1
			 aSOFTWARE_ONLINEDOC_URL[$index_current]='f=8&t=5&start=20#p189'

		# - Disabled for All non-rpi and RPi3
		for ((i=3; i<=$MAX_HW_MODEL; i++))
		do

			aSOFTWARE_AVAIL_HW_MODEL[$index_current,$i]=0

		done

		#------------------
		index_current=72

				 aSOFTWARE_WHIP_NAME[$index_current]='I2c'
				 aSOFTWARE_WHIP_DESC[$index_current]='enables support for i2c based hardware'
			aSOFTWARE_CATEGORY_INDEX[$index_current]=11
					  aSOFTWARE_TYPE[$index_current]=0

		# - Disabled for All non-rpi
		for ((i=10; i<=$MAX_HW_MODEL; i++))
		do

			aSOFTWARE_AVAIL_HW_MODEL[$index_current,$i]=0

		done

		#------------------
		index_current=122

				 aSOFTWARE_WHIP_NAME[$index_current]='Node-Red'
				 aSOFTWARE_WHIP_DESC[$index_current]='tool for wiring devices, APIs and online services'
			aSOFTWARE_CATEGORY_INDEX[$index_current]=11
					  aSOFTWARE_TYPE[$index_current]=0
		   aSOFTWARE_REQUIRES_NODEJS[$index_current]=1
   aSOFTWARE_REQUIRES_BUILDESSENTIAL[$index_current]=1
			 aSOFTWARE_ONLINEDOC_URL[$index_current]='f=8&t=5&start=80#p4292'

		#------------------
		index_current=123

				 aSOFTWARE_WHIP_NAME[$index_current]='Mosquitto '
				 aSOFTWARE_WHIP_DESC[$index_current]='MQTT messaging broker'
			aSOFTWARE_CATEGORY_INDEX[$index_current]=11
					  aSOFTWARE_TYPE[$index_current]=0
			 aSOFTWARE_ONLINEDOC_URL[$index_current]='f=8&t=5&start=90#p4293'

		#------------------
		index_current=131

				 aSOFTWARE_WHIP_NAME[$index_current]='Blynk Server'
				 aSOFTWARE_WHIP_DESC[$index_current]='msg controller for blynk mobile app and sbcs'
			aSOFTWARE_CATEGORY_INDEX[$index_current]=11
					  aSOFTWARE_TYPE[$index_current]=0
			 aSOFTWARE_ONLINEDOC_URL[$index_current]='f=8&t=5&p=5901#p5901'
	   aSOFTWARE_REQUIRES_ORACLEJAVA[$index_current]=1
		   aSOFTWARE_REQUIRES_NODEJS[$index_current]=1
   aSOFTWARE_REQUIRES_BUILDESSENTIAL[$index_current]=1

		#System security
		#--------------------------------------------------------------------------------
		index_current=73

				 aSOFTWARE_WHIP_NAME[$index_current]='Fail2Ban'
				 aSOFTWARE_WHIP_DESC[$index_current]='prevents brute-force attacks with ip ban'
			aSOFTWARE_CATEGORY_INDEX[$index_current]=12
					  aSOFTWARE_TYPE[$index_current]=0
		  aSOFTWARE_REQUIRES_RSYSLOG[$index_current]=1
			 aSOFTWARE_ONLINEDOC_URL[$index_current]='f=8&t=5&start=30#p452'
		#------------------

		#Webserver stacks
		#--------------------------------------------------------------------------------
		index_current=74

				 aSOFTWARE_WHIP_NAME[$index_current]='LAMP'
				 aSOFTWARE_WHIP_DESC[$index_current]='apache2  | mysql   | php'
			aSOFTWARE_CATEGORY_INDEX[$index_current]=13
					  aSOFTWARE_TYPE[$index_current]=0
			 aSOFTWARE_ONLINEDOC_URL[$index_current]='f=8&t=5&start=10#p52'

		#------------------
		index_current=75

				 aSOFTWARE_WHIP_NAME[$index_current]='LASP'
				 aSOFTWARE_WHIP_DESC[$index_current]='apache2  | sqlite  | php'
			aSOFTWARE_CATEGORY_INDEX[$index_current]=13
					  aSOFTWARE_TYPE[$index_current]=0
			 aSOFTWARE_ONLINEDOC_URL[$index_current]='f=8&t=5&start=10#p52'

		#------------------
		index_current=76

				 aSOFTWARE_WHIP_NAME[$index_current]='LAAP'
				 aSOFTWARE_WHIP_DESC[$index_current]='apache2  | mariadb | php'
			aSOFTWARE_CATEGORY_INDEX[$index_current]=13
					  aSOFTWARE_TYPE[$index_current]=0
			 aSOFTWARE_ONLINEDOC_URL[$index_current]='f=8&t=5&start=10#p52'

		#------------------
		index_current=77

				 aSOFTWARE_WHIP_NAME[$index_current]='LEMP'
				 aSOFTWARE_WHIP_DESC[$index_current]='nginx    | mysql   | php'
			aSOFTWARE_CATEGORY_INDEX[$index_current]=13
					  aSOFTWARE_TYPE[$index_current]=0
			 aSOFTWARE_ONLINEDOC_URL[$index_current]='f=8&t=5#p5'

		#------------------
		index_current=78

				 aSOFTWARE_WHIP_NAME[$index_current]='LESP'
				 aSOFTWARE_WHIP_DESC[$index_current]='nginx    | sqlite  | php'
			aSOFTWARE_CATEGORY_INDEX[$index_current]=13
					  aSOFTWARE_TYPE[$index_current]=0
			 aSOFTWARE_ONLINEDOC_URL[$index_current]='f=8&t=5#p5'

		#------------------
		index_current=79

				 aSOFTWARE_WHIP_NAME[$index_current]='LEAP'
				 aSOFTWARE_WHIP_DESC[$index_current]='nginx    | mariadb | php'
			aSOFTWARE_CATEGORY_INDEX[$index_current]=13
					  aSOFTWARE_TYPE[$index_current]=0
			 aSOFTWARE_ONLINEDOC_URL[$index_current]='f=8&t=5#p5'

		#------------------
		index_current=80

				 aSOFTWARE_WHIP_NAME[$index_current]='LLMP'
				 aSOFTWARE_WHIP_DESC[$index_current]='lighttpd | mysql   | php'
			aSOFTWARE_CATEGORY_INDEX[$index_current]=13
					  aSOFTWARE_TYPE[$index_current]=0
			 aSOFTWARE_ONLINEDOC_URL[$index_current]='f=8&t=5&p=1335#p1335'

		#------------------
		index_current=81

				 aSOFTWARE_WHIP_NAME[$index_current]='LLSP'
				 aSOFTWARE_WHIP_DESC[$index_current]='lighttpd | sqlite  | php'
			aSOFTWARE_CATEGORY_INDEX[$index_current]=13
					  aSOFTWARE_TYPE[$index_current]=0
			 aSOFTWARE_ONLINEDOC_URL[$index_current]='f=8&t=5&p=1335#p1335'

		#------------------
		index_current=82

				 aSOFTWARE_WHIP_NAME[$index_current]='LLAP'
				 aSOFTWARE_WHIP_DESC[$index_current]='lighttpd | mariadb | php'
			aSOFTWARE_CATEGORY_INDEX[$index_current]=13
					  aSOFTWARE_TYPE[$index_current]=0
			 aSOFTWARE_ONLINEDOC_URL[$index_current]='f=8&t=5&p=1335#p1335'

		#------------------
		index_current=83

				 aSOFTWARE_WHIP_NAME[$index_current]='Apache2'
				 aSOFTWARE_WHIP_DESC[$index_current]='webserver'
			aSOFTWARE_CATEGORY_INDEX[$index_current]=13
					  aSOFTWARE_TYPE[$index_current]=-1
			 aSOFTWARE_ONLINEDOC_URL[$index_current]='f=8&t=5&start=10#p52'

		#------------------
		index_current=84

				 aSOFTWARE_WHIP_NAME[$index_current]='Lighttpd'
				 aSOFTWARE_WHIP_DESC[$index_current]='webserver'
			aSOFTWARE_CATEGORY_INDEX[$index_current]=13
					  aSOFTWARE_TYPE[$index_current]=-1
			 aSOFTWARE_ONLINEDOC_URL[$index_current]='f=8&t=5&p=1335#p1335'

		#------------------
		index_current=85

				 aSOFTWARE_WHIP_NAME[$index_current]='Nginx'
				 aSOFTWARE_WHIP_DESC[$index_current]='webserver'
			aSOFTWARE_CATEGORY_INDEX[$index_current]=13
					  aSOFTWARE_TYPE[$index_current]=-1
			 aSOFTWARE_ONLINEDOC_URL[$index_current]='f=8&t=5#p5'

		#------------------
		index_current=86

				 aSOFTWARE_WHIP_NAME[$index_current]='MySQL'
				 aSOFTWARE_WHIP_DESC[$index_current]='database'
			aSOFTWARE_CATEGORY_INDEX[$index_current]=13
					  aSOFTWARE_TYPE[$index_current]=-1
			 aSOFTWARE_ONLINEDOC_URL[$index_current]='f=8&t=5&p=1335#p1335'

		#------------------
		index_current=87

				 aSOFTWARE_WHIP_NAME[$index_current]='SQlite'
				 aSOFTWARE_WHIP_DESC[$index_current]='database'
			aSOFTWARE_CATEGORY_INDEX[$index_current]=13
					  aSOFTWARE_TYPE[$index_current]=-1
			 aSOFTWARE_ONLINEDOC_URL[$index_current]='f=8&t=5&p=1335#p1335'

		#------------------
		index_current=88

				 aSOFTWARE_WHIP_NAME[$index_current]='MariaDB'
				 aSOFTWARE_WHIP_DESC[$index_current]='database'
			aSOFTWARE_CATEGORY_INDEX[$index_current]=13
					  aSOFTWARE_TYPE[$index_current]=-1
			 aSOFTWARE_ONLINEDOC_URL[$index_current]='f=8&t=5&p=1335#p1335'

		#------------------
		index_current=89

				 aSOFTWARE_WHIP_NAME[$index_current]='PHP'
				 aSOFTWARE_WHIP_DESC[$index_current]='webserver'
			aSOFTWARE_CATEGORY_INDEX[$index_current]=13
					  aSOFTWARE_TYPE[$index_current]=-1
			 aSOFTWARE_ONLINEDOC_URL[$index_current]='f=8&t=5&p=1335#p1335'

		#------------------
		index_current=90

				 aSOFTWARE_WHIP_NAME[$index_current]='phpMyAdmin'
				 aSOFTWARE_WHIP_DESC[$index_current]='optional mysql admin tools'
			aSOFTWARE_CATEGORY_INDEX[$index_current]=13
					  aSOFTWARE_TYPE[$index_current]=0
		aSOFTWARE_REQUIRES_WEBSERVER[$index_current]=1
			aSOFTWARE_REQUIRES_MYSQL[$index_current]=1
			 aSOFTWARE_ONLINEDOC_URL[$index_current]='f=8&t=5&start=10#p54'

		#------------------
		index_current=91

				 aSOFTWARE_WHIP_NAME[$index_current]='Redis'
				 aSOFTWARE_WHIP_DESC[$index_current]='optional non-sql database store'
			aSOFTWARE_CATEGORY_INDEX[$index_current]=13
					  aSOFTWARE_TYPE[$index_current]=0

		#------------------
		index_current=92

				 aSOFTWARE_WHIP_NAME[$index_current]='CertBot'
				 aSOFTWARE_WHIP_DESC[$index_current]='free, ssl cert install allowing https://'
			aSOFTWARE_CATEGORY_INDEX[$index_current]=13
					  aSOFTWARE_TYPE[$index_current]=0
			 aSOFTWARE_ONLINEDOC_URL[$index_current]='f=8&t=5&p=1061#p1062'

		#------------------
		index_current=125

				 aSOFTWARE_WHIP_NAME[$index_current]='Tomcat8'
				 aSOFTWARE_WHIP_DESC[$index_current]='apache tomcat server'
			aSOFTWARE_CATEGORY_INDEX[$index_current]=13
					  aSOFTWARE_TYPE[$index_current]=0
			 aSOFTWARE_ONLINEDOC_URL[$index_current]='f=8&t=5&p=4316#p4316'
 	   aSOFTWARE_REQUIRES_ORACLEJAVA[$index_current]=1

		#PiHole
		#--------------------------------------------------------------------------------
		index_current=93

				 aSOFTWARE_WHIP_NAME[$index_current]='Pi-hole'
				 aSOFTWARE_WHIP_DESC[$index_current]='block adverts for any device on your network'
			aSOFTWARE_CATEGORY_INDEX[$index_current]=14
					  aSOFTWARE_TYPE[$index_current]=0
			  aSOFTWARE_REQUIRES_GIT[$index_current]=1
		aSOFTWARE_REQUIRES_WEBSERVER[$index_current]=1
			 aSOFTWARE_ONLINEDOC_URL[$index_current]='f=8&t=5&start=20#p174'
		aSOFTWARE_REQUIRES_USERINPUT[$index_current]=1

		#------------------

		#File servers
		#--------------------------------------------------------------------------------
		index_current=94

				 aSOFTWARE_WHIP_NAME[$index_current]='ProFTP'
				 aSOFTWARE_WHIP_DESC[$index_current]='lightweight ftp server'
			aSOFTWARE_CATEGORY_INDEX[$index_current]=15
					  aSOFTWARE_TYPE[$index_current]=0
			 aSOFTWARE_ONLINEDOC_URL[$index_current]='f=8&t=5&start=10#p55'

		#------------------
		index_current=95

				 aSOFTWARE_WHIP_NAME[$index_current]='vsFTPD'
				 aSOFTWARE_WHIP_DESC[$index_current]='alternative ftp server'
			aSOFTWARE_CATEGORY_INDEX[$index_current]=15
					  aSOFTWARE_TYPE[$index_current]=0
			 aSOFTWARE_ONLINEDOC_URL[$index_current]='?f=8&t=5&p=2820#p2820'

		#------------------
		index_current=96

				 aSOFTWARE_WHIP_NAME[$index_current]='Samba'
				 aSOFTWARE_WHIP_DESC[$index_current]='feature-rich file server'
			aSOFTWARE_CATEGORY_INDEX[$index_current]=15
					  aSOFTWARE_TYPE[$index_current]=0
			 aSOFTWARE_ONLINEDOC_URL[$index_current]='f=8&t=5&start=10#p56'

		#------------------
		index_current=109

				 aSOFTWARE_WHIP_NAME[$index_current]='NFS'
				 aSOFTWARE_WHIP_DESC[$index_current]='network file system server'
			aSOFTWARE_CATEGORY_INDEX[$index_current]=15
					  aSOFTWARE_TYPE[$index_current]=0
			 aSOFTWARE_ONLINEDOC_URL[$index_current]='f=8&t=5&start=10#p56'

		#------------------

		#VPN servers
		#--------------------------------------------------------------------------------
		index_current=97

				 aSOFTWARE_WHIP_NAME[$index_current]='OpenVPN'
				 aSOFTWARE_WHIP_DESC[$index_current]='vpn server'
			aSOFTWARE_CATEGORY_INDEX[$index_current]=16
					  aSOFTWARE_TYPE[$index_current]=0
		  aSOFTWARE_REQUIRES_RSYSLOG[$index_current]=1
			 aSOFTWARE_ONLINEDOC_URL[$index_current]='f=8&t=5&p=613#p613'

		#------------------
		index_current=117

				 aSOFTWARE_WHIP_NAME[$index_current]='PiVPN'
				 aSOFTWARE_WHIP_DESC[$index_current]='openvpn installer & management tool'
			aSOFTWARE_CATEGORY_INDEX[$index_current]=16
					  aSOFTWARE_TYPE[$index_current]=0
		  aSOFTWARE_REQUIRES_RSYSLOG[$index_current]=1
			 aSOFTWARE_ONLINEDOC_URL[$index_current]='http://dietpi.com/phpbb/viewtopic.php?f=8&t=5&p=3469#p3469'
		aSOFTWARE_REQUIRES_USERINPUT[$index_current]=1

		#------------------


		#Advanced Networking
		#--------------------------------------------------------------------------------
		index_current=98

				 aSOFTWARE_WHIP_NAME[$index_current]='HaProxy'
				 aSOFTWARE_WHIP_DESC[$index_current]='high performance tcp/http load balancer'
			aSOFTWARE_CATEGORY_INDEX[$index_current]=17
					  aSOFTWARE_TYPE[$index_current]=0
   aSOFTWARE_REQUIRES_BUILDESSENTIAL[$index_current]=1
			 aSOFTWARE_ONLINEDOC_URL[$index_current]='f=8&t=5&start=30#p221'

		#Home automation
		#--------------------------------------------------------------------------------
		index_current=99

				 aSOFTWARE_WHIP_NAME[$index_current]='EmonPi'
				 aSOFTWARE_WHIP_DESC[$index_current]='energy usage addon board with web interface'
			aSOFTWARE_CATEGORY_INDEX[$index_current]=18
					  aSOFTWARE_TYPE[$index_current]=0
			 aSOFTWARE_ONLINEDOC_URL[$index_current]='f=8&t=5&p=1529#p1525'

		# - Disabled for All non-rpi
		for ((i=10; i<=$MAX_HW_MODEL; i++))
		do

			aSOFTWARE_AVAIL_HW_MODEL[$index_current,$i]=0

		done

		#------------------
		index_current=100

				 aSOFTWARE_WHIP_NAME[$index_current]='Grasshopper'
				 aSOFTWARE_WHIP_DESC[$index_current]='web app to control bticino myhome'
			aSOFTWARE_CATEGORY_INDEX[$index_current]=18
					  aSOFTWARE_TYPE[$index_current]=0
		aSOFTWARE_REQUIRES_WEBSERVER[$index_current]=1
		   aSOFTWARE_REQUIRES_SQLITE[$index_current]=1
			 aSOFTWARE_ONLINEDOC_URL[$index_current]='f=8&t=5&start=20#p70'

		# - Disabled for All non-rpi
		for ((i=10; i<=$MAX_HW_MODEL; i++))
		do

			aSOFTWARE_AVAIL_HW_MODEL[$index_current,$i]=0

		done

		#------------------ Home Automation: Home Assistant ------------------
		index_current=157

				 aSOFTWARE_WHIP_NAME[$index_current]='Home Assistant'
				 aSOFTWARE_WHIP_DESC[$index_current]='open-source home automation platform'
			aSOFTWARE_CATEGORY_INDEX[$index_current]=18
					  aSOFTWARE_TYPE[$index_current]=0
		      aSOFTWARE_REQUIRES_GIT[$index_current]=1
		   aSOFTWARE_REQUIRES_SQLITE[$index_current]=1
		    aSOFTWARE_REQUIRES_MYSQL[$index_current]=1
		   aSOFTWARE_REQUIRES_FFMPEG[$index_current]=1
			 aSOFTWARE_ONLINEDOC_URL[$index_current]='f=8&t=5&start=20#p70'

		#------------------

		#Printing
		#--------------------------------------------------------------------------------
		index_current=137

				 aSOFTWARE_WHIP_NAME[$index_current]='CloudPrint'
				 aSOFTWARE_WHIP_DESC[$index_current]='print server for google cloud print'
			aSOFTWARE_CATEGORY_INDEX[$index_current]=19
					  aSOFTWARE_TYPE[$index_current]=0
			 aSOFTWARE_ONLINEDOC_URL[$index_current]='f=8&t=5&p=6630#p6630'
 		  aSOFTWARE_REQUIRES_RSYSLOG[$index_current]=1 #Not required, but comes in as package dep

		#Disabled for ARMv8 on Jessie only: https://github.com/Fourdee/DietPi/issues/855#issuecomment-292712002
		if (( $DISTRO == 3 )); then

			aSOFTWARE_AVAIL_HW_ARCH[$index_current,3]=0

		fi

		#------------------
		index_current=153

				 aSOFTWARE_WHIP_NAME[$index_current]='OctoPrint'
				 aSOFTWARE_WHIP_DESC[$index_current]='web interface for controlling 3d printers'
			aSOFTWARE_CATEGORY_INDEX[$index_current]=19
					  aSOFTWARE_TYPE[$index_current]=0
			 aSOFTWARE_ONLINEDOC_URL[$index_current]='f=8&t=5&p=7958#p7958'
   aSOFTWARE_REQUIRES_BUILDESSENTIAL[$index_current]=1
   			  aSOFTWARE_REQUIRES_GIT[$index_current]=1 # Required for updates

		#--------------------------------------------------------------------------------
		#Additional linux software items
		#--------------------------------------------------------------------------------

		#SSH clients
		#--------------------------------------------------------------------------------
		index_current=0

				 aSOFTWARE_WHIP_NAME[$index_current]='OpenSSH Client'
				 aSOFTWARE_WHIP_DESC[$index_current]=''
			aSOFTWARE_CATEGORY_INDEX[$index_current]=0
					  aSOFTWARE_TYPE[$index_current]=1
		#------------------

		#File server clients
		#--------------------------------------------------------------------------------
		index_current=1

				 aSOFTWARE_WHIP_NAME[$index_current]='Samba Client'
				 aSOFTWARE_WHIP_DESC[$index_current]='access network shares'
			aSOFTWARE_CATEGORY_INDEX[$index_current]=1
					  aSOFTWARE_TYPE[$index_current]=1
			 aSOFTWARE_ONLINEDOC_URL[$index_current]=' dietpi-config > Network Options: NAS/Misc'
		#------------------
		index_current=2

				 aSOFTWARE_WHIP_NAME[$index_current]='Curlftpfs'
				 aSOFTWARE_WHIP_DESC[$index_current]='ftp client with filesystem mount'
			aSOFTWARE_CATEGORY_INDEX[$index_current]=1
					  aSOFTWARE_TYPE[$index_current]=1
			 aSOFTWARE_ONLINEDOC_URL[$index_current]=' dietpi-config > Network Options: NAS/Misc'
		#------------------
		index_current=110

				 aSOFTWARE_WHIP_NAME[$index_current]='NFS Client'
				 aSOFTWARE_WHIP_DESC[$index_current]='network file system client'
			aSOFTWARE_CATEGORY_INDEX[$index_current]=1
					  aSOFTWARE_TYPE[$index_current]=1
			 aSOFTWARE_ONLINEDOC_URL[$index_current]=' dietpi-config > Network Options: NAS/Misc'
		#------------------

		#File managers
		#--------------------------------------------------------------------------------
		index_current=3

				 aSOFTWARE_WHIP_NAME[$index_current]='MC'
				 aSOFTWARE_WHIP_DESC[$index_current]='midnight commander, powerful file manager'
			aSOFTWARE_CATEGORY_INDEX[$index_current]=2
					  aSOFTWARE_TYPE[$index_current]=1
		#------------------
		index_current=4

				 aSOFTWARE_WHIP_NAME[$index_current]='ViFM'
				 aSOFTWARE_WHIP_DESC[$index_current]='file manager with vi bindings'
			aSOFTWARE_CATEGORY_INDEX[$index_current]=2
					  aSOFTWARE_TYPE[$index_current]=1
		#------------------

		#System
		#--------------------------------------------------------------------------------
		index_current=5

				 aSOFTWARE_WHIP_NAME[$index_current]='ALSA'
				 aSOFTWARE_WHIP_DESC[$index_current]='linux sound system'
			aSOFTWARE_CATEGORY_INDEX[$index_current]=3
					  aSOFTWARE_TYPE[$index_current]=1
		#------------------
		index_current=6

				 aSOFTWARE_WHIP_NAME[$index_current]='Xserver'
				 aSOFTWARE_WHIP_DESC[$index_current]='linux display system'
			aSOFTWARE_CATEGORY_INDEX[$index_current]=3
					  aSOFTWARE_TYPE[$index_current]=1

		#------------------
		index_current=151

				 aSOFTWARE_WHIP_NAME[$index_current]='Nvidia'
				 aSOFTWARE_WHIP_DESC[$index_current]='display driver'
			aSOFTWARE_CATEGORY_INDEX[$index_current]=3
					  aSOFTWARE_TYPE[$index_current]=1
	  aSOFTWARE_REQUIRES_XSERVERXORG[$index_current]=1

		for ((i=0; i<$MAX_HW_MODEL; i++))
		do

			aSOFTWARE_AVAIL_HW_MODEL[$index_current,$i]=0

		done

		aSOFTWARE_AVAIL_HW_MODEL[$index_current,21]=1

		#Shared Libs
		#--------------------------------------------------------------------------------
		index_current=7

				 aSOFTWARE_WHIP_NAME[$index_current]='FFmpeg'
				 aSOFTWARE_WHIP_DESC[$index_current]='audio & visual libary'
			aSOFTWARE_CATEGORY_INDEX[$index_current]=4
					  aSOFTWARE_TYPE[$index_current]=1
		#------------------
		index_current=8

				 aSOFTWARE_WHIP_NAME[$index_current]='Java'
				 aSOFTWARE_WHIP_DESC[$index_current]='oracle java 8 jdk/jre libary'
			aSOFTWARE_CATEGORY_INDEX[$index_current]=4
					  aSOFTWARE_TYPE[$index_current]=1
		#------------------
		index_current=9

				 aSOFTWARE_WHIP_NAME[$index_current]='Node.js'
				 aSOFTWARE_WHIP_DESC[$index_current]='javascript runtime'
			aSOFTWARE_CATEGORY_INDEX[$index_current]=4
					  aSOFTWARE_TYPE[$index_current]=1
		#------------------
		index_current=130

				 aSOFTWARE_WHIP_NAME[$index_current]='Python Pip'
				 aSOFTWARE_WHIP_DESC[$index_current]='python pip package installer'
			aSOFTWARE_CATEGORY_INDEX[$index_current]=4
					  aSOFTWARE_TYPE[$index_current]=1
		#------------------
		index_current=140

				 aSOFTWARE_WHIP_NAME[$index_current]='SDL2'
				 aSOFTWARE_WHIP_DESC[$index_current]='simple direct layer 2'
			aSOFTWARE_CATEGORY_INDEX[$index_current]=4
					  aSOFTWARE_TYPE[$index_current]=1

		# - Disabled for All non-rpi
		for ((i=10; i<=$MAX_HW_MODEL; i++))
		do

			aSOFTWARE_AVAIL_HW_MODEL[$index_current,$i]=0

		done

		#------------------
		index_current=150

				 aSOFTWARE_WHIP_NAME[$index_current]='Mono'
				 aSOFTWARE_WHIP_DESC[$index_current]='runtime libraries and repo'
			aSOFTWARE_CATEGORY_INDEX[$index_current]=4
					  aSOFTWARE_TYPE[$index_current]=1


		#Networking
		#--------------------------------------------------------------------------------
		index_current=10

				 aSOFTWARE_WHIP_NAME[$index_current]='iftop'
				 aSOFTWARE_WHIP_DESC[$index_current]='displays bandwidth usage information'
			aSOFTWARE_CATEGORY_INDEX[$index_current]=5
					  aSOFTWARE_TYPE[$index_current]=1
		#------------------
		index_current=11

				 aSOFTWARE_WHIP_NAME[$index_current]='IPTraf'
				 aSOFTWARE_WHIP_DESC[$index_current]='interactive colorful ip lan monitor'
			aSOFTWARE_CATEGORY_INDEX[$index_current]=5
					  aSOFTWARE_TYPE[$index_current]=1
		#------------------
		index_current=12

				 aSOFTWARE_WHIP_NAME[$index_current]='Iperf'
				 aSOFTWARE_WHIP_DESC[$index_current]='internet protocol bandwidth measuring tool'
			aSOFTWARE_CATEGORY_INDEX[$index_current]=5
					  aSOFTWARE_TYPE[$index_current]=1
		#------------------
		index_current=13

				 aSOFTWARE_WHIP_NAME[$index_current]='MTR-Tiny'
				 aSOFTWARE_WHIP_DESC[$index_current]='full screen ncurses traceroute tool'
			aSOFTWARE_CATEGORY_INDEX[$index_current]=5
					  aSOFTWARE_TYPE[$index_current]=1
		#------------------
		index_current=14

				 aSOFTWARE_WHIP_NAME[$index_current]='nLoad'
				 aSOFTWARE_WHIP_DESC[$index_current]='realtime console network usage monitor'
			aSOFTWARE_CATEGORY_INDEX[$index_current]=5
					  aSOFTWARE_TYPE[$index_current]=1
		#------------------
		index_current=15

				 aSOFTWARE_WHIP_NAME[$index_current]='tcpdump'
				 aSOFTWARE_WHIP_DESC[$index_current]='command-line network traffic analyzer'
			aSOFTWARE_CATEGORY_INDEX[$index_current]=5
					  aSOFTWARE_TYPE[$index_current]=1
		#------------------
		index_current=152

				 aSOFTWARE_WHIP_NAME[$index_current]='Avahi-Daemon'
				 aSOFTWARE_WHIP_DESC[$index_current]='hostname broadcast (mac, pc bonjour)'
			aSOFTWARE_CATEGORY_INDEX[$index_current]=5
					  aSOFTWARE_TYPE[$index_current]=1


		#Development / Programming
		#--------------------------------------------------------------------------------
		index_current=16

				 aSOFTWARE_WHIP_NAME[$index_current]='Build-Essentials'
				 aSOFTWARE_WHIP_DESC[$index_current]='common packages for compile'
			aSOFTWARE_CATEGORY_INDEX[$index_current]=6
					  aSOFTWARE_TYPE[$index_current]=1
		#------------------
		index_current=17

				 aSOFTWARE_WHIP_NAME[$index_current]='Git Client'
				 aSOFTWARE_WHIP_DESC[$index_current]='git clone etc'
			aSOFTWARE_CATEGORY_INDEX[$index_current]=6
					  aSOFTWARE_TYPE[$index_current]=1
		#------------------

		#Text Editors
		#--------------------------------------------------------------------------------
		index_current=18

				 aSOFTWARE_WHIP_NAME[$index_current]='Emacs'
				 aSOFTWARE_WHIP_DESC[$index_current]='gnu emacs editor'
			aSOFTWARE_CATEGORY_INDEX[$index_current]=7
					  aSOFTWARE_TYPE[$index_current]=1
		#------------------
		index_current=19

				 aSOFTWARE_WHIP_NAME[$index_current]='Jed'
				 aSOFTWARE_WHIP_DESC[$index_current]='editor for programmers'
			aSOFTWARE_CATEGORY_INDEX[$index_current]=7
					  aSOFTWARE_TYPE[$index_current]=1
		#------------------
		index_current=20

				 aSOFTWARE_WHIP_NAME[$index_current]='Vim'
				 aSOFTWARE_WHIP_DESC[$index_current]='vi enhanced text editor'
			aSOFTWARE_CATEGORY_INDEX[$index_current]=7
					  aSOFTWARE_TYPE[$index_current]=1
		#------------------
		index_current=21

				 aSOFTWARE_WHIP_NAME[$index_current]='Vim-Tiny'
				 aSOFTWARE_WHIP_DESC[$index_current]='compact release of vim'
			aSOFTWARE_CATEGORY_INDEX[$index_current]=7
					  aSOFTWARE_TYPE[$index_current]=1
		#------------------
		index_current=127

				 aSOFTWARE_WHIP_NAME[$index_current]='NeoVim'
				 aSOFTWARE_WHIP_DESC[$index_current]='heavily refactored vim fork'
			aSOFTWARE_CATEGORY_INDEX[$index_current]=7
					  aSOFTWARE_TYPE[$index_current]=1

		# - Stretch only
		if (( $DISTRO < 4 )); then

			aSOFTWARE_AVAIL_HW_MODEL[$index_current,$HW_MODEL]=0

		fi

		#------------------

		#Desktop Utilities
		#--------------------------------------------------------------------------------
		index_current=22

				 aSOFTWARE_WHIP_NAME[$index_current]='QuiteRSS'
				 aSOFTWARE_WHIP_DESC[$index_current]='cross-platform, free rss reader'
			aSOFTWARE_CATEGORY_INDEX[$index_current]=8
					  aSOFTWARE_TYPE[$index_current]=1
		  aSOFTWARE_REQUIRES_DESKTOP[$index_current]=1

		#------------------

		#--------------------------------------------------------------------------------
		#Logging (hidden)
		#--------------------------------------------------------------------------------
		index_current=101

				 aSOFTWARE_WHIP_NAME[$index_current]='Log Rotate'
				 aSOFTWARE_WHIP_DESC[$index_current]='rotates log files'
			aSOFTWARE_CATEGORY_INDEX[$index_current]=0
					  aSOFTWARE_TYPE[$index_current]=-1
			 aSOFTWARE_ONLINEDOC_URL[$index_current]='f=8&t=5&start=20#p68'
		#------------------
		index_current=102

				 aSOFTWARE_WHIP_NAME[$index_current]='Rsyslog'
				 aSOFTWARE_WHIP_DESC[$index_current]='system logging'
			aSOFTWARE_CATEGORY_INDEX[$index_current]=0
					  aSOFTWARE_TYPE[$index_current]=-1
			 aSOFTWARE_ONLINEDOC_URL[$index_current]='f=8&t=5&start=20#p68'
		#------------------
		index_current=103

				 aSOFTWARE_WHIP_NAME[$index_current]='DietPi-Ramlog'
				 aSOFTWARE_WHIP_DESC[$index_current]='minimal, optimized logging'
			aSOFTWARE_CATEGORY_INDEX[$index_current]=0
					  aSOFTWARE_TYPE[$index_current]=-1
			 aSOFTWARE_ONLINEDOC_URL[$index_current]='f=8&t=5&start=20#p68'
		#------------------

		#--------------------------------------------------------------------------------
		#SSH servers (hidden from install menu)
		#--------------------------------------------------------------------------------
		index_current=104

				 aSOFTWARE_WHIP_NAME[$index_current]='Dropbear'
				 aSOFTWARE_WHIP_DESC[$index_current]='ssh server'
			aSOFTWARE_CATEGORY_INDEX[$index_current]=0
					  aSOFTWARE_TYPE[$index_current]=-1
			 aSOFTWARE_ONLINEDOC_URL[$index_current]='f=8&t=5&start=10#p62'
		#------------------
		index_current=105

				 aSOFTWARE_WHIP_NAME[$index_current]='OpenSSH Server'
				 aSOFTWARE_WHIP_DESC[$index_current]=''
			aSOFTWARE_CATEGORY_INDEX[$index_current]=0
					  aSOFTWARE_TYPE[$index_current]=-1
			 aSOFTWARE_ONLINEDOC_URL[$index_current]='f=8&t=5&start=10#p63'
		#------------------


		#--------------------------------------------------------------------------------
		#Total software installations
		TOTAL_SOFTWARE_INDEXS=${#aSOFTWARE_TYPE[@]}
		#--------------------------------------------------------------------------------
		#Init Installed state - 0=not 1=to be 2=installed
		for ((i=0; i<$TOTAL_SOFTWARE_INDEXS; i++))
		do

			aSOFTWARE_INSTALL_STATE[$i]=0

		done

		#Installed software on DietPi image by default.
		aSOFTWARE_INSTALL_STATE[103]=2
		aSOFTWARE_INSTALL_STATE[104]=2
		#--------------------------------------------------------------------------------

	}

	Software_Arrays_Destroy(){

		unset aSOFTWARE_CATEGORIES_DIETPI
		unset aSOFTWARE_CATEGORIES_LINUX

		unset aSOFTWARE_CATEGORY_INDEX
		unset aSOFTWARE_TYPE
		unset aSOFTWARE_WHIP_NAME
		unset aSOFTWARE_WHIP_DESC
		unset aSOFTWARE_ONLINEDOC_URL
		unset aSOFTWARE_INSTALL_STATE

		unset aSOFTWARE_REQUIRES_USERINPUT

		unset aSOFTWARE_REQUIRES_ALSA
		unset aSOFTWARE_REQUIRES_XSERVERXORG
		unset aSOFTWARE_REQUIRES_MYSQL
		unset aSOFTWARE_REQUIRES_SQLITE
		unset aSOFTWARE_REQUIRES_WEBSERVER
		unset aSOFTWARE_REQUIRES_DESKTOP
		unset aSOFTWARE_REQUIRES_GIT
		unset aSOFTWARE_REQUIRES_BUILDESSENTIAL
		unset aSOFTWARE_REQUIRES_RSYSLOG
		unset aSOFTWARE_REQUIRES_FFMPEG
		unset aSOFTWARE_REQUIRES_ORACLEJAVA
		unset aSOFTWARE_REQUIRES_NODEJS

		unset aSOFTWARE_AVAIL_HW_MODEL
		unset aSOFTWARE_AVAIL_HW_ARCH

	}

	#Disable software installation, if user input is required for automated installs
	Install_Disable_Requires_UserInput(){

		if (( ! $USER_INPUTS )); then

			for ((i=0; i<$TOTAL_SOFTWARE_INDEXS; i++))
			do

				if (( ${aSOFTWARE_REQUIRES_USERINPUT[$i]} &&
					${aSOFTWARE_INSTALL_STATE[$i]} == 1 )); then

					# - Disable
					aSOFTWARE_INSTALL_STATE[$i]=0

					/DietPi/dietpi/func/dietpi-notify 2 "${aSOFTWARE_WHIP_NAME[$i]}: Requires user input and can not be automated."
					/DietPi/dietpi/func/dietpi-notify 1 "${aSOFTWARE_WHIP_NAME[$i]}: Will not be installed. Please run 'dietpi-software' to install."

				fi

			done

		fi

	}

	#Work out which additional software we need to install
	Install_Flag_Prereq_Software(){

		/DietPi/dietpi/func/dietpi-notify 3 DietPi-Software "Checking for prerequisite software"

		#WEBSERVER - Manual stack install
		# - Define extra DietPi install flags for WEBSERVER_STACKS
		#LLAP
		if (( ${aSOFTWARE_INSTALL_STATE[82]} == 1 )); then
			aSOFTWARE_INSTALL_STATE[84]=1
			aSOFTWARE_INSTALL_STATE[88]=1
			aSOFTWARE_INSTALL_STATE[89]=1
		fi

		#LLSP
		if (( ${aSOFTWARE_INSTALL_STATE[81]} == 1 )); then
			aSOFTWARE_INSTALL_STATE[84]=1
			aSOFTWARE_INSTALL_STATE[87]=1
			aSOFTWARE_INSTALL_STATE[89]=1
		fi

		#LLMP
		if (( ${aSOFTWARE_INSTALL_STATE[80]} == 1 )); then
			aSOFTWARE_INSTALL_STATE[84]=1
			aSOFTWARE_INSTALL_STATE[86]=1
			aSOFTWARE_INSTALL_STATE[89]=1
		fi

		#LEAP
		if (( ${aSOFTWARE_INSTALL_STATE[79]} == 1 )); then
			aSOFTWARE_INSTALL_STATE[85]=1
			aSOFTWARE_INSTALL_STATE[88]=1
			aSOFTWARE_INSTALL_STATE[89]=1
		fi

		#LESP
		if (( ${aSOFTWARE_INSTALL_STATE[78]} == 1 )); then
			aSOFTWARE_INSTALL_STATE[85]=1
			aSOFTWARE_INSTALL_STATE[87]=1
			aSOFTWARE_INSTALL_STATE[89]=1
		fi

		#LEMP
		if (( ${aSOFTWARE_INSTALL_STATE[77]} == 1 )); then
			aSOFTWARE_INSTALL_STATE[85]=1
			aSOFTWARE_INSTALL_STATE[86]=1
			aSOFTWARE_INSTALL_STATE[89]=1
		fi

		#LAAP
		if (( ${aSOFTWARE_INSTALL_STATE[76]} == 1 )); then
			aSOFTWARE_INSTALL_STATE[83]=1
			aSOFTWARE_INSTALL_STATE[88]=1
			aSOFTWARE_INSTALL_STATE[89]=1
		fi

		#LASP
		if (( ${aSOFTWARE_INSTALL_STATE[75]} == 1 )); then
			aSOFTWARE_INSTALL_STATE[83]=1
			aSOFTWARE_INSTALL_STATE[87]=1
			aSOFTWARE_INSTALL_STATE[89]=1
		fi

		#LAMP
		if (( ${aSOFTWARE_INSTALL_STATE[74]} == 1 )); then
			aSOFTWARE_INSTALL_STATE[83]=1
			aSOFTWARE_INSTALL_STATE[86]=1
			aSOFTWARE_INSTALL_STATE[89]=1
		fi

		#WEBSERVER - Auto install via choice system
		for ((i=0; i<$TOTAL_SOFTWARE_INDEXS; i++))
		do

			if (( ${aSOFTWARE_REQUIRES_WEBSERVER[$i]} &&
				${aSOFTWARE_INSTALL_STATE[$i]} == 1 )); then

				# - Check for existing webserver base (eg: apache2/nginx) installation
				#FOURDEE: We may want to check dpkg for installed packages also?
				if (( ! ${aSOFTWARE_INSTALL_STATE[83]} &&
					! ${aSOFTWARE_INSTALL_STATE[84]} &&
					! ${aSOFTWARE_INSTALL_STATE[85]} )); then

					# - None found, Select one for Install, based on user preference
					if (( $INDEX_WEBSERVER_TARGET == 0 )); then

						#WEBSERVER_APACHE
						aSOFTWARE_INSTALL_STATE[83]=1
						/DietPi/dietpi/func/dietpi-notify 2 "Apache2 will be installed"

					elif (( $INDEX_WEBSERVER_TARGET == -1 )); then

						#WEBSERVER_NGINX
						aSOFTWARE_INSTALL_STATE[85]=1
						/DietPi/dietpi/func/dietpi-notify 2 "Nginx will be installed"

					elif (( $INDEX_WEBSERVER_TARGET == -2 )); then

						#WEBSERVER_LIGHTTPD
						aSOFTWARE_INSTALL_STATE[84]=1
						/DietPi/dietpi/func/dietpi-notify 2 "Lighttpd will be installed"

					fi

					# - Always install WEBSERVER_PHP
					aSOFTWARE_INSTALL_STATE[89]=1
					/DietPi/dietpi/func/dietpi-notify 2 "PHP will be installed"

				fi

				break

			fi

		done

		#WEBSERVER_MYSQL
		for ((i=0; i<$TOTAL_SOFTWARE_INDEXS; i++))
		do

			if (( ${aSOFTWARE_REQUIRES_MYSQL[$i]} &&
				${aSOFTWARE_INSTALL_STATE[$i]} == 1 )); then

				# - Check for existing mysql/mariaDB installations
				if (( ! ${aSOFTWARE_INSTALL_STATE[86]} &&
					! ${aSOFTWARE_INSTALL_STATE[88]} )); then

					#WEBSERVER_MYSQL
					aSOFTWARE_INSTALL_STATE[86]=1

					/DietPi/dietpi/func/dietpi-notify 2 "MySQL will be installed"

				fi

				break

			fi

		done

		#WEBSERVER_SQLITE
		for ((i=0; i<$TOTAL_SOFTWARE_INDEXS; i++))
		do

			if (( ${aSOFTWARE_REQUIRES_SQLITE[$i]} &&
				${aSOFTWARE_INSTALL_STATE[$i]} == 1 )); then

				#WEBSERVER_SQLITE
				aSOFTWARE_INSTALL_STATE[87]=1

				/DietPi/dietpi/func/dietpi-notify 2 "SQlite will be installed"

				break

			fi

		done

		#WEBSERVER - Check for stacks and flag as installing
		#WEBSERVER_APACHE
		if (( ${aSOFTWARE_INSTALL_STATE[83]} >= 1 )); then

			#MySQL
			if (( ${aSOFTWARE_INSTALL_STATE[86]} >= 1 )); then

				#WEBSERVER_LAMP
				aSOFTWARE_INSTALL_STATE[74]=1

			fi

			#SQLite
			if (( ${aSOFTWARE_INSTALL_STATE[87]} >= 1 )); then

				#WEBSERVER_LASP
				aSOFTWARE_INSTALL_STATE[75]=1

			fi

			#MariaDB
			if (( ${aSOFTWARE_INSTALL_STATE[88]} >= 1 )); then

				#WEBSERVER_LAAP
				aSOFTWARE_INSTALL_STATE[76]=1

			fi


		#WEBSERVER_NGINX
		elif (( ${aSOFTWARE_INSTALL_STATE[85]} >= 1 )); then

			#MySQL
			if (( ${aSOFTWARE_INSTALL_STATE[86]} >= 1 )); then

				#WEBSERVER_LEMP
				aSOFTWARE_INSTALL_STATE[77]=1

			fi

			#SQLite
			if (( ${aSOFTWARE_INSTALL_STATE[87]} >= 1 )); then

				#WEBSERVER_LESP
				aSOFTWARE_INSTALL_STATE[78]=1

			fi

			#MariaDB
			if (( ${aSOFTWARE_INSTALL_STATE[88]} >= 1 )); then

				#WEBSERVER_LEAP
				aSOFTWARE_INSTALL_STATE[79]=1

			fi

		#WEBSERVER_LIGHTTPD
		elif (( ${aSOFTWARE_INSTALL_STATE[84]} >= 1 )); then

			#MySQL
			if (( ${aSOFTWARE_INSTALL_STATE[86]} >= 1 )); then

				#WEBSERVER_LLMP
				aSOFTWARE_INSTALL_STATE[80]=1

			fi

			#SQLite
			if (( ${aSOFTWARE_INSTALL_STATE[87]} >= 1 )); then

				#WEBSERVER_LLSP
				aSOFTWARE_INSTALL_STATE[81]=1

			fi

			#MariaDB
			if (( ${aSOFTWARE_INSTALL_STATE[88]} >= 1 )); then

				#WEBSERVER_LLAP
				aSOFTWARE_INSTALL_STATE[82]=1

			fi


		fi

		#Prevent incompatible MySQL + MariaDB installation: https://github.com/Fourdee/DietPi/issues/761#issuecomment-280848758
		if (( ${aSOFTWARE_INSTALL_STATE[86]} >= 1 && ${aSOFTWARE_INSTALL_STATE[88]} >= 1 )); then

			#	MySQL installed
			if (( ${aSOFTWARE_INSTALL_STATE[86]} == 2 )); then

				aSOFTWARE_INSTALL_STATE[88]=0
				/DietPi/dietpi/func/dietpi-notify 2 "MySQL is already installed, MariaDB install has been disabled"

			#	MariaDB installed
			elif (( ${aSOFTWARE_INSTALL_STATE[88]} == 2 )); then

				aSOFTWARE_INSTALL_STATE[86]=0
				/DietPi/dietpi/func/dietpi-notify 2 "MariaDB is already installed, MySQL install has been disabled"

			#	Both selected for install, disable Maria
			else

				aSOFTWARE_INSTALL_STATE[88]=0
				/DietPi/dietpi/func/dietpi-notify 2 "MySQL and MariaDB are selected for install. MariaDB has been de-selected to prevent incompatible MySQL + MariaDB installation"

			fi

		fi

		#DESKTOP
		for ((i=0; i<$TOTAL_SOFTWARE_INDEXS; i++))
		do

			if (( ${aSOFTWARE_REQUIRES_DESKTOP[$i]} &&
				${aSOFTWARE_INSTALL_STATE[$i]} == 1 )); then

				# - If no desktop is selected or installed (0), default to LXDE
				if (( ! ${aSOFTWARE_INSTALL_STATE[23]} &&
					! ${aSOFTWARE_INSTALL_STATE[24]} &&
					! ${aSOFTWARE_INSTALL_STATE[25]} &&
					! ${aSOFTWARE_INSTALL_STATE[26]} )); then

					aSOFTWARE_INSTALL_STATE[23]=1
					/DietPi/dietpi/func/dietpi-notify 2 "LXDE desktop will be installed"

				fi

				break

			fi

		done

		#GIT
		for ((i=0; i<$TOTAL_SOFTWARE_INDEXS; i++))
		do

			if (( ${aSOFTWARE_REQUIRES_GIT[$i]} &&
				${aSOFTWARE_INSTALL_STATE[$i]} == 1 )); then

				# - Flag for install
				aSOFTWARE_INSTALL_STATE[17]=1

				/DietPi/dietpi/func/dietpi-notify 2 "Git will be installed"

				break

			fi

		done

		#BUILDESSENTIAL
		for ((i=0; i<$TOTAL_SOFTWARE_INDEXS; i++))
		do

			if (( ${aSOFTWARE_REQUIRES_BUILDESSENTIAL[$i]} &&
				${aSOFTWARE_INSTALL_STATE[$i]} == 1 )); then

				# - Flag for install
				aSOFTWARE_INSTALL_STATE[16]=1

				/DietPi/dietpi/func/dietpi-notify 2 "Build-Essential will be installed"

				break

			fi

		done

		#RSYSLOG
		for ((i=0; i<$TOTAL_SOFTWARE_INDEXS; i++))
		do

			if (( ${aSOFTWARE_REQUIRES_RSYSLOG[$i]} &&
				${aSOFTWARE_INSTALL_STATE[$i]} == 1 )); then

				# - Flag for install
				aSOFTWARE_INSTALL_STATE[102]=1

				/DietPi/dietpi/func/dietpi-notify 2 "Rsyslog will be installed"

				break

			fi

		done

		#FFMPEG
		for ((i=0; i<$TOTAL_SOFTWARE_INDEXS; i++))
		do

			if (( ${aSOFTWARE_REQUIRES_FFMPEG[$i]} &&
				${aSOFTWARE_INSTALL_STATE[$i]} == 1 )); then

				# - Flag for install
				aSOFTWARE_INSTALL_STATE[7]=1

				/DietPi/dietpi/func/dietpi-notify 2 "FFmpeg will be installed"

				break

			fi

		done

		#ORACLEJAVA
		for ((i=0; i<$TOTAL_SOFTWARE_INDEXS; i++))
		do

			if (( ${aSOFTWARE_REQUIRES_ORACLEJAVA[$i]} &&
				${aSOFTWARE_INSTALL_STATE[$i]} == 1 )); then

				# - Flag for install
				aSOFTWARE_INSTALL_STATE[8]=1

				/DietPi/dietpi/func/dietpi-notify 2 "Oracle Java will be installed"

				break

			fi

		done

		#NODEJS
		for ((i=0; i<$TOTAL_SOFTWARE_INDEXS; i++))
		do

			if (( ${aSOFTWARE_REQUIRES_NODEJS[$i]} &&
				${aSOFTWARE_INSTALL_STATE[$i]} == 1 )); then

				# - Flag for install
				aSOFTWARE_INSTALL_STATE[9]=1

				/DietPi/dietpi/func/dietpi-notify 2 "NodeJS will be installed"

				break

			fi

		done

		#ALSA
		for ((i=0; i<$TOTAL_SOFTWARE_INDEXS; i++))
		do

			if (( ${aSOFTWARE_REQUIRES_ALSA[$i]} &&
				${aSOFTWARE_INSTALL_STATE[$i]} == 1 )); then

				# - Flag for install
				aSOFTWARE_INSTALL_STATE[5]=1

				/DietPi/dietpi/func/dietpi-notify 2 "Alsa will be installed"

				break

			fi

		done

		#XSERVERXORG
		for ((i=0; i<$TOTAL_SOFTWARE_INDEXS; i++))
		do

			if (( ${aSOFTWARE_REQUIRES_XSERVERXORG[$i]} &&
				${aSOFTWARE_INSTALL_STATE[$i]} == 1 )); then

				# - Flag for install
				aSOFTWARE_INSTALL_STATE[6]=1

				/DietPi/dietpi/func/dietpi-notify 2 "Xserver will be installed"

				break

			fi

		done

		#------------
		#Specials
		local index=0

		#Additional Software required by Allo Web Interface
		if (( ${aSOFTWARE_INSTALL_STATE[159]} == 1 )); then

			aSOFTWARE_INSTALL_STATE[37]=1 # Shairport Sync

			if (( $HW_MODEL == 70 )); then

				aSOFTWARE_INSTALL_STATE[60]=1 # WiFi Hotspot

			fi

			#aSOFTWARE_INSTALL_STATE[80]=1 # LLMP
			aSOFTWARE_INSTALL_STATE[121]=1 # Roon Bridge
			aSOFTWARE_INSTALL_STATE[124]=1 # NAA Daemon
			#aSOFTWARE_INSTALL_STATE[128]=1 # MPD
			aSOFTWARE_INSTALL_STATE[129]=1 # O!MPD
			#aSOFTWARE_INSTALL_STATE[152]=1 # Avahi (pulled in by O!MPD)

		fi

		#Software that requires Avahi-Daemon
		index=152
		if (( ${aSOFTWARE_INSTALL_STATE[31]} == 1 ||
			${aSOFTWARE_INSTALL_STATE[37]} == 1 ||
			${aSOFTWARE_INSTALL_STATE[128]} == 1 ||
			${aSOFTWARE_INSTALL_STATE[138]} == 1 )); then

			if (( ${aSOFTWARE_INSTALL_STATE[$index]} == 0 )); then

				aSOFTWARE_INSTALL_STATE[$index]=1

				#aSOFTWARE_WHIP_NAME
				/DietPi/dietpi/func/dietpi-notify 2 "${aSOFTWARE_WHIP_NAME[$index]} will be installed"

			fi

		fi

		#Software that requires Mono
		if (( ${aSOFTWARE_INSTALL_STATE[41]} == 1 ||
			${aSOFTWARE_INSTALL_STATE[144]} == 1 ||
			${aSOFTWARE_INSTALL_STATE[145]} == 1 ||
			${aSOFTWARE_INSTALL_STATE[147]} == 1 )); then

			if (( ${aSOFTWARE_INSTALL_STATE[150]} == 0 )); then

				aSOFTWARE_INSTALL_STATE[150]=1

				/DietPi/dietpi/func/dietpi-notify 2 "Mono runtime libary will be installed"

			fi

		fi

		#Software that requires SDL2:
		if (( ${aSOFTWARE_INSTALL_STATE[108]} == 1 )); then

			if (( ${aSOFTWARE_INSTALL_STATE[140]} == 0 )); then

				aSOFTWARE_INSTALL_STATE[140]=1

				/DietPi/dietpi/func/dietpi-notify 2 "SDL2 will be installed"

			fi

		fi

		#Software that requires Python-Pip: https://github.com/Fourdee/DietPi/issues/784
		if (( ${aSOFTWARE_INSTALL_STATE[58]} == 1 ||
			${aSOFTWARE_INSTALL_STATE[99]} == 1 ||
			${aSOFTWARE_INSTALL_STATE[118]} == 1 ||
			${aSOFTWARE_INSTALL_STATE[136]} == 1 ||
			${aSOFTWARE_INSTALL_STATE[139]} == 1 ||
			${aSOFTWARE_INSTALL_STATE[142]} == 1 ||
			${aSOFTWARE_INSTALL_STATE[153]} == 1 )); then

			if (( ${aSOFTWARE_INSTALL_STATE[130]} == 0 )); then

				aSOFTWARE_INSTALL_STATE[130]=1

				/DietPi/dietpi/func/dietpi-notify 2 "Python-Pip will be installed"

			fi

		fi

		#Software that requires MPD
		#	HiFi
		#	Cava
		#	OMPD
		if (( ${aSOFTWARE_INSTALL_STATE[32]} == 1 ||
			${aSOFTWARE_INSTALL_STATE[119]} == 1 ||
			${aSOFTWARE_INSTALL_STATE[129]} == 1 )); then

			if (( ${aSOFTWARE_INSTALL_STATE[128]} == 0 )); then

				# - Flag for install
				aSOFTWARE_INSTALL_STATE[128]=1

				/DietPi/dietpi/func/dietpi-notify 2 "MPD will be installed"

			fi

		fi

		#OMV (requires Samba, Proftpd)
		if (( ${aSOFTWARE_INSTALL_STATE[126]} == 1 )); then

			#Proftpd
			if (( ${aSOFTWARE_INSTALL_STATE[94]} == 0 )); then

				aSOFTWARE_INSTALL_STATE[94]=1

				/DietPi/dietpi/func/dietpi-notify 2 "ProFTP will be installed"

			fi

			#Samba
			if (( ${aSOFTWARE_INSTALL_STATE[96]} == 0 )); then

				aSOFTWARE_INSTALL_STATE[96]=1

				/DietPi/dietpi/func/dietpi-notify 2 "Samba Server will be installed"

			fi

		fi

	}

	Create_Desktop_Shared_Items(){

		#Copy DietPi favourite links
		wget http://dietpi.com/downloads/conf/desktop/.gtk-bookmarks -O "$HOME"/.gtk-bookmarks

		#Create Desktop SymLinks
		mkdir -p "$HOME"/Desktop
		ln -sf /usr/share/applications/htop.desktop "$HOME"/Desktop/htop.desktop

		#DietPi Menu symlinks
		mkdir -p /usr/share/applications
		wget http://dietpi.com/downloads/conf/desktop/dietpi-software.desktop -O /usr/share/applications/dietpi-software.desktop
		wget http://dietpi.com/downloads/conf/desktop/dietpi-update.desktop -O /usr/share/applications/dietpi-update.desktop
		wget http://dietpi.com/downloads/conf/desktop/dietpi-config.desktop -O /usr/share/applications/dietpi-config.desktop
		wget http://dietpi.com/downloads/conf/desktop/dietpi-backup.desktop -O /usr/share/applications/dietpi-backup.desktop
		wget http://dietpi.com/downloads/conf/desktop/dietpi-sync.desktop -O /usr/share/applications/dietpi-sync.desktop
		wget http://dietpi.com/downloads/conf/desktop/dietpi-bugreport.desktop -O /usr/share/applications/dietpi-bugreport.desktop
		wget http://dietpi.com/downloads/conf/desktop/dietpi-process_tool.desktop -O /usr/share/applications/dietpi-process_tool.desktop
		wget http://dietpi.com/downloads/conf/desktop/dietpi-cleaner.desktop -O /usr/share/applications/dietpi-cleaner.desktop
		wget http://dietpi.com/downloads/conf/desktop/dietpi-cron.desktop -O /usr/share/applications/dietpi-cron.desktop
		wget http://dietpi.com/downloads/conf/desktop/dietpi-launcher.desktop -O /usr/share/applications/dietpi-launcher.desktop
		wget http://dietpi.com/downloads/conf/desktop/dietpi-justboom.desktop -O /usr/share/applications/dietpi-justboom.desktop

		#DietPi Desktop symlinks
		ln -sf /usr/share/applications/dietpi-software.desktop "$HOME"/Desktop/dietpi-software.desktop
		ln -sf /usr/share/applications/dietpi-config.desktop "$HOME"/Desktop/dietpi-config.desktop
		ln -sf /usr/share/applications/dietpi-launcher.desktop "$HOME"/Desktop/dietpi-launcher.desktop

		#Download icons
		mkdir -p /etc/dietpi/desktop_icons
		wget http://dietpi.com/downloads/conf/desktop/dietpi-icon.png -O /etc/dietpi/desktop_icons/dietpi-icon.png
		wget http://dietpi.com/downloads/conf/desktop/grey_16x16.png -O /etc/dietpi/desktop_icons/grey_16x16.png
		wget http://dietpi.com/downloads/conf/desktop/kodi-icon.png -O /etc/dietpi/desktop_icons/kodi-icon.png
		wget http://dietpi.com/downloads/conf/desktop/justboom.png -O /etc/dietpi/desktop_icons/justboom.png

		# - Set execute to prevent "untrusted" prompt in Mate, and possibily other desktops.
		chmod +x /usr/share/applications/*
		chmod +x "$HOME"/Desktop/*

	}

	Create_UserContent_Folders(){

		mkdir -p "$FP_DIETPI_USERDATA_DIRECTORY"/"$FOLDER_MUSIC"
		mkdir -p "$FP_DIETPI_USERDATA_DIRECTORY"/"$FOLDER_PICTURES"
		mkdir -p "$FP_DIETPI_USERDATA_DIRECTORY"/"$FOLDER_VIDEO"
		mkdir -p "$FP_DIETPI_USERDATA_DIRECTORY"/"$FOLDER_DOWNLOADS"

	}

	Download_Test_Media(){

		if [ ! -f "$FP_DIETPI_USERDATA_DIRECTORY/$FOLDER_MUSIC"/fourdee_tech.ogg ]; then

			#Grab My test music
			wget http://dietpi.com/downloads/audio/fourdee_tech.ogg -O "$FP_DIETPI_USERDATA_DIRECTORY/$FOLDER_MUSIC"/fourdee_tech.ogg
			#wget http://dietpi.com/downloads/audio/fourdee_space.mp3 -O "$FP_DIETPI_USERDATA_DIRECTORY/$FOLDER_MUSIC"/fourdee_space.mp3

			#Grab Absolute Radio Streams
			wget http://network.absoluteradio.co.uk/core/audio/ogg/live.pls?service=vrbb -O "$FP_DIETPI_USERDATA_DIRECTORY/$FOLDER_MUSIC"/Absolute-Radio.pls
			wget http://network.absoluteradio.co.uk/core/audio/ogg/live.pls?service=a8bb -O "$FP_DIETPI_USERDATA_DIRECTORY/$FOLDER_MUSIC"/Absolute-Radio-80s.pls
			wget http://network.absoluteradio.co.uk/core/audio/ogg/live.pls?service=a9bb -O "$FP_DIETPI_USERDATA_DIRECTORY/$FOLDER_MUSIC"/Absolute-Radio-90s.pls
			wget http://network.absoluteradio.co.uk/core/audio/ogg/live.pls?service=a0bb -O "$FP_DIETPI_USERDATA_DIRECTORY/$FOLDER_MUSIC"/Absolute-Radio-00s.pls

		fi

	}

	#apt-get install
	AGI(){

		local string="$@"

		local force_options='--force-yes'

		if (( $DISTRO >= 4 )); then

			force_options='--allow-downgrades --allow-remove-essential --allow-change-held-packages --allow-unauthenticated'

		fi

		#-qq can add a slight period of appearing nothing is happening, lets inform user
		/DietPi/dietpi/func/dietpi-notify 2 "Apt-get is processing, please wait...\n"
		DEBIAN_FRONTEND=noninteractive $APT_BINARY install -y -qq $force_options $string 2>&1 | tee "$FP_APT_LOG"

		local result=${PIPESTATUS[0]}
		if (( $result != 0 )); then

			Error_AptGet_Failed

		fi

	}

	#apt-get purge
	AGP(){

		local string="$@"
		$APT_BINARY purge -y $string

	}

	#apt-get install -f
	AGF(){

		DEBIAN_FRONTEND=noninteractive $APT_BINARY install -f -y --force-yes 2>&1 | tee "$FP_APT_LOG"

		local result=${PIPESTATUS[0]}
		if (( $result != 0 )); then

			Error_AptGet_Failed

		fi

	}

	#Return optimization values for BitTorrent servers based on device and hardware capabilities.
	Optimize_BitTorrent(){

		local output=0

		local gigabit_device=1
		# - Lets hope the next RPi device is finally gigabit capable. I'll cry if it is not.
		if (( $HW_MODEL <= 3 || $HW_MODEL == 30 || $HW_MODEL == 32 || $HW_MODEL == 40 || $HW_MODEL == 60 || $HW_MODEL == 70 )); then

			gigabit_device=0

		fi

		#Cache size (MB) 1/10th of total mem
		if (( $1 == 0 )); then

			output=$(( $(free -m | grep -m1 'Mem:' | awk '{print $2}') / 10 ))

		#Max active downloads
		elif (( $1 == 1 )); then

			output=2

			# - Bump up for VM's
			if (( $HW_MODEL == 20 || $HW_MODEL == 21 )); then

				output=3

			fi

		#Max global connections
		elif (( $1 == 2 )); then

			output=20

			# - Bump up for VM's
			if (( $HW_MODEL == 20 || $HW_MODEL == 21 )); then

				output=40

			# - 1Gbit SBC's
			elif (( $gigabit_device )); then

				output=30

			# - Reduce for RPi's. This is due to the USB bus ethernet in the ARM SoC, which cripples network throughput/performance/latency.
			# - RPi v3
			elif (( $HW_MODEL == 3 )); then

				output=15

			# - RPi v2
			elif (( $HW_MODEL == 2 )); then

				output=13

			# - RPi v1 256/512
			elif (( $HW_MODEL <= 1 )); then

				output=7

			fi

		#Max upload slots
		elif (( $1 == 3 )); then

			output=3

			# - Bump up for VM's
			if (( $HW_MODEL == 20 || $HW_MODEL == 21 )); then

				output=5

			# - 1Gbit devices
			elif (( $gigabit_device )); then

				output=4

			# - Reduce for RPi's. This is due to the USB bus ethernet in the ARM SoC, which cripples network throughput/performance/latency.
			elif (( $HW_MODEL <= 3 )); then

				output=2

			fi

		fi

		echo $output

	}

	#/////////////////////////////////////////////////////////////////////////////////////
	# This function handles the installation of the selected software.
	#
	# Reference:
	# - Adding new software to DietPi-Software
	#   https://github.com/Fourdee/DietPi/issues/490#issuecomment-244416570
	#
	# Installing the software:
	# ------------------------------------
	# - INSTALLING_INDEX:
	#   This has to be the same number as index_current for the software list above.
	#
	# - INSTALL_URL_ADDRESS:
	#   This can be used to check conectivity to items you need to download later. A
	#   good example would also be a git repo.
	#
	# Example:
	#	#------------------ Bittorrent: HTPC Manager ------------------
	#	INSTALLING_INDEX=155
	#	if (( ${aSOFTWARE_INSTALL_STATE[$INSTALLING_INDEX]} == 1 )); then
	#
	#		Banner_Installing
	#
	#		INSTALL_URL_ADDRESS='https://github.com/Hellowlol/HTPC-Manager.git'
	#
	#		/DietPi/dietpi/func/check_connection "$INSTALL_URL_ADDRESS"
	#		#Install
	#		if (( $? == 0 )); then
	#
	#			#Install Python and PIP
	#			AGI python python-pip python-imaging
	#
	#			cd "$HOME"
	#			git clone --depth=1 "$INSTALL_URL_ADDRESS"
	#
	#			# - Move HTPC Manager to a 'better' location
	#			mkdir -p "$FP_DIETPI_USERDATA_DIRECTORY"/htpc-manager
	#			mv "$HOME"/HTPC-Manager/* "$FP_DIETPI_USERDATA_DIRECTORY"/htpc-manager/
	#			rm -R "$HOME"/HTPC-Manager
	#
	#		else
	#			Error_NoConnection_NoInstall
	#		fi
	#	fi
	#
	#/////////////////////////////////////////////////////////////////////////////////////
	Install_Dietpi_Software(){

		#--------------------------------------------------------------
		#Install Software

		#Desktop LXDE
		INSTALLING_INDEX=23
		if (( ${aSOFTWARE_INSTALL_STATE[$INSTALLING_INDEX]} == 1 )); then

			Banner_Installing

			# - For desktop entries/icons hosted on dietpi.com
			INSTALL_URL_ADDRESS='http://dietpi.com/downloads/conf/desktop'

			/DietPi/dietpi/func/check_connection "$INSTALL_URL_ADDRESS"

			if (( $? == 0 )); then

				AGI lxde upower policykit-1 iceweasel p7zip-full --no-install-recommends
				#upower policykit-1. Needed for LXDE logout menu item to show shutdown/restart ......

			else

				Error_NoConnection_NoInstall

			fi

		fi

		#Desktop MATE
		INSTALLING_INDEX=24
		if (( ${aSOFTWARE_INSTALL_STATE[$INSTALLING_INDEX]} == 1 )); then

			Banner_Installing

			# - For desktop entries/icons hosted on dietpi.com
			INSTALL_URL_ADDRESS='http://dietpi.com/downloads/conf/desktop'

			/DietPi/dietpi/func/check_connection "$INSTALL_URL_ADDRESS"

			if (( $? == 0 )); then

				AGI mate-desktop-environment-extras upower policykit-1 iceweasel p7zip-full --no-install-recommends

			else

				Error_NoConnection_NoInstall

			fi

		fi

		#Desktop GNUStep
		INSTALLING_INDEX=26
		if (( ${aSOFTWARE_INSTALL_STATE[$INSTALLING_INDEX]} == 1 )); then

			Banner_Installing

			# - For desktop entries/icons hosted on dietpi.com
			INSTALL_URL_ADDRESS='http://dietpi.com/downloads/conf/desktop'

			/DietPi/dietpi/func/check_connection "$INSTALL_URL_ADDRESS"

			if (( $? == 0 )); then

				AGI x-window-system-core wmaker gnustep gnustep-devel gnustep-games libc-dbg upower policykit-1 iceweasel p7zip-full --no-install-recommends

			else

				Error_NoConnection_NoInstall

			fi

		fi

		#DESKTOP_XFCE
		INSTALLING_INDEX=25
		if (( ${aSOFTWARE_INSTALL_STATE[$INSTALLING_INDEX]} == 1 )); then

			Banner_Installing

			# - For desktop entries/icons hosted on dietpi.com
			INSTALL_URL_ADDRESS='http://dietpi.com/downloads/conf/desktop'

			/DietPi/dietpi/func/check_connection "$INSTALL_URL_ADDRESS"

			if (( $? == 0 )); then

				AGI xfce4 xfce4-terminal gnome-icon-theme tango-icon-theme iceweasel p7zip-full --no-install-recommends

			else

				Error_NoConnection_NoInstall

			fi

		fi

		#XRDP
		INSTALLING_INDEX=29
		if (( ${aSOFTWARE_INSTALL_STATE[$INSTALLING_INDEX]} == 1 )); then

			Banner_Installing

			AGI xrdp

		fi

		#NOMACHINE
		INSTALLING_INDEX=30
		if (( ${aSOFTWARE_INSTALL_STATE[$INSTALLING_INDEX]} == 1 )); then

			Banner_Installing
			INSTALL_DESCRIPTION="NoMachine (Secure RDP Server & Client)"

			#x86_64
			if (( $HW_ARCH == 10 )); then

				INSTALL_URL_ADDRESS='http://dietpi.com/downloads/binaries/all/nomachine_5.1.44_1_amd64.deb'

			#arm6 (RPi1)
			elif (( $HW_ARCH == 1 )); then

				INSTALL_URL_ADDRESS='http://dietpi.com/downloads/binaries/all/nomachine_5.1.44_3_armv6hf.deb'

			#arm7+ (RPi 2/3)
			elif (( $HW_ARCH == 2 )); then

				INSTALL_URL_ADDRESS='http://dietpi.com/downloads/binaries/all/nomachine_5.1.44_armhf.deb'

			fi

			# Now, check that the links are legitimate
			/DietPi/dietpi/func/check_connection "$INSTALL_URL_ADDRESS"

			if (( $? == 0 )); then

				wget "$INSTALL_URL_ADDRESS" -O package.deb
				dpkg -i package.deb
				rm package.deb

			else

				Error_NoConnection_NoInstall

			fi

		fi

		#BitTorrent Transmission
		INSTALLING_INDEX=44
		if (( ${aSOFTWARE_INSTALL_STATE[$INSTALLING_INDEX]} == 1 )); then

			Banner_Installing
			AGI transmission-daemon

		fi

		#ProFTPd
		INSTALLING_INDEX=94
		if (( ${aSOFTWARE_INSTALL_STATE[$INSTALLING_INDEX]} == 1 )); then

			Banner_Installing

			echo -e "proftpd-basic shared/proftpd/inetd_or_standalone select standalone" | debconf-set-selections
			AGI proftpd-basic

		fi

		#Samba Server
		INSTALLING_INDEX=96
		if (( ${aSOFTWARE_INSTALL_STATE[$INSTALLING_INDEX]} == 1 )); then

			Banner_Installing
			AGI samba samba-common-bin --no-install-recommends

		fi

		#vsFTPD
		INSTALLING_INDEX=95
		if (( ${aSOFTWARE_INSTALL_STATE[$INSTALLING_INDEX]} == 1 )); then

			Banner_Installing

			AGI vsftpd --no-install-recommends

		fi

		#NFS_SERVER
		INSTALLING_INDEX=109
		if (( ${aSOFTWARE_INSTALL_STATE[$INSTALLING_INDEX]} == 1 )); then

			Banner_Installing

			AGI nfs-kernel-server nfs-common ucf rpcbind

		fi

		#WEBSERVER_APACHE
		INSTALLING_INDEX=83
		if (( ${aSOFTWARE_INSTALL_STATE[$INSTALLING_INDEX]} == 1 )); then

			Banner_Installing
			AGI apache2

		fi

		#WEBSERVER_NGINX
		INSTALLING_INDEX=85
		if (( ${aSOFTWARE_INSTALL_STATE[$INSTALLING_INDEX]} == 1 )); then

			Banner_Installing
			AGI nginx xml-core --no-install-recommends

		fi

		#WEBSERVER_LIGHTTPD
		INSTALLING_INDEX=84
		if (( ${aSOFTWARE_INSTALL_STATE[$INSTALLING_INDEX]} == 1 )); then

			Banner_Installing
			AGI lighttpd

		fi


		#WEBSERVER_MYSQL
		INSTALLING_INDEX=86
		if (( ${aSOFTWARE_INSTALL_STATE[$INSTALLING_INDEX]} == 1 )); then

			Banner_Installing

			debconf-set-selections <<< "mysql-server mysql-server/root_password password $GLOBAL_PW"
			debconf-set-selections <<< "mysql-server mysql-server/root_password_again password $GLOBAL_PW"

			AGI mysql-server mysql-client

			# Fix depricated key_buffer -> key_buffer_size per MySQL 5.x notification
			sed -i 's/^key_buffer[[:space:]]/key_buffer_size /g' /etc/mysql/my.cnf

			# Restart service and leave it running (just incase another install requires SQL DB creation).
			systemctl restart mysql

		fi

		#WEBSERVER_MARIADB
		INSTALLING_INDEX=88
		if (( ${aSOFTWARE_INSTALL_STATE[$INSTALLING_INDEX]} == 1 )); then

			Banner_Installing

			debconf-set-selections <<< "mysql-server mysql-server/root_password password $GLOBAL_PW"
			debconf-set-selections <<< "mysql-server mysql-server/root_password_again password $GLOBAL_PW"

			AGI mariadb-server mariadb-client

		fi

		#WEBSERVER_SQLITE
		INSTALLING_INDEX=87
		if (( ${aSOFTWARE_INSTALL_STATE[$INSTALLING_INDEX]} == 1 )); then

			Banner_Installing
			AGI sqlite3

		fi

		#WEBSERVER_REDIS
		INSTALLING_INDEX=91
		if (( ${aSOFTWARE_INSTALL_STATE[$INSTALLING_INDEX]} == 1 )); then

			Banner_Installing
			AGI redis-server

		fi

		#WEBSERVER_PHP
		INSTALLING_INDEX=89
		if (( ${aSOFTWARE_INSTALL_STATE[$INSTALLING_INDEX]} == 1 )); then

			Banner_Installing

			if (( $DISTRO == 4 )); then

				FP_PHP_BASE_DIR='/etc/php/7.0'

			fi

			local php_package_name='php'
			if (( $DISTRO == 3 )); then

				php_package_name='php5'

			fi

			#Install base PHP packages/modules.
			if (( ${aSOFTWARE_INSTALL_STATE[83]} >= 1 )); then

				AGI "$php_package_name" libapache2-mod-"$php_package_name"

			else

				AGI "$php_package_name"-fpm "$php_package_name"-cgi "$php_package_name"-xsl

			fi

			#php-common modules, used by most web software
			AGI "$php_package_name"-curl "$php_package_name"-gd "$php_package_name"-apcu "$php_package_name"-mcrypt

			# + stretch extras
			if (( $DISTRO >= 4 )); then

				AGI "$php_package_name"-opcache "$php_package_name"-mbstring "$php_package_name"-zip "$php_package_name"-xml

			fi

			#php-SQL modules
			if (( ${aSOFTWARE_INSTALL_STATE[86]} >= 1 )); then

				AGI "$php_package_name"-mysql

			fi

			if (( ${aSOFTWARE_INSTALL_STATE[88]} >= 1 )); then

				AGI "$php_package_name"-mysqlnd

			fi

			if (( ${aSOFTWARE_INSTALL_STATE[87]} >= 1 )); then

				AGI "$php_package_name"-sqlite* #wildcard for version (eg:3)

			fi

			#Redis php module | >= 1 to check for existing installs (2)
			if (( ${aSOFTWARE_INSTALL_STATE[91]} >= 1 )); then

				AGI "$php_package_name"-redis

			fi

		fi

		#WEBSERVER_MYADMINPHP
		INSTALLING_INDEX=90
		if (( ${aSOFTWARE_INSTALL_STATE[$INSTALLING_INDEX]} == 1 )); then

			Banner_Installing

			#Mysql must be running during install to allow debconf setup.
			systemctl start mysql

			# Set password parameters before installing
			debconf-set-selections <<< "phpmyadmin phpmyadmin/dbconfig-install boolean true"
			debconf-set-selections <<< "phpmyadmin phpmyadmin/app-password-confirm password $GLOBAL_PW"
			debconf-set-selections <<< "phpmyadmin phpmyadmin/mysql/admin-pass password $GLOBAL_PW"
			debconf-set-selections <<< "phpmyadmin phpmyadmin/mysql/app-pass password $GLOBAL_PW"

			if (( ${aSOFTWARE_INSTALL_STATE[83]} == 1 )); then

				debconf-set-selections <<< "phpmyadmin phpmyadmin/reconfigure-webserver multiselect apache2"

			elif (( ${aSOFTWARE_INSTALL_STATE[84]} == 1 )); then

				debconf-set-selections <<< "phpmyadmin phpmyadmin/reconfigure-webserver multiselect lighttpd"

			else

				debconf-set-selections <<< "phpmyadmin phpmyadmin/reconfigure-webserver multiselect none"

			fi

			AGI phpmyadmin

		fi

		#MPD
		INSTALLING_INDEX=128
		if (( ${aSOFTWARE_INSTALL_STATE[$INSTALLING_INDEX]} == 1 )); then

			Banner_Installing

			INSTALL_URL_ADDRESS='http://dietpi.com/downloads/binaries/all/mpd_0.19.21_arm64.deb'
			/DietPi/dietpi/func/check_connection "$INSTALL_URL_ADDRESS"
			if (( $? == 0 )); then

				#libupnp6 for net discov with upnp/avahi
				AGI libupnp6

				# - MPD ARM64 not available in Jessie repos
				if (( $DISTRO == 3 &&
					$HW_ARCH == 3 )); then

					AGI libmpdclient2 libao-common libao4 libasound2 libasound2-data libasyncns0 libaudiofile1 libavahi-client3 libavahi-common-data libavahi-common3 libavcodec56 libavformat56 libavresample2 libavutil54 libbinio1ldbl libcaca0 libcdio-cdda1 libcdio-paranoia1 libcdio13 libcups2 libcurl3-gnutls libdirectfb-1.2-9 libdnet libfaad2 libflac8 libfluidsynth1 libgme0 libgomp1 libgsm1 libice6 libid3tag0 libiso9660-8 libjack-jackd2-0 libjson-c2 libldb1 libmad0 libmikmod3 libmms0 libmodplug1 libmp3lame0 libmpcdec6 libmpg123-0 libnfs4 libntdb1 libogg0 libopenal-data libopenal1 libopenjpeg5 libopus0 liborc-0.4-0 libpulse0 libresid-builder0c2a libroar2 libsamplerate0 libschroedinger-1.0-0 libsdl1.2debian libshout3 libsidplay2 libsidutils0 libslp1 libsm6 libsmbclient libsndfile1 libsoxr0 libspeex1 libspeexdsp1 libsqlite3-0 libtalloc2 libtdb1 libtevent0 libtheora0 libupnp6 libva1 libvorbis0a libvorbisenc2 libvorbisfile3 libvpx1 libwavpack1 libwbclient0 libwildmidi-config libwildmidi1 libx11-6 libx11-data libx11-xcb1 libx264-142 libxau6 libxcb1 libxdmcp6 libxext6 libxi6 libxtst6 libxvidcore4 libyajl2 libzzip-0-13 mime-support python python-talloc python2.7 samba-libs x11-common file --no-install-recommends

					wget "$INSTALL_URL_ADDRESS" -O package.deb
					dpkg -i package.deb
					rm package.deb

				else

					AGI mpd

				fi

			else

				Error_NoConnection_NoInstall

			fi

		fi

		#Forums PHPBB
		INSTALLING_INDEX=54
		if (( ${aSOFTWARE_INSTALL_STATE[$INSTALLING_INDEX]} == 1 )); then

			Banner_Installing

			INSTALL_URL_ADDRESS='https://www.phpbb.com/files/release/phpBB-3.1.6.zip'
			/DietPi/dietpi/func/check_connection "$INSTALL_URL_ADDRESS"

			#Install
			if (( $? == 0 )); then

				wget "$INSTALL_URL_ADDRESS" -O package.zip
				unzip -o package.zip -d /var/www
				rm package.zip

			else

				Error_NoConnection_NoInstall

			fi

		fi

		#OPENBAZAAR
		INSTALLING_INDEX=58
		if (( ${aSOFTWARE_INSTALL_STATE[$INSTALLING_INDEX]} == 1 )); then

			Banner_Installing

			INSTALL_URL_ADDRESS='https://github.com/OpenBazaar/OpenBazaar-Server.git'
			/DietPi/dietpi/func/check_connection "$INSTALL_URL_ADDRESS"
			#Install

			if (( $? == 0 )); then

				AGI libsodium-dev automake autoconf pkg-config libtool libssl-dev libffi-dev python-dev openssl libzmq3-dev

				#Not required.
				#AGI software-properties-common
				#add-apt-repository -y ppa:chris-lea/libsodium
				#apt-get update

				pip install cryptography

				cd "$HOME"
				git clone --depth=1 https://github.com/zeromq/libzmq
				git clone --depth=1 https://github.com/pyca/pynacl/
				git clone --depth=1 "$INSTALL_URL_ADDRESS"

				# - compile
				cd "$HOME"/libzmq
				./autogen.sh && ./configure && make -j $CPU_CORES_TOTAL
				make check && make install && ldconfig

				cd "$HOME"/pynacl
				python setup.py build && python setup.py install

				cd "$HOME"

				# - Move OpenBazaar to a 'better' location
				mkdir -p /etc/openbazaar-server
				mv "$HOME"/OpenBazaar-Server/* /etc/openbazaar-server/
				rm -R "$HOME"/OpenBazaar-Server

				# - install OpenBazaar
				cd /etc/openbazaar-server
				pip install -r requirements.txt

				cd "$HOME"

				# - Clean up, remove source libraries
				rm -R "$HOME"/libzmq
				rm -R "$HOME"/pynacl


			else

				Error_NoConnection_NoInstall

			fi

		fi

		#YACY
		INSTALLING_INDEX=133
		if (( ${aSOFTWARE_INSTALL_STATE[$INSTALLING_INDEX]} == 1 )); then

			Banner_Installing

			INSTALL_URL_ADDRESS='http://yacy.net/release/yacy_v1.92_20161226_9000.tar.gz'
			/DietPi/dietpi/func/check_connection "$INSTALL_URL_ADDRESS"
			if (( $? == 0 )); then

				wget "$INSTALL_URL_ADDRESS" -O package.tar.gz
				tar xvf package.tar.gz -C /etc/
				rm package.tar.gz

			else

				Error_NoConnection_NoInstall

			fi

		fi

		#OwnCloud
		INSTALLING_INDEX=47
		if (( ${aSOFTWARE_INSTALL_STATE[$INSTALLING_INDEX]} == 1 )); then

			Banner_Installing

			INSTALL_URL_ADDRESS='https://download.owncloud.org/download/repositories/stable/Debian_8.0/Release.key'

			/DietPi/dietpi/func/check_connection "$INSTALL_URL_ADDRESS"
			#Install
			if (( $? == 0 )); then

				if [ ! -f /etc/apt/sources.list.d/owncloud.list ]; then

					wget "$INSTALL_URL_ADDRESS" -O owncloud.key
					apt-key add - < owncloud.key
					rm owncloud.key

					echo -e "deb http://download.owncloud.org/download/repositories/stable/Debian_8.0/ /" > /etc/apt/sources.list.d/owncloud.list

					apt-get update

				fi

				AGI owncloud

			else

				Error_NoConnection_NoInstall

			fi

		fi

		#NextCloud
		INSTALLING_INDEX=114
		if (( ${aSOFTWARE_INSTALL_STATE[$INSTALLING_INDEX]} == 1 )); then

			Banner_Installing

			INSTALL_URL_ADDRESS='https://download.nextcloud.com/server/releases/latest-12.zip'

			/DietPi/dietpi/func/check_connection "$INSTALL_URL_ADDRESS"
			#Install
			if (( $? == 0 )); then

				wget "$INSTALL_URL_ADDRESS" -O package.zip
				unzip -o package.zip -d /var/www
				rm package.zip

			else

				Error_NoConnection_NoInstall

			fi

		fi

		#YMPD
		INSTALLING_INDEX=32
		if (( ${aSOFTWARE_INSTALL_STATE[$INSTALLING_INDEX]} == 1 )); then

			Banner_Installing

			#YMPD
			# - armv6
			if (( $HW_ARCH == 1 )); then

				INSTALL_URL_ADDRESS='http://dietpi.com/downloads/binaries/all/ympd-1.3.0-armv6.tar.bz2'

			# - armv7
			elif (( $HW_ARCH == 2 )); then

				INSTALL_URL_ADDRESS='http://dietpi.com/downloads/binaries/all/ympd-1.3.0-armv7.tar.bz2'

			# - arm64
			elif (( $HW_ARCH == 3 )); then

				INSTALL_URL_ADDRESS='http://dietpi.com/downloads/binaries/all/ympd-1.2.3-arm64.tar.bz2'

			fi
			/DietPi/dietpi/func/check_connection "$INSTALL_URL_ADDRESS"

			#	Install
			if (( $? == 0 )); then

				#Install ympd
				wget "$INSTALL_URL_ADDRESS"
				tar -xvf ympd-*
				rm ympd-*
				mv ympd /usr/bin/ympd

			else

				Error_NoConnection_NoInstall

			fi

		fi

		#Roon Bridge
		INSTALLING_INDEX=121
		if (( ${aSOFTWARE_INSTALL_STATE[$INSTALLING_INDEX]} == 1 )); then

			Banner_Installing

			#x86_64
			if (( $HW_ARCH == 10 )); then

				INSTALL_URL_ADDRESS='http://download.roonlabs.com/builds/RoonBridge_linuxx64.tar.bz2'

			#ARMv8
			elif (( $HW_ARCH == 3 )); then

				INSTALL_URL_ADDRESS='http://download.roonlabs.com/builds/RoonBridge_linuxarmv8.tar.bz2'

			#ARMv7
			else

				INSTALL_URL_ADDRESS='http://download.roonlabs.com/builds/RoonBridge_linuxarmv7hf.tar.bz2'

			fi

			/DietPi/dietpi/func/check_connection "$INSTALL_URL_ADDRESS"

			#	Install
			if (( $? == 0 )); then

				wget "$INSTALL_URL_ADDRESS" -O package.tar.bz2
				tar xvf package.tar.bz2
				rm package.tar.bz2

				# - reinstall, clear dir, prevent mv fail on non-empty dir
				rm -R /etc/roonbridge &> /dev/null

				mkdir -p /etc/roonbridge
				mv RoonBridge/* /etc/roonbridge
				rm -R RoonBridge

			else

				Error_NoConnection_NoInstall

			fi

		fi

		#CAVA
		INSTALLING_INDEX=119
		if (( ${aSOFTWARE_INSTALL_STATE[$INSTALLING_INDEX]} == 1 )); then

			Banner_Installing

			# - armv6
			if (( $HW_ARCH == 1 )); then

				INSTALL_URL_ADDRESS='http://dietpi.com/downloads/binaries/all/cava_0.4.2_armv6.deb'

			# - armv7
			elif (( $HW_ARCH == 2 )); then

				INSTALL_URL_ADDRESS='http://dietpi.com/downloads/binaries/all/cava_0.4.2_armv7.deb'

			# - arm64
			elif (( $HW_ARCH == 3 )); then

				INSTALL_URL_ADDRESS='http://dietpi.com/downloads/binaries/all/cava_0.4.2_arm64.deb'

			fi
			/DietPi/dietpi/func/check_connection "$INSTALL_URL_ADDRESS"

			#	Install
			if (( $? == 0 )); then


				AGI libpulse0 libfftw3-3

				wget "$INSTALL_URL_ADDRESS" -O package.deb
				dpkg -i package.deb
				rm package.deb

				# + Font for cava, nice bars
				wget http://dietpi.com/downloads/binaries/all/cava.psf -O "$HOME"/cava.psf

			else

				Error_NoConnection_NoInstall

			fi

		fi

		#Mopidy
		INSTALLING_INDEX=118
		if (( ${aSOFTWARE_INSTALL_STATE[$INSTALLING_INDEX]} == 1 )); then

			Banner_Installing

			INSTALL_URL_ADDRESS='https://apt.mopidy.com/mopidy.gpg'
			/DietPi/dietpi/func/check_connection "$INSTALL_URL_ADDRESS"

			#	Install
			if (( $? == 0 )); then

				wget -q -O - "$INSTALL_URL_ADDRESS" | apt-key add -
				wget https://apt.mopidy.com/jessie.list -O /etc/apt/sources.list.d/mopidy.list

				apt-get update
				AGI mopidy

				#ARMv8
				#NB: No ARM64 packages currently exist in mopidy repo. So it will throw a minor error when updating apt.
				#Mopidy web client extensions not loading in webpage...
				# if (( $HW_ARCH == 3 )); then

					# AGI build-essential python-dev
					# pip install mopidy #no effect, claims already upto date.

				# fi

				pip install Mopidy-MusicBox-Webclient Mopidy-Local-Images

			else

				Error_NoConnection_NoInstall

			fi

		fi

		#Kodi
		INSTALLING_INDEX=31
		if (( ${aSOFTWARE_INSTALL_STATE[$INSTALLING_INDEX]} == 1 )); then

			Banner_Installing

			#Odroids
			if (( $HW_MODEL >= 10 )) && (( $HW_MODEL < 20 )); then

				AGI kodi-odroid

				#XU4 - requires pulse audio (fixes corrupt sound)
				if (( $HW_MODEL == 11 )); then

					AGI pulseaudio --no-install-recommends

				fi

			#Everything else
			else

				AGI kodi

			fi

			# - libcurl3-gnutls required for C2. But lets apply to all: https://github.com/Fourdee/DietPi/issues/446
			# - Add NFS support for kodi
			AGI libcurl3-gnutls libnfs4

			# - CEC support | * due to C2 having libcec3v4, rpi has libcec3.
			#	XU4 package conflict: https://github.com/Fourdee/DietPi/issues/554
			#	Due to the vast differences in libcec naming across devices, if CEC fails to install, do not terminate DietPi install.
			apt-get install -y libcec3*
			if (( $? != 0 )); then

				apt-get install -y libcec3
				if (( $? != 0 )); then

					/DietPi/dietpi/func/dietpi-notify 2 "libcec3 failed to install."

				fi

			fi

		fi

		#MINIDLNA
		INSTALLING_INDEX=39
		if (( ${aSOFTWARE_INSTALL_STATE[$INSTALLING_INDEX]} == 1 )); then

			Banner_Installing
			AGI minidlna

		fi

		#NoIp
		INSTALLING_INDEX=67
		if (( ${aSOFTWARE_INSTALL_STATE[$INSTALLING_INDEX]} == 1 )); then

			Banner_Installing

			#x32 x64
			if (( $HW_MODEL == 20 || $HW_MODEL == 21 )); then

				INSTALL_URL_ADDRESS="http://dietpi.com/downloads/binaries/all/noip_x32_x64.zip"

			#ARMv8
			elif (( ( $HW_MODEL == 12 ) || ( $HW_MODEL >=40 && $HW_MODEL < 50 ) )); then

				INSTALL_URL_ADDRESS="http://dietpi.com/downloads/binaries/all/noip_arm64.zip"

			#armv6+
			else

				INSTALL_URL_ADDRESS="http://dietpi.com/downloads/binaries/all/noip_armhf.zip"

			fi
			/DietPi/dietpi/func/check_connection "$INSTALL_URL_ADDRESS"

			#Install
			if (( $? == 0 )); then

				#NoIp Binary install
				wget "$INSTALL_URL_ADDRESS" -O dietpi-noip.zip
				unzip -o dietpi-noip.zip
				rm dietpi-noip.zip
				mv noip_binary /usr/local/bin/noip2
				chmod +x /usr/local/bin/noip2

			else

				Error_NoConnection_NoInstall

			fi

		fi

		#amiberry
		INSTALLING_INDEX=108
		if (( ${aSOFTWARE_INSTALL_STATE[$INSTALLING_INDEX]} == 1 )); then

			Banner_Installing

			INSTALL_URL_ADDRESS='http://dietpi.com/downloads/binaries/all/amiberry-rpi_v2.1.1.7z'
			/DietPi/dietpi/func/check_connection "$INSTALL_URL_ADDRESS"

			#Install
			if (( $? == 0 )); then

				AGI alsa-oss joystick libsdl-image1.2 libsdl-ttf2.0-0 libsdl-gfx1.2-5 libguichan-0.8.1-1 libguichan-allegro-0.8.1-1 libguichan-sdl-0.8.1-1 libguichan-opengl-0.8.1-1 libjpgalleg4.4 libxml2 libmpg123-0

				# + SDL2
				AGI libpng12-0 libflac8 libmpg123-0 libgoogle-perftools4 libfreetype6 libxxf86vm1

				#Download binaries
				# - Backup existing autostart.uae for user
				mv "$FP_DIETPI_USERDATA_DIRECTORY"/amiberry/conf/autostart.uae "$FP_DIETPI_USERDATA_DIRECTORY"/amiberry/conf/autostart_pre-dietpi-update.uae &> /dev/null

				wget "$INSTALL_URL_ADDRESS" -O package.7z
				7z x -y package.7z -o/etc
				rm package.7z

			else

				Error_NoConnection_NoInstall

			fi

		fi

		#dxx-rebirth
		INSTALLING_INDEX=112
		if (( ${aSOFTWARE_INSTALL_STATE[$INSTALLING_INDEX]} == 1 )); then

			Banner_Installing

			INSTALL_URL_ADDRESS='http://dietpi.com/downloads/binaries/rpi/dxx-rebirth.7z'
			/DietPi/dietpi/func/check_connection "$INSTALL_URL_ADDRESS"

			#Install
			if (( $? == 0 )); then

				AGI libsdl-mixer1.2 libsdl1.2debian libphysfs1

				wget "$INSTALL_URL_ADDRESS" -O package.7z
				7z x -y package.7z -o"$FP_DIETPI_USERDATA_DIRECTORY"
				rm package.7z

			else

				Error_NoConnection_NoInstall

			fi

		fi

		#urbackup server
		INSTALLING_INDEX=111
		if (( ${aSOFTWARE_INSTALL_STATE[$INSTALLING_INDEX]} == 1 )); then

			Banner_Installing

			if (( $HW_ARCH == 10 )); then

				INSTALL_URL_ADDRESS='http://hndl.urbackup.org/Server/2.1.19/urbackup-server_2.1.19_amd64.deb'

			elif (( $HW_ARCH == 1 || $HW_ARCH == 2 )); then

				INSTALL_URL_ADDRESS='http://hndl.urbackup.org/Server/2.1.19/urbackup-server_2.1.19_armhf.deb'

			#ARMv8 sourcebuild
			elif (( $HW_ARCH == 3 )); then

				INSTALL_URL_ADDRESS='http://hndl.urbackup.org/Server/2.1.19/urbackup-server-2.1.19.tar.gz'

			fi

			/DietPi/dietpi/func/check_connection "$INSTALL_URL_ADDRESS"

			#Install
			if (( $? == 0 )); then


				#ARMv8 source build
				if (( $HW_ARCH == 3 )); then

					AGI build-essential zlib1g-dev libcurl4-openssl-dev libcrypto++-dev sqlite3

					wget "$INSTALL_URL_ADDRESS" -O package.tar
					tar xzvf package.tar
					rm package.tar

					cd urbackup-server-*

					./configure
					make -j $CPU_CORES_TOTAL
					make install

					sed -i "/ExecStart=/c ExecStart=/usr/local/bin/urbackupsrv run --config /etc/default/urbackupsrv --no-consoletime" urbackup-server.service
					cp urbackup-server.service /etc/systemd/system/urbackupsrv.service
					cp defaults_server /etc/default/urbackupsrv
					cp logrotate_urbackupsrv /etc/logrotate.d/urbackupsrv

					cd ..

					rm -R urbackup-server-*

				#Deb
				else

					wget "$INSTALL_URL_ADDRESS" -O package.deb

					echo -e "urbackup-server urbackup/backuppath string $FP_DIETPI_USERDATA_DIRECTORY/urbackup" | debconf-set-selections
					dpkg -i package.deb

					apt-get -f install -y

					rm package.deb

				fi

			else

				Error_NoConnection_NoInstall

			fi

		fi

		#OpenTyrian
		INSTALLING_INDEX=51
		if (( ${aSOFTWARE_INSTALL_STATE[$INSTALLING_INDEX]} == 1 )); then

			Banner_Installing

			INSTALL_URL_ADDRESS="http://dietpi.com/downloads/binaries/rpi/opentyrian_armhf.zip"
			/DietPi/dietpi/func/check_connection "$INSTALL_URL_ADDRESS"

			#Install
			if (( $? == 0 )); then

				AGI ibsdl1.2debian libsdl-net1.2 --no-install-recommends

				#Download binaries
				wget "$INSTALL_URL_ADDRESS" -O package.zip
				unzip -o package.zip -d /
				rm package.zip
				chmod +x /usr/local/games/opentyrian/opentyrian

			else

				Error_NoConnection_NoInstall

			fi

		fi

		#DietPi Cam
		INSTALLING_INDEX=59
		if (( ${aSOFTWARE_INSTALL_STATE[$INSTALLING_INDEX]} == 1 )); then

			Banner_Installing

			INSTALL_URL_ADDRESS='https://github.com/Fourdee/RPi_Cam_Web_Interface/archive/6.2.29.zip'
			/DietPi/dietpi/func/check_connection "$INSTALL_URL_ADDRESS"

			#Install
			if (( $? == 0 )); then

				#Install pre-reqs
				AGI gpac motion

				#Get source/binaries and extract
				wget "$INSTALL_URL_ADDRESS" -O package.zip
				unzip -o package.zip
				rm package.zip

				cd RPi_Cam*

				#Config /etc/motion
				mkdir -p /etc/motion
				cp etc/motion/motion.conf.1 /etc/motion/motion.conf

				#Config /etc/raspimjpeg
				cp etc/raspimjpeg/raspimjpeg.1 /etc/raspimjpeg

				#Setup /var/www/dietpicam
				mkdir -p /var/www/dietpicam/media
				cp -R www/* /var/www/dietpicam/
				chmod +x /var/www/dietpicam/raspizip.sh
				mknod /var/www/dietpicam/FIFO p
				mknod /var/www/dietpicam/FIFO1 p

				#symlink cam preview and status
				ln -sf /run/shm/mjpeg/cam.jpg /var/www/dietpicam/cam.jpg
				ln -sf /run/shm/mjpeg/status_mjpeg.txt /var/www/dietpicam/status_mjpeg.txt

				#Setup Raspimjpeg binary
				cp bin/raspimjpeg /opt/vc/bin/raspimjpeg
				chmod +x /opt/vc/bin/raspimjpeg
				ln -s /opt/vc/bin/raspimjpeg /usr/bin/raspimjpeg

				#Cleanup / remove extracted source
				cd "$HOME"
				rm -R "$HOME"/RPi_Cam*

			else

				Error_NoConnection_NoInstall

			fi

		fi

		#DELUGE
		INSTALLING_INDEX=45
		if (( ${aSOFTWARE_INSTALL_STATE[$INSTALLING_INDEX]} == 1 )); then

			Banner_Installing
			AGI deluged deluge-web deluge-webui deluge-console

		fi

		#GRASSHOPPER
		INSTALLING_INDEX=100
		if (( ${aSOFTWARE_INSTALL_STATE[$INSTALLING_INDEX]} == 1 )); then

			Banner_Installing

			AGI python

			#Download Grasshopper
			local grasshopper_directory='/var/www'
			INSTALL_URL_ADDRESS='http://sourceforge.net/projects/grasshopperwebapp/files/grasshopper_v5_application.zip/download'
			/DietPi/dietpi/func/check_connection "$INSTALL_URL_ADDRESS"
			if (( $? == 0 )); then

				wget "$INSTALL_URL_ADDRESS" -O grasshopper.zip
				unzip -o grasshopper.zip -d "$grasshopper_directory"
				rm grasshopper.zip

				#Install
				chmod +x "$grasshopper_directory"/install/install.sh
				"$grasshopper_directory"/install/install.sh

			else

				Error_NoConnection_NoInstall

			fi

		fi

		#RASPCONTROL
		INSTALLING_INDEX=106
		if (( ${aSOFTWARE_INSTALL_STATE[$INSTALLING_INDEX]} == 1 )); then

			Banner_Installing

			INSTALL_URL_ADDRESS='https://github.com/harmon25/raspcontrol/archive/master.zip'
			/DietPi/dietpi/func/check_connection "$INSTALL_URL_ADDRESS"
			if (( $? == 0 )); then

				wget "$INSTALL_URL_ADDRESS" -O package.zip

				unzip -o package.zip
				rm package.zip
				mkdir -p /var/www/raspcontrol
				mv raspcontrol-master/* /var/www/raspcontrol
				rm -R raspcontrol-master

			else

				Error_NoConnection_NoInstall

			fi

		fi

		#WEBMIN
		INSTALLING_INDEX=115
		if (( ${aSOFTWARE_INSTALL_STATE[$INSTALLING_INDEX]} == 1 )); then

			Banner_Installing

			INSTALL_URL_ADDRESS='http://www.webmin.com/download/deb/webmin-current.deb'
			/DietPi/dietpi/func/check_connection "$INSTALL_URL_ADDRESS"
			if (( $? == 0 )); then

				wget "$INSTALL_URL_ADDRESS" -O package.deb
				dpkg -i package.deb

				AGF

				rm package.deb

			else

				Error_NoConnection_NoInstall

			fi

		fi

		#OMV
		INSTALLING_INDEX=126
		if (( ${aSOFTWARE_INSTALL_STATE[$INSTALLING_INDEX]} == 1 )); then

			Banner_Installing

			INSTALL_URL_ADDRESS='http://packages.openmediavault.org/public'
			/DietPi/dietpi/func/check_connection "$INSTALL_URL_ADDRESS"
			if (( $? == 0 )); then

				echo -e "deb $INSTALL_URL_ADDRESS erasmus main" > /etc/apt/sources.list.d/openmediavault.list
				apt-get update

				AGI openmediavault-keyring

				debconf-set-selections <<< "openmediavault openmediavault/run-initsystem note"
				debconf-set-selections <<< "postfix postfix/main_mailer_type select No configuration"

				apt-get update
				AGI openmediavault postfix

			else

				Error_NoConnection_NoInstall

			fi

		fi

		#O!MPD
		INSTALLING_INDEX=129
		if (( ${aSOFTWARE_INSTALL_STATE[$INSTALLING_INDEX]} == 1 )); then

			Banner_Installing

			INSTALL_URL_ADDRESS='https://github.com/ArturSierzant/OMPD/archive/master.zip'
			/DietPi/dietpi/func/check_connection "$INSTALL_URL_ADDRESS"
			if (( $? == 0 )); then

				wget "$INSTALL_URL_ADDRESS" -O package.zip
				unzip -o package.zip -d /var/www/
				mv /var/www/OMPD* /var/www/ompd
				rm package.zip

			else

				Error_NoConnection_NoInstall

			fi

		fi

		#IceCast + DarkIce
		INSTALLING_INDEX=135
		if (( ${aSOFTWARE_INSTALL_STATE[$INSTALLING_INDEX]} == 1 )); then

			Banner_Installing

			AGI darkice icecast2

		fi

		#LINUXDASH
		INSTALLING_INDEX=63
		if (( ${aSOFTWARE_INSTALL_STATE[$INSTALLING_INDEX]} == 1 )); then

			Banner_Installing

			INSTALL_URL_ADDRESS='https://github.com/afaqurk/linux-dash/archive/master.zip'
			/DietPi/dietpi/func/check_connection "$INSTALL_URL_ADDRESS"
			if (( $? == 0 )); then

				wget "$INSTALL_URL_ADDRESS" -O package.zip

				unzip -o package.zip
				rm package.zip
				mkdir -p /var/www/linuxdash
				mv linux-dash-master/* /var/www/linuxdash
				rm -R linux-dash-master

			else

				Error_NoConnection_NoInstall

			fi

		fi

		#PIHOLE
		INSTALLING_INDEX=93
		if (( ${aSOFTWARE_INSTALL_STATE[$INSTALLING_INDEX]} == 1 )); then

			Banner_Installing

			INSTALL_URL_ADDRESS='http://install.pi-hole.net'
			/DietPi/dietpi/func/check_connection "$INSTALL_URL_ADDRESS"
			if (( $? == 0 )); then

				# - Check free available memory. Increase swapfile size to prevent gravity running out of mem.
				if (( $(free -m | grep -m1 'Mem:' | awk '{print $4}') < 512 )); then

					if [ -f /etc/dphys-swapfile ] &&
						(( $(cat /etc/dphys-swapfile | grep 'CONF_SWAPSIZE=' | sed 's/.*=//') < 512 )); then

						/DietPi/dietpi/func/dietpi-notify 2 "Increasing swapfile size to 512MB before running gravity.sh, please wait...\n"
						/DietPi/dietpi/func/dietpi-set_dphys-swapfile 512

					fi

				fi

				#	NB: PiHole currently replaces the lighttpd.conf file entirly and restricts webserver use to PiHole only. We dont want a limited webserver dedicated to PiHole, so lets avoid it.
				mv /etc/lighttpd/lighttpd.conf /etc/lighttpd/lighttpd.conf.bak &> /dev/null

				# - Install
				wget "$INSTALL_URL_ADDRESS" -O install.sh
				chmod +x install.sh
				./install.sh

				mv /etc/lighttpd/lighttpd.conf.bak /etc/lighttpd/lighttpd.conf &> /dev/null

			else

				Error_NoConnection_NoInstall

			fi

		fi

		#SUBSONIC 5
		INSTALLING_INDEX=33
		if (( ${aSOFTWARE_INSTALL_STATE[$INSTALLING_INDEX]} == 1 )); then

			Banner_Installing

			INSTALL_URL_ADDRESS='http://sourceforge.net/projects/subsonic/files/subsonic/5.3/subsonic-5.3.deb/download'
			/DietPi/dietpi/func/check_connection "$INSTALL_URL_ADDRESS"
			if (( $? == 0 )); then

				#AGI lame #conflicts with our ffmpeg package: https://github.com/Fourdee/DietPi/issues/946#issuecomment-300738228

				#Install SubSonic 5.3
				wget "$INSTALL_URL_ADDRESS" -O package.deb
				dpkg -i package.deb
				rm package.deb

			else

				Error_NoConnection_NoInstall

			fi

		fi

		#SUBSONIC 6
		INSTALLING_INDEX=34
		if (( ${aSOFTWARE_INSTALL_STATE[$INSTALLING_INDEX]} == 1 )); then

			Banner_Installing

			INSTALL_URL_ADDRESS='https://sourceforge.net/projects/subsonic/files/subsonic/6.0/subsonic-6.0.deb/download'
			/DietPi/dietpi/func/check_connection "$INSTALL_URL_ADDRESS"
			if (( $? == 0 )); then

				#AGI lame #conflicts with our ffmpeg package: https://github.com/Fourdee/DietPi/issues/946#issuecomment-300738228

				#Install SubSonic 6.0
				wget "$INSTALL_URL_ADDRESS" -O package.deb
				dpkg -i package.deb
				rm package.deb

			else

				Error_NoConnection_NoInstall

			fi

		fi

		#WEAVED
		INSTALLING_INDEX=68
		if (( ${aSOFTWARE_INSTALL_STATE[$INSTALLING_INDEX]} == 1 )); then

			Banner_Installing

			INSTALL_URL_ADDRESS='https://github.com/weaved/installer/raw/master/Raspbian%20deb/1.3-07/weavedconnectd_1.3-07v_armhf.deb'
			/DietPi/dietpi/func/check_connection "$INSTALL_URL_ADDRESS"
			if (( $? == 0 )); then

				#Install WEAVED
				wget "$INSTALL_URL_ADDRESS" -O package.deb
				dpkg -i package.deb
				rm package.deb

			else

				Error_NoConnection_NoInstall

			fi

		fi

		#WEBIOPI requires RPIGPIO
		if (( ${aSOFTWARE_INSTALL_STATE[71]} == 1 )); then

			aSOFTWARE_INSTALL_STATE[69]=1

		fi

		#RPIGPIO
		INSTALLING_INDEX=69
		if (( ${aSOFTWARE_INSTALL_STATE[$INSTALLING_INDEX]} == 1 )); then

			Banner_Installing

			# >= v111 image
			if [ -f /etc/.dietpi_image_version ]; then

				AGI python-rpi.gpio python3-rpi.gpio

			# - < v111 Bug in older DietPi images with sources.list | Use pip, as offical repo = python3-rpi.gpio: Depends: python3 (< 3.3) but 3.4.2-2 is to be installed
			else

				AGI python3-pip
				pip3 install RPi.GPIO

			fi

		fi

		#WIRINGPI
		INSTALLING_INDEX=70
		if (( ${aSOFTWARE_INSTALL_STATE[$INSTALLING_INDEX]} == 1 )); then

			Banner_Installing

			# - RPi
			if (( $HW_MODEL < 10 )); then

				#	http://git.drogon.net/?p=wiringPi;a=shortlog;h=refs/heads/master snapshot
				INSTALL_URL_ADDRESS='http://git.drogon.net/?p=wiringPi;a=snapshot;h=HEAD;sf=tgz'

			# - Odroid's
			elif (( $HW_MODEL >= 10 && $HW_MODEL < 20 )); then

				INSTALL_URL_ADDRESS='https://github.com/hardkernel/wiringPi/archive/master.zip'

			# - BPiPro
			elif (( $HW_MODEL == 51 )); then

				INSTALL_URL_ADDRESS='https://github.com/LeMaker/WiringBP/archive/bananapro.zip'

			fi

			/DietPi/dietpi/func/check_connection "$INSTALL_URL_ADDRESS"

			if (( $? == 0 )); then

				# - RPi
				if (( $HW_MODEL < 10 )); then

					wget "$INSTALL_URL_ADDRESS" -O package.tar
					tar xfz package.tar
					rm package.tar

				# - Odroid's / BPI
				else

					wget "$INSTALL_URL_ADDRESS" -O package.zip
					unzip package.zip
					rm package.zip

				fi

				if (( $HW_MODEL == 51 )); then

					mv WiringBP* wiringPi

				fi

				cd wiringPi*
				chmod +x build
				./build
				cd "$HOME"

				#rm -R /root/wiringPi* #Also Contains example code for users.

			else

				Error_NoConnection_NoInstall

			fi

		fi

		#RPII2C
		INSTALLING_INDEX=72
		if (( ${aSOFTWARE_INSTALL_STATE[$INSTALLING_INDEX]} == 1 )); then

			Banner_Installing

			/DietPi/dietpi/func/dietpi-set_hardware i2c enable

		fi

		#nodered
		INSTALLING_INDEX=122
		if (( ${aSOFTWARE_INSTALL_STATE[$INSTALLING_INDEX]} == 1 )); then

			Banner_Installing

			AGI python python3

			# - RPi, pre-reqs GPIO control for Node-Red
			if (( $HW_MODEL < 10 )); then

				AGI python-rpi.gpio

			fi

			# - Serialport fails to build unless below flags are provided
			npm install -g node-red --unsafe-perm

		fi

		#mosquitto
		INSTALLING_INDEX=123
		if (( ${aSOFTWARE_INSTALL_STATE[$INSTALLING_INDEX]} == 1 )); then

			Banner_Installing

			INSTALL_URL_ADDRESS="http://repo.mosquitto.org/debian/mosquitto-$DISTRO_NAME.list"
			/DietPi/dietpi/func/check_connection "$INSTALL_URL_ADDRESS"
			if (( $? == 0 )); then

				wget http://repo.mosquitto.org/debian/mosquitto-repo.gpg.key
				apt-key add mosquitto-repo.gpg.key
				rm mosquitto-repo.gpg.key

				wget "$INSTALL_URL_ADDRESS" -O /etc/apt/sources.list.d/mosquitto-"$DISTRO_NAME".list

				# - ARM64
				if (( $HW_ARCH == 3 )); then

					echo -e "deb [arch=armhf] http://repo.mosquitto.org/debian $DISTRO_NAME main" > /etc/apt/sources.list.d/mosquitto-"$DISTRO_NAME".list
					dpkg --add-architecture armhf

				fi

				apt-get update

				AGI mosquitto

			else

				Error_NoConnection_NoInstall

			fi

		fi

		#Blynk Server
		INSTALLING_INDEX=131
		if (( ${aSOFTWARE_INSTALL_STATE[$INSTALLING_INDEX]} == 1 )); then

			Banner_Installing

			#Binary URL fails connection test, so we need to parent back a little: https://github.com/Fourdee/DietPi/issues/445#issuecomment-283400449
			INSTALL_URL_ADDRESS='https://github.com/blynkkk/blynk-server/releases'
			/DietPi/dietpi/func/check_connection "$INSTALL_URL_ADDRESS"

			if (( $? == 0 )); then

				mkdir -p /etc/blynkserver

				INSTALL_URL_ADDRESS='https://github.com/blynkkk/blynk-server/releases/download/v0.25.2/server-0.25.2.jar'
				wget "$INSTALL_URL_ADDRESS" -O /etc/blynkserver/server.jar

				# - Install Blynk JS Libary
				AGI python
				npm install -g onoff
				npm install -g blynk-library

			else

				Error_NoConnection_NoInstall

			fi

		fi

		#NAA Daemon
		INSTALLING_INDEX=124
		if (( ${aSOFTWARE_INSTALL_STATE[$INSTALLING_INDEX]} == 1 )); then

			Banner_Installing

			# - Skip license for NAA daemon if needed:
			if (( ! $USER_INPUTS )); then

				debconf-set-selections <<< "networkaudiod networkaudiod/license note false"

			fi

			#Packages
			local apackages=()

			#	Jessie - requires stretch packages
			if (( $DISTRO == 3 )); then

				apackages+=('http://dietpi.com/downloads/binaries/all/gcc-6-base_6.3.0-6_armhf.deb')
				apackages+=('http://dietpi.com/downloads/binaries/all/libstdc++6_6.3.0-6_armhf.deb')

			fi

			apackages+=('https://www.signalyst.eu/bins/naa/linux/stretch/networkaudiod_3.5.1-35_armhf.deb')

			# - check online
			for ((i=0; i<${#apackages[@]}; i++))
			do

				INSTALL_URL_ADDRESS="${apackages[$i]}"
				/DietPi/dietpi/func/check_connection "$INSTALL_URL_ADDRESS"
				if (( $? != 0 )); then

					Error_NoConnection_NoInstall

					break

				fi

			done

			# - install (Error_NoConnection_NoInstall() sets state to 0)
			if (( ${aSOFTWARE_INSTALL_STATE[$INSTALLING_INDEX]} == 1 )); then

				# - Prereqs
				AGI libasound2

				# - Stretch, install additional packages
				if (( $DISTRO == 4 )); then

					AGI gcc-6-base libstdc++6

				fi

				for ((i=0; i<${#apackages[@]}; i++))
				do

					wget "${apackages[$i]}" -O package.deb
					dpkg -i package.deb
					rm package.deb

				done

			fi

			unset apackages

			#Enable logging for NAA Daemon
			#echo -e "NETWORKAUDIOD_LOGFILE='/var/log/naadaemon.log'" > /etc/default/networkaudiod

		fi

		#Tomcat8
		INSTALLING_INDEX=125
		if (( ${aSOFTWARE_INSTALL_STATE[$INSTALLING_INDEX]} == 1 )); then

			Banner_Installing

			AGI tomcat8

		fi

		#WEBIOPI
		INSTALLING_INDEX=71
		if (( ${aSOFTWARE_INSTALL_STATE[$INSTALLING_INDEX]} == 1 )); then

			Banner_Installing

			INSTALL_URL_ADDRESS='http://sourceforge.net/projects/webiopi/files/WebIOPi-0.7.1.tar.gz/download'
			/DietPi/dietpi/func/check_connection "$INSTALL_URL_ADDRESS"
			if (( $? == 0 )); then

				#Python dev, pre-reqs
				AGI python-dev python-setuptools --no-install-recommends

				#Install WEBIOPI
				wget "$INSTALL_URL_ADDRESS" -O package.tar
				tar xvzf package.tar
				rm package.tar

				cd WebIOPi*

				#Automate Weaved prompt
				sed -i '/read response/c\response="n"' setup.sh

				#Run setup script
				./setup.sh
				clear

				cd ..

				#Cleanup
				rm -R WebIOPi*

			else

				Error_NoConnection_NoInstall

			fi

		fi

		#DIETPICLOUDSHELL
		INSTALLING_INDEX=62
		if (( ${aSOFTWARE_INSTALL_STATE[$INSTALLING_INDEX]} == 1 )); then

			Banner_Installing

			#LCD panels can be enabled in Dietpi-config > display options
			#	XU4 enable cloudshell
			if (( $HW_MODEL == 11 )); then

				/DietPi/dietpi/func/dietpi-set_hardware lcdpanel odroid-cloudshell

			fi

		fi

		#HAPROXY
		INSTALLING_INDEX=98
		if (( ${aSOFTWARE_INSTALL_STATE[$INSTALLING_INDEX]} == 1 )); then

			Banner_Installing


			INSTALL_URL_ADDRESS='http://www.haproxy.org/download/1.7/src/haproxy-1.7.2.tar.gz'
			/DietPi/dietpi/func/check_connection "$INSTALL_URL_ADDRESS"

			#Install
			if (( $? == 0 )); then

				#Download HAPROXY
				wget "$INSTALL_URL_ADDRESS" -O package.tar
				tar -xvf package.tar
				rm package.tar

				cd haproxy-*

				#Pre-reqs
				AGI libpcre3-dev libssl-dev
				#Compile and install
				make -j $CPU_CORES_TOTAL TARGET=linux2628 CPU=generic USE_PCRE=1 USE_OPENSSL=1 USE_ZLIB=1 USE_LINUX_SPLICE=1
				make install

				mkdir /etc/haproxy

				#Exit directory
				cd ..

				#Clean up
				rm -R haproxy-*

				#Install init script as service
				cp /DietPi/dietpi/conf/haproxy_init /etc/init.d/haproxy
				chmod +x /etc/init.d/haproxy
				update-rc.d haproxy defaults

			else

				Error_NoConnection_NoInstall

			fi

		fi

		#SQUEEZEBOXSERVER
		INSTALLING_INDEX=35
		if (( ${aSOFTWARE_INSTALL_STATE[$INSTALLING_INDEX]} == 1 )); then

			Banner_Installing

			INSTALL_URL_ADDRESS='http://dietpi.com/downloads/binaries/all/logitechmediaserver_7.9.0_all.deb'
			/DietPi/dietpi/func/check_connection "$INSTALL_URL_ADDRESS"

			#Install
			if (( $? == 0 )); then

				wget "$INSTALL_URL_ADDRESS" -O package.deb
				dpkg -i package.deb
				rm package.deb

				#https://github.com/Fourdee/DietPi/issues/736
				AGF

				#Stop service
				service logitechmediaserver stop

				# + ARMv6 cpan
				if (( $HW_ARCH == 1 )); then

					wget http://dietpi.com/downloads/binaries/all/logitechmediaserver_7.9.0_CPAN_5.20_armv6hf.tar.gz -O package.tar
					tar xvzf package.tar -C /
					rm package.tar

				# + ARM64 cpan
				elif (( $HW_ARCH == 3 )); then

					AGI libxml-parser-perl
					AGI zlib1g-dev libjpeg-dev libpng-dev libjpeg62-turbo-dev # shared libs needed for Image::Scale@0.08

					wget http://dietpi.com/downloads/binaries/all/DietPi-LMS7.9-CPAN_arm64.zip -O package.zip
					unzip -o package.zip -d /usr/share/squeezeboxserver
					rm package.zip

				fi

			else

				Error_NoConnection_NoInstall

			fi

		fi

		#WORDPRESS
		INSTALLING_INDEX=55
		if (( ${aSOFTWARE_INSTALL_STATE[$INSTALLING_INDEX]} == 1 )); then

			Banner_Installing


			INSTALL_URL_ADDRESS='https://wordpress.org/latest.zip'
			/DietPi/dietpi/func/check_connection "$INSTALL_URL_ADDRESS"

			#Install
			if (( $? == 0 )); then

				wget "$INSTALL_URL_ADDRESS" -O package.zip
				unzip -o package.zip -d /var/www/
				rm package.zip

			else

				Error_NoConnection_NoInstall

			fi

		fi

		#TIGHTVNCSERVER
		INSTALLING_INDEX=27
		if (( ${aSOFTWARE_INSTALL_STATE[$INSTALLING_INDEX]} == 1 )); then

			Banner_Installing

			AGI tightvncserver x11vnc --no-install-recommends

		fi

		#VNC4SERVER
		INSTALLING_INDEX=28
		if (( ${aSOFTWARE_INSTALL_STATE[$INSTALLING_INDEX]} == 1 )); then

			Banner_Installing

			AGI vnc4server x11vnc --no-install-recommends

			# - Stretch+
			if (( $DISTRO >= 4 )); then

				AGI tigervnc-common

			fi

		fi

		#REALVNCSERVER
		INSTALLING_INDEX=120
		if (( ${aSOFTWARE_INSTALL_STATE[$INSTALLING_INDEX]} == 1 )); then

			Banner_Installing

			# INSTALL_URL_ADDRESS='https://www.realvnc.com/download/binary/latest/debian/arm/'
			# /DietPi/dietpi/func/check_connection "$INSTALL_URL_ADDRESS"

			##Install
			# if (( $? == 0 )); then

				# wget "$INSTALL_URL_ADDRESS" -O package.tar.gz
				# tar xvf package.tar.gz
				# rm package.tar.gz

				# dpkg -i VNC*.deb

				# rm VNC*.deb

			# else

				# Error_NoConnection_NoInstall

			# fi

			# - Available in Raspbian apt
			AGI realvnc-vnc-server

		fi

		#FAIL2BAN
		INSTALLING_INDEX=73
		if (( ${aSOFTWARE_INSTALL_STATE[$INSTALLING_INDEX]} == 1 )); then

			Banner_Installing

			touch /var/log/auth.log #: https://github.com/Fourdee/DietPi/issues/475#issuecomment-310873879

			AGI fail2ban --no-install-recommends

		fi

		#PHPSYSINFO
		INSTALLING_INDEX=64
		if (( ${aSOFTWARE_INSTALL_STATE[$INSTALLING_INDEX]} == 1 )); then

			Banner_Installing


			INSTALL_URL_ADDRESS='https://github.com/phpsysinfo/phpsysinfo/archive/master.zip'
			/DietPi/dietpi/func/check_connection "$INSTALL_URL_ADDRESS"

			#Install
			if (( $? == 0 )); then

				wget "$INSTALL_URL_ADDRESS" -O package.zip
				unzip -o package.zip -d /var/www/
				rm package.zip
				mv /var/www/phpsysinfo-* /var/www/phpsysinfo

			else

				Error_NoConnection_NoInstall

			fi

		fi

		#PHPIMAGEGALLERY
		INSTALLING_INDEX=56
		if (( ${aSOFTWARE_INSTALL_STATE[$INSTALLING_INDEX]} == 1 )); then

			Banner_Installing


			INSTALL_URL_ADDRESS='http://dietpi.com/downloads/binaries/all/Single_File_PHP_Gallery_4.6.1.zip'
			/DietPi/dietpi/func/check_connection "$INSTALL_URL_ADDRESS"

			#Install
			if (( $? == 0 )); then

				wget "$INSTALL_URL_ADDRESS" -O package.zip
				unzip -o package.zip -d /var/www/gallery
				rm package.zip

			else

				Error_NoConnection_NoInstall

			fi

		fi

		#AMPACHE
		INSTALLING_INDEX=40
		if (( ${aSOFTWARE_INSTALL_STATE[$INSTALLING_INDEX]} == 1 )); then

			Banner_Installing


			INSTALL_URL_ADDRESS='https://github.com/ampache/ampache/archive/master.zip'

			/DietPi/dietpi/func/check_connection "$INSTALL_URL_ADDRESS"

			#Install
			if (( $? == 0 )); then

				wget "$INSTALL_URL_ADDRESS" -O package.zip
				unzip -o package.zip
				rm package.zip
				mv ampache-* /var/www/ampache

				#composer install required for 3.8.2
				php -r "readfile('https://getcomposer.org/installer');" > composer-setup.php
				php composer-setup.php
				php -r "unlink('composer-setup.php');"

				mv composer.phar /usr/local/bin/composer

				cd /var/www/ampache
				composer install --prefer-source --no-interaction
				cd "$HOME"

			else

				Error_NoConnection_NoInstall

			fi

		fi

		#OPENVPNSERVER
		INSTALLING_INDEX=97
		if (( ${aSOFTWARE_INSTALL_STATE[$INSTALLING_INDEX]} == 1 )); then

			Banner_Installing

			AGI openvpn easy-rsa iptables

		fi

		#PiVPN
		INSTALLING_INDEX=117
		if (( ${aSOFTWARE_INSTALL_STATE[$INSTALLING_INDEX]} == 1 )); then

			Banner_Installing


			INSTALL_URL_ADDRESS='https://install.pivpn.io'
			/DietPi/dietpi/func/check_connection "$INSTALL_URL_ADDRESS"

			#Install
			if (( $? == 0 )); then

				AGI lsb-release

				# - Requires underpriv user: https://github.com/Fourdee/DietPi/issues/570#issuecomment-255588307
				useradd pivpn
				mkdir -p /home/pivpn

				while true
				do

					wget "$INSTALL_URL_ADDRESS" -O pivpn_install.sh
					chmod +x pivpn_install.sh

					# - Disable reboot
					sed -i '/shutdown[[:space:]]/d' pivpn_install.sh

					./pivpn_install.sh
					if (( $? != 0 )); then

						whiptail --title "PiVPN failed/aborted" --yesno "The PiVPN installer was not successful and/or canceled prior to its completion.\n\nWould you like DietPi to run the PiVPN installer again?" --backtitle "$WHIP_BACKTITLE" --defaultno 12 70
						if (( $? != 0 )); then

							aSOFTWARE_INSTALL_STATE[$INSTALLING_INDEX]=0
							break

						fi

					else

						rm pivpn_install.sh
						break

					fi

				done

			fi

		fi

		#LETSENCRYPT
		INSTALLING_INDEX=92
		if (( ${aSOFTWARE_INSTALL_STATE[$INSTALLING_INDEX]} == 1 )); then

			Banner_Installing


			INSTALL_URL_ADDRESS='https://github.com/certbot/certbot/archive/master.zip'
			/DietPi/dietpi/func/check_connection "$INSTALL_URL_ADDRESS"

			#Install
			if (( $? == 0 )); then

				wget "$INSTALL_URL_ADDRESS" -O package.zip
				unzip -o package.zip -d /root
				rm package.zip
				mv certbot* /etc/certbot_scripts

				# - Install packages
				cd /etc/certbot_scripts
				./certbot-auto -n --os-packages-only
				cd ~/

			else

				Error_NoConnection_NoInstall

			fi

		fi

		#TORHOTSPOT requires WIFIHOTSPOT:
		if (( ${aSOFTWARE_INSTALL_STATE[61]} == 1 )); then

			aSOFTWARE_INSTALL_STATE[60]=1

		fi

		#WIFIHOTSPOT
		INSTALLING_INDEX=60
		if (( ${aSOFTWARE_INSTALL_STATE[$INSTALLING_INDEX]} == 1 )); then

			Banner_Installing

			INSTALL_URL_ADDRESS='http://dietpi.com/downloads/binaries/all/hostapd_2.5_all.zip'

			/DietPi/dietpi/func/check_connection "$INSTALL_URL_ADDRESS"

			#Install
			if (( $? == 0 )); then

				# - Prereqs
				AGI hostapd isc-dhcp-server iptables libnl-3-200

				wget "$INSTALL_URL_ADDRESS" -O package.zip
				unzip -o package.zip
				rm package.zip

				# - Check for RTL8188C* device, use the patched binary I compiled: https://github.com/pritambaral/hostapd-rtl871xdrv#why
				if (( $(lsusb | grep -ci -m1 'RTL8188C') ||
					$HW_MODEL == 70 )); then #Force RTL for allo provided WiFi dongle

					WIFIHOTSPOT_RTL8188C_DEVICE=1

				fi

				#Which binary to install
				local filename_hostapd=''
				local filename_hostapd_cli=''

				# - armv6
				if (( $HW_ARCH == 1 )); then

					filename_hostapd='hostapd-nl80211-armv6'
					filename_hostapd_cli='hostapd_cli-armv6'

					if (( $WIFIHOTSPOT_RTL8188C_DEVICE )); then

						filename_hostapd='hostapd-rtl8188c-armv6'

					fi

				# - armv7+
				elif (( $HW_ARCH == 2 )); then

					filename_hostapd='hostapd-nl80211-armv7'
					filename_hostapd_cli='hostapd_cli-armv7'

					if (( $WIFIHOTSPOT_RTL8188C_DEVICE )); then

						filename_hostapd='hostapd-rtl8188c-armv7'

					fi

				# - arm64
				elif (( $HW_ARCH == 3 )); then

					filename_hostapd='hostapd-nl80211-arm64'
					filename_hostapd_cli='hostapd_cli-arm64'

					if (( $WIFIHOTSPOT_RTL8188C_DEVICE )); then

						filename_hostapd='hostapd-rtl8188c-arm64'

					fi

				fi

				mv "$filename_hostapd" /usr/sbin/hostapd
				mv "$filename_hostapd_cli" /usr/sbin/hostapd_cli

				chmod +x /usr/sbin/hostapd
				chmod +x /usr/sbin/hostapd_cli

				rm hostapd-*

				#Enable wifi modules
				/DietPi/dietpi/func/dietpi-set_hardware wifi enable

			else

				Error_NoConnection_NoInstall

			fi

		fi


		#TORHOTSPOT
		INSTALLING_INDEX=61
		if (( ${aSOFTWARE_INSTALL_STATE[$INSTALLING_INDEX]} == 1 )); then

			Banner_Installing

			# - Prereqs
			AGI tor

		fi

		#SHAIRPORTSYNC
		INSTALLING_INDEX=37
		if (( ${aSOFTWARE_INSTALL_STATE[$INSTALLING_INDEX]} == 1 )); then

			Banner_Installing

			INSTALL_URL_ADDRESS='http://dietpi.com/downloads/binaries/all/shairport-sync_3.0.2_'

			# - ARMv6
			if (( $HW_ARCH == 1 )); then

				INSTALL_URL_ADDRESS+='armv6.deb'

			# - ARMv7
			elif (( $HW_ARCH == 2 )); then

				INSTALL_URL_ADDRESS+='armv7.deb'

			# - ARM64
			elif (( $HW_ARCH == 3 )); then

				INSTALL_URL_ADDRESS+='arm64.deb'

			fi

			/DietPi/dietpi/func/check_connection "$INSTALL_URL_ADDRESS"

			#Install
			if (( $? == 0 )); then

				# - Prereqs
				AGI openssl libsoxr0 libavahi-client3 libtool libconfig9 libpopt0 libdaemon0 --no-install-recommends

				# This occured on C2: shairport-sync : Depends: libpopt-dev but it is not installed
				#AGI libpopt-dev

				wget "$INSTALL_URL_ADDRESS" -O package.deb
				dpkg -i package.deb
				rm package.deb

			else

				Error_NoConnection_NoInstall

			fi

		fi

		#BRUTEFIR
		INSTALLING_INDEX=38
		if (( ${aSOFTWARE_INSTALL_STATE[$INSTALLING_INDEX]} == 1 )); then

			Banner_Installing

			#check folder is online
			INSTALL_URL_ADDRESS='http://dietpi.com/downloads/conf/BruteFIR/'
			/DietPi/dietpi/func/check_connection "$INSTALL_URL_ADDRESS"

			#Install
			if (( $? == 0 )); then

				# - Prereqs
				AGI brutefir

				wget -r -nH --cut-dirs=2 --no-parent --reject="index.htm*" -e robots=off "$INSTALL_URL_ADDRESS"
				mv BruteFIR /etc/

			else

				Error_NoConnection_NoInstall

			fi

		fi

		#PYDIO
		INSTALLING_INDEX=48
		if (( ${aSOFTWARE_INSTALL_STATE[$INSTALLING_INDEX]} == 1 )); then

			Banner_Installing

			#check folder is online
			INSTALL_URL_ADDRESS='https://download.pydio.com/pub/core/archives/pydio-core-8.0.1.zip'
			/DietPi/dietpi/func/check_connection "$INSTALL_URL_ADDRESS"

			#Install
			if (( $? == 0 )); then

				wget "$INSTALL_URL_ADDRESS" -O package.zip
				unzip -o package.zip -d /var/www
				mv /var/www/pydio-core-* /var/www/pydio
				rm package.zip

			else

				Error_NoConnection_NoInstall

			fi

		fi

		#SQUEEZELITE
		INSTALLING_INDEX=36
		if (( ${aSOFTWARE_INSTALL_STATE[$INSTALLING_INDEX]} == 1 )); then

			Banner_Installing

			INSTALL_URL_ADDRESS='http://dietpi.com/downloads/binaries/all/squeezelite-1.8_all.7z'
			/DietPi/dietpi/func/check_connection "$INSTALL_URL_ADDRESS"

			#Install
			if (( $? == 0 )); then

				# - Prereqs
				AGI squeezelite

				# - Overwrite binary with latest version:
				wget "$INSTALL_URL_ADDRESS" -O package.7z
				7z x -y package.7z -o/usr/bin
				rm package.7z

				rm /usr/bin/squeezelite

				local target_binary=''

				if (( $HW_ARCH == 1 )); then

					target_binary='squeezelite_armv6'

				# - ARMv7
				elif (( $HW_ARCH == 2 )); then

					target_binary='squeezelite_armv7'

				# - ARM64
				elif (( $HW_ARCH == 3 )); then

					target_binary='squeezelite_arm64'

				fi

				ln -sf /usr/bin/"$target_binary" /usr/bin/squeezelite
				chmod +x /usr/bin/squeezelite

			else

				Error_NoConnection_NoInstall

			fi


		fi

		#EMONHUB
		INSTALLING_INDEX=99
		if (( ${aSOFTWARE_INSTALL_STATE[$INSTALLING_INDEX]} == 1 )); then

			Banner_Installing

			#check, is online
			INSTALL_URL_ADDRESS='https://github.com/Fourdee/emonhub/archive/emon-pi.zip'
			/DietPi/dietpi/func/check_connection "$INSTALL_URL_ADDRESS"

			#Install
			if (( $? == 0 )); then

				# - Prereqs
				AGI minicom python-serial python-configobj --no-install-recommends
				pip install paho-mqtt pydispatcher

				wget "$INSTALL_URL_ADDRESS" -O package.zip
				unzip -o package.zip
				rm package.zip

				# - move everything to /etc/emonhub
				rm -R /etc/emonhub
				mkdir -p /etc/emonhub
				mv emonhub-*/* /etc/emonhub/
				rm -R emonhub-*

			else

				Error_NoConnection_NoInstall

			fi

		fi

		#RPIMONITOR
		INSTALLING_INDEX=66
		if (( ${aSOFTWARE_INSTALL_STATE[$INSTALLING_INDEX]} == 1 )); then

			Banner_Installing

			#check, is online
			INSTALL_URL_ADDRESS='https://github.com/XavierBerger/RPi-Monitor-deb/raw/a7ae61cec8589b0fe1a835170ff34a268ab4a295/packages/rpimonitor_2.11-r5_all.deb'
			/DietPi/dietpi/func/check_connection "$INSTALL_URL_ADDRESS"

			#Install
			if (( $? == 0 )); then

				wget "$INSTALL_URL_ADDRESS" -O package.deb
				dpkg -i package.deb
				rm package.deb

				# - Prereqs
				apt-get -f -y install

			else

				Error_NoConnection_NoInstall

			fi

		fi

		#NETDATA
		INSTALLING_INDEX=65
		if (( ${aSOFTWARE_INSTALL_STATE[$INSTALLING_INDEX]} == 1 )); then

			Banner_Installing

			INSTALL_URL_ADDRESS='http://dietpi.com/downloads/binaries/all/netdata_1.6.0_'

			#armv6
			if (( $HW_ARCH == 1 )); then

				INSTALL_URL_ADDRESS+='armv6.deb'

			#armv7+
			elif (( $HW_ARCH == 2 )); then

				INSTALL_URL_ADDRESS+='armv7.deb'

			#ARMv8
			elif (( $HW_ARCH == 3 )); then

				INSTALL_URL_ADDRESS+='arm64.deb'

			#amd64
			elif (( $HW_ARCH == 10 )); then

				INSTALL_URL_ADDRESS+='amd64.deb'

			fi

			#check, is online
			/DietPi/dietpi/func/check_connection "$INSTALL_URL_ADDRESS"

			#Install
			if (( $? == 0 )); then

				# - For compression
				AGI --no-install-recommends zlib1g-dev

				wget "$INSTALL_URL_ADDRESS" -O package.deb
				dpkg -i package.deb
				rm package.deb

			else

				Error_NoConnection_NoInstall

			fi

		fi

		#BAIKAL
		INSTALLING_INDEX=57
		if (( ${aSOFTWARE_INSTALL_STATE[$INSTALLING_INDEX]} == 1 )); then

			Banner_Installing

			#check folder is online
			INSTALL_URL_ADDRESS='https://github.com/fruux/Baikal/archive/master.zip'
			/DietPi/dietpi/func/check_connection "$INSTALL_URL_ADDRESS"

			#Install
			if (( $? == 0 )); then

				wget "$INSTALL_URL_ADDRESS" -O package.zip
				unzip -o package.zip -d /var/www
				rm package.zip
				mv /var/www/Baikal* /var/www/baikal

			else

				Error_NoConnection_NoInstall

			fi

		fi

		#MUMBLESERVER
		INSTALLING_INDEX=43
		if (( ${aSOFTWARE_INSTALL_STATE[$INSTALLING_INDEX]} == 1 )); then

			Banner_Installing

			AGI mumble-server

		fi

		#EMBYSERVER
		INSTALLING_INDEX=41
		if (( ${aSOFTWARE_INSTALL_STATE[$INSTALLING_INDEX]} == 1 )); then

			Banner_Installing

			#ARMv8, requires libjpeg from unofficial port in SID :(, all links provide 404...
			# if (( $HW_ARCH == 3 )); then

				# INSTALL_URL_ADDRESS='http://ftp.de.debian.org/debian-ports//pool-arm64/main/libj/libjpeg8/libjpeg8_8d1-2_arm64.deb'
				# /DietPi/dietpi/func/check_connection "$INSTALL_URL_ADDRESS"
				# wget "$INSTALL_URL_ADDRESS" -O package.deb
				# dpkg -i package.deb
				# rm package.deb

			# fi

			#ARM packages only available in 14.04 repo: https://github.com/Fourdee/DietPi/issues/1059#issuecomment-313661959
			INSTALL_URL_ADDRESS='http://download.opensuse.org/repositories/home:/emby/xUbuntu_14.04/'

			#	x86_64, use Debian repos
			if (( $HW_ARCH == 10 )); then

				INSTALL_URL_ADDRESS='http://download.opensuse.org/repositories/home:/emby/Debian_'

				if (( $DISTRO == 3 )); then

					INSTALL_URL_ADDRESS+='8.0'

				elif (( $DISTRO == 4 )); then

					INSTALL_URL_ADDRESS+='9.0'

				fi

				INSTALL_URL_ADDRESS+='/'

			fi

			/DietPi/dietpi/func/check_connection "$INSTALL_URL_ADDRESS"

			if (( $? == 0 )); then

				echo -e "deb $INSTALL_URL_ADDRESS /" > /etc/apt/sources.list.d/emby-server.list
				wget "$INSTALL_URL_ADDRESS"Release.key
				apt-key add - < Release.key
				rm Release.key
				apt-get update

				#ARMv7, Grab Libjpeg8 from Wheezy: https://github.com/Fourdee/DietPi/issues/1128#issuecomment-326743471
				if (( $HW_ARCH == 2 )); then

					wget http://ftp.us.debian.org/debian/pool/main/libj/libjpeg8/libjpeg8_8d-1+deb7u1_armhf.deb -O package.deb
					dpkg -i package.deb
					rm package.deb

				fi

				AGI emby-server embymagick

			else

				Error_NoConnection_NoInstall

			fi

		fi

		#PLEXMEDIASERVER
		INSTALLING_INDEX=42
		if (( ${aSOFTWARE_INSTALL_STATE[$INSTALLING_INDEX]} == 1 )); then

			Banner_Installing

			#check folder is online

			#x86_64
			if (( $HW_ARCH == 10 )); then

				INSTALL_URL_ADDRESS='https://downloads.plex.tv/plex-media-server/1.5.6.3790-4613ce077/plexmediaserver_1.5.6.3790-4613ce077_amd64.deb'

			#ARM
			else

				INSTALL_URL_ADDRESS='http://dev2day.de/pms/'

			fi

			/DietPi/dietpi/func/check_connection "$INSTALL_URL_ADDRESS"

			#Install
			if (( $? == 0 )); then

				#x86_64
				if (( $HW_ARCH == 10 )); then

					wget "$INSTALL_URL_ADDRESS" -O package.deb
					dpkg -i package.deb
					rm package.deb

				#ARM
				else

					echo -e "deb [arch=armhf] $INSTALL_URL_ADDRESS $DISTRO_NAME main" > /etc/apt/sources.list.d/plex.list
					wget -O - "$INSTALL_URL_ADDRESS"dev2day-pms.gpg.key | apt-key add -
					apt-get update

					#ARMv8: Install 32bit binaries
					if (( $HW_ARCH == 3 )); then

						dpkg --add-architecture armhf
						apt-get update
						AGI binutils:armhf plexmediaserver-installer:armhf

					#ARM32
					else

						AGI plexmediaserver-installer

					fi

				fi

			else

				Error_NoConnection_NoInstall

			fi

		fi

		#CUBERITE
		INSTALLING_INDEX=52
		if (( ${aSOFTWARE_INSTALL_STATE[$INSTALLING_INDEX]} == 1 )); then

			Banner_Installing

			#x86_64
			if (( $HW_ARCH == 10 )); then

				INSTALL_URL_ADDRESS='http://builds.cuberite.org/job/Cuberite%20Linux%20x64%20Master/lastSuccessfulBuild/artifact/Cuberite.tar.gz'

			#32bit ARM
			elif (( $HW_ARCH == 1 || $HW_ARCH == 2 )); then

				INSTALL_URL_ADDRESS='http://builds.cuberite.org/job/Cuberite%20Linux%20raspi-armhf%20Master/lastSuccessfulBuild/artifact/Cuberite.tar.gz'

			fi
			/DietPi/dietpi/func/check_connection "$INSTALL_URL_ADDRESS"

			#Install
			if (( $? == 0 )); then

				wget "$INSTALL_URL_ADDRESS" -O package.tar
				mkdir -p /etc/cubrite
				tar xzvf package.tar -C /etc/cubrite
				rm package.tar

				# - Move everything into base directory (cuberite)
				mv /etc/cubrite/Server/* /etc/cubrite/
				rm -R /etc/cuberite/Server

			else

				Error_NoConnection_NoInstall

			fi

		fi

		#MINEOS
		INSTALLING_INDEX=53
		if (( ${aSOFTWARE_INSTALL_STATE[$INSTALLING_INDEX]} == 1 )); then

			Banner_Installing

			#check folder is online

			INSTALL_URL_ADDRESS='https://github.com/hexparrot/mineos-node.git'
			/DietPi/dietpi/func/check_connection "$INSTALL_URL_ADDRESS"

			#Install
			if (( $? == 0 )); then

				#prereqs
				AGI python python3 supervisor rdiff-backup screen rsync

				mkdir -p "$FP_DIETPI_USERDATA_DIRECTORY"/mineos
				cd "$FP_DIETPI_USERDATA_DIRECTORY"/mineos
				git clone https://github.com/hexparrot/mineos-node.git minecraft

				cd minecraft
				git config core.filemode false
				chmod +x service.js mineos_console.js generate-sslcert.sh webui.js

				npm install

				cd "$HOME"

			else

				Error_NoConnection_NoInstall

			fi

		fi

		#GOGS
		INSTALLING_INDEX=49
		if (( ${aSOFTWARE_INSTALL_STATE[$INSTALLING_INDEX]} == 1 )); then

			Banner_Installing

			INSTALL_URL_ADDRESS='http://dietpi.com/downloads/binaries/all/gogs_'

			#armv6
			if (( $HW_ARCH == 1 )); then

				INSTALL_URL_ADDRESS+='armv6.zip'

			#armv7+
			elif (( $HW_ARCH == 2 )); then

				INSTALL_URL_ADDRESS+='armv7.zip'

			#x86_64
			elif (( $HW_ARCH == 10 )); then

				INSTALL_URL_ADDRESS+='amd64.zip'
			fi

			/DietPi/dietpi/func/check_connection "$INSTALL_URL_ADDRESS"

			#Install
			if (( $? == 0 )); then

				wget "$INSTALL_URL_ADDRESS" -O package.zip
				unzip -o package.zip
				rm package.zip

				mv gogs* /etc/gogs

			else

				Error_NoConnection_NoInstall

			fi

		fi

		#QBITTORRENT
		INSTALLING_INDEX=46
		if (( ${aSOFTWARE_INSTALL_STATE[$INSTALLING_INDEX]} == 1 )); then

			Banner_Installing

			AGI qbittorrent-nox

		fi

		#RTORRENT
		INSTALLING_INDEX=107
		if (( ${aSOFTWARE_INSTALL_STATE[$INSTALLING_INDEX]} == 1 )); then

			Banner_Installing

			INSTALL_URL_ADDRESS='http://bintray.com/novik65/generic/download_file?file_path=ruTorrent-3.7.zip'
			/DietPi/dietpi/func/check_connection "$INSTALL_URL_ADDRESS"

			#Install
			if (( $? == 0 )); then

				AGI rtorrent screen #mediainfo

				#Raspbian unrar free
				if (( $HW_MODEL < 10 )); then

					AGI unrar-free #https://github.com/Fourdee/DietPi/issues/176#issuecomment-240101365

				else

					AGI unrar #https://github.com/Fourdee/DietPi/issues/176#issuecomment-240101365

				fi


				wget "$INSTALL_URL_ADDRESS" -O package.zip
				unzip -o package.zip
				rm package.zip

				mkdir -p /var/www/rutorrent
				mv ruTorrent-*/* /var/www/rutorrent/
				rm -R ruTorrent-*

			else

				Error_NoConnection_NoInstall

			fi

		fi

		#Aria2
		INSTALLING_INDEX=132
		if (( ${aSOFTWARE_INSTALL_STATE[$INSTALLING_INDEX]} == 1 )); then

			Banner_Installing

			#aria2 binary
			INSTALL_URL_ADDRESS='http://dietpi.com/downloads/binaries/all/aria2_'

			# - armv6
			if (( $HW_ARCH == 1 )); then

				INSTALL_URL_ADDRESS+='armv6.7z'

			# - armv7+
			elif (( $HW_ARCH == 2 )); then

				INSTALL_URL_ADDRESS+='armv7.7z'

			# - arm64
			elif (( $HW_ARCH == 3 )); then

				INSTALL_URL_ADDRESS+='arm64.7z'

			# - x86_64
			elif (( $HW_ARCH == 10 )); then

				INSTALL_URL_ADDRESS+='x86_64.7z'

			fi

			/DietPi/dietpi/func/check_connection "$INSTALL_URL_ADDRESS"
			if (( $? == 0 )); then

				# - prereqs
				AGI libc-ares2

				wget "$INSTALL_URL_ADDRESS" -O package.7z
				7z x -y package.7z
				rm package.7z

				mv aria2_* /usr/local/bin/aria2c
				chmod +x /usr/local/bin/aria2c

			else

				Error_NoConnection_NoInstall

			fi

			#Web interface
			INSTALL_URL_ADDRESS='https://github.com/ziahamza/webui-aria2/archive/master.zip'

			/DietPi/dietpi/func/check_connection "$INSTALL_URL_ADDRESS"
			if (( $? == 0 )); then

				wget "$INSTALL_URL_ADDRESS" -O package.zip
				unzip -o package.zip
				rm package.zip

				cp -R webui-aria2* /var/www/aria2
				rm -R webui-aria2*

			else

				Error_NoConnection_NoInstall

			fi

		fi

 		#SICKRAGE
		INSTALLING_INDEX=116
		if (( ${aSOFTWARE_INSTALL_STATE[$INSTALLING_INDEX]} == 1 )); then

			Banner_Installing

			INSTALL_URL_ADDRESS='https://github.com/SickRage/SickRage/archive/master.zip'
			/DietPi/dietpi/func/check_connection "$INSTALL_URL_ADDRESS"

			#Install
			if (( $? == 0 )); then

				AGI python libxslt1.1 libxml2 python-openssl python-xmltodict

				#Raspbian unrar free
				if (( $HW_MODEL < 10 )); then

					AGI unrar-free

				else

					AGI unrar

				fi

				wget "$INSTALL_URL_ADDRESS" -O package.zip
				unzip -o package.zip
				rm package.zip

				mkdir -p /etc/sickrage

				mv SickRage-*/* /etc/sickrage/
				rm -R SickRage-*

			else

				Error_NoConnection_NoInstall

			fi

		fi

		#SYNCTHING
		INSTALLING_INDEX=50
		if (( ${aSOFTWARE_INSTALL_STATE[$INSTALLING_INDEX]} == 1 )); then

			Banner_Installing

			# - armv6+
			if (( $HW_ARCH == 1 || $HW_ARCH == 2 )); then

				INSTALL_URL_ADDRESS='https://github.com/syncthing/syncthing/releases/download/v0.14.37/syncthing-linux-arm-v0.14.37.tar.gz'

			# - arm64
			elif (( $HW_ARCH == 3 )); then

				INSTALL_URL_ADDRESS='https://github.com/syncthing/syncthing/releases/download/v0.14.37/syncthing-linux-arm64-v0.14.37.tar.gz'

			# - x86_64
			elif (( $HW_ARCH == 10 )); then

				INSTALL_URL_ADDRESS='https://github.com/syncthing/syncthing/releases/download/v0.14.37/syncthing-linux-amd64-v0.14.37.tar.gz'

			fi

			#??
			#For some reason checking connection (spider) against the files above fails.

			#/DietPi/dietpi/func/check_connection "$INSTALL_URL_ADDRESS"
			/DietPi/dietpi/func/check_connection https://github.com/syncthing/syncthing
			if (( $? == 0 )); then

				wget "$INSTALL_URL_ADDRESS" -O package.tar
				tar xzvf package.tar
				rm package.tar

				mv syncthing-*/syncthing /usr/bin/
				rm -R syncthing-*

			else

				Error_NoConnection_NoInstall

			fi

			#inotify
			# - armv6+
			if (( $HW_ARCH == 1 || $HW_ARCH == 2 )); then

				INSTALL_URL_ADDRESS='https://github.com/syncthing/syncthing-inotify/releases/download/v0.8.7/syncthing-inotify-linux-arm-v0.8.7.tar.gz'

			# - arm64
			elif (( $HW_ARCH == 3 )); then

				INSTALL_URL_ADDRESS='https://github.com/syncthing/syncthing-inotify/releases/download/v0.8.7/syncthing-inotify-linux-arm-v0.8.7.tar.gz'

			# - x86_64
			elif (( $HW_ARCH == 10 )); then

				INSTALL_URL_ADDRESS='https://github.com/syncthing/syncthing-inotify/releases/download/v0.8.7/syncthing-inotify-linux-amd64-v0.8.7.tar.gz'

			fi

			#??
			#For some reason checking connection (spider) against the files above fails.

			#/DietPi/dietpi/func/check_connection "$INSTALL_URL_ADDRESS"
			/DietPi/dietpi/func/check_connection https://github.com/syncthing/syncthing-inotify

			if (( $? == 0 )); then

				wget "$INSTALL_URL_ADDRESS" -O package.tar
				tar xzvf package.tar -C /usr/bin
				rm package.tar

			else

				Error_NoConnection_NoInstall

			fi

		fi

		#TONIDO
		INSTALLING_INDEX=134
		if (( ${aSOFTWARE_INSTALL_STATE[$INSTALLING_INDEX]} == 1 )); then

			Banner_Installing

			# - armv6/7
			if (( $HW_ARCH == 1 || $HW_ARCH == 2 )); then

				INSTALL_URL_ADDRESS='http://dietpi.com/downloads/binaries/all/libjpeg8_8d1-2_armhf.deb'

			# - x86_64
			elif (( $HW_ARCH == 10 )); then

				INSTALL_URL_ADDRESS='http://dietpi.com/downloads/binaries/all/libjpeg8_8d1-2_amd64.deb'

			fi

			/DietPi/dietpi/func/check_connection "$INSTALL_URL_ADDRESS"
			if (( $? == 0 )); then

				wget "$INSTALL_URL_ADDRESS" -O package.deb
				dpkg -i package.deb
				rm package.deb

			else

				Error_NoConnection_NoInstall

			fi


			# - armv6+
			if (( $HW_ARCH == 1 || $HW_ARCH == 2 )); then

				INSTALL_URL_ADDRESS='http://patch.codelathe.com/tonido/live/installer/armv6l-rpi/tonido.tar.gz'

			# - x86_64
			elif (( $HW_ARCH == 10 )); then

				INSTALL_URL_ADDRESS='http://www.tonido.com/download.php?tonido64.tar.gz'

			fi

			/DietPi/dietpi/func/check_connection "$INSTALL_URL_ADDRESS"
			if (( $? == 0 )); then

				AGI libpng12-0 libfontconfig1

				wget "$INSTALL_URL_ADDRESS" -O package.tar
				mkdir /etc/tonido
				tar xvf package.tar -C /etc/tonido
				rm package.tar

			else

				Error_NoConnection_NoInstall

			fi

		fi

		#CHROMIUM
		INSTALLING_INDEX=113
		if (( ${aSOFTWARE_INSTALL_STATE[$INSTALLING_INDEX]} == 1 )); then

			Banner_Installing

			#Stretch via apt
			if (( $DISTRO >= 4 )); then

				AGI chromium

			else

				#armv6+
				if (( $HW_ARCH == 1 || $HW_ARCH == 2 )); then

					INSTALL_URL_ADDRESS='http://dietpi.com/downloads/binaries/all/chromium_52.0.2743.116-1-deb8u1.1_armhf.deb'

				#ARMv8
				elif (( $HW_ARCH == 3 )); then

					INSTALL_URL_ADDRESS='http://dietpi.com/downloads/binaries/all/chromium_52.0.2743.116-1-deb8u1.1_arm64.deb'

				fi

				/DietPi/dietpi/func/check_connection "$INSTALL_URL_ADDRESS"

				#Install
				if (( $? == 0 )); then

					wget "$INSTALL_URL_ADDRESS" -O package.deb
					dpkg -i package.deb

					# - Odroid's, 'apt-get install -f' removes chromium package, rather than install required deps...
					if (( $HW_MODEL >= 10 && $HW_MODEL < 20 )); then

						AGI libgnome-keyring0 libnspr4 libnss3 libnss3-1d libspeechd2 libxslt1.1 libxss1 xdg-utils libgnome-keyring-common libltdl7

					else

						AGF

					fi

					wget http://dietpi.com/downloads/binaries/all/chromium-l10n_52.0.2743.116-1-deb8u1.1_all.deb -O package.deb
					dpkg -i package.deb

					#	armv6+
					if (( $HW_ARCH == 1 || $HW_ARCH == 2 )); then

						wget http://dietpi.com/downloads/binaries/all/chromedriver_52.0.2743.116-1-deb8u1.1_armhf.deb -O package.deb
						dpkg -i package.deb

					#	arm64
					elif (( $HW_ARCH == 3 )); then

						wget http://dietpi.com/downloads/binaries/all/chromedriver_52.0.2743.116-1-deb8u1.1_arm64.deb -O package.deb
						dpkg -i package.deb

					fi

					rm package.deb

					# - Prevent Debian repo from replacing our chromium packages: https://github.com/Fourdee/DietPi/issues/658
					apt-mark hold chromium chromedriver

				else

					Error_NoConnection_NoInstall

				fi

			fi

		fi

		#MotionEye
		INSTALLING_INDEX=136
		if (( ${aSOFTWARE_INSTALL_STATE[$INSTALLING_INDEX]} == 1 )); then

			Banner_Installing

			INSTALL_URL_ADDRESS='http://github.com/Motion-Project/motion/releases/download/release-4.0.1/pi_jessie_motion_4.0.1-1_armhf.deb'

			#url/redireect always fails wget spider test...
			/DietPi/dietpi/func/check_connection "http://github.com/Motion-Project/motion"
			if (( $? == 0 )); then

				# - Prereqs
				AGI v4l-utils python python-dev curl libssl-dev libcurl4-openssl-dev libjpeg-dev libx264-142 libavcodec56 libavformat56 libmysqlclient18 libswscale3 libpq5

				# - Motion
				wget "$INSTALL_URL_ADDRESS" -O package.deb
				dpkg -i package.deb
				rm package.deb

				# - Motioneye
				pip install motioneye

			else

				Error_NoConnection_NoInstall

			fi

		fi

		#CloudPrint
		INSTALLING_INDEX=137
		if (( ${aSOFTWARE_INSTALL_STATE[$INSTALLING_INDEX]} == 1 )); then

			Banner_Installing

			if (( $DISTRO == 3 )); then #https://github.com/Fourdee/DietPi/issues/855#issuecomment-292712002

				INSTALL_URL_ADDRESS='http://davesteele.github.io/cloudprint-service'

				#url/redirect fails wget spider test...
				/DietPi/dietpi/func/check_connection "$INSTALL_URL_ADDRESS"
				if (( $? == 0 )); then

					INSTALL_URL_ADDRESS+='/repo'

					echo -e "deb $INSTALL_URL_ADDRESS cloudprint-jessie main" > /etc/apt/sources.list.d/cloudprint.list
					wget -q -O - https://davesteele.github.io/key-366150CE.pub.txt | apt-key add -
					apt-get update

					AGI cloudprint-service

				else

					Error_NoConnection_NoInstall

				fi

			else

				AGI cloudprint-service

			fi

		fi

		#VirtualHere
		INSTALLING_INDEX=138
		if (( ${aSOFTWARE_INSTALL_STATE[$INSTALLING_INDEX]} == 1 )); then

			Banner_Installing

			INSTALL_URL_ADDRESS='https://virtualhere.com/sites/default/files/usbserver/vhusbd'

			#armv6+
			if (( $HW_ARCH == 1 || $HW_ARCH == 2 )); then

				INSTALL_URL_ADDRESS+='arm'

			#ARMv8
			elif (( $HW_ARCH == 3 )); then

				INSTALL_URL_ADDRESS+='arm64'

			#x86_64
			elif (( $HW_ARCH == 10 )); then

				INSTALL_URL_ADDRESS+='x86_64'

			fi

			/DietPi/dietpi/func/check_connection "$INSTALL_URL_ADDRESS"

			#Install
			if (( $? == 0 )); then

				mkdir -p /etc/vhusbd

				wget "$INSTALL_URL_ADDRESS" -O /etc/vhusbd/vhusbd
				chmod +x /etc/vhusbd/vhusbd

			else

				Error_NoConnection_NoInstall

			fi

		fi

		#sabnzbd
		INSTALLING_INDEX=139
		if (( ${aSOFTWARE_INSTALL_STATE[$INSTALLING_INDEX]} == 1 )); then

			Banner_Installing

			local version='2.3.0'

			INSTALL_URL_ADDRESS="https://github.com/sabnzbd/sabnzbd/archive/$version.zip"

			/DietPi/dietpi/func/check_connection "$INSTALL_URL_ADDRESS"
			if (( $? == 0 )); then

				#prereqs
				AGI par2 python-dev libffi-dev libssl-dev

				if (( $HW_MODEL < 10 )); then

					AGI unrar-free

				else

					AGI unrar

				fi

				wget "$INSTALL_URL_ADDRESS" -O package.zip
				mkdir -p /etc/sabnzbd
				unzip -o package.zip -d /etc/sabnzbd
				rm package.zip

				mv /etc/sabnzbd/sabnzbd-"$version"/* /etc/sabnzbd/
				rm -R /etc/sabnzbd/sabnzbd-"$version"

				pip install cheetah cryptography sabyenc

			else

				Error_NoConnection_NoInstall

			fi

		fi

		#spotifyconnectweb
		INSTALLING_INDEX=141
		if (( ${aSOFTWARE_INSTALL_STATE[$INSTALLING_INDEX]} == 1 )); then

			Banner_Installing

			INSTALL_URL_ADDRESS='https://github.com/Fornoth/spotify-connect-web/releases' #full path fails wget spider test...
			/DietPi/dietpi/func/check_connection "$INSTALL_URL_ADDRESS"
			if (( $? == 0 )); then

				INSTALL_URL_ADDRESS+='/download/0.0.3-alpha/spotify-connect-web_0.0.3-alpha.tar.gz'

				wget "$INSTALL_URL_ADDRESS" -O package.tar
				tar zxvf package.tar -C "$FP_DIETPI_USERDATA_DIRECTORY"/
				rm package.tar

			else

				Error_NoConnection_NoInstall

			fi

		fi

		#couchpotato
		INSTALLING_INDEX=142
		if (( ${aSOFTWARE_INSTALL_STATE[$INSTALLING_INDEX]} == 1 )); then

			Banner_Installing

			INSTALL_URL_ADDRESS='https://github.com/CouchPotato/CouchPotatoServer/archive/master.zip'
			/DietPi/dietpi/func/check_connection "$INSTALL_URL_ADDRESS"
			if (( $? == 0 )); then

				AGI libffi-dev libssl-dev python-lxml python3-lxml

				wget "$INSTALL_URL_ADDRESS" -O package.zip
				unzip -o package.zip
				rm package.zip

				rm -R /etc/couchpotato &> /dev/null
				mv CouchPotato* /etc/couchpotato

				pip install --upgrade pyopenssl

			else

				Error_NoConnection_NoInstall

			fi

		fi

		#Koel
		INSTALLING_INDEX=143
		if (( ${aSOFTWARE_INSTALL_STATE[$INSTALLING_INDEX]} == 1 )); then

			Banner_Installing

			INSTALL_URL_ADDRESS='https://github.com/phanan/koel/archive/v3.6.2.zip'

			/DietPi/dietpi/func/check_connection "$INSTALL_URL_ADDRESS"

			#Install
			if (( $? == 0 )); then

				AGI python

				wget "$INSTALL_URL_ADDRESS" -O package.zip
				unzip -o package.zip
				rm package.zip
				mv koel-* /var/www/koel

				php -r "readfile('https://getcomposer.org/installer');" > composer-setup.php
				php composer-setup.php
				php -r "unlink('composer-setup.php');"

				mv composer.phar /usr/local/bin/composer

				cd /var/www/koel
				npm install yarn -g --unsafe-perm
				composer install
				npm install
				cd "$HOME"

			else

				Error_NoConnection_NoInstall

			fi

		fi

		#Sonarr
		INSTALLING_INDEX=144
		if (( ${aSOFTWARE_INSTALL_STATE[$INSTALLING_INDEX]} == 1 )); then

			Banner_Installing

			apt-key adv --keyserver keyserver.ubuntu.com --recv-keys FDA5DFFC
			if (( $HW_ARCH == 3 )); then

				echo -e "deb [arch=armhf] https://apt.sonarr.tv/ master main" > /etc/apt/sources.list.d/sonarr.list

			else

				echo -e "deb https://apt.sonarr.tv/ master main" > /etc/apt/sources.list.d/sonarr.list

			fi
			apt-get update

			AGI nzbdrone

		fi

		#Radarr
		INSTALLING_INDEX=145
		if (( ${aSOFTWARE_INSTALL_STATE[$INSTALLING_INDEX]} == 1 )); then

			Banner_Installing

			INSTALL_URL_ADDRESS='https://api.github.com/repos/Radarr/Radarr/releases'

			/DietPi/dietpi/func/check_connection "$INSTALL_URL_ADDRESS"

			#Install
			if (( $? == 0 )); then

				AGI mono-devel mediainfo sqlite3 libmono-cil-dev

				wget $( curl -s "$INSTALL_URL_ADDRESS" | grep linux.tar.gz | grep browser_download_url | head -1 | cut -d \" -f 4 ) -O package.tar
				tar -xf package.tar -C /opt/
				rm package.tar

			else

				Error_NoConnection_NoInstall

			fi

		fi

		#PlexPy
		INSTALLING_INDEX=146
		if (( ${aSOFTWARE_INSTALL_STATE[$INSTALLING_INDEX]} == 1 )); then

			Banner_Installing

			INSTALL_URL_ADDRESS='https://github.com/JonnyWong16/plexpy.git'

			/DietPi/dietpi/func/check_connection "$INSTALL_URL_ADDRESS"

			#Install
			if (( $? == 0 )); then

				AGI python

				git clone --depth=1 "$INSTALL_URL_ADDRESS"

				mv plexpy /opt/

			else

				Error_NoConnection_NoInstall

			fi

		fi

		#Jackett
		INSTALLING_INDEX=147
		if (( ${aSOFTWARE_INSTALL_STATE[$INSTALLING_INDEX]} == 1 )); then

			Banner_Installing

			INSTALL_URL_ADDRESS='https://api.github.com/repos/Jackett/Jackett/releases'

			/DietPi/dietpi/func/check_connection "$INSTALL_URL_ADDRESS"

			#Install
			if (( $? == 0 )); then

				AGI mono-devel

				wget $( curl -s "$INSTALL_URL_ADDRESS" | grep Jackett.Binaries.Mono.tar.gz | grep browser_download_url | head -1 | cut -d \" -f 4 ) -O package.tar
				tar -xvf package.tar
				rm package.tar

				mkdir /opt/jackett

				mv Jackett/* /opt/jackett

				rm -R Jackett

			else

				Error_NoConnection_NoInstall

			fi

		fi

		#JRiver
		INSTALLING_INDEX=148
		if (( ${aSOFTWARE_INSTALL_STATE[$INSTALLING_INDEX]} == 1 )); then

			Banner_Installing

			INSTALL_URL_ADDRESS='http://dist.jriver.com/latest/mediacenter/mediacenter22native.list'

			/DietPi/dietpi/func/check_connection "$INSTALL_URL_ADDRESS"

			#Install
			if (( $? == 0 )); then

				wget -q -O - http://dist.jriver.com/mediacenter@jriver.com.gpg.key | apt-key add -
				wget "$INSTALL_URL_ADDRESS" -O /etc/apt/sources.list.d/mediacenter22.list

				apt-get update

				AGI mediacenter22

			else

				Error_NoConnection_NoInstall

			fi

		fi

		#NZBget
		INSTALLING_INDEX=149
		if (( ${aSOFTWARE_INSTALL_STATE[$INSTALLING_INDEX]} == 1 )); then

			Banner_Installing

			INSTALL_URL_ADDRESS='https://nzbget.net'

			/DietPi/dietpi/func/check_connection "$INSTALL_URL_ADDRESS"

			#Install
			if (( $? == 0 )); then

				INSTALL_URL_ADDRESS+='/download/nzbget-latest-bin-linux.run'

				wget "$INSTALL_URL_ADDRESS"  -O package.run
				mkdir -p "$FP_DIETPI_USERDATA_DIRECTORY"/nzbget
				sh package.run --destdir "$FP_DIETPI_USERDATA_DIRECTORY"/nzbget
				rm package.run

			else

				Error_NoConnection_NoInstall

			fi

		fi

		#------------------ Bittorrent: HTPC Manager ------------------
		INSTALLING_INDEX=155
		if (( ${aSOFTWARE_INSTALL_STATE[$INSTALLING_INDEX]} == 1 )); then

			Banner_Installing

			INSTALL_URL_ADDRESS='https://github.com/Hellowlol/HTPC-Manager.git'

			/DietPi/dietpi/func/check_connection "$INSTALL_URL_ADDRESS"
			#Install
			if (( $? == 0 )); then

				#Install Python and PIP
				AGI python python-pip python-imaging python-dev

				cd "$HOME"
				git clone --depth=1 "$INSTALL_URL_ADDRESS"

				# - Move HTPC Manager to a 'better' location
				mkdir -p "$FP_DIETPI_USERDATA_DIRECTORY"/htpc-manager
				mv "$HOME"/HTPC-Manager/* "$FP_DIETPI_USERDATA_DIRECTORY"/htpc-manager/
				rm -R "$HOME"/HTPC-Manager

				# - psutil for system stats
				pip install psutil

			else
				Error_NoConnection_NoInstall
			fi
		fi

		#OctoPrint
		INSTALLING_INDEX=153
		if (( ${aSOFTWARE_INSTALL_STATE[$INSTALLING_INDEX]} == 1 )); then

			Banner_Installing

			INSTALL_URL_ADDRESS='https://github.com/foosel/OctoPrint.git'
			/DietPi/dietpi/func/check_connection "$INSTALL_URL_ADDRESS"

			if (( $? == 0 )); then

				AGI python python-dev

				git clone "$INSTALL_URL_ADDRESS" --depth=1
				mv OctoPrint* "$FP_DIETPI_USERDATA_DIRECTORY"/octoprint

				cd "$FP_DIETPI_USERDATA_DIRECTORY"/octoprint
				python setup.py install
				cd "$HOME"

			else

				Error_NoConnection_NoInstall

			fi

		fi

		#RoonServer
		INSTALLING_INDEX=154
		if (( ${aSOFTWARE_INSTALL_STATE[$INSTALLING_INDEX]} == 1 )); then

			Banner_Installing

			INSTALL_URL_ADDRESS='http://download.roonlabs.com/builds/RoonServer_linuxx64.tar.bz2'
			/DietPi/dietpi/func/check_connection "$INSTALL_URL_ADDRESS"

			if (( $? == 0 )); then

				AGI libav-tools cifs-utils

				wget "$INSTALL_URL_ADDRESS" -O package.tar
				tar xvf package.tar
				rm package.tar

				mv RoonServer "$FP_DIETPI_USERDATA_DIRECTORY"/roonserver

			else

				Error_NoConnection_NoInstall

			fi

		fi

		#Steam
		INSTALLING_INDEX=156
		if (( ${aSOFTWARE_INSTALL_STATE[$INSTALLING_INDEX]} == 1 )); then

			Banner_Installing

			debconf-set-selections <<< "steam steam/question select I AGREE"

			AGI steam

		fi

		#Minio
		INSTALLING_INDEX=158
		if (( ${aSOFTWARE_INSTALL_STATE[$INSTALLING_INDEX]} == 1 )); then

			Banner_Installing

			# Download the proper Minio executable and put it in the proper location

			# Check to see if this is a n x86 or x64 box. If so download the x86 Minio if not download 32bit ARM linux version
			if (( $HW_ARCH == 10 )); then

				INSTALL_URL_ADDRESS='https://dl.minio.io/server/minio/release/linux-amd64/minio'

			else

				INSTALL_URL_ADDRESS='https://dl.minio.io/server/minio/release/linux-arm/minio'

			fi

			/DietPi/dietpi/func/check_connection "$INSTALL_URL_ADDRESS"

			if (( $? == 0 )); then
					#Download executable
					wget -O /usr/local/bin/minio $INSTALL_URL_ADDRESS
					chmod +x /usr/local/bin/minio
					MinioContinue=1
			else
				Error_NoConnection_NoInstall
				MinioContinue=0
			fi

			# Check, Download, Install startup script
			INSTALL_URL_ADDRESS='https://github.com/minio/minio-service/raw/master/linux-systemd/minio.service'

			/DietPi/dietpi/func/check_connection "$INSTALL_URL_ADDRESS"

			if (( $? == 0 )); then
				# Download the systemd service script
				wget -O /etc/systemd/system/minio.service $INSTALL_URL_ADDRESS
				MinioContinue=1
			else
				Error_NoConnection_NoInstall
				MinioContinue=0
			fi

			if ((MinioContinue == 1)); then

			# Create no login, with home directory, with group of same name, user to run Minio in
			adduser --system --group minio-user

			# Create default data directory & grant minio-user proper access
			mkdir "$FP_DIETPI_USERDATA_DIRECTORY"/minio-data


			fi

		fi

		#Docker
		INSTALLING_INDEX=162
		if (( ${aSOFTWARE_INSTALL_STATE[$INSTALLING_INDEX]} == 1 )); then

			Banner_Installing

			INSTALL_URL_ADDRESS='https://get.docker.com'

			/DietPi/dietpi/func/check_connection "$INSTALL_URL_ADDRESS"

			if (( $? == 0 )); then
				# Offical Docker recommended install command
				wget -O DockerInstall.sh "$INSTALL_URL_ADDRESS"
				chmod +x DockerInstall.sh
				./DockerInstall.sh
				#rm DockerInstall.sh
			else
				Error_NoConnection_NoInstall
			fi

		fi


		#Allo Web Interface
		INSTALLING_INDEX=159 #160 for quick reinstall
		if (( ${aSOFTWARE_INSTALL_STATE[$INSTALLING_INDEX]} == 1 ||
			${aSOFTWARE_INSTALL_STATE[160]} == 1 )); then

			Banner_Installing

			INSTALL_URL_ADDRESS='http://dietpi.com/downloads/binaries/all/allo_web_interface.7z'
			/DietPi/dietpi/func/check_connection "$INSTALL_URL_ADDRESS"
			if (( $? == 0 )); then

				wget "$INSTALL_URL_ADDRESS" -O package.7z
				7z x -y package.7z -o/var/www/
				rm package.7z

			else

				Error_NoConnection_NoInstall

			fi

		fi

		#FuguHub
		INSTALLING_INDEX=161
		if (( ${aSOFTWARE_INSTALL_STATE[$INSTALLING_INDEX]} == 1 )); then

			Banner_Installing

			INSTALL_URL_ADDRESS='http://FuguHub.com/releases/raspberrypi/install.sh'

			/DietPi/dietpi/func/check_connection "$INSTALL_URL_ADDRESS"

			if (( $? == 0 )); then

				wget -O FHinstall.sh $INSTALL_URL_ADDRESS
				chmod +x FHinstall.sh
				./FHinstall.sh
				rm FHinstall.sh
				cd /home/bd/applications
				wget http://fuguhub.com/box.zip

			else
				Error_NoConnection_NoInstall
			fi

		fi


	}

	Install_Linux_Software(){

		INSTALLING_INDEX=5
		if (( ${aSOFTWARE_INSTALL_STATE[$INSTALLING_INDEX]} == 1 )); then

			Banner_Installing

			AGI alsa-utils

			#Apply soundcard
			local soundcard=$(cat /DietPi/dietpi.txt | grep -m1 'soundcard=' | sed 's/.*=//')

			# - RPi enable internal HDMI+Analogue if currently set to 'none'
			if (( $HW_MODEL < 10 )) &&
				[ "$soundcard" = "none" ] || [ "$soundcard" = "default" ]; then

				soundcard='rpi-bcm2835'

			fi

			# - Apply
			/DietPi/dietpi/func/dietpi-set_hardware soundcard "$soundcard"

			# - DietPi-JustBoom config panel Alias:
			if (( ! $(cat /etc/bash.bashrc | grep -ci -m1 'dietpi-justboom=') )); then

				sed -i "/#DietPi Additions/a alias dietpi-justboom='/DietPi/dietpi/misc/dietpi-justboom'" /etc/bash.bashrc

			fi

		fi

		INSTALLING_INDEX=6
		if (( ${aSOFTWARE_INSTALL_STATE[$INSTALLING_INDEX]} == 1 )); then

			Banner_Installing

			#Xserver Prereqs (ALL)
			AGI xcompmgr xterm xinit xauth xserver-xorg dbus-x11 xfonts-base x11-xserver-utils x11-common x11-utils --no-install-recommends

			#Improve performance on all desktops and devices (eg: removes window lag in desktops) by limiting compositions
			mkdir -p /etc/xdg/autostart
			cat << _EOF_ > /etc/xdg/autostart/xcompmgr.desktop
[Desktop Entry]
Type=Application
Name=xcompmgr
NoDisplay=true
Exec=xcompmgr -a
_EOF_

			#RPI
			if (( $HW_MODEL < 10 )); then

				sleep 1

			#Odroid C2
			elif (( $HW_MODEL == 12 )); then

				AGI aml-libs-odroid mali450-odroid xf86-video-mali-odroid libump-odroid --no-install-recommends
				#cp /DietPi/dietpi/conf/xorg_c2.conf /etc/X11/xorg.conf

				#	FBTURBO C2, provides much better desktop performance over Mali DDX: http://forum.odroid.com/viewtopic.php?f=138&t=19948&p=169808#p169808
				AGI xf86-video-fbturbo-odroid
				cat << _EOF_ > /etc/X11/xorg.conf
Section "Device"
        Identifier      "FBTurbo"
        Driver          "fbturbo"
        Option          "fbdev" "/dev/fb0"
        Option          "SwapbuffersWait" "true"
        #Option          "Rotate" "CCW"
EndSection
_EOF_

			#Odroid XU4
			elif (( $HW_MODEL == 11 )); then

				AGI firmware-samsung xf86-video-armsoc-odroid malit628-odroid --no-install-recommends

				cp /DietPi/dietpi/conf/xorg_xu4.conf /etc/X11/xorg.conf

			#Odroid C1
			elif (( $HW_MODEL == 10 )); then

				AGI aml-libs-odroid xf86-video-mali-odroid libump-odroid mali450-odroid --no-install-recommends

				cp /DietPi/dietpi/conf/xorg_c1.conf /etc/X11/xorg.conf

			#Pine64
			elif (( $HW_MODEL >= 40 && $HW_MODEL < 50 )); then

				INSTALL_URL_ADDRESS='http://dietpi.com/downloads/binaries/all/libump_1-1_arm64.deb'
				/DietPi/dietpi/func/check_connection "$INSTALL_URL_ADDRESS"

				#Install
				if (( $? == 0 )); then

					wget "$INSTALL_URL_ADDRESS" -O package.deb
					dpkg -i package.deb
					rm package.deb

					wget http://dietpi.com/downloads/binaries/all/xf86-video-fbturbo_1-1_arm64.deb -O package.deb
					dpkg -i package.deb
					rm package.deb

					cat << _EOF_ > /etc/X11/xorg.conf
Section "Device"
        Identifier      "Allwinner A10/A13 FBDEV"
        Driver          "fbturbo"
        Option          "fbdev" "/dev/fb0"
        Option          "SwapbuffersWait" "true"
EndSection
_EOF_

				else

					Error_NoConnection_NoInstall

				fi

			#Asus TB
			# elif (( $HW_MODEL == 100 )); then

				# cat << _EOF_ > /etc/X11/xorg.conf
# Section "Device"
    # Identifier  "Rockchip Graphics"
    # Driver      "modesetting"
    # Option      "AccelMethod"    "glamor"
    # Option      "DRI"            "2"
# EndSection
# _EOF_

			fi

		fi

		#Nvidia driver
		INSTALLING_INDEX=151
		if (( ${aSOFTWARE_INSTALL_STATE[$INSTALLING_INDEX]} == 1 )); then

			Banner_Installing

			AGI nvidia-driver nvidia-xconfig

			# + i386 OpenGL
			AGI libgl1-nvidia-glx:i386

		fi

		#Avahi-Daemon
		INSTALLING_INDEX=152
		if (( ${aSOFTWARE_INSTALL_STATE[$INSTALLING_INDEX]} == 1 )); then

			Banner_Installing

			AGI avahi-daemon

		fi

		INSTALLING_INDEX=16
		if (( ${aSOFTWARE_INSTALL_STATE[$INSTALLING_INDEX]} == 1 )); then

			Banner_Installing
			AGI build-essential make autoconf automake --no-install-recommends

		fi

		INSTALLING_INDEX=17
		if (( ${aSOFTWARE_INSTALL_STATE[$INSTALLING_INDEX]} == 1 )); then

			Banner_Installing
			AGI git --no-install-recommends

		fi

		INSTALLING_INDEX=4
		if (( ${aSOFTWARE_INSTALL_STATE[$INSTALLING_INDEX]} == 1 )); then

			Banner_Installing
			AGI vifm

		fi

		INSTALLING_INDEX=20
		if (( ${aSOFTWARE_INSTALL_STATE[$INSTALLING_INDEX]} == 1 )); then

			Banner_Installing
			AGI vim

		fi

		INSTALLING_INDEX=21
		if (( ${aSOFTWARE_INSTALL_STATE[$INSTALLING_INDEX]} == 1 )); then

			Banner_Installing
			AGI vim-tiny

		fi

		INSTALLING_INDEX=127
		if (( ${aSOFTWARE_INSTALL_STATE[$INSTALLING_INDEX]} == 1 )); then

			Banner_Installing
			AGI neovim

		fi

		INSTALLING_INDEX=18
		if (( ${aSOFTWARE_INSTALL_STATE[$INSTALLING_INDEX]} == 1 )); then

			Banner_Installing
			AGI emacs

		fi

		INSTALLING_INDEX=12
		if (( ${aSOFTWARE_INSTALL_STATE[$INSTALLING_INDEX]} == 1 )); then

			Banner_Installing
			AGI iperf

		fi

		INSTALLING_INDEX=3
		if (( ${aSOFTWARE_INSTALL_STATE[$INSTALLING_INDEX]} == 1 )); then

			Banner_Installing
			AGI mc

		fi

		INSTALLING_INDEX=19
		if (( ${aSOFTWARE_INSTALL_STATE[$INSTALLING_INDEX]} == 1 )); then

			Banner_Installing
			AGI jed

		fi

		INSTALLING_INDEX=10
		if (( ${aSOFTWARE_INSTALL_STATE[$INSTALLING_INDEX]} == 1 )); then

			Banner_Installing
			AGI iftop

		fi

		INSTALLING_INDEX=11
		if (( ${aSOFTWARE_INSTALL_STATE[$INSTALLING_INDEX]} == 1 )); then

			Banner_Installing
			AGI iptraf

		fi

		INSTALLING_INDEX=13
		if (( ${aSOFTWARE_INSTALL_STATE[$INSTALLING_INDEX]} == 1 )); then

			Banner_Installing
			AGI mtr-tiny

		fi

		INSTALLING_INDEX=14
		if (( ${aSOFTWARE_INSTALL_STATE[$INSTALLING_INDEX]} == 1 )); then

			Banner_Installing
			AGI nload

		fi

		INSTALLING_INDEX=15
		if (( ${aSOFTWARE_INSTALL_STATE[$INSTALLING_INDEX]} == 1 )); then

			Banner_Installing
			AGI tcpdump

		fi

		INSTALLING_INDEX=0
		if (( ${aSOFTWARE_INSTALL_STATE[$INSTALLING_INDEX]} == 1 )); then

			Banner_Installing
			AGI openssh-client

		fi

		INSTALLING_INDEX=1
		if (( ${aSOFTWARE_INSTALL_STATE[$INSTALLING_INDEX]} == 1 )); then

			Banner_Installing

			#Remove Information file
			rm /mnt/samba/readme.txt &> /dev/null

			AGI smbclient cifs-utils --no-install-recommends

		fi

		INSTALLING_INDEX=2
		if (( ${aSOFTWARE_INSTALL_STATE[$INSTALLING_INDEX]} == 1 )); then

			Banner_Installing

			#Remove information file
			rm /mnt/ftp_client/readme.txt &> /dev/null

			AGI curlftpfs

		fi

		INSTALLING_INDEX=110
		if (( ${aSOFTWARE_INSTALL_STATE[$INSTALLING_INDEX]} == 1 )); then

			Banner_Installing

			#Remove information file
			rm /mnt/nfs_client/readme.txt &> /dev/null

			AGI nfs-common

		fi

		INSTALLING_INDEX=104
		if (( ${aSOFTWARE_INSTALL_STATE[$INSTALLING_INDEX]} == 1 )); then

			Banner_Installing
			AGI dropbear

			#set to start on next boot
			sed -i '/NO_START=1/c\NO_START=0' /etc/default/dropbear

		fi

		INSTALLING_INDEX=105
		if (( ${aSOFTWARE_INSTALL_STATE[$INSTALLING_INDEX]} == 1 )); then

			Banner_Installing
			AGI openssh-server --no-install-recommends


			# - Remove all references before adding the entry: https://github.com/Fourdee/DietPi/issues/604
			sed -i '/PermitRootLogin[[:space:]]/d' /etc/ssh/sshd_config
			echo -e "\n\n#Allow root login over SSH\nPermitRootLogin yes" >> /etc/ssh/sshd_config

			#Generate host keys
			# - remove all previous
			rm /etc/ssh/ssh_host_key
			rm /etc/ssh/ssh_host_rsa_key
			rm /etc/ssh/ssh_host_dsa_key

			# - Generate
			ssh-keygen -f /etc/ssh/ssh_host_key -N '' -t rsa1
			ssh-keygen -f /etc/ssh/ssh_host_rsa_key -N '' -t rsa
			ssh-keygen -f /etc/ssh/ssh_host_dsa_key -N '' -t dsa

			# - Set permissions
			chmod -R 700 /etc/ssh/

			#Restart ssh server now so root users can login during setup.
			systemctl restart ssh

			#SSH server package also installs client.
			aSOFTWARE_INSTALL_STATE[0]=2

		fi

		INSTALLING_INDEX=103
		if (( ${aSOFTWARE_INSTALL_STATE[$INSTALLING_INDEX]} == 1 )); then

			Banner_Installing

			#Install (add tmpfs mount to fstab)
			sed -i '/\/var\/log/c\tmpfs                   \/var\/log                tmpfs   defaults,size=20m,noatime,nodev,nosuid,mode=1777  0 0' /etc/fstab

		fi

		INSTALLING_INDEX=101
		if (( ${aSOFTWARE_INSTALL_STATE[$INSTALLING_INDEX]} == 1 )); then

			Banner_Installing
			AGI logrotate --no-install-recommends

		fi

		INSTALLING_INDEX=102
		if (( ${aSOFTWARE_INSTALL_STATE[$INSTALLING_INDEX]} == 1 )); then

			Banner_Installing
			AGI rsyslog --no-install-recommends

		fi

		INSTALLING_INDEX=7
		if (( ${aSOFTWARE_INSTALL_STATE[$INSTALLING_INDEX]} == 1 )); then

			Banner_Installing

			#RPi + OpenMAX HW Encoding: https://github.com/Fourdee/DietPi/issues/869
			if (( $HW_MODEL < 10 )); then

				INSTALL_URL_ADDRESS='http://dietpi.com/downloads/binaries/rpi/ffmpeg_rpi.7z'

				/DietPi/dietpi/func/check_connection "$INSTALL_URL_ADDRESS"
				if (( $? == 0 )); then

					wget "$INSTALL_URL_ADDRESS" -O package.7z
					7z x -y package.7z -offmpeg_rpi
					dpkg -i ffmpeg_rpi/*.deb
					rm -R ffmpeg_rpi
					rm package.7z

				else

					Error_NoConnection_NoInstall

				fi

			#Everything else
			else

				AGI ffmpeg

			fi

		fi

		INSTALLING_INDEX=8
		if (( ${aSOFTWARE_INSTALL_STATE[$INSTALLING_INDEX]} == 1 )); then

			Banner_Installing

			# - Raspbian
			if (( $HW_MODEL < 10 )); then

				AGI oracle-java8-jdk

			# - Debian. Add repo
			else

				cat << _EOF_ > /etc/apt/sources.list.d/webupd8team-java.list
deb http://ppa.launchpad.net/webupd8team/java/ubuntu trusty main
deb-src http://ppa.launchpad.net/webupd8team/java/ubuntu trusty main
_EOF_

				apt-key adv --keyserver keyserver.ubuntu.com --recv-keys EEA14886
				apt-get update

				# - Accept the license: https://github.com/Fourdee/DietPi/issues/298
				debconf-set-selections <<< "oracle-java8-installer shared/accepted-oracle-license-v1-1 boolean true"

				AGI oracle-java8-installer

			fi

		fi

		INSTALLING_INDEX=9
		if (( ${aSOFTWARE_INSTALL_STATE[$INSTALLING_INDEX]} == 1 )); then

			Banner_Installing

			#check, is online
			INSTALL_URL_ADDRESS='http://raw.githubusercontent.com/taaem/nodejs-linux-installer/master/node-install.sh'
			/DietPi/dietpi/func/check_connection "$INSTALL_URL_ADDRESS"

			#Install
			if (( $? == 0 )); then

				# - Preqs
				wget "$INSTALL_URL_ADDRESS" -O node_install.sh
				chmod +x node_install.sh
				./node_install.sh

				rm node_install.sh


			else

				Error_NoConnection_NoInstall

			fi

		fi

		INSTALLING_INDEX=130
		if (( ${aSOFTWARE_INSTALL_STATE[$INSTALLING_INDEX]} == 1 )); then

			Banner_Installing

			INSTALL_URL_ADDRESS='https://bootstrap.pypa.io/get-pip.py'
			/DietPi/dietpi/func/check_connection "$INSTALL_URL_ADDRESS"

			if (( $? == 0 )); then

				# - Preqs
				AGI python python-dev

				wget "$INSTALL_URL_ADDRESS" -O install.py
				python ./install.py
				rm install.py

				AGI python-pip

			else

				Error_NoConnection_NoInstall

			fi

		fi

		#SDL2
		INSTALLING_INDEX=140
		if (( ${aSOFTWARE_INSTALL_STATE[$INSTALLING_INDEX]} == 1 )); then

			Banner_Installing

			INSTALL_URL_ADDRESS='http://dietpi.com/downloads/binaries/rpi/sdl2_rpi.7z'
			/DietPi/dietpi/func/check_connection "$INSTALL_URL_ADDRESS"

			if (( $? == 0 )); then

				#AGI libxss1 #if using SDL2+rpi5

				wget "$INSTALL_URL_ADDRESS" -O package.7z
				7z x -y package.7z -osdl2_rpi
				rm package.7z

				dpkg -i sdl2_rpi/no_opengl_x11/*.deb
				rm -R sdl2_rpi

			else

				Error_NoConnection_NoInstall

			fi

		fi

		#Mono repo
		INSTALLING_INDEX=150
		if (( ${aSOFTWARE_INSTALL_STATE[$INSTALLING_INDEX]} == 1 )); then

			Banner_Installing

			apt-key adv --keyserver hkp://keyserver.ubuntu.com:80 --recv-keys 3FA7E0328081BFF6A14DA29AA6A19B38D3D831EF

			#ARMv6 only available in raspbian repo: https://github.com/Fourdee/DietPi/issues/1023
			if (( $HW_ARCH == 1 )); then

				echo -e "deb http://download.mono-project.com/repo/debian raspbian$DISTRO_NAME main" > /etc/apt/sources.list.d/mono-xamarin.list

			else

				echo -e "deb http://download.mono-project.com/repo/debian $DISTRO_NAME main" > /etc/apt/sources.list.d/mono-xamarin.list

			fi

			apt-get update

			AGI mono-runtime

		fi

		#------------------ Home Automation: Home Assistant ------------------
		INSTALLING_INDEX=157
		if (( ${aSOFTWARE_INSTALL_STATE[$INSTALLING_INDEX]} == 1 )); then

			Banner_Installing

			AGI python3 python3-pip libssl-dev cmake libc-ares-dev uuid-dev daemon curl libgnutls28-dev libgnutlsxx28 nmap net-tools sudo libglib2.0-dev cython3 libudev-dev python3-sphinx python3-setuptools libmysqlclient-dev swig libssl-dev python-dev libusb-1.0-0 gcc python3-dev libssl-dev libffi-dev

			pip3 install --upgrade virtualenv

			adduser --system homeassistant
			addgroup homeassistant
			usermod -G dialout -a homeassistant
			# this allows the dietpi user to edit the files along with HA.
			usermod -G dietpi -a homeassistant
			mkdir /srv/homeassistant
			chown homeassistant:homeassistant /srv/homeassistant

			su -s /bin/bash homeassistant <<EOF
virtualenv -p python3 /srv/homeassistant
EOF
			su -s /bin/bash homeassistant <<EOF
source /srv/homeassistant/bin/activate
pip3 install colorlog PyMySQL mysqlclient
pip3 install --upgrade homeassistant
EOF
		fi

		#-------------------------------------------------------------------

	}

	Uninstall_NonSelected_Choices(){

		#Uninstall software using our temp uninstall list
		if [ -f "$UNINSTALL_FILE" ]; then

			#Run the temp uninstall script
			while read -r line
			do
				Uninstall_Software "$line"

			done < $UNINSTALL_FILE
			rm $UNINSTALL_FILE

		fi

	}

	Apply_SSHServer_Choices(){

		#Work out which SSH Server needs installing from Indexs (if any)
		#Work out which SSH server needs removing (if any), and, create a temp script file
		if (( $INDEX_SSHSERVER_TARGET != $INDEX_SSHSERVER_CURRENT )); then

			# - No SSH server
			if (( $INDEX_SSHSERVER_TARGET == 0 )); then

				echo -e "104" >> "$UNINSTALL_FILE"
				echo -e "105" >> "$UNINSTALL_FILE"

			# - Dropbear
			elif (( $INDEX_SSHSERVER_TARGET == -1 )); then

				aSOFTWARE_INSTALL_STATE[104]=1
				echo -e "105" >> "$UNINSTALL_FILE"

			# - Openssh
			elif (( $INDEX_SSHSERVER_TARGET == -2 )); then

				aSOFTWARE_INSTALL_STATE[105]=1
				echo -e "104" >> "$UNINSTALL_FILE"

			fi

			#Inform user (From testing, stopping SSH server services does not disconnect user, however, just incase it does in the future)
			/DietPi/dietpi/func/dietpi-notify 3 DietPi-Software "Stopping SSH servers"

			#stop all SSH server services
			service ssh stop &> /dev/null
			service dropbear stop &> /dev/null

			#Update Current SSHSERVER index
			INDEX_SSHSERVER_CURRENT=$INDEX_SSHSERVER_TARGET

		fi

	}

	Apply_FileServer_Choices(){

		#Work out which File Server needs installing from Indexs (if any)
		#Work out which File server needs removing (if any), and, create a temp script file
		if (( $INDEX_FILESERVER_TARGET != $INDEX_FILESERVER_CURRENT )); then

			#No File server
			if (( $INDEX_FILESERVER_TARGET == 0 )); then
				echo -e "96" >> "$UNINSTALL_FILE"
				echo -e "94" >> "$UNINSTALL_FILE"
				#echo -e "95" >> "$UNINSTALL_FILE"

			#ProFTP
			elif (( $INDEX_FILESERVER_TARGET == -1 )); then

				aSOFTWARE_INSTALL_STATE[94]=1
				echo -e "96" >> "$UNINSTALL_FILE"

			#Samba
			elif (( $INDEX_FILESERVER_TARGET == -2 )); then

				aSOFTWARE_INSTALL_STATE[96]=1
				echo -e "94" >> "$UNINSTALL_FILE"

			fi

			#Update Current SSHSERVER index
			INDEX_FILESERVER_CURRENT=$INDEX_FILESERVER_TARGET

		fi

	}

	Apply_Logging_Choices(){

		#Work out which Logging system needs installing from Indexs (if any)
		#Work out which Logging system needs removing (if any), and, create a temp script file
		if (( $INDEX_LOGGING_TARGET != $INDEX_LOGGING_CURRENT )); then

			#None
			if (( $INDEX_LOGGING_TARGET == 0 )); then

				echo -e "101" >> "$UNINSTALL_FILE"
				echo -e "103" >> "$UNINSTALL_FILE"
				echo -e "102" >> "$UNINSTALL_FILE"

			#Ramlog - clear every 24H
			elif (( $INDEX_LOGGING_TARGET == -1 )); then

				aSOFTWARE_INSTALL_STATE[103]=1
				echo -e "101" >> "$UNINSTALL_FILE"
				echo -e "102" >> "$UNINSTALL_FILE"

			#Ramlog - backup every 1H to $HOME/logfile_storage, then clear.
			elif (( $INDEX_LOGGING_TARGET == -2 )); then

				aSOFTWARE_INSTALL_STATE[103]=1
				echo -e "101" >> "$UNINSTALL_FILE"
				echo -e "102" >> "$UNINSTALL_FILE"

			#Logrotate + rsyslog - logs to disk
			elif (( $INDEX_LOGGING_TARGET == -3 )); then

				aSOFTWARE_INSTALL_STATE[101]=1
				aSOFTWARE_INSTALL_STATE[102]=1
				echo -e "103" >> "$UNINSTALL_FILE"

			fi

			#Update Current Logging index
			INDEX_LOGGING_CURRENT=$INDEX_LOGGING_TARGET

		fi

	}

	Apply_Webserver_Preference(){

		if (( $INDEX_WEBSERVER_TARGET != $INDEX_WEBSERVER_CURRENT )); then

			#Update Current to Target
			INDEX_WEBSERVER_CURRENT=$INDEX_WEBSERVER_TARGET

		fi

	}

	Install_Apply_Permissions(){

		#Not all permissions are listed here.
		# - Only ones which are shared across programs, and/or located inside FP_DIETPI_USERDATA_DIRECTORY that require non-root permissions.

		#- /var/www / www-data
		chown -R www-data:www-data /var/www
		chmod -R 775 /var/www

		# - O!MPD, requires write permissions
		chmod -R 777 /var/www/ompd/tmp #(required for database update)
		chmod -R 777 /var/www/ompd/stream #(required for streaming files)
		chmod -R 777 /var/www/ompd/cache #(required for downloading files)

		#Apply non-root permissions for files and folders in FP_DIETPI_USERDATA_DIRECTORY

		# - dietpi user
		chown -R dietpi:dietpi "$FP_DIETPI_USERDATA_DIRECTORY"
		chmod -R 775 "$FP_DIETPI_USERDATA_DIRECTORY"

		# - MySQL data store
		chown -R mysql:mysql "$FP_DIETPI_USERDATA_DIRECTORY"/mysql
		chmod -R 770 "$FP_DIETPI_USERDATA_DIRECTORY"/mysql

		chown -R mineos:mineos "$FP_DIETPI_USERDATA_DIRECTORY"/mineos/serverdata
		chown -R urbackup:urbackup "$FP_DIETPI_USERDATA_DIRECTORY"/urbackup
		#chown -R couchpotato:couchpotato "$FP_DIETPI_USERDATA_DIRECTORY"/couchpotato

		# - www-data
		chown -R www-data:www-data "$FP_DIETPI_USERDATA_DIRECTORY"/dietpicam
		chown -R www-data:www-data "$FP_DIETPI_USERDATA_DIRECTORY"/pydio_data
		chown -R www-data:www-data "$FP_DIETPI_USERDATA_DIRECTORY"/owncloud_data
		chown -R www-data:www-data "$FP_DIETPI_USERDATA_DIRECTORY"/nextcloud_data

		# - Syncthing
		chown -R dietpi:dietpi "$FP_DIETPI_USERDATA_DIRECTORY"/syncthing
		chown -R dietpi:dietpi "$FP_DIETPI_USERDATA_DIRECTORY"/syncthing_data

		# - Home Assistant Permissions
		#chown -R homeassistant:dietpi /home/homeassistant/.homeassistant
		#chown -R dietpi:dietpi "$FP_DIETPI_USERDATA_DIRECTORY"/homeassistant

		# - Minio
		chown -R minio-user:minio-user "$FP_DIETPI_USERDATA_DIRECTORY"/minio-data

	}

	#/////////////////////////////////////////////////////////////////////////////////////
	# Configuration post installation goes here.
	#
	# Reference:
	# - Adding new software to DietPi-Software
	#   https://github.com/Fourdee/DietPi/issues/490#issuecomment-244416570
	#
	# Adding post installation steps.
	# ------------------------------------
	# - INSTALLING_INDEX:
	#   This has to be the same number as index_current for the software list above.
	#
	# Here you can add any configuration changes or addtions to systemd. After this
	# has run it will reload the systemd environment and start any services installed
	# and referenced in 'dietpi-services'
	#
	# Example:
	#	#------------------ Desktop: MATE ------------------
	#	INSTALLING_INDEX=24
	#	if (( ${aSOFTWARE_INSTALL_STATE[$INSTALLING_INDEX]} == 1 )); then
	#
	#		# - file manager desktop icon
	#		ln -sf /usr/share/applications/caja.desktop "$HOME"/Desktop/caja.desktop
	#
	#		Create_Desktop_Shared_Items
	#
	#		#Odroid C2, define default pulseaudio sink: https://github.com/Fourdee/DietPi/issues/415
	#		if (( $HW_MODEL == 12 &&
	#			! $(cat /etc/pulse/default.pa | grep -ci -m1 '^set-default-sink alsa_output.platform-odroid_hdmi.37.analog-stereo') )); then
	#
	#			echo -e "set-default-sink alsa_output.platform-odroid_hdmi.37.analog-stereo" >> /etc/pulse/default.pa
	#
	#		fi
	#
	#	fi
	#
	#/////////////////////////////////////////////////////////////////////////////////////
	Install_Apply_Configs(){

		# Copy/Set optimised Software settings.
		# Set install states to 2 (installed).

		#DESKTOP_LXDE
		INSTALLING_INDEX=23
		if (( ${aSOFTWARE_INSTALL_STATE[$INSTALLING_INDEX]} == 1 )); then

			#Remove Lxrandr Menu item (monitor configuration tool as we set res in dietpi-config)
			rm /usr/share/applications/lxrandr.desktop &> /dev/null

			#Copy PCmanFM configs
			mkdir -p "$HOME"/.config/pcmanfm/LXDE
			wget http://dietpi.com/downloads/conf/desktop/pcmanfm.conf -O "$HOME"/.config/pcmanfm/LXDE/pcmanfm.conf
			wget http://dietpi.com/downloads/conf/desktop/pcmanfm-desktopitems.conf -O "$HOME"/.config/pcmanfm/LXDE/desktop-items-0.conf

			#Disable Trash
			sed -i '/use_trash=/c\use_trash=0' /etc/xdg/libfm/libfm.conf

			#Copy DietPi Panel config
			mkdir -p "$HOME"/.config/lxpanel/LXDE/panels
			wget http://dietpi.com/downloads/conf/desktop/panel -O "$HOME"/.config/lxpanel/LXDE/panels/panel

			#Openbox config
			mkdir -p "$HOME"/.config/openbox
			wget http://dietpi.com/downloads/conf/desktop/lxde-rc.xml -O "$HOME"/.config/openbox/lxde-rc.xml

			# - file manager desktop icon
			ln -sf /usr/share/applications/pcmanfm.desktop "$HOME"/Desktop/pcmanfm.desktop

			Create_Desktop_Shared_Items

		fi

		#Desktop MATE
		INSTALLING_INDEX=24
		if (( ${aSOFTWARE_INSTALL_STATE[$INSTALLING_INDEX]} == 1 )); then

			# - file manager desktop icon
			ln -sf /usr/share/applications/caja.desktop "$HOME"/Desktop/caja.desktop

			Create_Desktop_Shared_Items

			#Odroid C2, define default pulseaudio sink: https://github.com/Fourdee/DietPi/issues/415
			if (( $HW_MODEL == 12 &&
				! $(cat /etc/pulse/default.pa | grep -ci -m1 '^set-default-sink alsa_output.platform-odroid_hdmi.37.analog-stereo') )); then

				echo -e "set-default-sink alsa_output.platform-odroid_hdmi.37.analog-stereo" >> /etc/pulse/default.pa

			fi

		fi

		#Desktop GNUStep
		INSTALLING_INDEX=26
		if (( ${aSOFTWARE_INSTALL_STATE[$INSTALLING_INDEX]} == 1 )); then

			Create_Desktop_Shared_Items

		fi

		#DESKTOP_XFCE
		INSTALLING_INDEX=25
		if (( ${aSOFTWARE_INSTALL_STATE[$INSTALLING_INDEX]} == 1 )); then

			Create_Desktop_Shared_Items

		fi

		#WEBSERVER_APACHE
		INSTALLING_INDEX=83
		if (( ${aSOFTWARE_INSTALL_STATE[$INSTALLING_INDEX]} == 1 )); then

			#create www directory
			mkdir -p /var/www

			#Apache2 confs
			cp /DietPi/dietpi/conf/apache2_jessie.conf /etc/apache2/apache2.conf
			cat << _EOF_ > /etc/apache2/sites-available/000-default.conf
<VirtualHost *:80>
ServerAdmin webmaster@localhost
DocumentRoot /var/www

ErrorLog ${APACHE_LOG_DIR}/error.log
CustomLog ${APACHE_LOG_DIR}/access.log combined
</VirtualHost>
_EOF_

			cat << _EOF_ > /etc/apache2/mods-available/mpm_event.conf
<IfModule mpm_event_module>
StartServers		 $CPU_CORES_TOTAL
MinSpareThreads		 1
MaxSpareThreads		 8
ThreadLimit		 	16
ThreadsPerChild		 4
MaxRequestWorkers	 50
MaxConnectionsPerChild   0
</IfModule>
_EOF_

			cat << _EOF_ > /etc/apache2/mods-available/mpm_prefork.conf
<IfModule mpm_prefork_module>
StartServers		 $CPU_CORES_TOTAL
MinSpareServers		 1
MaxSpareServers		 $CPU_CORES_TOTAL
MaxRequestWorkers	 50
MaxConnectionsPerChild   0
</IfModule>
_EOF_

			cat << _EOF_ > /etc/apache2/mods-available/mpm_worker.conf
<IfModule mpm_worker_module>
StartServers		 $CPU_CORES_TOTAL
MinSpareThreads		 1
MaxSpareThreads		 8
ThreadLimit		 	16
ThreadsPerChild		 4
MaxRequestWorkers	 50
MaxConnectionsPerChild   0
</IfModule>
_EOF_

			#Use /var/www as default webfolder
			mv /var/www/html/index.html /var/www/index.html &> /dev/null
			rm -R /var/www/html &> /dev/null

			#Sites-Available settings. Disable access log, set error log level
			sed -i "/CustomLog /c\        #CustomLog "'${APACHE_LOG_DIR}'"/access.log combined" /etc/apache2/sites-available/*
			sed -i "/LogLevel /c\        LogLevel error" /etc/apache2/sites-available/*

		fi

		#WEBSERVER_NGINX
		INSTALLING_INDEX=85
		if (( ${aSOFTWARE_INSTALL_STATE[$INSTALLING_INDEX]} == 1 )); then

			#create www directory
			mkdir -p /var/www

			#Nginx confs
			mkdir /etc/nginx/sites-dietpi

			cp /DietPi/dietpi/conf/nginx.conf /etc/nginx/nginx.conf
			# - Stretch , set php7.0
			if (( $DISTRO == 4 )); then
				sed -i "s#/run/php5-fpm.sock#/run/php/php7.0-fpm.sock#g" /etc/nginx/nginx.conf
			fi

			# - CPU core count
			sed -i "/worker_processes/c\worker_processes $CPU_CORES_TOTAL;" /etc/nginx/nginx.conf

			#Default site
			cp /DietPi/dietpi/conf/nginx.site-available-default /etc/nginx/sites-available/default
			# - Stretch , set php7.0
			if (( $DISTRO == 4 )); then
				sed -i "s#/run/php5-fpm.sock#/run/php/php7.0-fpm.sock#g" /etc/nginx/sites-available/default
			fi

			# - Nginx index page
			cp /usr/share/nginx/html/index.html /var/www/index.html

		fi

		#WEBSERVER_LIGHTTPD
		INSTALLING_INDEX=84
		if (( ${aSOFTWARE_INSTALL_STATE[$INSTALLING_INDEX]} == 1 )); then

			#create www directory
			mkdir -p /var/www

			#www path
			sed -i '/^server.document-root/c\server.document-root        = "/var/www"' /etc/lighttpd/lighttpd.conf

			#Configure fastcgi for PHP-FPM
			local fp_php_fpm_sock='/var/run/php/php7.0-fpm.sock'
			if (( $DISTRO == 3 )); then
				fp_php_fpm_sock='/var/run/php5-fpm.sock'
			fi

			cat << _EOF_ > /etc/lighttpd/conf-available/15-fastcgi-php.conf
# -*- depends: fastcgi -*-
# /usr/share/doc/lighttpd/fastcgi.txt.gz
# http://redmine.lighttpd.net/projects/lighttpd/wiki/Docs:ConfigurationOptions#mod_fastcgi-fastcgi

## Start an FastCGI server using php-fpm
fastcgi.server += ( ".php" =>
        ((
                "socket" => "$fp_php_fpm_sock",
                "broken-scriptfilename" => "enable"
        ))
)
_EOF_

			#enable cgi/php
			lighttpd-enable-mod fastcgi
			lighttpd-enable-mod fastcgi-php

			#Move default page
			mv /var/www/html/index.lighttpd.html /var/www/

			service lighttpd force-reload

		fi

		#WEBSERVER_PHP
		INSTALLING_INDEX=89
		if (( ${aSOFTWARE_INSTALL_STATE[$INSTALLING_INDEX]} == 1 )); then

			# - Apache2 has its own PHP module
			if (( ${aSOFTWARE_INSTALL_STATE[83]} >= 1 )); then

				echo -e "nothing here" &> /dev/null

			# - All other webservers (eg: Nginx/Lighttpd) use PHP-FPM
			else

				# - Php-FPM confs
				sed -i '/cgi.fix_pathinfo=/c\cgi.fix_pathinfo=1' "$FP_PHP_BASE_DIR"/fpm/php.ini

				# - PHP-fpm optimizations based on total cores
				sed -i "/pm.max_children = /c\pm.max_children = $CPU_CORES_TOTAL" "$FP_PHP_BASE_DIR"/fpm/pool.d/www.conf
				sed -i "/pm.start_servers = /c\pm.start_servers = $CPU_CORES_TOTAL" "$FP_PHP_BASE_DIR"/fpm/pool.d/www.conf
				sed -i "/pm.min_spare_servers = /c\pm.min_spare_servers = $CPU_CORES_TOTAL" "$FP_PHP_BASE_DIR"/fpm/pool.d/www.conf
				sed -i "/pm.max_spare_servers = /c\pm.max_spare_servers = $CPU_CORES_TOTAL" "$FP_PHP_BASE_DIR"/fpm/pool.d/www.conf

				# - Enviroment PHP settings:
				sed -i "/env\[HOSTNAME\]/c\env\[HOSTNAME\] = \$HOSTNAME" "$FP_PHP_BASE_DIR"/fpm/pool.d/www.conf
				sed -i "/env\[PATH\]/c\env\[PATH\] = /usr/local/bin:/usr/bin:/bin" "$FP_PHP_BASE_DIR"/fpm/pool.d/www.conf

				#	/tmp is mounted to RAM, so use DISK (/var/tmp) instead
				sed -i "/env\[TMP\]/c\env\[TMP\] = /var/tmp" "$FP_PHP_BASE_DIR"/fpm/pool.d/www.conf
				sed -i "/env\[TMPDIR\]/c\env\[TMPDIR\] = /var/tmp" "$FP_PHP_BASE_DIR"/fpm/pool.d/www.conf
				sed -i "/env\[TEMP\]/c\env\[TEMP\] = /var/tmp" "$FP_PHP_BASE_DIR"/fpm/pool.d/www.conf

			fi

			#Enable all installed and available php modules
			local modules_to_enable=$(ls "$FP_PHP_BASE_DIR"/mods-available | grep '.ini' | sed 's/.ini//')
			if (( $DISTRO == 3 )); then
				php5enmod "$modules_to_enable"
			else
				phpenmod "$modules_to_enable"
			fi

			#php APC/u settings
			local target_php_ini=0
			local target_php_cachesize=$(( $(free -m | grep -m1 'Mem:' | awk '{print $2}') / 30 ))
			if (( $target_php_cachesize < 10 )); then

				target_php_cachesize=10

			fi

			# - 3days TTL
			local target_apc_ttl='259200'

			#PHP OPcache

			if (( ${aSOFTWARE_INSTALL_STATE[83]} >= 1 )); then

				target_php_ini="$FP_PHP_BASE_DIR/apache2/php.ini"

			else

				target_php_ini="$FP_PHP_BASE_DIR/fpm/php.ini"

			fi

			sed -i "/opcache.enable=/c\opcache.enable=1" $target_php_ini
			sed -i "/opcache.memory_consumption=/c\opcache.memory_consumption=$target_php_cachesize" $target_php_ini
			sed -i "/opcache.revalidate_freq=/c\opcache.revalidate_freq=60" $target_php_ini

			wget https://raw.githubusercontent.com/rlerdorf/opcache-status/master/opcache.php -O /var/www/opcache.php

			#APCu
			# - apc.shm_size= requires M at end to prevent warning: https://github.com/Fourdee/DietPi/issues/218
			target_php_cachesize+="M"
			target_php_ini="$FP_PHP_BASE_DIR/mods-available/apcu.ini"

			cat << _EOF_ > "$target_php_ini"
extension=apcu.so
apc.shm_size=$target_php_cachesize
apc.ttl=$target_apc_ttl
_EOF_

			#APC info page
			wget https://github.com/krakjoe/apcu/raw/master/apc.php -O /var/www/apc.php

			#Array to store known locations of php.ini, so we can apply same settings to all of them.
			local afp_php_ini=(
				"$FP_PHP_BASE_DIR/apache2/php.ini"
				"$FP_PHP_BASE_DIR/cli/php.ini"
				"$FP_PHP_BASE_DIR/cgi/php.ini"
				"$FP_PHP_BASE_DIR/fpm/php.ini"
			)

			# - temp dir
			local tmp_upload_dir="/var/tmp/php_upload_tmp"
			mkdir -p "$tmp_upload_dir"
			chown -R www-data:www-data "$tmp_upload_dir"

			# - max upload size
			php_max_upload_size="$(( $(php -r 'print(PHP_INT_MAX);') / 1024 / 1024))M"
			#	Nginx - Set client_max_body_size to avoid 2MB upload error: https://github.com/Fourdee/DietPi/issues/546
			if (( ${aSOFTWARE_INSTALL_STATE[85]} >= 1 )); then

				sed -i "/client_max_body_size/c\    client_max_body_size $php_max_upload_size;" /etc/nginx/nginx.conf

			fi

			#Set all PHP.INI
			for ((i=0; i<${#afp_php_ini[@]}; i++))
			do

				if [ -f "${afp_php_ini[$i]}" ]; then

					# - Set UTF-8
					sed -i '/default_charset/c\default_charset = "UTF-8"' "${afp_php_ini[$i]}"

					# - Set tmp_upload_dir to sd (cant be /tmp as its ramdisk and limited size. Also used by Owncloud uploads
					sed -i "/upload_tmp_dir =/c\upload_tmp_dir = $tmp_upload_dir" "${afp_php_ini[$i]}"

					# - Set max upload sizes.
					sed -i "/upload_max_filesize =/c\upload_max_filesize = $php_max_upload_size" "${afp_php_ini[$i]}"
					sed -i "/post_max_size =/c\post_max_size = $php_max_upload_size" "${afp_php_ini[$i]}"

				fi

			done

			unset afp_php_ini

			#PHP info web file
			cat << _EOF_ > /var/www/phpinfo.php
<?php
phpinfo();
?>
_EOF_

		fi

		#WEBSERVER_MYSQL
		INSTALLING_INDEX=86
		if (( ${aSOFTWARE_INSTALL_STATE[$INSTALLING_INDEX]} == 1 )); then

			#Optimize for reduced memory use: https://github.com/Fourdee/DietPi/issues/605#issue-188930987
			cat << _EOF_ > /etc/mysql/conf.d/reduce_resources.cnf
[mysqld]
key_buffer_size=8M
max_connections=30
query_cache_size=8M
query_cache_limit=512K
thread_stack=128K
_EOF_

		fi

		#MariaDB + MySQL | Move SQL store to userdata location: https://github.com/Fourdee/DietPi/issues/672
		if (( ${aSOFTWARE_INSTALL_STATE[86]} == 1 ||
			${aSOFTWARE_INSTALL_STATE[88]} == 1 )); then

			if [ "$(readlink /var/lib/mysql)" != "$FP_DIETPI_USERDATA_DIRECTORY/mysql" ]; then

				systemctl stop mysql

				# - Create target dir
				mkdir -p "$FP_DIETPI_USERDATA_DIRECTORY"/mysql

				# - copy
				cp -R /var/lib/mysql/* "$FP_DIETPI_USERDATA_DIRECTORY"/mysql/
				if (( $? != 0 )); then

					/DietPi/dietpi/func/dietpi-notify 1 "Moving of MySQL data store failed to $FP_DIETPI_USERDATA_DIRECTORY/mysql. DietPi-Software will now exit"
					Exit_Destroy

				fi

				rm -R /var/lib/mysql

				# - Symlink
				ln -sf "$FP_DIETPI_USERDATA_DIRECTORY"/mysql /var/lib/mysql

				chown mysql:mysql /var/lib/mysql

				# - Set permissions on data store directory NOW.
				Install_Apply_Permissions &> /dev/null

			fi

		fi

		#WEBSERVER_MYADMINPHP
		INSTALLING_INDEX=90
		if (( ${aSOFTWARE_INSTALL_STATE[$INSTALLING_INDEX]} == 1 )); then

			#NGINX LIGHTTPD symlink to var www
			if (( ${aSOFTWARE_INSTALL_STATE[84]} >= 1 ||
				${aSOFTWARE_INSTALL_STATE[85]} >= 1 )); then

				ln -sf /usr/share/phpmyadmin /var/www

			fi

		fi

		#WEBSERVER_REDIS
		INSTALLING_INDEX=91
		if (( ${aSOFTWARE_INSTALL_STATE[$INSTALLING_INDEX]} == 1 )); then

			#Enable resdis extensions for all webstacks:
			echo -e "extension=redis.so" > "$FP_PHP_BASE_DIR"/cli/conf.d/20-redis.ini &> /dev/null
			echo -e "extension=redis.so" > "$FP_PHP_BASE_DIR"/apache2/conf.d/20-redis.ini &> /dev/null

		fi

		#OPENBAZAAR
		INSTALLING_INDEX=58
		if (( ${aSOFTWARE_INSTALL_STATE[$INSTALLING_INDEX]} == 1 )); then

			# - service
			cat << _EOF_ > /etc/systemd/system/openbazaar.service
[Unit]
Description=openbazaar

[Service]
Type=simple
WorkingDirectory=/etc/openbazaar-server
ExecStart=$(which python) openbazaard.py start -a 0.0.0.0

[Install]
WantedBy=multi-user.target
_EOF_

		fi

		#YaCy
		INSTALLING_INDEX=133
		if (( ${aSOFTWARE_INSTALL_STATE[$INSTALLING_INDEX]} == 1 )); then

			chmod +x -R /etc/yacy

			cat << _EOF_ > /etc/systemd/system/yacy.service
[Unit]
Description=DietPi YaCy Service

[Service]
Type=simple
RemainAfterExit=yes
ExecStart=/bin/bash -c '/etc/yacy/startYACY.sh'
ExecStop=/bin/bash -c '/etc/yacy/stopYACY.sh'

[Install]
WantedBy=multi-user.target
_EOF_
			systemctl daemon-reload

			#	Create admin login account:
			/etc/yacy/bin/passwd.sh "$GLOBAL_PW"

		fi

		#OWNCLOUD
		INSTALLING_INDEX=47
		if (( ${aSOFTWARE_INSTALL_STATE[$INSTALLING_INDEX]} == 1 )); then

			#Setup Data directory
			local target_data_dir="$FP_DIETPI_USERDATA_DIRECTORY/owncloud_data"
			mkdir -p "$target_data_dir"

			#Create symlink from default /var/www/owncloud/data to FP_DIETPI_USERDATA_DIRECTORY
			local target_data_symlink="/var/www/owncloud/data"
			mkdir -p "$target_data_symlink" &> /dev/null

			# - Copy existing data to our data location
			cp -R "$target_data_symlink" "$target_data_dir"

			# - Create symlink
			rm -R "$target_data_symlink" &> /dev/null
			ln -fs "$target_data_dir" "$target_data_symlink"

##################################################################################################
			#Currently in user docs:

			#Unless https://github.com/owncloud/core/issues/25773 has a solution,
			#User will need to apply this after 1st run setup wizard, else, non-removable failed integrity check warning....


			#NB: When applied prior to 1st run end-user setup, following creates failed integrity check
			#Set max upload size
			# sed -i "/upload_max_filesize=/c\upload_max_filesize=2048M" /var/www/owncloud/.user.ini
			# sed -i "/post_max_size=/c\post_max_size=2048M" /var/www/owncloud/.user.ini

			# local memory_limit_max="$(( $(free -m | grep -m1 'Mem:' | awk '{print $2}') / 4 ))M"
			# sed -i "/memory_limit=/c\memory_limit=$(( $(free -m | grep -m1 'Mem:' | awk '{print $2}') / 4 ))M" /var/www/owncloud/.user.ini

			#APCu Memcache
			#NB: /var/www/owncloud/config/config.php does not exist until after 1st run setup.
			#NB: Has no effect.
			# if (( ! $(cat /var/www/owncloud/config/config.php | grep -ci -m1 "'memcache.local'") )); then

				# sed -i "/'version'/a 'memcache.local' => '\\\OC\\\Memcache\\\APCu'," /var/www/owncloud/config/config.php

			# fi

##################################################################################################

			#NGINX setup default site
			if (( ${aSOFTWARE_INSTALL_STATE[85]} >= 1 )); then

				cp /DietPi/dietpi/conf/nginx.sites-dietpi.owncloud.config /etc/nginx/sites-dietpi/owncloud.config

			fi

		fi

		#NextCloud
		INSTALLING_INDEX=114
		if (( ${aSOFTWARE_INSTALL_STATE[$INSTALLING_INDEX]} == 1 )); then

			mkdir -p "$FP_DIETPI_USERDATA_DIRECTORY"/nextcloud_data

			Install_Apply_Permissions &> /dev/null

			systemctl start mysql

			local username=$(cat /DietPi/dietpi.txt | grep -m1 '^dietpi_nextcloud_username=' | sed 's/.*=//')
			if [ ! -n "$username" ]; then

				username='admin'

			fi

			# - Create DB v11: https://github.com/Fourdee/DietPi/issues/647#issuecomment-267019815
			/DietPi/dietpi/func/create_mysql_db nextcloud "$GLOBAL_PW" root "$GLOBAL_PW"

			cd /var/www/nextcloud
			sudo -u www-data php occ maintenance:install --no-interaction --database "mysql" --database-name "nextcloud" --database-user "root" --database-pass "$GLOBAL_PW" --admin-user "$username" --admin-pass "$GLOBAL_PW" --data-dir "$FP_DIETPI_USERDATA_DIRECTORY/nextcloud_data"
			cd "$HOME"

			#Disable trusted_domains.
			if (( ! $(cat /var/www/nextcloud/config/config.php | grep -ci -m1 "1 => '*'") )); then

				sed -i "/0 => 'localhost'/a     1 => '*'," /var/www/nextcloud/config/config.php

			fi

			#Owncloud/Nextcloud ignores system wide php.ini settings. Use their own config.
			# - max upload size
			php_max_upload_size="$(( $(php -r 'print(PHP_INT_MAX);') / 1024 / 1024))M"

			sed -i "/upload_max_filesize=/c\upload_max_filesize=$php_max_upload_size" /var/www/nextcloud/.user.ini
			sed -i "/post_max_size=/c\post_max_size=$php_max_upload_size" /var/www/nextcloud/.user.ini

			# - Memory limit, total / 4
			local memory_limit_max="$(( $(free -m | grep -m1 'Mem:' | awk '{print $2}') / 4 ))M"
			sed -i "/memory_limit=/c\memory_limit=$(( $(free -m | grep -m1 'Mem:' | awk '{print $2}') / 4 ))M" /var/www/nextcloud/.user.ini

			# - APCu Memcache
			if (( ! $(cat /var/www/nextcloud/config/config.php | grep -ci -m1 "'memcache.local'") )); then

				sed -i "/'version'/a 'memcache.local' => '\\\OC\\\Memcache\\\APCu'," /var/www/nextcloud/config/config.php

			fi

		fi

		# Transmission
		INSTALLING_INDEX=44
		if (( ${aSOFTWARE_INSTALL_STATE[$INSTALLING_INDEX]} == 1 )); then

			#Jessie, Transmission uses my systemd service: https://github.com/Fourdee/DietPi/issues/350#issuecomment-220828884
			rm /etc/init.d/transmission-daemon
			rm /etc/systemd/system/transmission-daemon.service
			cat << _EOF_ > /etc/systemd/system/transmission-daemon.service
[Unit]
Description=Barebones transmission-daemon service
DefaultDependencies=no

[Service]
Type=oneshot
RemainAfterExit=yes
ExecStart=/usr/bin/transmission-daemon --config-dir /var/lib/transmission-daemon/info
ExecStop=/usr/bin/killall -w transmission-daemon
StandardOutput=tty

[Install]
WantedBy=multi-user.target
_EOF_

			cat << _EOF_ > /etc/transmission-daemon/settings.json
{
    "alt-speed-down": 50,
    "alt-speed-enabled": false,
    "alt-speed-time-begin": 540,
    "alt-speed-time-day": 127,
    "alt-speed-time-enabled": false,
    "alt-speed-time-end": 1020,
    "alt-speed-up": 50,
    "bind-address-ipv4": "0.0.0.0",
    "bind-address-ipv6": "::",
    "blocklist-enabled": false,
    "blocklist-url": "http://www.example.com/blocklist",
    "cache-size-mb": 48,
    "dht-enabled": true,
    "download-dir": "$FP_DIETPI_USERDATA_DIRECTORY/downloads",
    "download-limit": 100,
    "download-limit-enabled": false,
    "download-queue-enabled": true,
    "download-queue-size": 2,
    "encryption": 2,
    "idle-seeding-limit": 1,
    "idle-seeding-limit-enabled": true,
    "incomplete-dir": "$FP_DIETPI_USERDATA_DIRECTORY/bt-inprogress",
    "incomplete-dir-enabled": false,
    "lpd-enabled": false,
    "max-peers-global": 8,
    "message-level": 0,
    "peer-congestion-algorithm": "",
    "peer-limit-global": 8,
    "peer-limit-per-torrent": 5,
    "peer-port": 51413,
    "peer-port-random-high": 65535,
    "peer-port-random-low": 49152,
    "peer-port-random-on-start": false,
    "peer-socket-tos": "default",
    "pex-enabled": true,
    "port-forwarding-enabled": true,
    "preallocation": 1,
    "prefetch-enabled": 1,
    "queue-stalled-enabled": true,
    "queue-stalled-minutes": 30,
    "ratio-limit": 1.1,
    "ratio-limit-enabled": true,
    "rename-partial-files": true,
    "rpc-authentication-required": true,
    "rpc-bind-address": "0.0.0.0",
    "rpc-enabled": true,
    "rpc-password": "$GLOBAL_PW",
    "rpc-port": 9091,
    "rpc-url": "/transmission/",
    "rpc-username": "root",
    "rpc-whitelist": "192.*.*.*",
    "rpc-whitelist-enabled": false,
    "scrape-paused-torrents-enabled": true,
    "script-torrent-done-enabled": false,
    "script-torrent-done-filename": "",
    "seed-queue-enabled": false,
    "seed-queue-size": 10,
    "speed-limit-down": 100,
    "speed-limit-down-enabled": false,
    "speed-limit-up": 100,
    "speed-limit-up-enabled": false,
    "start-added-torrents": true,
    "trash-original-torrent-files": true,
    "umask": 18,
    "upload-limit": 100,
    "upload-limit-enabled": false,
    "upload-slots-per-torrent": 2,
    "utp-enabled": true
}
_EOF_

			#Apply optimized settings
			sed -i '/cache-size-mb/c\    "cache-size-mb": '$(Optimize_BitTorrent 0)',' /etc/transmission-daemon/settings.json
			sed -i '/download-queue-size/c\    "download-queue-size": '$(Optimize_BitTorrent 1)',' /etc/transmission-daemon/settings.json
			sed -i '/peer-limit-global/c\    "peer-limit-global": '$(Optimize_BitTorrent 2)',' /etc/transmission-daemon/settings.json
			sed -i '/max-peers-global/c\    "max-peers-global": '$(Optimize_BitTorrent 2)',' /etc/transmission-daemon/settings.json
			sed -i '/peer-limit-per-torrent/c\    "peer-limit-per-torrent": '$(Optimize_BitTorrent 2)',' /etc/transmission-daemon/settings.json
			sed -i '/upload-slots-per-torrent/c\    "upload-slots-per-torrent": '$(Optimize_BitTorrent 3)',' /etc/transmission-daemon/settings.json

		fi

		#PHPBB
		INSTALLING_INDEX=54
		if (( ${aSOFTWARE_INSTALL_STATE[$INSTALLING_INDEX]} == 1 )); then

			/DietPi/dietpi/func/create_mysql_db phpbb3 "$GLOBAL_PW" root "$GLOBAL_PW"

		fi

		#MPD
		INSTALLING_INDEX=128
		if (( ${aSOFTWARE_INSTALL_STATE[$INSTALLING_INDEX]} == 1 )); then

			#MPD service/confs
			cat << _EOF_ > /etc/default/mpd
#Even though we declare the conf location in our service, MPD will fail to start if this file does not exist.

## The configuration file location for mpd:
MPDCONF=/etc/mpd.conf
_EOF_

			cat << _EOF_ > /lib/systemd/system/mpd.service
[Unit]
Description=Music Player Daemon
After=network.target sound.target

[Service]
User=root
EnvironmentFile=/etc/default/mpd
ExecStartPre=/bin/mkdir -p /var/lib/mpd
ExecStartPre=/bin/mkdir -p /var/log/mpd
ExecStartPre=/bin/mkdir -p /var/run/mpd
ExecStartPre=/bin/mkdir -p /var/lib/mpd
ExecStart=/usr/bin/mpd --no-daemon /etc/mpd.conf

# allow MPD to use real-time priority 50
LimitRTPRIO=50
LimitRTTIME=-1

[Install]
WantedBy=multi-user.target

_EOF_

			# + ARM64 + Jessie, different FP for MPD binary
			if (( $DISTRO == 3 &&
				$HW_ARCH == 3 )); then

				sed -i 's/\/usr\/bin\/mpd/\/usr\/local\/bin\/mpd/g' /lib/systemd/system/mpd.service

			fi

			systemctl daemon-reload

			#Copy default config
			cp /DietPi/dietpi/conf/mpd.conf /etc/mpd.conf

			#JustBoom specials
			if (( $(cat /DietPi/dietpi.txt | grep -ci -m1 '^soundcard=justboom') )); then

				# - Name displayed in YMPD sound button
				local justboom_soundcard_desc='JustBoom DietPi'
				sed -i "/^name \"/c\name \"$justboom_soundcard_desc\"" /etc/mpd.conf
				sed -i "/^zeroconf_name \"/c\zeroconf_name \"$justboom_soundcard_desc\"" /etc/mpd.conf

				# - Output (192khz 32bit)
				local target_bitdepth=32
				local target_rate=192000
				sed -i '/^format "/c\format "'$target_rate':'$target_bitdepth':2"' /etc/mpd.conf
				sed -i '/audio_output_format "/c\audio_output_format "'$target_rate':'$target_bitdepth':2"' /etc/mpd.conf

				# - Set SOXR quality
				#	All RPi's can handle SOXR VH @ 192khz 32bit: https://github.com/Fourdee/DietPi/issues/581#issuecomment-256643079
				sed -i '/samplerate_converter "/c\samplerate_converter "soxr very high"' /etc/mpd.conf #highest

			fi

			#Setup data locations
			mkdir -p "$FP_DIETPI_USERDATA_DIRECTORY"/.mpd_cache

			#Grab our test music for the user.
			Download_Test_Media

		fi

		# Proftpd
		INSTALLING_INDEX=94
		if (( ${aSOFTWARE_INSTALL_STATE[$INSTALLING_INDEX]} == 1 )); then

			sed -i "/root/c\#root" /etc/ftpusers
			cp /DietPi/dietpi/conf/proftpd.conf /etc/proftpd/proftpd.conf
			sed -i "/DefaultRoot /c\DefaultRoot $FP_DIETPI_USERDATA_DIRECTORY" /etc/proftpd/proftpd.conf

		fi

		#Samba Server
		INSTALLING_INDEX=96
		if (( ${aSOFTWARE_INSTALL_STATE[$INSTALLING_INDEX]} == 1 )); then

			echo -e "dietpi\ndietpi" | smbpasswd -s -a root
			cp /DietPi/dietpi/conf/smb.conf /etc/samba/smb.conf

			sed -i "/path = /c\path = $FP_DIETPI_USERDATA_DIRECTORY" /etc/samba/smb.conf

		fi

		#vsFTPD
		INSTALLING_INDEX=95
		if (( ${aSOFTWARE_INSTALL_STATE[$INSTALLING_INDEX]} == 1 )); then

			sed -i '/root/c\#root' /etc/ftpusers

			cp /DietPi/dietpi/conf/vsftpd.conf /etc/vsftpd.conf
			sed -i "/^local_root=/c\local_root=$FP_DIETPI_USERDATA_DIRECTORY" /etc/vsftpd.conf

		fi

		#NFS_SERVER
		INSTALLING_INDEX=109
		if (( ${aSOFTWARE_INSTALL_STATE[$INSTALLING_INDEX]} == 1 )); then

			cat << _EOF_ > /etc/exports
$FP_DIETPI_USERDATA_DIRECTORY *(rw,async,no_root_squash,fsid=0,crossmnt,no_subtree_check)
_EOF_

		fi

		#YMPD
		INSTALLING_INDEX=32
		if (( ${aSOFTWARE_INSTALL_STATE[$INSTALLING_INDEX]} == 1 )); then

			#YMPD service
			cp /DietPi/dietpi/conf/ympd_init /etc/init.d/ympd
			chmod +x /etc/init.d/ympd
			update-rc.d ympd defaults

		fi

		#Roon Bridge
		INSTALLING_INDEX=121
		if (( ${aSOFTWARE_INSTALL_STATE[$INSTALLING_INDEX]} == 1 )); then

			mkdir -p "$FP_DIETPI_USERDATA_DIRECTORY"/roon

			cat << _EOF_ > /etc/systemd/system/roonbridge.service
[Unit]
Description=Roon Bridge
After=network.target sound.target

[Service]
Type=simple
User=root
Environment=ROON_DATAROOT=$FP_DIETPI_USERDATA_DIRECTORY/roon
Environment=ROON_ID_DIR=$FP_DIETPI_USERDATA_DIRECTORY/roon
ExecStart=/etc/roonbridge/start.sh
Restart=on-abort

[Install]
WantedBy=multi-user.target
_EOF_

			# - Move logfiles to /var/log/ (dietpi-ramlog)
			#	Remove any previous folders to clear for symlink
			rm -R "$FP_DIETPI_USERDATA_DIRECTORY"/roon/RoonBridge/Logs &> /dev/null
			rm -R "$FP_DIETPI_USERDATA_DIRECTORY"/roon/RAATServer/Logs &> /dev/null

			mkdir -p "$FP_DIETPI_USERDATA_DIRECTORY"/roon/RoonBridge
			mkdir -p "$FP_DIETPI_USERDATA_DIRECTORY"/roon/RAATServer

			ln -sf /var/log "$FP_DIETPI_USERDATA_DIRECTORY"/roon/RoonBridge/Logs
			ln -sf /var/log "$FP_DIETPI_USERDATA_DIRECTORY"/roon/RAATServer/Logs

		fi

		#NodeRed
		INSTALLING_INDEX=122
		if (( ${aSOFTWARE_INSTALL_STATE[$INSTALLING_INDEX]} == 1 )); then

			mkdir -p "$FP_DIETPI_USERDATA_DIRECTORY"/node-red

			cat << _EOF_ > /etc/systemd/system/node-red.service
[Unit]
Description=Node-Red

[Service]
Type=simple
User=root
ExecStart=/usr/local/bin/node-red -u $FP_DIETPI_USERDATA_DIRECTORY/node-red

[Install]
WantedBy=multi-user.target
_EOF_

		fi

		#Tomcat8
		INSTALLING_INDEX=125
		if (( ${aSOFTWARE_INSTALL_STATE[$INSTALLING_INDEX]} == 1 )); then

			# - Possible locations for Java
			#	sed -i "/JAVA_HOME=/c\JAVA_HOME=$(which java)" /etc/default/tomcat8 # This doesnt work... | c2=/usr/bin/java/bin/java (Not a directory) | RPi = /usr/bin/java/bin/java (Not a directory)
			local afp_java=(

				'/usr/lib/jvm/java-7-oracle'
				'/usr/lib/jvm/java-8-oracle'
				'/usr/lib/jvm/jdk-8-oracle-arm32-vfp-hflt' #Rasbian

			)

			for ((i=0; i<${#afp_java[@]}; i++))
			do

				if [ -d "${afp_java[$i]}" ]; then

					sed -i "/JAVA_HOME=/c\JAVA_HOME=${afp_java[$i]}" /etc/default/tomcat8
					break

				fi

			done

			unset afp_java

		fi

		#CAVA
		INSTALLING_INDEX=119
		if (( ${aSOFTWARE_INSTALL_STATE[$INSTALLING_INDEX]} == 1 )); then

			# - Cava conf
			mkdir -p "$HOME"/.config/cava
			cp /DietPi/dietpi/conf/cava.conf "$HOME"/.config/cava/config

			# - lower MPD buffer size to reduce latency of spectrum:
			sed -i '/audio_buffer_size /c\audio_buffer_size "384"' /etc/mpd.conf

			# - fifo stream for mpd
			if (( ! $(cat /etc/mpd.conf | grep -ci -m1 '/tmp/mpd.fifo') )); then

				cat << _EOF_ >> /etc/mpd.conf

#Cava fifo stream
audio_output {

    type "fifo"
    enabled "yes"
    name "CAVA"
    path "/tmp/mpd.fifo"
    format "44100:16:2"

}
_EOF_

			fi

		fi

		#Mopidy
		INSTALLING_INDEX=118
		if (( ${aSOFTWARE_INSTALL_STATE[$INSTALLING_INDEX]} == 1 )); then

			sed -i "/User=/c\User=root" /lib/systemd/system/mopidy.service

			# - conf
			mkdir -p "$FP_DIETPI_USERDATA_DIRECTORY"/mopidy/cache
			mkdir -p "$FP_DIETPI_USERDATA_DIRECTORY"/mopidy/data
			mkdir -p ~/.config/mopidy

			cat << _EOF_ > ~/.config/mopidy/mopidy.conf
[core]
cache_dir = $FP_DIETPI_USERDATA_DIRECTORY/mopidy/cache
config_dir = /etc/mopidy
data_dir = $FP_DIETPI_USERDATA_DIRECTORY/mopidy/data

[logging]
config_file = /etc/mopidy/logging.conf
debug_file = /var/log/mopidy.log

[local]
library = images
media_dir = $FP_DIETPI_USERDATA_DIRECTORY/Music
enabled = true
scan_timeout = 1000
scan_flush_threshold = 100
scan_follow_symlinks = false
excluded_file_extensions =
  .directory
  .html
  .jpeg
  .jpg
  .log
  .nfo
  .png
  .txt

[file]
enabled = true
media_dirs = $FP_DIETPI_USERDATA_DIRECTORY/Music

[m3u]
playlists_dir = $FP_DIETPI_USERDATA_DIRECTORY/Music

[http]
enabled = true
hostname = ::
port = 6680
static_dir =
zeroconf = Mopidy HTTP server on $hostname

_EOF_

			#	NB: mopidy uses both config locations, so lets make sure we match them
			cp ~/.config/mopidy/mopidy.conf /etc/mopidy/mopidy.conf

			Download_Test_Media

		fi

		#Kodi
		INSTALLING_INDEX=31
		if (( ${aSOFTWARE_INSTALL_STATE[$INSTALLING_INDEX]} == 1 )); then

			#Remove Kodi user (Whilst waving)
			userdel -r kodi &> /dev/null

			#Run Kodi as root
			sed -i '/USER=/c\USER=root' /etc/default/kodi &> /dev/null

			#Copy udev rules, probably not needed for root, but we'll do it anyway
			cp /DietPi/dietpi/conf/kodi_udev /etc/udev/rules.d/99-input.rules
			chmod +x /etc/udev/rules.d/99-input.rules

			#Create .desktop SymLinks
			mkdir -p "$HOME"/Desktop
			rm /usr/share/applications/kodi.desktop &> /dev/null
			wget http://dietpi.com/downloads/conf/desktop/kodi.desktop -O /usr/share/applications/kodi.desktop
			ln -sf /usr/share/applications/kodi.desktop "$HOME"/Desktop/kodi.desktop

			#startkodi alias.
			if (( $(cat /etc/bash.bashrc | grep -ci -m1 'startkodi') == 0 )); then

				echo -e "alias startkodi='/DietPi/dietpi/misc/start_kodi'" >> /etc/bash.bashrc

			fi

		fi

		#MINIDLNA
		INSTALLING_INDEX=39
		if (( ${aSOFTWARE_INSTALL_STATE[$INSTALLING_INDEX]} == 1 )); then

			#Run as root
			sed -i '/USER=m/c\USER=root' /etc/init.d/minidlna
			# + SystemD
			sed -i '/User=m/c\User=root' /lib/systemd/system/minidlna.service &> /dev/null
			sed -i '/Group=m/c\Group=root' /lib/systemd/system/minidlna.service &> /dev/null

			#Copy Config
			cp /DietPi/dietpi/conf/minidlna.conf /etc/minidlna.conf

			#Setup data directories
			mkdir -p "$FP_DIETPI_USERDATA_DIRECTORY"/.MiniDLNA_Cache

		fi


		#NoIp
		INSTALLING_INDEX=67
		if (( ${aSOFTWARE_INSTALL_STATE[$INSTALLING_INDEX]} == 1 )); then

			#noip2 service file
			cat << _EOF_ > /etc/systemd/system/noip2.service
[Unit]
Description=noip2
After=network.target network-online.target rsyslog.service

[Service]
Type=forking
RemainAfterExit=yes

ExecStart=/usr/local/bin/noip2
ExecStop=/usr/bin/killall -w noip2

[Install]
WantedBy=multi-user.target
_EOF_

		fi

		#amiberry
		INSTALLING_INDEX=108
		if (( ${aSOFTWARE_INSTALL_STATE[$INSTALLING_INDEX]} == 1 )); then

			#Allow binary execution
			chmod -R +x /etc/amiberry

			#Create userdata/rom directories and symlink from /etc/amiberry/
			mkdir -p "$FP_DIETPI_USERDATA_DIRECTORY"/amiberry

			#Copy default configs, then setup symlinks from Uae4ARM folders to userdata.
			# - Conf
			cp -R /etc/amiberry/conf "$FP_DIETPI_USERDATA_DIRECTORY"/amiberry/
			rm -R /etc/amiberry/conf &> /dev/null
			ln -sf "$FP_DIETPI_USERDATA_DIRECTORY"/amiberry/conf /etc/amiberry/conf

			# - Disks
			rm -R /etc/amiberry/disks &> /dev/null
			mkdir -p "$FP_DIETPI_USERDATA_DIRECTORY"/amiberry/disks
			ln -sf "$FP_DIETPI_USERDATA_DIRECTORY"/amiberry/disks /etc/amiberry/disks

			# - floppy_images
			rm -R /etc/amiberry/floppy_images &> /dev/null
			mkdir -p "$FP_DIETPI_USERDATA_DIRECTORY"/amiberry/floppy_images
			ln -sf "$FP_DIETPI_USERDATA_DIRECTORY"/amiberry/floppy_images /etc/amiberry/floppy_images
			cat << _EOF_ > "$FP_DIETPI_USERDATA_DIRECTORY"/amiberry/floppy_images/dir.txt
Put your Amiga floopy images (*.adf) in this directory.
_EOF_

			# - HDF
			rm -R /etc/amiberry/hdf &> /dev/null
			mkdir -p "$FP_DIETPI_USERDATA_DIRECTORY"/amiberry/hdf
			ln -sf "$FP_DIETPI_USERDATA_DIRECTORY"/amiberry/hdf /etc/amiberry/hdf

			# - Kickstarts
			rm -R /etc/amiberry/kickstarts &> /dev/null
			mkdir -p "$FP_DIETPI_USERDATA_DIRECTORY"/amiberry/kickstarts
			ln -sf "$FP_DIETPI_USERDATA_DIRECTORY"/amiberry/kickstarts /etc/amiberry/kickstarts
			cat << _EOF_ > "$FP_DIETPI_USERDATA_DIRECTORY"/amiberry/kickstarts/dir.txt
Put your Kickstart Roms (*.rom) in this directory.
They should be named accordingly depending on version: kick12.rom , kick13.rom , kick20.rom, kick31.rom
_EOF_

			# - Savestates
			rm -R /etc/amiberry/savestates &> /dev/null
			mkdir -p "$FP_DIETPI_USERDATA_DIRECTORY"/amiberry/savestates
			ln -sf "$FP_DIETPI_USERDATA_DIRECTORY"/amiberry/savestates /etc/amiberry/savestates
			cat << _EOF_ > "$FP_DIETPI_USERDATA_DIRECTORY"/amiberry/savestates/dir.txt
Saved states will be stored here.
_EOF_

			# - Screenshots
			rm -R /etc/amiberry/screenshots &> /dev/null
			mkdir -p "$FP_DIETPI_USERDATA_DIRECTORY"/amiberry/screenshots
			ln -sf "$FP_DIETPI_USERDATA_DIRECTORY"/amiberry/screenshots /etc/amiberry/screenshots
			cat << _EOF_ > "$FP_DIETPI_USERDATA_DIRECTORY"/amiberry/screenshots/dir.txt
Screenshots will be stored here.
_EOF_


			#Uae4arm does not support browsing symlinks (https://github.com/Fourdee/DietPi/issues/474#issuecomment-242973839)
			#	So we need to change config file default paths to actual userdata location:
			local fp_userdata_actual=$(readlink "$FP_DIETPI_USERDATA_DIRECTORY") # Only returns a value if symlink exists (eg: off SDcard)
			if [ -n "$fp_userdata_actual" ]; then

				sed -i "s:$FP_DIETPI_USERDATA_DIRECTORY:$fp_userdata_actual:g" "$FP_DIETPI_USERDATA_DIRECTORY"/amiberry/conf/adfdir.conf
				sed -i "s:$FP_DIETPI_USERDATA_DIRECTORY:$fp_userdata_actual:g" "$FP_DIETPI_USERDATA_DIRECTORY"/amiberry/conf/autostart.uae

			fi

			#Symlink HW specific binary for this system to /etc/amiberry/amiberry
			local amiberry_filename='amiberry-rpi'

			# - RPi 3
			if (( $HW_MODEL == 3 )); then

				amiberry_filename+='3'

			# - RPi 2
			elif (( $HW_MODEL == 2 )); then

				amiberry_filename+='2'

			# - Assume RPi 1 (ARMv6)
			else

				amiberry_filename+='1'

			fi

			ln -sf /etc/amiberry/"$amiberry_filename" /etc/amiberry/amiberry

			# + SDL2
			amiberry_filename+='-sdl2'
			ln -sf /etc/amiberry/"$amiberry_filename" /etc/amiberry/amiberry-sdl2

			#service SDL1
			cat << _EOF_ > /etc/systemd/system/amiberry.service
[Unit]
Description=AmiBerry Amiga Emulator
DefaultDependencies=no

[Service]
Type=simple
User=root
WorkingDirectory=/etc/amiberry
ExecStart=/bin/bash -c ./amiberry_run.sh

[Install]
WantedBy=local-fs.target
_EOF_
			systemctl daemon-reload

			cat << _EOF_ > /etc/amiberry/amiberry_run.sh
#!/bin/bash
if (( \$(ps aux | grep -ci -m1 '[X]11') )); then

./amiberry -f conf/autostart.uae

else

xinit ./amiberry -f conf/autostart.uae

fi
_EOF_

			chmod +x /etc/amiberry/amiberry_run.sh

			#service SDL2
			cat << _EOF_ > /etc/systemd/system/amiberry-sdl2.service
[Unit]
Description=AmiBerry Amiga Emulator

[Service]
Type=simple
User=root
WorkingDirectory=/etc/amiberry
ExecStart=/bin/bash -c ./amiberry_run_sdl2.sh

[Install]
WantedBy=local-fs.target
_EOF_
			systemctl daemon-reload

			#DEBUG
			#systemctl restart amiberry-sdl2

			cat << _EOF_ > /etc/amiberry/amiberry_run_sdl2.sh
#!/bin/bash
xinit ./amiberry-sdl2 -f conf/autostart.uae
_EOF_

			chmod +x /etc/amiberry/amiberry_run_sdl2.sh

		fi

		#dxx-rebirth
		INSTALLING_INDEX=112
		if (( ${aSOFTWARE_INSTALL_STATE[$INSTALLING_INDEX]} == 1 )); then

			#Symlink savegames to root
			# - Remove existing syslinks
			rm -R "$HOME"/.d1x-rebirth &> /dev/null
			rm -R "$HOME"/.d2x-rebirth &> /dev/null

			ln -sf "$FP_DIETPI_USERDATA_DIRECTORY"/dxx-rebirth/descent_1_profiles "$HOME"/.d1x-rebirth
			ln -sf "$FP_DIETPI_USERDATA_DIRECTORY"/dxx-rebirth/descent_2_profiles "$HOME"/.d2x-rebirth

			#+exe
			chmod +x -R "$FP_DIETPI_USERDATA_DIRECTORY"/dxx-rebirth/*

			#Alias
			if (( ! $(cat /etc/bash.bashrc | grep -ci -m1 'dxx-rebirth') )); then

				sed -i "/#DietPi Additions/a alias dxx-rebirth='$FP_DIETPI_USERDATA_DIRECTORY/dxx-rebirth/run.sh'" /etc/bash.bashrc

			fi

			#Create .Desktop SymLinks
			mkdir -p "$HOME"/Desktop
			mkdir -p /usr/share/applications

			ln -s "$FP_DIETPI_USERDATA_DIRECTORY"/dxx-rebirth/dxx-rebirth.desktop "$HOME"/Desktop/dxx-rebirth.desktop
			ln -s "$FP_DIETPI_USERDATA_DIRECTORY"/dxx-rebirth/dxx-rebirth.desktop  /usr/share/applications/dxx-rebirth.desktop

		fi

		#OpenTyrian
		INSTALLING_INDEX=51
		if (( ${aSOFTWARE_INSTALL_STATE[$INSTALLING_INDEX]} == 1 )); then

			#Copy the DietPi run file for OpenTyrian
			cp /DietPi/dietpi/conf/opentyrian_run /usr/local/games/opentyrian/run
			chmod +x /usr/local/games/opentyrian/run

			#Create .Desktop SymLinks
			mkdir -p "$HOME"/Desktop
			rm /usr/share/applications/opentyrian.desktop &> /dev/null
			wget http://dietpi.com/downloads/conf/desktop/pcmanfm.conf -O /usr/share/applications/opentyrian.desktop
			ln -s /usr/share/applications/opentyrian.desktop "$HOME"/Desktop/opentyrian.desktop

		fi

		#DIETPICAM
		INSTALLING_INDEX=59
		if (( ${aSOFTWARE_INSTALL_STATE[$INSTALLING_INDEX]} == 1 )); then

			# - raspimjpeg conf
			chmod +x /etc/raspimjpeg
			ln -s /etc/raspimjpeg /var/www/dietpicam/raspimjpeg

			# - Motion conf
			chgrp www-data /etc/motion/motion.conf
			chmod 777 /etc/motion/motion.conf
			usermod -a -G video www-data

			# - raspimjpeg/php schedule startup and control script
			cp /DietPi/dietpi/conf/raspimjpeg.service /etc/dietpi/dietpi-software/services/raspimjpeg.service

			# - Setup Data directory
			local dietpicam_media_directory=$FP_DIETPI_USERDATA_DIRECTORY

			mkdir -p "$dietpicam_media_directory"/dietpicam
			rm -R /var/www/dietpicam/media
			ln -s "$dietpicam_media_directory"/dietpicam /var/www/dietpicam/media

			# - Enable RPi camera
			/DietPi/dietpi/func/dietpi-set_hardware rpi-camera enable

		fi

		#Deluge
		INSTALLING_INDEX=45
		if (( ${aSOFTWARE_INSTALL_STATE[$INSTALLING_INDEX]} == 1 )); then

			#copy init
			cp /DietPi/dietpi/conf/deluge.service /etc/dietpi/dietpi-software/services/deluge.service

			#Generate deluge default config
			deluged
			killall -w deluged

			#Copy DietPi configs
			cp /DietPi/dietpi/conf/deluge.conf "$HOME"/.config/deluge/core.conf
			cp /DietPi/dietpi/conf/deluge_web.conf "$HOME"/.config/deluge/web.conf

			#Set remote access login details
			cat << _EOF_ > "$HOME"/.config/deluge/auth
root:$GLOBAL_PW:10
_EOF_

			#Apply Optimized settings
			# - Cache size is in steps of 16 KiB. (Cachesize * 16 = total KiB)
			local deluge_cache_size=$(( $(echo -e "scale=0; $(Optimize_BitTorrent 0) * 1024 / 16" | bc -l ) ))
			sed -i '/"cache_size": /c\ "cache_size": '"$deluge_cache_size"',' "$HOME"/.config/deluge/core.conf

			sed -i '/"max_active_limit": /c\ "max_active_limit": '"$(Optimize_BitTorrent 1)"',' "$HOME"/.config/deluge/core.conf
			sed -i '/"max_active_downloading": /c\ "max_active_downloading": '"$(Optimize_BitTorrent 1)"',' "$HOME"/.config/deluge/core.conf
			sed -i '/"max_connections_global": /c\ "max_connections_global": '"$(Optimize_BitTorrent 2)"',' "$HOME"/.config/deluge/core.conf
			sed -i '/"max_upload_slots_global": /c\ "max_upload_slots_global": '"$(Optimize_BitTorrent 3)"',' "$HOME"/.config/deluge/core.conf

		fi

		#RaspControl
		INSTALLING_INDEX=106
		if (( ${aSOFTWARE_INSTALL_STATE[$INSTALLING_INDEX]} == 1 )); then

			#Setup login file
			mkdir -p /etc/raspcontrol

			cat << _EOF_ > /etc/raspcontrol/database.aptmnt
{
    "user": "root",
    "password": "$GLOBAL_PW"
}
_EOF_

			chown -R www-data:www-data /etc/raspcontrol
			chmod -R 750 /etc/raspcontrol

		fi

		#PIHOLE
		INSTALLING_INDEX=93
		if (( ${aSOFTWARE_INSTALL_STATE[$INSTALLING_INDEX]} == 1 )); then

			# - Create a symlink so users can use http://ip/pihole
			ln -sf /var/www/html/admin /var/www/pihole

			# - Create a symlink so users can use http://ip/admin
			ln -sf /var/www/html/admin /var/www/admin

			# - Generate index page that replaces adverts and prevents popups
			cat << _EOF_ > /var/www/index.html
<html>
Blocked by Pi-hole.
<script>window.close();</script>
</html>
_EOF_

			# - Generate pihole.log , set permissions to www-data
			echo -e "" > /var/log/pihole.log
			chown www-data:www-data /var/log/pihole.log
			chmod 775 /var/log/pihole.log

			# - Generate web interface PW: https://github.com/Fourdee/DietPi/issues/662
			pihole -a -p "$GLOBAL_PW"

			# - PiHole now generates a password, inform user of the correct one:
			whiptail --title "PiHole: Web interface" --msgbox "DietPi has changed the PiHole web interface password to:\n- $GLOBAL_PW\n\nPlease use this password when logging into the web interface:\n - http://ip/pihole\n\nThis password can be changed, please see pihole binary for info:\n - pihole --help" --backtitle "$WHIP_BACKTITLE" 16 70


		fi

		#SUBSONIC 5/6
		#INSTALLING_INDEX=33/34
		if (( ${aSOFTWARE_INSTALL_STATE[33]} == 1 ||
			${aSOFTWARE_INSTALL_STATE[34]} == 1 )); then

			#Optimize memory limit
			local subsonic_memory_max=$(( $(free -m | grep -m1 'Mem:' | awk '{print $2}') / 5 ))
			#Minimum cap 150mb
			if (( $subsonic_memory_max < 150 )); then

				subsonic_memory_max=150

			fi

			cat << _EOF_ > /etc/default/subsonic
SUBSONIC_USER=root
SUBSONIC_ARGS="--quiet --pidfile=/run/subsonic.pid --max-memory=$subsonic_memory_max --default-music-folder=$FP_DIETPI_USERDATA_DIRECTORY/$FOLDER_MUSIC --default-podcast-folder=$FP_DIETPI_USERDATA_DIRECTORY/$FOLDER_MUSIC --default-playlist-folder=$FP_DIETPI_USERDATA_DIRECTORY/$FOLDER_MUSIC"
_EOF_

			#Grab our test media for user
			Download_Test_Media

			#Symlink ffmpeg to subsonic transcoder
			#rpi armv6 jessie (using compiled ffmpeg)
			if (( $HW_MODEL < 2 )); then

				ln -fs /usr/local/bin/ffmpeg /var/subsonic/transcode

			#ARMv7
			else

				ln -fs /usr/bin/ffmpeg /var/subsonic/transcode

			fi

		fi

		#WEBIOPI
		INSTALLING_INDEX=71
		if (( ${aSOFTWARE_INSTALL_STATE[$INSTALLING_INDEX]} == 1 )); then

			#auto start
			update-rc.d webiopi defaults

			WEBIOPI=2
		fi

		#DIETPICLOUDSHELL
		INSTALLING_INDEX=62
		if (( ${aSOFTWARE_INSTALL_STATE[$INSTALLING_INDEX]} == 1 )); then

			#Enable DietPi-Cloudshell autostart
			/DietPi/dietpi/dietpi-autostart 5

			#add alias
			if (( $(cat /etc/bash.bashrc | grep -ci -m1 'dietpi-cloudshell=' ) == 0 )); then

				sed -i "/#DietPi Additions/a alias dietpi-cloudshell='/DietPi/dietpi/dietpi-cloudshell'" /etc/bash.bashrc

			fi

			#Service
			cat << _EOF_ > /etc/systemd/system/dietpi-cloudshell.service
[Unit]
Description=dietpi-cloudshell on main screen

[Service]
Type=simple
StandardOutput=tty
TTYPath=/dev/tty1

ExecStartPre=/usr/bin/setterm --term linux --blank 0 --powersave off --cursor off

ExecStart=/bin/bash -c '/DietPi/dietpi/dietpi-cloudshell 1'

ExecStop=/usr/bin/setterm --reset
ExecStop=/bin/bash -c '/DietPi/dietpi/func/dietpi-notify 0 DietPi-Cloudshell terminated, have a nice day!'

[Install]
WantedBy=multi-user.target
_EOF_
			systemctl daemon-reload

		fi

		#HAPROXY
		INSTALLING_INDEX=98
		if (( ${aSOFTWARE_INSTALL_STATE[$INSTALLING_INDEX]} == 1 )); then

			#Create jail directory
			mkdir -p /var/lib/haproxy

			cat << _EOF_ > /etc/haproxy/haproxy.cfg
global

	#rsyslog is required for logging
	#log /var/log    local0
	#log /var/log    local1 notice
	maxconn 64
	#Jail directory
	chroot /var/lib/haproxy
	stats socket /run/haproxy.sock mode 660 level admin
	stats timeout 30s
	user root
	group root
	daemon

	# Default SSL material locations
	ca-base /etc/ssl/certs
	crt-base /etc/ssl/private

	# Default ciphers to use on SSL-enabled listening sockets.
	# For more information, see ciphers(1SSL).
	ssl-default-bind-ciphers kEECDH+aRSA+AES:kRSA+AES:+AES256:RC4-SHA:!kEDH:!LOW:!EXP:!MD5:!aNULL:!eNULL

defaults

	log     global
	mode    http
	option  httplog
	option  dontlognull
	timeout connect 5000
	timeout client  50000
	timeout server  50000
	errorfile 400 /etc/haproxy/errors/400.http
	errorfile 403 /etc/haproxy/errors/403.http
	errorfile 408 /etc/haproxy/errors/408.http
	errorfile 500 /etc/haproxy/errors/500.http
	errorfile 502 /etc/haproxy/errors/502.http
	errorfile 503 /etc/haproxy/errors/503.http
	errorfile 504 /etc/haproxy/errors/504.http

frontend localnodes

	bind *:80
	mode http
	default_backend nodes

backend nodes

	mode http
	balance roundrobin
	option forwardfor
	http-request set-header X-Forwarded-Port %[dst_port]
	http-request add-header X-Forwarded-Proto https if { ssl_fc }
	option httpchk HEAD / HTTP/1.1\r\nHost:localhost
	server web01 127.0.0.1:9000 check
	server web02 127.0.0.1:9001 check
	server web03 127.0.0.1:9002 check

#Admin web page

	listen stats
	bind *:1338
	stats enable
	stats uri /
	stats hide-version
	stats auth admin:dietpi
_EOF_

			#Add html error pages
			mkdir -p /etc/haproxy/errors
			local errorcode=0

			errorcode=400; echo -e "[html]$errorcode[/html]" > /etc/haproxy/errors/"$errorcode".http
			errorcode=403; echo -e "[html]$errorcode[/html]" > /etc/haproxy/errors/"$errorcode".http
			errorcode=408; echo -e "[html]$errorcode[/html]" > /etc/haproxy/errors/"$errorcode".http
			errorcode=500; echo -e "[html]$errorcode[/html]" > /etc/haproxy/errors/"$errorcode".http
			errorcode=502; echo -e "[html]$errorcode[/html]" > /etc/haproxy/errors/"$errorcode".http
			errorcode=503; echo -e "[html]$errorcode[/html]" > /etc/haproxy/errors/"$errorcode".http
			errorcode=504; echo -e "[html]$errorcode[/html]" > /etc/haproxy/errors/"$errorcode".http

		fi

		#SQUEEZEBOXSERVER
		INSTALLING_INDEX=35
		if (( ${aSOFTWARE_INSTALL_STATE[$INSTALLING_INDEX]} == 1 )); then

			#Remove service
			update-rc.d logitechmediaserver remove
			rm /etc/init.d/logitechmediaserver

			#DietPi-Services init
			cp /DietPi/dietpi/conf/squeezeboxserver.service /etc/dietpi/dietpi-software/services/squeezeboxserver.service

			#Grab our test media for user
			Download_Test_Media

		fi

		#WORDPRESS
		INSTALLING_INDEX=55
		if (( ${aSOFTWARE_INSTALL_STATE[$INSTALLING_INDEX]} == 1 )); then

			#Create mysql DB
			/DietPi/dietpi/func/create_mysql_db wordpress "$GLOBAL_PW" root "$GLOBAL_PW"

		fi

		#TIGHTVNCSERVER / VNC4SERVER / RealVNC - Shared setup
		#INSTALLING_INDEX=27/28/120
		if (( ${aSOFTWARE_INSTALL_STATE[27]} == 1 ||
			${aSOFTWARE_INSTALL_STATE[28]} == 1 ||
			${aSOFTWARE_INSTALL_STATE[120]} == 1 )); then

			#User, enter PW
			if (( $USER_INPUTS )); then

				local entering_pw=1
				local loop_count=0

				# - RealVNC uses Unix account
				if (( ${aSOFTWARE_INSTALL_STATE[120]} == 1 )); then

					entering_pw=0

				else

					WHIP_QUESTION='A password is required for your VNC Server.\n\nThe next screen will allow you to set your password, this password will be used when connecting from a VNC client/viewer.\n\nPress Ok/Enter when ready.'
					whiptail --title "VNC Server Password" --msgbox "$WHIP_QUESTION" --backtitle "$WHIP_BACKTITLE" 13 70

				fi

				while (( $entering_pw == 1 )); do

					vncpasswd
					((loop_count++))

					# - Password file created
					if [ -f "$HOME"/.vnc/passwd ]; then

						entering_pw=0

					# - Endless loop
					elif (( $loop_count >= 30 )); then

						entering_pw=0

					fi

				done

			fi

			cat << _EOF_ > /etc/systemd/system/vncserver.service
[Unit]
Description=Manage VNC Server
After=dietpi-service.service
After=rc.local.service

[Service]
Type=idle
RemainAfterExit=yes
ExecStart=/bin/bash /usr/local/bin/vncserver start
ExecStop=/bin/bash /usr/local/bin/vncserver stop
User=root

[Install]
WantedBy=multi-user.target
_EOF_

			systemctl enable vncserver.service
			systemctl daemon-reload

			cat << _EOF_ > /usr/local/bin/vncserver
#!/bin/bash

#Globals
VNC_INSTALLED=0
BINARY_FP=0
SHARED_MODE=0

WIDTH=\$(cat /DietPi/dietpi.txt | grep -m1 '^dietpi_vncserver_width=' | sed 's/.*=//')
HEIGHT=\$(cat /DietPi/dietpi.txt | grep -m1 '^dietpi_vncserver_height=' | sed 's/.*=//')
DEPTH=\$(cat /DietPi/dietpi.txt | grep -m1 '^dietpi_vncserver_depth=' | sed 's/.*=//')
DISPLAY=\$(cat /DietPi/dietpi.txt | grep -m1 '^dietpi_vncserver_display=' | sed 's/.*=//')
SHARED_MODE=\$(cat /DietPi/dietpi.txt | grep -m1 '^dietpi_vncserver_shared_desktop=' | sed 's/.*=//')

#RealVNC | Slightly different launch method to VNC4server
REALVNC=0
if (( \$(dpkg --get-selections | grep -ci -m1 '^realvnc-vnc-server') )); then

	REALVNC=1

	#Set shared desktop mode if autostart is enabled for desktops. This prevents another VNC server being launched on :1.
	if (( \$(cat /DietPi/dietpi/.dietpi-autostart_index) == 2 )); then

		SHARED_MODE=1

	fi

fi

#Find binary FP to use
if [ -f /usr/bin/tigervncserver ]; then
    BINARY_FP='/usr/bin/tigervncserver'
    VNC_INSTALLED=1
elif [ -f /usr/bin/vnc4server ]; then
    BINARY_FP='/usr/bin/vnc4server'
    VNC_INSTALLED=1
elif [ -f /usr/bin/vncserver ]; then
    BINARY_FP='/usr/bin/vncserver'
    VNC_INSTALLED=1
fi

#Exit if no VNC binary found
if (( ! \$VNC_INSTALLED )); then
    exit 1
fi

case "\$1" in
    start)
        if (( \$SHARED_MODE )); then

			# - excluding RealVNC as it has its own services
			if (( ! \$REALVNC )); then

				#wait for X to start
				while (( ! \$(ps aux | grep -ci -m1 '[/]usr/bin/X') ))
				do

					sleep 3

				done

				x11vnc -display :0 -usepw -forever &

			fi

        else

            \$BINARY_FP :\$DISPLAY -geometry \$WIDTH'x'\$HEIGHT -depth \$DEPTH

        fi
    ;;

    stop)
        \$BINARY_FP -kill :\$DISPLAY &> /dev/null
        killall -w x11vnc &> /dev/null
		killall -w Xtigervnc &> /dev/null
    ;;

esac

exit 0
_EOF_
			chmod +x /usr/local/bin/vncserver

			# + RealVNC | enable services
			if (( ${aSOFTWARE_INSTALL_STATE[120]} == 1 )); then

				systemctl enable vncserver-x11-serviced.service
				systemctl enable vncserver-virtuald.service

			fi

			# - Stretch + TigerVNC: Disable Localhost only by default
			if (( $DISTRO >= 4 )); then

				echo -e '$localhost = "no";' >> /etc/vnc.conf

			fi

		fi

		#VNC4SERVER / RealVNC
		INSTALLING_INDEX=28
		if (( ${aSOFTWARE_INSTALL_STATE[$INSTALLING_INDEX]} >= 1 ||
			${aSOFTWARE_INSTALL_STATE[120]} >= 1 )); then

			local cmd_launch_desktop=''
			#DESKTOP_LXDE
			if (( ${aSOFTWARE_INSTALL_STATE[23]} >= 1 )); then

				cmd_launch_desktop='/usr/bin/lxsession -s LXDE &'

			#DESKTOP_MATE
			elif (( ${aSOFTWARE_INSTALL_STATE[24]} >= 1 )); then

				cmd_launch_desktop='x-window-manager &'

			#DESKTOP_GNUSTEP
			elif (( ${aSOFTWARE_INSTALL_STATE[26]} >= 1 )); then

				cmd_launch_desktop='x-window-manager &'

			#DESKTOP_XFCE
			elif (( ${aSOFTWARE_INSTALL_STATE[25]} >= 1 )); then

				cmd_launch_desktop='/usr/bin/xfce4-session &'

			fi

			mkdir -p "$HOME"/.vnc
			cat << _EOF_ > "$HOME"/.vnc/xstartup
[ -x /etc/vnc/xstartup ] && exec /etc/vnc/xstartup
[ -r /root/.Xresources ] && xrdb /root/.Xresources
xsetroot -solid grey
vncconfig -iconic &
$cmd_launch_desktop
_EOF_

			chmod +x "$HOME"/.vnc/xstartup

		fi


		#FAIL2BAN
		INSTALLING_INDEX=73
		if (( ${aSOFTWARE_INSTALL_STATE[$INSTALLING_INDEX]} == 1 )); then

			cat << _EOF_ > /etc/fail2ban/fail2ban.conf
[Definition]
# loglevel #1=error #2=warn #3=info
loglevel = 3
logtarget = /var/log/fail2ban.log
socket = /var/run/fail2ban/fail2ban.sock
pidfile = /var/run/fail2ban/fail2ban.pid
_EOF_

			cp /DietPi/dietpi/conf/fail2ban_jail.conf /etc/fail2ban/jail.conf

		fi

		#PHPSYSINFO
		INSTALLING_INDEX=64
		if (( ${aSOFTWARE_INSTALL_STATE[$INSTALLING_INDEX]} == 1 )); then

			#conf
			cp /DietPi/dietpi/conf/phpsysinfo.ini /var/www/phpsysinfo/phpsysinfo.ini

		fi

		#PHPIMAGEGALLERY
		INSTALLING_INDEX=56
		if (( ${aSOFTWARE_INSTALL_STATE[$INSTALLING_INDEX]} == 1 )); then

			#Get test images
			mkdir -p /var/www/gallery/DietPi
			wget http://dietpi.com/images/dietpi-logo_256.png -O /var/www/gallery/DietPi/logo_256.png

			mkdir -p /var/www/gallery/Tr-Zero
			wget http://media.indiedb.com/images/games/1/25/24673/SS_0.jpg -O /var/www/gallery/Tr-Zero/SS_0.jpg
			wget http://media.indiedb.com/images/games/1/25/24673/SS_44.jpg -O /var/www/gallery/Tr-Zero/SS_1.jpg
			wget http://media.indiedb.com/images/games/1/25/24673/3.png -O /var/www/gallery/Tr-Zero/SS_2.jpg

			#permissions for cache/thumbnail/database
			mkdir -p /var/www/gallery/_sfpg_data

			#enable (Some type of security trigger)
			sed -i "/define('SECURITY_PHRASE'/c\define('SECURITY_PHRASE', 'true');" /var/www/gallery/index.php

		fi

		#AMPACHE
		INSTALLING_INDEX=40
		if (( ${aSOFTWARE_INSTALL_STATE[$INSTALLING_INDEX]} == 1 )); then

			Download_Test_Media

			#create/insert our pre-made ampache sql db
			wget http://dietpi.com/downloads/mysql_databases/ampache_mysql_3.8.2-v113.zip -O sql.zip
			unzip -o sql.zip
			rm sql.zip

			/DietPi/dietpi/func/create_mysql_db ampache "$GLOBAL_PW" root "$GLOBAL_PW"
			mysql -u root -p"$GLOBAL_PW" ampache < ampache.sql
			rm ampache.sql

			#Grab config
			wget http://dietpi.com/downloads/conf/ampache.cfg.php_3.8.2-v113 -O /var/www/ampache/config/ampache.cfg.php

		fi

		#OPENVPNSERVER
		INSTALLING_INDEX=97
		if (( ${aSOFTWARE_INSTALL_STATE[$INSTALLING_INDEX]} == 1 )); then

			local key_size=1024

			#Start Cert/Key generation.
			cp -R /usr/share/easy-rsa/ /etc/openvpn
			mkdir -p /etc/openvpn/easy-rsa/keys
			cat << _EOF_ >> /etc/openvpn/easy-rsa/vars
export KEY_SIZE=$key_size
export KEY_COUNTRY="UK"
export KEY_PROVINCE="DietPi"
export KEY_CITY="DietPi"
export KEY_ORG="DietPi"
export KEY_EMAIL="noreply@DietPi.com"
export KEY_OU="DietPi"
export KEY_NAME="DietPi_OpenVPN_Server"
_EOF_

			#Create Server Cert Auth
			/DietPi/dietpi/func/dietpi-notify 2 "Generating unique OpenVPN certificates and keys. Please wait...\n"
			openssl dhparam -out /etc/openvpn/dh"$key_size".pem "$key_size"

			#Build Server certs/keys
			chmod -R +x /etc/openvpn/easy-rsa
			cd /etc/openvpn/easy-rsa
			. ./vars
			./clean-all
			./build-ca --batch DietPi_OpenVPN_Server
			./build-key-server --batch DietPi_OpenVPN_Server

			#Copy Server cert/keys
			cp /etc/openvpn/easy-rsa/keys/{DietPi_OpenVPN_Server.crt,DietPi_OpenVPN_Server.key,ca.crt} /etc/openvpn/

			#Build client cert/keys
			./build-key --batch DietPi_OpenVPN_Client

			cd ..
			#End Cert/Key generation.

			#Server config
			cat << _EOF_ > /etc/openvpn/server.conf
port 1194
proto udp
dev tun

ca ca.crt
cert DietPi_OpenVPN_Server.crt
key DietPi_OpenVPN_Server.key
dh dh$key_size.pem

server 10.8.0.0 255.255.255.0

client-to-client
keepalive 10 60
comp-lzo
max-clients 10

user nobody
group nogroup

persist-key
persist-tun
verb 3

#Web Forwarding (uncomment to enable)
#push "redirect-gateway"
#push "dhcp-option DNS 10.8.0.1"

_EOF_

			#Client config
			cat << _EOF_ > /etc/openvpn/easy-rsa/keys/DietPi_OpenVPN_Client.ovpn
client
proto udp
dev tun

#Ip/Domain name of DietPi system, running OpenVPN server.
remote mywebsite.com 1194

resolv-retry infinite
nobind

user nobody
group nogroup

persist-key
persist-tun

ns-cert-type server
comp-lzo
verb 3

_EOF_

			#Unified client file. Add DietPi generated certs/keys.
			# - Add Server Cert auth
			echo '<ca>' >> /etc/openvpn/easy-rsa/keys/DietPi_OpenVPN_Client.ovpn
			cat /etc/openvpn/ca.crt >> /etc/openvpn/easy-rsa/keys/DietPi_OpenVPN_Client.ovpn
			echo '</ca>' >> /etc/openvpn/easy-rsa/keys/DietPi_OpenVPN_Client.ovpn
			# - Add Client Cert
			echo '<cert>' >> /etc/openvpn/easy-rsa/keys/DietPi_OpenVPN_Client.ovpn
			cat /etc/openvpn/easy-rsa/keys/DietPi_OpenVPN_Client.crt >> /etc/openvpn/easy-rsa/keys/DietPi_OpenVPN_Client.ovpn
			echo '</cert>' >> /etc/openvpn/easy-rsa/keys/DietPi_OpenVPN_Client.ovpn
			# - Add Client Key
			echo '<key>' >> /etc/openvpn/easy-rsa/keys/DietPi_OpenVPN_Client.ovpn
			cat /etc/openvpn/easy-rsa/keys/DietPi_OpenVPN_Client.key >> /etc/openvpn/easy-rsa/keys/DietPi_OpenVPN_Client.ovpn
			echo '</key>' >> /etc/openvpn/easy-rsa/keys/DietPi_OpenVPN_Client.ovpn

			#Copy client file to userdata location
			cp /etc/openvpn/easy-rsa/keys/DietPi_OpenVPN_Client.ovpn "$FP_DIETPI_USERDATA_DIRECTORY"/
			# - and /boot partition
			cp /etc/openvpn/easy-rsa/keys/DietPi_OpenVPN_Client.ovpn /boot/

			#enable ipv4 forwarding
			sed -i '/net.ipv4.ip_forward=/c\net.ipv4.ip_forward=1' /etc/sysctl.conf

			#Web Fowarding (Setup IPtables, must also be run during boot)
			#iptables -t nat -A POSTROUTING -s 10.8.0.0/24 -o "$(sed -n 3p /DietPi/dietpi/.network)" -j MASQUERADE

		fi

		#WIFIHOTSPOT
		INSTALLING_INDEX=60
		if (( ${aSOFTWARE_INSTALL_STATE[$INSTALLING_INDEX]} == 1 )); then

			local eth_index=$(sed -n 1p /DietPi/dietpi/.network)
			local wifi_index=$(sed -n 2p /DietPi/dietpi/.network)

			# - DHCPD Config
			cat << _EOF_ > /etc/dhcp/dhcpd.conf
ddns-update-style none;
default-lease-time 600;
max-lease-time 7200;
authoritative;
log-facility local7;

subnet 192.168.42.0 netmask 255.255.255.0 {
        range 192.168.42.10 192.168.42.50;
        option broadcast-address 192.168.42.255;
        option routers 192.168.42.1;
        option domain-name "local";
        option domain-name-servers 8.8.8.8, 8.8.4.4;
}
_EOF_

			# - Assign wlan as interface for dhcp server.
			cat << _EOF_ > /etc/default/isc-dhcp-server
INTERFACES="wlan$wifi_index"
_EOF_

			# - Remove all entries below wlan, so we can recreate them.
			sed -i '/allow-hotplug wlan/q0' /etc/network/interfaces

			# - enable up wlan
			sed -i "/allow-hotplug wlan/c\allow-hotplug wlan$wifi_index" /etc/network/interfaces

			# - Add wifi settings to network interfaces config
			cat << _EOF_ >> /etc/network/interfaces
iface wlan$wifi_index inet static
address 192.168.42.1
netmask 255.255.255.0
#gateway 192.168.0.1
#wireless-essid FuzonWifi
#wireless-key abcde12345
#wireless-mode Managed
wireless-power off
#wpa-ssid FuzonWifi
#wpa-psk abcde12345
#dns-nameservers 8.8.8.8 8.8.4.4

# IP tables
up iptables-restore < /etc/iptables.ipv4.nat
_EOF_

			# - Assign static IP for wlan now
			ifconfig wlan$wifi_index 192.168.42.1

			# - Create access point config
			cat << _EOF_ > /etc/hostapd/hostapd.conf
interface=wlan$wifi_index
driver=nl80211
ssid=$(cat /DietPi/dietpi.txt | grep -m1 '^wifi_hotspot_ssid=' | sed 's/.*=//')
hw_mode=g
channel=$(cat /DietPi/dietpi.txt | grep -m1 '^wifi_hotspot_channel=' | sed 's/.*=//')
macaddr_acl=0
auth_algs=1
ignore_broadcast_ssid=0
wpa=2
wpa_passphrase=$(cat /DietPi/dietpi.txt | grep -m1 '^wifi_hotspot_key=' | sed 's/.*=//')
wpa_key_mgmt=WPA-PSK
wpa_pairwise=TKIP
rsn_pairwise=CCMP
_EOF_

			# - Check for RTL8188C* device, use the patched driver with compiled binary: https://github.com/pritambaral/hostapd-rtl871xdrv#why
			if (( $WIFIHOTSPOT_RTL8188C_DEVICE )); then

				sed -i "/^driver=/c\driver=rtl871xdrv" /etc/hostapd/hostapd.conf

			fi

			# - Enable access point config
			cat << _EOF_ > /etc/default/hostapd
DAEMON_CONF="/etc/hostapd/hostapd.conf"
_EOF_

			# - Enable IPv4 forwarding
			sed -i "/net.ipv4.ip_forward=/c\net.ipv4.ip_forward=1" /etc/sysctl.conf
			echo 1 > /proc/sys/net/ipv4/ip_forward

			# - Apply iptables
			iptables -t nat -A POSTROUTING -o eth$eth_index -j MASQUERADE
			iptables -A FORWARD -i eth$eth_index -o wlan$wifi_index -m state --state RELATED,ESTABLISHED -j ACCEPT
			iptables -A FORWARD -i wlan$wifi_index -o eth$eth_index -j ACCEPT

			# - Save IP tables, applied during ifup in /etc/network/interfaces.
			iptables-save > /etc/iptables.ipv4.nat

			# - RPi 3 - onboard wifi, enable N
			if (( $HW_MODEL == 3 && ! $WIFIHOTSPOT_RTL8188C_DEVICE )); then

				# - Add Wireless N support
				echo -e "ieee80211n=1" >> /etc/hostapd/hostapd.conf

			fi

		fi

		#TORHOTSPOT
		INSTALLING_INDEX=61
		if (( ${aSOFTWARE_INSTALL_STATE[$INSTALLING_INDEX]} == 1 )); then

# - Tor config
			cat << _EOF_ > /etc/tor/torrc
Log notice file /var/log/tor/notices.log
VirtualAddrNetwork 10.192.0.0/10
AutomapHostsSuffixes .onion,.exit
AutomapHostsOnResolve 1
TransPort 9040
TransListenAddress 192.168.42.1
DNSPort 53
DNSListenAddress 192.168.42.1
_EOF_

			# - Flush IP tables
			iptables -F
			iptables -t nat -F

			# - Generate tor prerouting tables
			local wifi_index=$(sed -n 2p /DietPi/dietpi/.network)
			iptables -t nat -A PREROUTING -i wlan$wifi_index -p tcp --dport 22 -j REDIRECT --to-ports 22
			iptables -t nat -A PREROUTING -i wlan$wifi_index -p udp --dport 53 -j REDIRECT --to-ports 53
			iptables -t nat -A PREROUTING -i wlan$wifi_index -p tcp --syn -j REDIRECT --to-ports 9040

			# - Save
			iptables-save > /etc/iptables.ipv4.nat

			# - Generate Logfile
			mkdir -p /var/log/tor
			echo 0 > /var/log/tor/notices.log
			chown -R debian-tor:nogroup /var/log/tor/notices.log

			# - User: Test tor is functional.
			#https://check.torproject.org

		fi

		#SHAIRPORTSYNC
		INSTALLING_INDEX=37
		if (( ${aSOFTWARE_INSTALL_STATE[$INSTALLING_INDEX]} == 1 )); then

			#Enable SOXR by default:
			cat << _EOF_ >  /usr/local/etc/shairport-sync.conf
general =
{
  name = "%H";
  interpolation = "soxr";
};

metadata =
{
	enabled = "yes";
	include_cover_art = "no";
	pipe_name = "/tmp/shairport-sync-metadata";
	pipe_timeout = 5000;
	socket_address = "226.0.0.1";
	socket_port = 5555;
	socket_msglength = 65000;
};

//Disable software mixer
alsa =
{
//  mixer_control_name = "PCM";
//  output_rate = 44100; // can be 44100, 88200, 176400 or 352800
//  output_format = "S16"; // can be "U8", "S8", "S16", "S24", "S24_3LE", "S24_3BE" or "S32"
};
_EOF_

			#Create shairport user
			groupadd -r shairport-sync &> /dev/null
			useradd -r -M -g shairport-sync -s /usr/bin/nologin -G audio shairport-sync &> /dev/null

		fi

		#BRUTEFIR
		INSTALLING_INDEX=38
		if (( ${aSOFTWARE_INSTALL_STATE[$INSTALLING_INDEX]} == 1 )); then

			#Copy configs and services
			cp /DietPi/dietpi/conf/brutefir_config /etc/BruteFIR/
			cp /DietPi/dietpi/conf/brutefir.service /etc/dietpi/dietpi-software/services/brutefir.service

			#Modules
			echo -e "snd-aloop" > /etc/modules-load.d/brutefir-alsa-loopback.conf
			echo -e "options snd-aloop id=BruteFIR enable=1 pcm_substreams=1 pcm_notify=1"	> /etc/modprobe.d/brutefir-alsa-loopback.conf

			#Asound.conf RPI
			cat << _EOF_ > /etc/asound.conf
pcm.!default {

	type plug

	slave {
		pcm {

			type hw
			card "BruteFIR"
			device 0
			channels 2
			format "S16_LE"
			rate 44100
		}
	}
}

ctl.!default {

	type hw
	card "BruteFIR"
}
_EOF_

		fi


		#PYDIO
		INSTALLING_INDEX=48
		if (( ${aSOFTWARE_INSTALL_STATE[$INSTALLING_INDEX]} == 1 )); then

			#Configure apache2
			# - Disable php output_buffering =
			sed -i '/output_buffering = /c\output_buffering = Off/' "$FP_PHP_BASE_DIR"/apache2/php.ini
			# - Allow overrides and redirects
			sed -i "/AllowOverride /c\    AllowOverride All" /etc/apache2/sites-enabled/000-default*
			# - +Jessie
			sed -i "/AllowOverride /c\    AllowOverride All" /etc/apache2/apache2.conf

			# - Enable apache2 rewrite engine
			a2enmod rewrite

			#Create Mysql DB
			/DietPi/dietpi/func/create_mysql_db pydio "$GLOBAL_PW" root "$GLOBAL_PW"

			#Setup Data directory
			local target_data_dir="$FP_DIETPI_USERDATA_DIRECTORY/pydio_data"

			# - Generate user data dir
			mkdir -p "$target_data_dir"

			# - move data structure
			mv /var/www/pydio/data/* "$target_data_dir"/
			rm -R /var/www/pydio/data
			ln -sf "$target_data_dir" /var/www/pydio/data

		fi


		#SQUEEZELITE
		INSTALLING_INDEX=36
		if (( ${aSOFTWARE_INSTALL_STATE[$INSTALLING_INDEX]} == 1 )); then

			# - Replace Sysinit service with SystemD
			echo -e "#This file is no longer used as service has been upgraded to SystemD.\n#Please see /etc/systemd/system/squeezelite.service to set start options" > /etc/default/squeezelite
			rm /etc/init.d/squeezelite
			cat << _EOF_ > /etc/systemd/system/squeezelite.service
[Unit]
Description=squeezelite

[Service]
Type=simple
ExecStart=/usr/bin/squeezelite -a 180 -C 5 -n 'DietPi-Squeezelite' -f /var/log/squeezelite.log

[Install]
WantedBy=multi-user.target
_EOF_

			Download_Test_Media

		fi

		#EMONHUB
		INSTALLING_INDEX=99
		if (( ${aSOFTWARE_INSTALL_STATE[$INSTALLING_INDEX]} == 1 )); then

			# - Copy configs
			cp /etc/emonhub/conf/default/emonhub /etc/default/emonhub

			# - Setup service
			cp /etc/emonhub/service/emonhub /etc/init.d/emonhub
			chmod +x /etc/init.d/emonhub
			update-rc.d emonhub defaults

			chmod +x -R /etc/emonhub

			#RPI 3 - Must disable BCM BT to recover UART 0
			if (( $HW_MODEL == 3 )); then

				# - Add DToverlay to disable bluetooth
				if (( $(cat /DietPi/config.txt | grep -ci -m1 '=pi3-disable-bt') == 0 )); then

					echo -e "\ndtoverlay=pi3-disable-bt" >> /DietPi/config.txt

				# - Enable
				else

					sed -i '/pi3-disable-bt/c\dtoverlay=pi3-disable-bt' /DietPi/config.txt

				fi

				# - Disable bluetooth service
				systemctl stop hciuart
				systemctl disable hciuart

			fi

			#RPi - Disable serial tty that emonPi uses.
			/DietPi/dietpi/func/dietpi-set_hardware serialconsole disable

			# - Apply user API KEY
			USER_EMONHUB_APIKEY_CURRENT=$(cat /DietPi/dietpi.txt | grep -m1 '^dietpi_emonhub_apikey=' | sed 's/.*=//')
			sed -i "/apikey/c\        apikey = $USER_EMONHUB_APIKEY_CURRENT" /etc/emonhub/conf/emonhub.conf

		fi

		#RPIMONITOR
		INSTALLING_INDEX=66
		if (( ${aSOFTWARE_INSTALL_STATE[$INSTALLING_INDEX]} == 1 )); then

			# - Update apt package stats
			/usr/share/rpimonitor/scripts/updatePackagesStatus.pl

			# - USBdrive stats implimentation by Rich
			if (( $USBDRIVE )); then

				sed -i '\/include=\/etc\/rpimonitor\/template\/sdcard.conf/a include=\/etc\/rpimonitor\/template\/usb_hdd.conf' /etc/rpimonitor/data.conf

				cat << _EOF_ > /etc/rpimonitor/template/usb_hdd.conf
########################################################################
# Extract USB HDD (sda1) information
#  Page: 1
#  Information               Status     Statistics
#  - USBHDD1 total          - yes      - yes
#  - USBHDD1 used           - yes      - yes
########################################################################
static.10.name=usbhdd_total
static.10.source=df -t ext4
static.10.regexp=sda1\s+(\d+)
static.10.postprocess=\$1/1024

dynamic.14.name=usbhdd_used
dynamic.14.source=df -t ext4
dynamic.14.regexp=sda1\s+\d+\s+(\d+)
dynamic.14.postprocess=\$1/1024
dynamic.14.rrd=GAUGE

web.status.1.content.9.name=USB HDD
web.status.1.content.9.icon=usb_hdd.png
web.status.1.content.9.line.1="<b>/sda1</b> Used: <b>"+KMG(data.usbhdd_used,'M')+"</b> (<b>"+Percent(data.udbhdd_used,data.usbhdd_total,'M')+"</b>) Free: <b>"+KMG(data.usbhdd_total-data.usbhdd_used,'M')+ "</b> Total: <b>"+ KMG(data.usbhdd_total,'M') +"</b>"
web.status.1.content.9.line.2=ProgressBar(data.usbhdd_used,data.usbhdd_total)

web.statistics.1.content.9.name=USB HDD
web.statistics.1.content.9.graph.1=usbhdd_total
web.statistics.1.content.9.graph.2=usbhdd_used
web.statistics.1.content.9.ds_graph_options.usbhdd_total.label=USB HDD total space (MB)
web.statistics.1.content.9.ds_graph_options.usbhdd_total.color="#FF7777"
web.statistics.1.content.9.ds_graph_options.usbhdd_used.label=USB HDD used space (MB)
web.statistics.1.content.9.ds_graph_options.usbhdd_used.lines={ fill: true }
web.statistics.1.content.9.ds_graph_options.usbhdd_used.color="#7777FF"
_EOF_

			fi

		fi

		#NETDATA
		INSTALLING_INDEX=65
		if (( ${aSOFTWARE_INSTALL_STATE[$INSTALLING_INDEX]} == 1 )); then

			# - service
			cat << _EOF_ > /etc/systemd/system/netdata.service
[Unit]
Description=Real time performance monitoring
After=network.target httpd.service squid.service nfs-server.service mysqld.service named.service postfix.service

[Service]
Type=simple
User=root
Group=root
ExecStart=/usr/sbin/netdata -D

# saving a big db on slow disks may need some time
TimeoutStopSec=60

[Install]
WantedBy=multi-user.target
_EOF_

			systemctl daemon-reload

			# - Create netdata user/group
			getent group netdata > /dev/null || groupadd -r netdata
			getent passwd netdata > /dev/null || useradd -r -g netdata -c netdata -s /sbin/nologin -d / netdata

			for x in /var/cache/netdata /usr/share/netdata/web /etc/netdata /var/log/netdata /var/lib/netdata; do

				chown -R netdata.netdata $x
				chmod 0775 -R $x

			done

			# - Workaround to prevent update checks and the "distracting update flashing button": https://github.com/firehol/netdata/issues/233#issuecomment-210468649
			#echo 0 > /usr/share/netdata/web/version.txt

		fi

		#BAIKAL
		INSTALLING_INDEX=57
		if (( ${aSOFTWARE_INSTALL_STATE[$INSTALLING_INDEX]} == 1 )); then

			Install_Apply_Permissions &> /dev/null

			# - install/run composer | Also run for ampache. Move this to a global function....
			php -r "readfile('https://getcomposer.org/installer');" > composer-setup.php
			php composer-setup.php
			php -r "unlink('composer-setup.php');"

			mv composer.phar /usr/local/bin/composer

			cd /var/www/baikal
			composer install --no-interaction
			cd ~/

			# - Mysql DB
			/DietPi/dietpi/func/create_mysql_db baikal "$GLOBAL_PW" root "$GLOBAL_PW"

		fi

		#MUMBLESERVER
		INSTALLING_INDEX=43
		if (( ${aSOFTWARE_INSTALL_STATE[$INSTALLING_INDEX]} == 1 )); then

			#Cap total connections
			local max_users=$(( $CPU_CORES_TOTAL * 8 ))
			sed -i "/users=/c\users=$max_users" /etc/mumble-server.ini

			#Name the root channel
			sed -i '/registerName=/c\registerName=DietPi Mumble Server' /etc/mumble-server.ini

			#Disable DB logging
			sed -i '/logdays=/c\logdays=-1' /etc/mumble-server.ini

			#Set Superuser passwd: http://dietpi.com/phpbb/viewtopic.php?f=11&t=2024#p8084
			murmurd -ini /etc/mumble-server.ini -supw "$GLOBAL_PW"

		fi

		#EMBYSERVER
		INSTALLING_INDEX=41
		if (( ${aSOFTWARE_INSTALL_STATE[$INSTALLING_INDEX]} == 1 )); then

			Download_Test_Media

		fi

		#PLEXMEDIASERVER
		INSTALLING_INDEX=42
		if (( ${aSOFTWARE_INSTALL_STATE[$INSTALLING_INDEX]} == 1 )); then

			Download_Test_Media

			#For all ARM devices:
			# - en_US.UTF8 must be installed and the default locale on system. This is for SBC installs using dev2day repo: https://github.com/Fourdee/DietPi/issues/116#issuecomment-222195911
			if (( $USER_INPUTS &&
				$HW_ARCH < 10 && ! $(locale | grep -ci -m1 'en_US.UTF-8') )); then

				sed -i '/en_US.UTF-8 UTF-8/c\en_US.UTF-8 UTF-8' /etc/locale.gen
				locale-gen

				WHIP_QUESTION='Plex Media Server requires en_US.UTF8 locale to be installed and set to default, else, Plex will not start.\n\nOn the next screen:\n - Press enter (Do not make any changes to the selections, we have already selected en_US.UTF8 for you).\n\nOn the screen after:\n - Select en_US.UTF8 and press enter.'
				whiptail --title "Plex en_US.UTF8" --msgbox "$WHIP_QUESTION" --backtitle "$WHIP_BACKTITLE" 16 70

				dpkg-reconfigure locales

			fi

		fi

		#CUBERITE
		INSTALLING_INDEX=52
		if (( ${aSOFTWARE_INSTALL_STATE[$INSTALLING_INDEX]} == 1 )); then

			cat << _EOF_ > /etc/systemd/system/cuberite.service
[Unit]
Description=Cuberite Server

[Service]
Type=oneshot
WorkingDirectory=/etc/cubrite
ExecStart=/etc/cubrite/Cuberite --service
ExecStop=/usr/bin/killall -w Cuberite
RemainAfterExit=yes
User=root

[Install]
WantedBy=multi-user.target
_EOF_
systemctl enable cuberite.service
systemctl daemon-reload

			#WebUI settings
			cat << _EOF_ > /etc/cubrite/webadmin.ini
[User:root]
Password=$GLOBAL_PW

[WebAdmin]
Ports=1339
Enabled=1
_EOF_

		fi

		#MINEOS
		INSTALLING_INDEX=53
		if (( ${aSOFTWARE_INSTALL_STATE[$INSTALLING_INDEX]} == 1 )); then

			#Stop mineos from running while we config it. When we didnt do this, the program would constantly overwrite our symlink from (/var/games/minecraft).
			/DietPi/dietpi/dietpi-services stop
			killall -w supervisord &> /dev/null
			killall -w node &> /dev/null
			killall -w nodejs &> /dev/null

			ln -sf "$FP_DIETPI_USERDATA_DIRECTORY"/mineos/minecraft/mineos_console.js /usr/local/bin/mineos

			cp "$FP_DIETPI_USERDATA_DIRECTORY"/mineos/minecraft/mineos.conf /etc/mineos.conf

			# - setup SSL cert
			cd "$FP_DIETPI_USERDATA_DIRECTORY"/mineos/minecraft
			./generate-sslcert.sh

			# - Supervisor service
			cp "$FP_DIETPI_USERDATA_DIRECTORY"/mineos/minecraft/init/supervisor_conf /etc/supervisor/conf.d/mineos.conf

			cd "$HOME"

			# - Add underprivilged user for web access
			useradd mineos
			echo -e "dietpi\ndietpi\n" | passwd mineos

			# - Move server data storage to userdata dir (High disk writes)
			mkdir -p "$FP_DIETPI_USERDATA_DIRECTORY"/mineos/serverdata
			mkdir -p /var/games #sometimes this is not created by mineos after installation... Ensures symlink creation does not fail.
			cp -R /var/games/minecraft/* "$FP_DIETPI_USERDATA_DIRECTORY"/mineos/serverdata/ #Folder does not exist during installation, as of 18/09/16
			rm -R /var/games/minecraft

			ln -sf "$FP_DIETPI_USERDATA_DIRECTORY"/mineos/serverdata /var/games/minecraft

			chown -R mineos:mineos /var/games/minecraft

			# - correct the node filepath for supervisor mineos
			sed -i '/^command=/c\command=/usr/local/bin/node webui.js' /etc/supervisor/conf.d/mineos.conf

			# - Set directory to FP_DIETPI_USERDATA_DIRECTORY
			sed -i "/^directory=/c\directory=$FP_DIETPI_USERDATA_DIRECTORY/mineos/minecraft" /etc/supervisor/conf.d/mineos.conf

			supervisorctl reload

		fi

		#GOGS
		INSTALLING_INDEX=49
		if (( ${aSOFTWARE_INSTALL_STATE[$INSTALLING_INDEX]} == 1 )); then

			# - Data storage / user data
			mkdir -p "$FP_DIETPI_USERDATA_DIRECTORY"/gogs-repo

			# - sqldb
			/DietPi/dietpi/func/create_mysql_db gogs "$GLOBAL_PW" root "$GLOBAL_PW"

			# - service (couldnt get this to run as a new thread with systemD (&). so bash script ftw.
			cat << _EOF_ > /etc/gogs/start.sh
#!/bin/bash
#Simple script to start gogs for DietPi systems
/etc/gogs/gogs web &> /var/log/gogs_daemon.log &
exit
_EOF_

			chmod +x /etc/gogs/start.sh

			cat << _EOF_ > /etc/systemd/system/gogs.service
[Unit]
Description=DietPi Gogs service
DefaultDependencies=no

[Service]
Type=oneshot
RemainAfterExit=yes
User=root
ExecStart=/bin/bash /etc/gogs/start.sh
ExecStop=/usr/bin/killall -w gogs
StandardOutput=tty

[Install]
WantedBy=multi-user.target
_EOF_

		fi

		#QBITTORRENT
		INSTALLING_INDEX=46
		if (( ${aSOFTWARE_INSTALL_STATE[$INSTALLING_INDEX]} == 1 )); then

			# - conf.
			mkdir -p "$HOME"/.config/qBittorrent
			cat << _EOF_ > "$HOME"/.config/qBittorrent/qBittorrent.conf
[General]
ported_to_new_savepath_system=true

[Preferences]
Downloads\DiskWriteCacheSize=$(Optimize_BitTorrent 0)
Downloads\DiskWriteCacheTTL=60
Queueing\MaxActiveDownloads=$(Optimize_BitTorrent 1)
Queueing\MaxActiveTorrents=$(Optimize_BitTorrent 1)
Queueing\MaxActiveUploads=1
Queueing\IgnoreSlowTorrents=false
Bittorrent\MaxConnecs=$(Optimize_BitTorrent 2)
Bittorrent\MaxConnecsPerTorrent=$(Optimize_BitTorrent 2)
Bittorrent\MaxUploads=$(Optimize_BitTorrent 3)
Bittorrent\MaxUploadsPerTorrent=$(Optimize_BitTorrent 3)
WebUI\Port=1340
WebUI\Enabled=true
General\Locale=en_GB
Downloads\SavePath=$FP_DIETPI_USERDATA_DIRECTORY/downloads
Downloads\TempPathEnabled=false
Downloads\TempPath=$FP_DIETPI_USERDATA_DIRECTORY/downloads
Downloads\ScanDirs=@Invalid()
Downloads\DownloadInScanDirs=@Invalid()
Downloads\TorrentExportDir=
MailNotification\enabled=false
MailNotification\email=
MailNotification\smtp_server=smtp.changeme.com
MailNotification\req_ssl=false
MailNotification\req_auth=false
MailNotification\username=
MailNotification\password=
Downloads\PreAllocation=false
Queueing\QueueingEnabled=false
Downloads\UseIncompleteExtension=false
Connection\PortRangeMin=6881
Connection\UPnP=true
Connection\GlobalDLLimit=-1
Connection\GlobalUPLimit=-1
Bittorrent\uTP=true
Bittorrent\uTP_rate_limited=false
Advanced\IncludeOverhead=false
Connection\GlobalDLLimitAlt=10
Connection\GlobalUPLimitAlt=10
Scheduler\Enabled=false
Bittorrent\DHT=true
Bittorrent\sameDHTPortAsBT=true
Bittorrent\DHTPort=6881
Bittorrent\PeX=true
Bittorrent\LSD=true
Bittorrent\Encryption=1
Advanced\AnonymousMode=false
Connection\ProxyType=-1
Connection\Proxy\IP=0.0.0.0
Connection\Proxy\Port=8080
Connection\ProxyPeerConnections=false
Connection\Proxy\Authentication=false
Connection\Proxy\Username=
Connection\Proxy\Password=
IPFilter\Enabled=false
IPFilter\File=
WebUI\Username=root
WebUI\LocalHostAuth=true
WebUI\HTTPS\Enabled=false
DynDNS\Enabled=false
DynDNS\Service=0
DynDNS\Username=
DynDNS\Password=
DynDNS\DomainName=changeme.dyndns.org
WebUI\Password_ha1=@ByteArray(5e434b0004be6970cf8878fcf929baba)

[LegalNotice]
Accepted=true

[AutoRun]
enabled=false
program=
_EOF_

			# - service
			cat << _EOF_ > /etc/systemd/system/qbittorrent.service
[Unit]
Description=qBittorrent Daemon Service
After=network.target

[Service]
Type=oneshot
User=root
RemainAfterExit=yes
ExecStart=/usr/bin/qbittorrent-nox -d --webui-port=1340
ExecStop=/usr/bin/killall -w qbittorrent-nox

[Install]
WantedBy=multi-user.target
_EOF_

			systemctl daemon-reload

		fi

		#RTORRENT
		INSTALLING_INDEX=107
		if (( ${aSOFTWARE_INSTALL_STATE[$INSTALLING_INDEX]} == 1 )); then

			#Create username/password for rutorrent based on webserver type.
			# - Apache2
			if (( ${aSOFTWARE_INSTALL_STATE[83]} >= 1 )); then

				# - Allow overrides redirects and .htaccess
				sed -i "/AllowOverride /c\    AllowOverride All" /etc/apache2/sites-enabled/000-default*
				sed -i "/AllowOverride /c\    AllowOverride All" /etc/apache2/apache2.conf

				a2enmod rewrite

				#install scgi module
				AGI libapache2-mod-scgi

				htpasswd -cb /etc/.rutorrent-htaccess root "$GLOBAL_PW"
				cat << _EOF_ > /var/www/rutorrent/.htaccess
AuthUserFile /etc/.rutorrent-htaccess
AuthName "ruTorrent_login"
AuthType Basic
require user root
_EOF_

				cat << _EOF_ > /etc/apache2/sites-available/rutorrent.conf
SCGIMount /RPC2 127.0.0.1:5000
<location /RPC2>
AuthName "rTorrent secure access"
AuthType Basic
AuthBasicProvider file
AuthUserFile /etc/.rutorrent-htaccess
Require user root
</location>
_EOF_
				ln -s /etc/apache2/sites-available/rutorrent.conf /etc/apache2/sites-enabled/rutorrent.conf

			# - Lighttpd
			elif (( ${aSOFTWARE_INSTALL_STATE[84]} >= 1 )); then

				echo -e "root:rtorrent:$(echo -n "root:rtorrent:dietpi" | md5sum | cut -b -32)" > /etc/.rutorrent-htaccess

				# - add to /etc/lighttpd/lighttpd.conf
				if (( ! $(cat /etc/lighttpd/lighttpd.conf | grep -ci -m1 '^#RUTORRENT_DIETPI') )); then

					cat << _EOF_ >> /etc/lighttpd/lighttpd.conf
#RUTORRENT_DIETPI
server.modules += ( "mod_fastcgi" )
server.modules += ( "mod_scgi" )
server.modules += ( "mod_auth" )
auth.debug = 0
auth.backend = "htdigest"
auth.backend.htdigest.userfile = "/etc/.rutorrent-htaccess"

auth.require = ( "/rutorrent/" => (
                    "method"  => "digest",
                    "realm"   => "rtorrent",
                    "require" => "valid-user"
               ))

scgi.server = ( "/RPC2" =>
    ( "127.0.0.1" =>
        (
            "host" => "127.0.0.1",
            "port" => 5000,
            "check-local" => "disable"
        )
    )
)
#RUTORRENT_DIETPI
_EOF_

				fi

			# - Nginx
			elif (( ${aSOFTWARE_INSTALL_STATE[85]} >= 1 )); then

				echo "root:$(openssl passwd -crypt dietpi)" > /etc/.rutorrent-htaccess

				cat << _EOF_ > /etc/nginx/sites-dietpi/rutorrent.config
location /rutorrent {
    auth_basic "Restricted Content";
    auth_basic_user_file /etc/.rutorrent-htaccess;
}

location /RPC2 {
    include scgi_params;
    scgi_pass 127.0.0.1:5000;
}
_EOF_

			fi

			# - Define curl location in config.php (for lighttpd and nginx)
			sed -i '/"curl"[[:space:]]/c\        "curl" => "/usr/bin/curl",' /var/www/rutorrent/conf/config.php

			chown www-data:www-data /etc/.rutorrent-htaccess
			chmod 400 /etc/.rutorrent-htaccess

			# - Session folder
			mkdir -p "$FP_DIETPI_USERDATA_DIRECTORY"/downloads/.session

			# - Service using screen | '/usr/bin/rtorrent &> /var/log/rtorrent.log &' doesnt work, hangs program after 5 seconds
			cat << _EOF_ > /etc/systemd/system/rtorrent.service
[Unit]
Description=rTorrent
After=network.target

[Service]
User=root
Type=forking
KillMode=none
ExecStart=/usr/bin/screen -d -m -fa -S rtorrent /usr/bin/rtorrent
ExecStop=/usr/bin/killall -w -s 2 /usr/bin/rtorrent
WorkingDirectory=%h

[Install]
WantedBy=multi-user.target
_EOF_
			systemctl daemon-reload

			#Default conf
			cat << _EOF_ > "$HOME"/.rtorrent.rc
#Attempt to reduce disk throttling/abuse | 0.9.2 command does not exist
#max_open_files = 50

#Max queue
scheduler.max_active.set = 3

#byte value
max_memory_usage = $(( $(Optimize_BitTorrent 0) * 1024 * 1024 ))

# Maximum and minimum number of peers to connect to per torrent.
min_peers = 1
max_peers = $(( $(Optimize_BitTorrent 2) / 2 + 1 ))

# Same as above but for seeding completed torrents (-1 = same as downloading)
min_peers_seed = -1
max_peers_seed = -1

# Maximum number of simultaneous downloads
max_downloads_global = $(Optimize_BitTorrent 2)
# Maximum number of simultaneous uploads
max_uploads_global = $(Optimize_BitTorrent 3)

# Global upload and download rate in KiB. "0" for unlimited.
download_rate = 0
upload_rate = 0

# Default directory to save the downloaded torrents.
directory = $FP_DIETPI_USERDATA_DIRECTORY/downloads

# Default session directory. Make sure you don't run multiple instance
# of rtorrent using the same session directory. Perhaps using a
# relative path?
session = $FP_DIETPI_USERDATA_DIRECTORY/downloads/.session

# Close torrents when diskspace is low.
schedule = low_diskspace,5,60,close_low_diskspace=1000M

# Periodically save session data
schedule = session_save,240,300,session_save=

# Enable the default ratio group.
ratio.enable=yes
# Change the limits, the defaults should be sufficient.
# Upload to a minimum ratio of 1.01
ratio.min.set=101
# Upload to a maximum ratio of 1.25
ratio.max.set=125
# Upload a minimum of x MB
ratio.upload.set=1M

# When seeding ratio is reached close the torrent
system.method.set = group.seeding.ratio.command, d.close=

# Move files to ./unsorted when download completes
system.method.set_key = event.download.finished,move_complete,"execute=mv,-n,$d.get_base_path=,./unsorted/;d.set_directory=./unsorted/"

# Port range to use for listening.
port_range = 33101-33199

# Start opening ports at a random position within the port range.
port_random = yes

# Encryption options, set to none (default) or any combination of the following:
# allow_incoming, try_outgoing, require, require_RC4, enable_retry, prefer_plaintext
#
# The example value allows incoming encrypted connections, starts unencrypted
# outgoing connections but retries with encryption if they fail, preferring
# plaintext to RC4 encryption after the encrypted handshake
#
encryption = require

# Sort the main view by ratio
view.sort_current = main,greater=d.get_ratio=
view.sort_new = main,less=d.get_ratio=
view.sort = main

# Sort the seeding view by the upload rate and only show torrents with peers
view.sort_current = seeding,greater=d.get_up_rate=
view.filter = seeding,"and=d.get_complete=,d.get_peers_connected="
view.sort_new = seeding,less=d.get_up_rate=
view.sort = seeding

# Sort the leeching view by name
view.sort_current = leeching,greater=d.get_name=
view.sort_new = leeching,greater=d.get_name=
view.sort = leeching

# Filter the active view by connected peers
view.sort_current = active,less=d.get_name=
view.sort_new = leeching,less=d.get_name=
view.filter = active,d.get_peers_connected=
view.sort = active

schedule = sort_main,11,5,view.sort=main
schedule = sort_seeding,12,5,view.sort=seeding
schedule = sort_leeching,13,5,view.sort=leeching
schedule = sort_active,14,5,view.sort=active

# Enable DHT support for trackerless torrents or when all trackers are down.
# May be set to "disable" (completely disable DHT), "off" (do not start DHT),
# "auto" (start and stop DHT as needed), or "on" (start DHT immediately).
# The default is "off". For DHT to work, a session directory must be defined.
#
dht = auto

# UDP port to use for DHT.
#
#dht_port = 6881

# Enable peer exchange (for torrents not marked private)
#
peer_exchange = yes

#Enable remote access (eg: webui)
scgi_port = localhost:5000

_EOF_


		fi

		#Aria2
		INSTALLING_INDEX=132
		if (( ${aSOFTWARE_INSTALL_STATE[$INSTALLING_INDEX]} == 1 )); then

			cat << _EOF_ > /etc/systemd/system/aria2.service
[Unit]
Description=DietPi Aria2

[Service]
Type=simple
ExecStart=/usr/local/bin/aria2c --enable-rpc --rpc-listen-all --rpc-secret=$GLOBAL_PW --dir=$FP_DIETPI_USERDATA_DIRECTORY/$FOLDER_DOWNLOADS

[Install]
WantedBy=multi-user.target
_EOF_

			systemctl daemon-reload

		fi

		#SYNCTHING
		INSTALLING_INDEX=50
		if (( ${aSOFTWARE_INSTALL_STATE[$INSTALLING_INDEX]} == 1 )); then

			# - Generate dir's
			mkdir -p "$FP_DIETPI_USERDATA_DIRECTORY"/syncthing
			mkdir -p "$FP_DIETPI_USERDATA_DIRECTORY"/syncthing_data

			# - run syncthing to create cert/config and exit
			syncthing -generate="$FP_DIETPI_USERDATA_DIRECTORY"/syncthing

			# - Disable automatic upgrades
			sed -i '/<\/autoUpgradeIntervalH>/c\        <autoUpgradeIntervalH>0<\/autoUpgradeIntervalH>' "$FP_DIETPI_USERDATA_DIRECTORY"/syncthing/config.xml

			# - Allow external access (LAN).
			sed -i '/:8384<\/address>/c\        <address>0.0.0.0:8384<\/address>' "$FP_DIETPI_USERDATA_DIRECTORY"/syncthing/config.xml

			# - Set default folder
			sed -i '/label=\"Default Folder/c\    <folder id=\"0000-0000\" label=\"Syncthing Data\" path=\"'"$FP_DIETPI_USERDATA_DIRECTORY/syncthing_data"'\" type=\"readwrite\" rescanIntervalS=\"60\" ignorePerms=\"false\" autoNormalize=\"true\">' "$FP_DIETPI_USERDATA_DIRECTORY"/syncthing/config.xml

			# - Disable browser starting
			sed -i '/<\/startBrowser>/c\        <startBrowser>false<\/startBrowser>' "$FP_DIETPI_USERDATA_DIRECTORY"/syncthing/config.xml

			#Generate logs
			mkdir /var/log/syncthing
   			echo '' > /var/log/syncthing/syncthing.log
			echo '' > /var/log/syncthing/syncthing-inotify.log
   			chown -R dietpi:dietpi /var/log/syncthing

			#services
			cat << _EOF_ > /etc/systemd/system/syncthing.service
[Unit]
Description=Syncthing
After=network.target

[Service]
Type=simple
ExecStart=/usr/bin/syncthing -logfile=/var/log/syncthing/syncthing.log -logflags=3 -home=$FP_DIETPI_USERDATA_DIRECTORY/syncthing
User=dietpi

[Install]
WantedBy=multi-user.target
_EOF_

			cat << _EOF_ > /etc/systemd/system/syncthing-inotify.service
[Unit]
Description=Syncthing Inotify File Watcher
After=network.target syncthing.service
Requires=syncthing.service

[Service]
User=dietpi
ExecStart=/usr/bin/syncthing-inotify -logfile=/var/log/syncthing/syncthing-inotify.log -logflags=3 -home=$FP_DIETPI_USERDATA_DIRECTORY/syncthing
SuccessExitStatus=2
RestartForceExitStatus=3
Restart=on-failure
ProtectSystem=full
ProtectHome=read-only

[Install]
WantedBy=multi-user.target
_EOF_

			systemctl daemon-reload

			# - Increase open file limit:
			echo -e "fs.inotify.max_user_watches=204800" | tee -a /etc/sysctl.conf

		fi

		#Urbackup server
		INSTALLING_INDEX=111
		if (( ${aSOFTWARE_INSTALL_STATE[$INSTALLING_INDEX]} == 1 )); then

			mkdir -p "$FP_DIETPI_USERDATA_DIRECTORY"/urbackup/urbackup_tmp_files

			#As we have /tmp mounted to RAM, change tmp locations
			sed -i '/DAEMON_TMPDIR=/c\DAEMON_TMPDIR="/var/tmp"' /etc/default/urbackupsrv

			#https://github.com/Fourdee/DietPi/issues/545#issuecomment-252419739
			#sqlite3 /usr/local/var/urbackup/backup_server_settings.db "UPDATE settings SET value = '/mnt/dietpi_userdata/urbackup/' WHERE key = 'backupfolder'"

		fi

		#SICKRAGE
		INSTALLING_INDEX=116
		if (( ${aSOFTWARE_INSTALL_STATE[$INSTALLING_INDEX]} == 1 )); then

			mkdir -p "$FP_DIETPI_USERDATA_DIRECTORY"/sickrage

			cat << _EOF_ > /etc/systemd/system/sickrage.service
[Unit]
Description=SickRage
After=dietpi-service.service

[Service]
User=root
Group=root
Type=forking
GuessMainPID=no
ExecStart=/usr/bin/python /etc/sickrage/SickBeard.py -q --daemon --nolaunch --datadir=$FP_DIETPI_USERDATA_DIRECTORY/sickrage
#ExecStop=/usr/bin/killall -w SickBeard.py

[Install]
WantedBy=multi-user.target
_EOF_

			#Grab our premade config:
			#	SickRage must be run at least once, or it will simply overwrite our config
			/DietPi/dietpi/func/dietpi-notify 2 "Configuring SickRage, please wait..."
			systemctl start sickrage

			#	Wait for SickRage to generate its default config.ini, else, it will just overwrite our config.ini.
			local max_loops=10
			local current_loop=0
			while [ ! -f "$FP_DIETPI_USERDATA_DIRECTORY/sickrage/config.ini" ]
			do

				/DietPi/dietpi/func/dietpi-notify 2 "Waiting for SickRage to finish 1st run prep, please wait..."
				sleep 1

				((current_loop++))

				if (( $current_loop >= $max_loops )); then

					/DietPi/dietpi/func/dietpi-notify 1 "Timed-out waiting for SickRage to generate config.ini"
					break

				fi

			done

			systemctl stop sickrage

			cp "$FP_DIETPI_USERDATA_DIRECTORY"/sickrage/config.ini "$FP_DIETPI_USERDATA_DIRECTORY"/sickrage/config.ini.default
			wget http://dietpi.com/downloads/conf/sickrage_dietpi_config.ini -O "$FP_DIETPI_USERDATA_DIRECTORY"/sickrage/config.ini

		fi

		#TONIDO
		INSTALLING_INDEX=134
		if (( ${aSOFTWARE_INSTALL_STATE[$INSTALLING_INDEX]} == 1 )); then

			#service
			cat << _EOF_ > /etc/systemd/system/tonido.service
[Unit]
Description=Tonido - DietPi

[Service]
Type=simple
User=root
WorkingDirectory=/etc/tonido
ExecStart=/bin/bash -c 'export LD_LIBRARY_PATH=/etc/tonido; export TONIDODIR=/etc/tonido; ./tonidoconsole'

[Install]
WantedBy=multi-user.target
_EOF_

			# - userdirs
			mkdir -p "$FP_DIETPI_USERDATA_DIRECTORY"/tonido/sync
			mkdir -p "$FP_DIETPI_USERDATA_DIRECTORY"/tonido/syncdata

			#	symlink
			cp -R "$HOME"/tonido "$FP_DIETPI_USERDATA_DIRECTORY"/
			rm -R "$HOME"/tonido
			ln -sf "$FP_DIETPI_USERDATA_DIRECTORY"/tonido "$HOME"/tonido
			ln -sf "$FP_DIETPI_USERDATA_DIRECTORY"/tonido/sync "$HOME"/TonidoSync
			ln -sf "$FP_DIETPI_USERDATA_DIRECTORY"/tonido/syncdata "$HOME"/TonidoSyncData

			# - armv7 switch
			if (( $HW_ARCH == 2 )); then

				sed -i 's/armv6l/armv7l/' /etc/tonido/manifest.xml
				sed -i 's/armv6l/armv7l/' /etc/tonido/plugins/*/manifest.xml

			fi

		fi

		#Chromium
		INSTALLING_INDEX=113
		if (( ${aSOFTWARE_INSTALL_STATE[$INSTALLING_INDEX]} == 1 )); then

			#Allow root, start maximized and disable sandbox under root (blank screen without)
			local export_options="export CHROMIUM_FLAGS=\"\$CHROMIUM_FLAGS --no-sandbox --temp-profile --start-maximized --user-data-dir "
			mkdir -p /etc/chromium.d

			#RPi
			if (( $HW_MODEL < 10 )); then

				#	OpenGL
				if (( $HW_MODEL >= 2 )); then

					#Hangs xinit: https://github.com/Fourdee/DietPi/issues/834
					#/DietPi/dietpi/func/dietpi-set_hardware rpi-opengl enable
					echo 0

				fi

			#OpenGL
			elif (( $HW_MODEL == 21 )); then

				echo 0 &> /dev/null

			#GLES
			else

				export_options+='--use-gl=egl'

			fi

			export_options+="\""

			cat << _EOF_ > /etc/chromium.d/custom_flags
$export_options
_EOF_

			#Symlink to desktop
			ln -sf /usr/share/applications/chromium.desktop "$HOME"/Desktop/chromium.desktop

		fi

		#OMV
		INSTALLING_INDEX=126
		if (( ${aSOFTWARE_INSTALL_STATE[$INSTALLING_INDEX]} == 1 )); then

			omv-initsystem

		fi

		#O!MPD
		INSTALLING_INDEX=129
		if (( ${aSOFTWARE_INSTALL_STATE[$INSTALLING_INDEX]} == 1 )); then

			sed -i "/'mysqli_user'/c \$cfg[\'mysqli_user\']                 = \'root\';" /var/www/ompd/include/config.inc.php
			sed -i "/'mysqli_password'/c \$cfg[\'mysqli_password\']                 = \'$GLOBAL_PW\';" /var/www/ompd/include/config.inc.php
			sed -i "/'media_dir'/c \$cfg[\'media_dir\']                 = \'$FP_DIETPI_USERDATA_DIRECTORY/Music/\';" /var/www/ompd/include/config.inc.php

			/DietPi/dietpi/func/create_mysql_db ompd "$GLOBAL_PW" root "$GLOBAL_PW"

		fi

		#IceCast + DarkIce
		INSTALLING_INDEX=135
		if (( ${aSOFTWARE_INSTALL_STATE[$INSTALLING_INDEX]} == 1 )); then

			#icecast set passwords:
			sed -i '/\<source-password\>/c\\<source-password\>dietpi\<\/source-password\>' /etc/icecast2/icecast.xml
			sed -i '/\<relay-password\>/c\\<relay-password\>dietpi\<\/relay-password\>' /etc/icecast2/icecast.xml

			#	Create random password
			local admin_password=$(tr -cd '[:alnum:]' < /dev/urandom | fold -w10 | head -n1)
			sed -i "/\<admin-password\>/c\\<admin-password\>$admin_password\<\/admin-password\>" /etc/icecast2/icecast.xml

			sed -i '/ENABLE=/c\ENABLE=true' /etc/default/icecast2

			#Configure for ALSA loopback?
			# echo -e "options snd_aloop pcm_substreams=2 #index=10# breaks module loading..." > /etc/modprobe.d/snd_aloop_index.conf
			# modprobe snd-aloop
			# if (( ! $(cat /etc/modules | grep -ci -m1 '^snd-aloop') )); then

				# echo -e "snd-aloop" >> /etc/modules

			# fi

			#Darkice
			local input_device_index=$(arecord -l | grep -m1 'card' | awk '{print $2}' | sed 's/://')

			cat << _EOF_ > /etc/darkice.cfg
[general]
duration      = 0
bufferSecs    = 3
reconnect     = yes

[input]
device        = hw:$input_device_index,0
sampleRate    = 44100
bitsPerSample = 16
channel       = 1

[icecast2-0]
bitrateMode   = vbr
format        = vorbis
quality       = 0.8
server        = dietpi
port          = 8000
password      = dietpi
mountPoint    = DietPi
name          = DietPi
description   = DarkIce on DietPi
url           = http://localhost
genre         = none
public        = no
#localDumpFile = $FP_DIETPI_USERDATA_DIRECTORY/darkice_recording.ogg
_EOF_

			#SystemD service for Darkice
			rm /etc/init.d/darkice
			cat << _EOF_ > /etc/systemd/system/darkice.service
[Unit]
Description=DarkIce - DietPi
After=icecast2.service
Requires=icecast2.service

[Service]
Type=simple
ExecStart=$(which darkice)

[Install]
WantedBy=multi-user.target
_EOF_

		fi

		#Blynk
		INSTALLING_INDEX=131
		if (( ${aSOFTWARE_INSTALL_STATE[$INSTALLING_INDEX]} == 1 )); then

			# - service
			local fp_java_binary=$(which java)

			mkdir -p "$FP_DIETPI_USERDATA_DIRECTORY"/blynk
			CONFIG_FILE_URL_ADDRESS='https://raw.githubusercontent.com/blynkkk/blynk-server/master/server/core/src/main/resources/server.properties'
			wget "$CONFIG_URL_ADDRESS" -O "$FP_DIETPI_USERDATA_DIRECTORY"/blynk/server.properties
			sed -i "/data.folder=/c\data.folder=$FP_DIETPI_USERDATA_DIRECTORY/blynk" "$FP_DIETPI_USERDATA_DIRECTORY"/blynk/server.properties

			cat << _EOF_ > /etc/systemd/system/blynkserver.service
[Unit]
Description=Blynk Server
After=network.target

[Service]
Type=simple
ExecStart=$fp_java_binary -jar /etc/blynkserver/server.jar -serverConfig $FP_DIETPI_USERDATA_DIRECTORY/blynk/server.properties

[Install]
WantedBy=multi-user.target
_EOF_

		fi

		#MotionEye
		INSTALLING_INDEX=136
		if (( ${aSOFTWARE_INSTALL_STATE[$INSTALLING_INDEX]} == 1 )); then

			#Enable RPi cam
			if (( $HW_MODEL < 10 )); then

				/DietPi/dietpi/func/dietpi-set_hardware rpi-camera enable

			fi

			mkdir -p /etc/motioneye
			cp /usr/local/share/motioneye/extra/motioneye.conf.sample /etc/motioneye/motioneye.conf

			mkdir -p "$FP_DIETPI_USERDATA_DIRECTORY"/motioneye
			sed -i "/^media_path/c\media_path $FP_DIETPI_USERDATA_DIRECTORY/motioneye" /etc/motioneye/motioneye.conf

			#	service
			cp /usr/local/share/motioneye/extra/motioneye.systemd-unit-local /etc/systemd/system/motioneye.service

		fi

		#CloudPrint
		INSTALLING_INDEX=137
		if (( ${aSOFTWARE_INSTALL_STATE[$INSTALLING_INDEX]} == 1 )); then

			# - Enable web admin
			cupsctl --remote-admin
			usermod -a -G lpadmin root

		fi

		#VirtualHere
		INSTALLING_INDEX=138
		if (( ${aSOFTWARE_INSTALL_STATE[$INSTALLING_INDEX]} == 1 )); then

			cat << _EOF_ > /etc/systemd/system/virtualhere.service
[Unit]
Description=VirtualHere DietPi service
After=local-fs.target

[Service]
Type=simple

ExecStart=/etc/vhusbd/vhusbd -r /var/log/virtualhere.log

[Install]
WantedBy=multi-user.target
_EOF_
			systemctl daemon-reload

			echo -e "ServerName='DietPi'" > /etc/vhusbd/config.ini

		fi

		#SABnzbd
		INSTALLING_INDEX=139
		if (( ${aSOFTWARE_INSTALL_STATE[$INSTALLING_INDEX]} == 1 )); then

			cat << _EOF_ > /etc/systemd/system/sabnzbd.service
[Unit]
Description=sabnzbd DietPi

[Service]
Type=simple
ExecStart=/usr/bin/python /etc/sabnzbd/SABnzbd.py -f /etc/sabnzbd/sabnzbd.ini

[Install]
WantedBy=multi-user.target
_EOF_
			systemctl daemon-reload

			#Create config:
			#	API keys and intial config are only generated during 1st run of sabnzbd
			#	We need to launch program, then apply our config tweaks, else, wizard setup in web interface simply loops without API keys.
			rm /etc/sabnzbd/sabnzbd.ini &> /dev/null

			systemctl start sabnzbd
			/DietPi/dietpi/func/dietpi-notify 2 "Generating initial config, please wait..."
			while [ ! -f /etc/sabnzbd/sabnzbd.ini ]
			do

				sleep 1

			done

			sleep 2

			systemctl stop sabnzbd

			sleep 2 #additional wait, config being overwritten after below changes: http://dietpi.com/phpbb/viewtopic.php?f=11&t=1848&p=7085#p7082

			sed -i "/^download_dir =/c\download_dir = $FP_DIETPI_USERDATA_DIRECTORY/downloads/incomplete" /etc/sabnzbd/sabnzbd.ini
			sed -i "/^complete_dir =/c\complete_dir = $FP_DIETPI_USERDATA_DIRECTORY/downloads/complete" /etc/sabnzbd/sabnzbd.ini
			sed -i "/^nzb_backup_dir =/c\nzb_backup_dir = $FP_DIETPI_USERDATA_DIRECTORY/downloads/sabnzbd_nzb_backup" /etc/sabnzbd/sabnzbd.ini
			sed -i "/^admin_dir =/c\admin_dir = $FP_DIETPI_USERDATA_DIRECTORY/downloads/sabnzbd_admin" /etc/sabnzbd/sabnzbd.ini
			sed -i "/^log_dir =/c\log_dir = /var/log" /etc/sabnzbd/sabnzbd.ini
			sed -i "/^log_level =/c\log_level = 0" /etc/sabnzbd/sabnzbd.ini #err only
			sed -i "/^refresh_rate =/c\refresh_rate = 2" /etc/sabnzbd/sabnzbd.ini
			sed -i "/^host =/c\host = 0.0.0.0" /etc/sabnzbd/sabnzbd.ini

		fi

		#spotifyconnectweb
		INSTALLING_INDEX=141
		if (( ${aSOFTWARE_INSTALL_STATE[$INSTALLING_INDEX]} == 1 )); then

			cat << _EOF_ > /etc/systemd/system/spotify-connect-web.service
[Unit]
Description=spotify-connect-web
After=sound.target

[Service]
Type=simple
WorkingDirectory=$FP_DIETPI_USERDATA_DIRECTORY/spotify-connect-web
ExecStart=$FP_DIETPI_USERDATA_DIRECTORY/spotify-connect-web/spotify-connect-web

[Install]
WantedBy=multi-user.target
_EOF_

		fi

		#couchpotato
		INSTALLING_INDEX=142
		if (( ${aSOFTWARE_INSTALL_STATE[$INSTALLING_INDEX]} == 1 )); then

			cp /etc/couchpotato/init/ubuntu.default /etc/default/couchpotato
			sed -i "/CP_USER=/c\CP_USER=root" /etc/default/couchpotato
			sed -i "/CP_HOME=/c\CP_HOME=/etc/couchpotato" /etc/default/couchpotato
			sed -i "/CP_DATA=/c\CP_DATA=$FP_DIETPI_USERDATA_DIRECTORY/couchpotato" /etc/default/couchpotato

			mkdir -p "$FP_DIETPI_USERDATA_DIRECTORY"/couchpotato
			#useradd -d "$FP_DIETPI_USERDATA_DIRECTORY"/couchpotato couchpotato

			cp /etc/couchpotato/init/ubuntu /etc/init.d/couchpotato

		fi

		#Koel
		INSTALLING_INDEX=143
		if (( ${aSOFTWARE_INSTALL_STATE[$INSTALLING_INDEX]} == 1 )); then

			Download_Test_Media

			/DietPi/dietpi/func/create_mysql_db koel "$GLOBAL_PW" root "$GLOBAL_PW"

			cd /var/www/koel

			sed -i '/DB_CONNECTION=/c\DB_CONNECTION=mysql' .env
			sed -i '/DB_HOST=/c\DB_HOST=127.0.0.1' .env
			sed -i '/DB_DATABASE=/c\DB_DATABASE=koel' .env
			sed -i '/DB_USERNAME=/c\DB_USERNAME=root' .env
			sed -i "/DB_PASSWORD=/c\DB_PASSWORD=$GLOBAL_PW" .env

			sed -i '/ADMIN_EMAIL=/c\ADMIN_EMAIL=dietpi@dietpi.com' .env
			sed -i '/ADMIN_NAME=/c\ADMIN_NAME=admin' .env
			sed -i "/ADMIN_PASSWORD=/c\ADMIN_PASSWORD=$GLOBAL_PW" .env

			sed -i "/FFMPEG_PATH=/c\FFMPEG_PATH=$(which ffmpeg)" .env

			php artisan koel:init

			cd "$HOME"

			cat << _EOF_ > /etc/systemd/system/koel.service
[Unit]
Description=Koel

[Service]
Type=simple
User=root
WorkingDirectory=/var/www/koel
ExecStart=$(which php) /var/www/koel/artisan serve --host 0.0.0.0

[Install]
WantedBy=multi-user.target
_EOF_

		fi

		#Sonarr
		INSTALLING_INDEX=144
		if (( ${aSOFTWARE_INSTALL_STATE[$INSTALLING_INDEX]} == 1 )); then

			cat << _EOF_ > /etc/systemd/system/sonarr.service
[Unit]
Description=Sonarr (NzbDrone) Daemon
After=network.target

[Service]
User=root
Restart=on-failure
RestartSec=5
Type=simple
ExecStart=/usr/bin/mono --debug /opt/NzbDrone/NzbDrone.exe -nobrowser
TimeoutStopSec=20

[Install]
WantedBy=multi-user.target
_EOF_

		fi

		#Radarr
		INSTALLING_INDEX=145
		if (( ${aSOFTWARE_INSTALL_STATE[$INSTALLING_INDEX]} == 1 )); then

			cat << _EOF_ > /etc/systemd/system/radarr.service
[Unit]
Description=Radarr Daemon
After=network.target

[Service]
User=root
Restart=on-failure
RestartSec=5
Type=simple
ExecStart=/usr/bin/mono --debug /opt/Radarr/Radarr.exe -nobrowser
TimeoutStopSec=20

[Install]
WantedBy=multi-user.target
_EOF_

		fi

		#PlexPy
		INSTALLING_INDEX=146
		if (( ${aSOFTWARE_INSTALL_STATE[$INSTALLING_INDEX]} == 1 )); then

			mkdir -p "$FP_DIETPI_USERDATA_DIRECTORY"/plexpy

			cat << _EOF_ > /etc/systemd/system/plexpy.service
[Unit]
Description=PlexPy - Stats for Plex Media Server usage

[Service]
ExecStart=/opt/plexpy/PlexPy.py --quiet --daemon --nolaunch --config /opt/plexpy/config.ini --datadir $FP_DIETPI_USERDATA_DIRECTORY/plexpy
GuessMainPID=no
Type=forking
User=root
Group=root

[Install]
WantedBy=multi-user.target
_EOF_

		fi

		#Jackett
		INSTALLING_INDEX=147
		if (( ${aSOFTWARE_INSTALL_STATE[$INSTALLING_INDEX]} == 1 )); then

			cat << _EOF_ > /etc/systemd/system/jackett.service
[Unit]
Description=Jackett Daemon
After=network.target

[Service]
User=root
Restart=always
RestartSec=5
Type=simple
ExecStart=/usr/bin/mono --debug /opt/jackett/JackettConsole.exe
TimeoutStopSec=20

[Install]
WantedBy=multi-user.target
_EOF_

		fi

		#NZBget
		INSTALLING_INDEX=149
		if (( ${aSOFTWARE_INSTALL_STATE[$INSTALLING_INDEX]} == 1 )); then

			sed -i "/MainDir=/c\MainDir=$FP_DIETPI_USERDATA_DIRECTORY/downloads" "$FP_DIETPI_USERDATA_DIRECTORY"/nzbget/nzbget.conf
			sed -i "/DestDir=/c\DestDir=$FP_DIETPI_USERDATA_DIRECTORY/downloads/complete" "$FP_DIETPI_USERDATA_DIRECTORY"/nzbget/nzbget.conf

			sed -i "/LogFile=/c\LogFile=/var/log/nzbget.log" "$FP_DIETPI_USERDATA_DIRECTORY"/nzbget/nzbget.conf

			sed -i "/ControlUsername=/c\ControlUsername=root" "$FP_DIETPI_USERDATA_DIRECTORY"/nzbget/nzbget.conf
			sed -i "/ControlPassword=/c\ControlPassword=$GLOBAL_PW" "$FP_DIETPI_USERDATA_DIRECTORY"/nzbget/nzbget.conf

			#	Optimizations
			sed -i "/Server1.Cipher=/c\Server1.Cipher=RC4-MD5" "$FP_DIETPI_USERDATA_DIRECTORY"/nzbget/nzbget.conf
			sed -i "/CrcCheck=/c\CrcCheck=no" "$FP_DIETPI_USERDATA_DIRECTORY"/nzbget/nzbget.conf
			sed -i "/ParScan=/c\ParScan=limited" "$FP_DIETPI_USERDATA_DIRECTORY"/nzbget/nzbget.conf
			sed -i "/ParThreads=/c\ParThreads=$CPU_CORES_TOTAL" "$FP_DIETPI_USERDATA_DIRECTORY"/nzbget/nzbget.conf

			sed -i "/DebugTarget=/c\DebugTarget=none" "$FP_DIETPI_USERDATA_DIRECTORY"/nzbget/nzbget.conf
			sed -i "/CrashTrace=/c\CrashTrace=no" "$FP_DIETPI_USERDATA_DIRECTORY"/nzbget/nzbget.conf
			sed -i "/DetailTarget=/c\DetailTarget=none" "$FP_DIETPI_USERDATA_DIRECTORY"/nzbget/nzbget.conf

			sed -i "/ParBuffer=/c\ParBuffer=$(Optimize_BitTorrent 0)" "$FP_DIETPI_USERDATA_DIRECTORY"/nzbget/nzbget.conf
			sed -i "/ArticleCache=/c\ArticleCache=$(Optimize_BitTorrent 0)" "$FP_DIETPI_USERDATA_DIRECTORY"/nzbget/nzbget.conf
			sed -i "/WriteBuffer=/c\WriteBuffer=$(Optimize_BitTorrent 0)" "$FP_DIETPI_USERDATA_DIRECTORY"/nzbget/nzbget.conf

			cat << _EOF_ > /etc/systemd/system/nzbget.service
[Unit]
Description=NZBget

[Service]
Type=forking
User=root
WorkingDirectory=$FP_DIETPI_USERDATA_DIRECTORY/nzbget
ExecStart=$FP_DIETPI_USERDATA_DIRECTORY/nzbget/nzbget -D

[Install]
WantedBy=multi-user.target
_EOF_

		fi

		#HTPC Manager
		INSTALLING_INDEX=155
		if (( ${aSOFTWARE_INSTALL_STATE[$INSTALLING_INDEX]} == 1 )); then

			cat << _EOF_ > /etc/systemd/system/htpc-manager.service
[Unit]
Description=HTPC Manager
After=network.target

[Service]
Type=simple
ExecStart=/usr/bin/python $FP_DIETPI_USERDATA_DIRECTORY/htpc-manager/Htpc.py

[Install]
WantedBy=multi-user.target
_EOF_

		fi

		#OctoPrint
		INSTALLING_INDEX=153
		if (( ${aSOFTWARE_INSTALL_STATE[$INSTALLING_INDEX]} == 1 )); then

			cat << _EOF_ > /etc/systemd/system/octoprint.service
[Unit]
Description=OctoPrint

[Service]
Type=simple
User=root
ExecStart=$(which octoprint) serve --iknowwhatimdoing

[Install]
WantedBy=multi-user.target
_EOF_

		fi

		#RoonServer
		INSTALLING_INDEX=154
		if (( ${aSOFTWARE_INSTALL_STATE[$INSTALLING_INDEX]} == 1 )); then

			cat << _EOF_ > /etc/systemd/system/roonserver.service
[Unit]
Description=Roon Server
After=network.target

[Service]
Type=simple
User=root
Environment=ROON_DATAROOT=/mnt/dietpi_userdata/roonserver
ExecStart=/mnt/dietpi_userdata/roonserver/start.sh

[Install]
WantedBy=multi-user.target
_EOF_

		fi

		#Steam
		INSTALLING_INDEX=156
		if (( ${aSOFTWARE_INSTALL_STATE[$INSTALLING_INDEX]} == 1 )); then

			mkdir -p "$FP_DIETPI_USERDATA_DIRECTORY"/steam
			mv "$HOME"/.steam/* "$FP_DIETPI_USERDATA_DIRECTORY"/steam/
			rm -R "$HOME"/.steam

			ln -sf "$FP_DIETPI_USERDATA_DIRECTORY"/steam "$HOME"/.steam

		fi

		#------------------ Home Automation: Home Assistant ------------------
		INSTALLING_INDEX=157
		if (( ${aSOFTWARE_INSTALL_STATE[$INSTALLING_INDEX]} == 1 )); then

			cat << _EOF_ > /etc/systemd/system/home-assistant.service
[Unit]
Description=Home Assistant
After=network.target

[Service]
Type=simple
User=%i
ExecStart=/srv/homeassistant/bin/hass -c "/home/homeassistant/.homeassistant"

[Install]
WantedBy=multi-user.target

_EOF_

			# Link to the default ha location for the homeassistant user, this makes
			# the configuration avaliable for the user to edit. Configuration generated
			# when service is started at /home/homeassistant/.homeassistant
			mkdir "$FP_DIETPI_USERDATA_DIRECTORY"/homeassistant
			ln -sf "$FP_DIETPI_USERDATA_DIRECTORY"/homeassistant /home/homeassistant/.homeassistant

		fi
		#-------------------------------------------------------------------

		#Minio Config
		INSTALLING_INDEX=158
		if (( ${aSOFTWARE_INSTALL_STATE[$INSTALLING_INDEX]} == 1 )); then

			# Create simple mandatory default configuration file
			cat << _EOF_ >> /etc/default/minio
# Default file path
MINIO_VOLUMES="/mnt/dietpi_userdata/minio-data"
# Use if you want to run Minio on a custom port.
# MINIO_OPTS="--address :9199"
# Access Key of the server.
# MINIO_ACCESS_KEY=Server-Access-Key
# Secret key of the server.
# MINIO_SECRET_KEY=Server-Secret-Key
_EOF_

			# Enable startup on boot by default
			systemctl enable minio.service

		fi

		#-------------------------------------------------------------------
		#FuguHub Config
		INSTALLING_INDEX=161
		if (( ${aSOFTWARE_INSTALL_STATE[$INSTALLING_INDEX]} == 1 )); then

			# Setup Filestore DietPi appropriate
			# IF already present just create symlink
			if [ ! -f "/mnt/dietpi_userdata/fuguhub-data/" ]; then
				# Move installed filestore to dietpi folder
				mkdir /mnt/dietpi_userdata/fuguhub-data/
				mv /home/bd/disk/*  /mnt/dietpi_userdata/fuguhub-data/
				# Removed 'actual' folder to make way for symlink
				rm -r /home/bd/disk
				# Create symlink
				ln -s /mnt/dietpi_userdata/fuguhub-data /home/bd/disk
				# Set permissions
				setfacl -R -m u:bd:rwx /mnt/dietpi_userdata/fuguhub-data/
			else
				# Removed 'actual' folder to make way for symlink
				rm -r /home/bd/disk
				# Create symlink
				ln -s /mnt/dietpi_userdata/fuguhub-data /home/bd/disk
		 fi

		fi
		#-------------------------------------------------------------------

		#Docker Config
		INSTALLING_INDEX=162
		if (( ${aSOFTWARE_INSTALL_STATE[$INSTALLING_INDEX]} == 1 )); then

			#Create docker user and add to the docker group
			#adduser --system docker-user
			#usermod -aG docker docker-user

			# Create directory for docker containers
			mkdir /mnt/dietpi_userdata/docker-data

			# stop service
			systemctl stop docker.service

			# Set container(s) locations in /lib/systemd/system/docker.service
			sed -i '/ExecStart=\/usr\/bin\/dockerd -H fd:\/\// c\ExecStart=\/usr\/bin\/dockerd -g \/mnt\/dietpi_userdata\/docker-data -H fd:\/\/' /lib/systemd/system/docker.service

		fi

		#Allo Config
		INSTALLING_INDEX=159 #160 for quick reinstall
		if (( ${aSOFTWARE_INSTALL_STATE[$INSTALLING_INDEX]} == 1 ||
			${aSOFTWARE_INSTALL_STATE[160]} == 1 )); then

			/DietPi/dietpi/func/create_mysql_db allo_db dietpi root dietpi
			mysql -u root -pdietpi allo_db < /var/www/allo_db.sql
			rm /var/www/allo_db.sql

			# - Redirect to web interface by default:
			rm /var/www/index.htm*
			cat << _EOF_ > /var/www/index.php
<?php
/* Redirect to allo web interface */
\$host  = \$_SERVER['HTTP_HOST'];
\$uri   = rtrim(dirname(\$_SERVER['PHP_SELF']), '/\\\\');
\$extra = 'index.php';
header("Location: http://\$host\$uri/allo/public/\$extra");
exit;
?>
_EOF_

			#HW specific changes
			# - SPARKY ONLY - Auto detect eth adapter
			if (( $HW_MODEL == 70 )); then

				# - Disable onboard ETH if adapter found
				cat << _EOF_ > /etc/systemd/system/sparky_eth_controller.service
[Unit]
Description=Sparky auto detect and set onboard ETH/USB ETH
After=network.target networking.service

[Service]
Type=simple
RemainAfterExit=yes
ExecStart=/bin/bash -c '/usr/local/bin/sparky_eth_controller.sh'

[Install]
WantedBy=multi-user.target
_EOF_
				systemctl daemon-reload
				systemctl enable sparky_eth_controller.service

				cat << _EOF_ > /usr/local/bin/sparky_eth_controller.sh
#!/bin/bash
#We need to wait until USB eth is established on USB bus. This takes much longer than onboard init and network.target network-pre.target
sleep 20
# - Set USB ETH if found
if (( \$(ifconfig -a | grep -ci -m1 'eth1') )); then

	echo -e "blacklist ethernet" > /etc/modprobe.d/disable_sparkysbc_ethernet.conf
	rm /etc/udev/rules.d/70-persistent-net.rules &> /dev/null
	rm /etc/udev/rules.d/70-persistant-net.rules &> /dev/null
	reboot

# - Enable onboard ETH if no adapter found
elif (( ! \$(ifconfig -a | grep -ci -m1 'eth0') )); then

	rm /etc/modprobe.d/disable_sparkysbc_ethernet.conf &> /dev/null
	rm /etc/udev/rules.d/70-persistent-net.rules &> /dev/null
	rm /etc/udev/rules.d/70-persistant-net.rules &> /dev/null
	reboot

fi
_EOF_

				chmod +x /usr/local/bin/sparky_eth_controller.sh

			fi

			# - Allow for quick updates with 160 reinstall
			aSOFTWARE_INSTALL_STATE[160]=2

		fi

	}

	Install_Apply_GPU_Settings(){

		local gpu_enabled=0
		local gpu_memory=0

		#Define Memory Split Modes with installed software
		#Mode 4 RPI ONLY (Descent HIGH GPU RAM / 192MB)
		if (( ${aSOFTWARE_INSTALL_STATE[112]} == 2 )); then

			gpu_enabled=1
			gpu_memory=192

		#Define Memory Split Modes with installed software
		#Mode 3 (KODI / DIETPICAM / UAE4ARM / JRiver / MED GPU RAM / 128MB)
		elif (( ${aSOFTWARE_INSTALL_STATE[31]} == 2 ||
			${aSOFTWARE_INSTALL_STATE[59]} == 2 ||
			${aSOFTWARE_INSTALL_STATE[108]} == 2 ||
			${aSOFTWARE_INSTALL_STATE[148]} == 2 )); then

			gpu_enabled=1
			gpu_memory=128

		#Mode 2 (Desktop / LOW GPU RAM)
		#All DESKTOP_* and OPENTYRIAN
		elif (( ${aSOFTWARE_INSTALL_STATE[23]} == 2 ||
			${aSOFTWARE_INSTALL_STATE[24]} == 2 ||
			${aSOFTWARE_INSTALL_STATE[25]} == 2 ||
			${aSOFTWARE_INSTALL_STATE[26]} == 2 ||
			${aSOFTWARE_INSTALL_STATE[51]} == 2 )); then

			gpu_enabled=1
			gpu_memory=64

		#Mode 1 - DIETPICLOUDSHELL (forces display output)
		elif (( ${aSOFTWARE_INSTALL_STATE[62]} == 2 )); then

			gpu_enabled=1

		fi

		#Apply
		if (( $gpu_memory > 0 )); then

			#RPi
			if (( $HW_MODEL < 10 )); then

				/DietPi/dietpi/func/dietpi-set_hardware gpumemsplit $gpu_memory

			fi

		fi

		if (( $gpu_enabled )); then

			#RPi
			if (( $HW_MODEL < 10 )); then

				sed -i "/rpi_hdmi_output=/c\rpi_hdmi_output=1" /DietPi/dietpi.txt

			#odroid C1
			elif (( $HW_MODEL == 10 )); then

				sed -i '/setenv hdmioutput /c\setenv hdmioutput "1"' /DietPi/boot.ini
				sed -i '/setenv vpu /c\setenv vpu "1"' /DietPi/boot.ini
				sed -i '/setenv m_bpp /c\setenv m_bpp "32"' /DietPi/boot.ini

			#Odroid C2
			elif (( $HW_MODEL == 12 )); then

				sed -i '/setenv nographics /c\setenv nographics "0"' /DietPi/boot.ini

			fi

		fi

	}

	Check_USB_Drive_Installed(){

		USBDRIVE=0

		FP_DIETPI_DEDICATED_USBDRIVE=$(df -P | grep -m1 '^/dev/sda1' | awk '{print $6}')

		#Only enable if mounted
		if [ -n "$FP_DIETPI_DEDICATED_USBDRIVE" ] &&
			(( $(df -P | grep -ci -m1 "$FP_DIETPI_DEDICATED_USBDRIVE") )); then

			USBDRIVE=1

		fi

	}

	Uninstall_Software(){

		#NB: systemctl daemon-reload is executed after this func in Uninstall_Software_Finalize()

		#----------------------------------------------------------------------
		#Inform User
		/DietPi/dietpi/func/dietpi-notify 3 DietPi-Software "Uninstall"

		echo -e ""
		/DietPi/dietpi/func/dietpi-notify 0 "Uninstalling ${aSOFTWARE_WHIP_NAME[$1]}: ${aSOFTWARE_WHIP_DESC[$1]}\n"

		#Was a uninstall event trigged?
		local valid_input=1

		#----------------------------------------------------------------------
		#DIETPI SOFTWARE
		if (( $1 == 100 )); then

			grasshopper_directory='/var/www'
			rm -R "$grasshopper_directory"/documentation
			rm -R "$grasshopper_directory"/css
			rm -R "$grasshopper_directory"/db
			rm -R "$grasshopper_directory"/exec
			rm -R "$grasshopper_directory"/includes
			rm -R "$grasshopper_directory"/install
			rm -R "$grasshopper_directory"/phpliteadmin
			rm -R "$grasshopper_directory"/js
			rm -R "$grasshopper_directory"/setup
			rm -R "$grasshopper_directory"/pics
			rm -R "$grasshopper_directory"/themes
			rm "$grasshopper_directory"/favicon.ico
			rm "$grasshopper_directory"/index.php
			#PDF documentation
			rm "$grasshopper_directory"/Grasshopper*

			update-rc.d grasshopper remove
			rm /etc/init.d/grasshopper

		elif (( $1 == 23 )); then

			AGP lxde lxde-* upower policykit-1 iceweasel p7zip-full

		elif (( $1 == 24 )); then

			AGP mate-desktop-environment-extras upower policykit-1 iceweasel p7zip-full

		elif (( $1 == 26 )); then

			AGP x-window-system-core wmaker gnustep gnustep-devel gnustep-games upower policykit-1 iceweasel p7zip-full

		elif (( $1 == 25 )); then

			AGP xfce4 gnome-icon-theme tango-icon-theme iceweasel p7zip-full

		elif (( $1 == 22 )); then

			AGP quiterss

		elif (( $1 == 30 )); then

			AGP nomachine

		elif (( $1 == 29 )); then

			AGP xrdp

		elif (( $1 == 44 )); then

			AGP transmission-daemon
			rm /etc/init.d/transmission-daemon &> /dev/null
			rm /etc/systemd/system/transmission-daemon.service &> /dev/null

		elif (( $1 == 83 )); then

			AGP apache2

		elif (( $1 == 85 )); then

			AGP nginx

		elif (( $1 == 84 )); then

			AGP lighttpd

		elif (( $1 == 86 || $i == 88 )); then

			AGP mysql-server

			AGP mariadb-server mariadb-client

			# - custom confs
			rm /etc/mysql/conf.d/reduce_resources.cnf

			# - Remove debian flag generated by mariaDB install that prevents mysql 5.5 being installed.
			rm /var/lib/mysql/debian-*

			# - SQL store
			rm -R /var/lib/mysql
			rm -R "$FP_DIETPI_USERDATA_DIRECTORY"/mysql

		elif (( $1 == 87 )); then

			AGP sqlite3

		elif (( $1 == 91 )); then

			AGP redis-server

		elif (( $1 == 89 )); then

			if (( $DISTRO == 3 )); then
				AGP php5-* libapache2-mod-php5
			else
				AGP php-* libapache2-mod-php
			fi

			rm /var/www/phpinfo.php
			rm /var/www/apc.php
			rm /var/www/opcache.php
			rm "$FP_PHP_BASE_DIR"/fpm/pool.d/www.conf
			#temp php uploads
			rm -R /var/tmp/php_upload_tmp

		elif (( $1 == 90 )); then

			AGP phpmyadmin

		elif (( $1 == 54 )); then

			systemctl start mysql
			mysqladmin -u root -p"$GLOBAL_PW" drop phpbb3 -f
			rm -R /var/www/phpBB3

		elif (( $1 == 47 )); then

			AGP owncloud
			systemctl start mysql
			mysqladmin -u root -p"$GLOBAL_PW" drop owncloud -f
			rm /etc/apt/sources.list.d/owncloud.list
			apt-get update
			rm -R /var/www/owncloud

		elif (( $1 == 114 )); then

			systemctl start mysql
			mysqladmin -u root -p"$GLOBAL_PW" drop nextcloud -f
			rm -R /var/www/nextcloud

		elif (( $1 == 115 )); then

			AGP webmin

		elif (( $1 == 32 )); then

			update-rc.d ympd remove
			rm /etc/init.d/ympd
			rm /usr/bin/ympd

		elif (( $1 == 128 )); then

			AGP mpd libmpdclient2

		elif (( $1 == 121 )); then

			rm /etc/systemd/system/roonbridge.service
			rm -R /etc/roonbridge

		elif (( $1 == 122 )); then

			rm /etc/systemd/system/node-red.service

		elif (( $1 == 123 )); then

			AGP mosquitto
			rm /etc/apt/sources.list.d/mosquitto-*.list

		elif (( $1 == 124 )); then

			AGP networkaudiod

		elif (( $1 == 125 )); then

			AGP tomcat8

		elif (( $1 == 126 )); then

			AGP openmediavault
			rm /etc/apt/sources.list.d/openmediavault.list

		elif (( $1 == 129 )); then

			rm -R /var/www/ompd
			systemctl start mysql
			mysqladmin -u root -p"$GLOBAL_PW" drop ompd -f

		elif (( $1 == 130 )); then

			AGP python-pip

		elif (( $1 == 131 )); then

			rm /etc/systemd/system/blynkserver.service

			rm -R /etc/blynkserver

		elif (( $1 == 132 )); then

			rm /etc/systemd/system/aria2.service

			rm /usr/local/bin/aria2c

			rm -R /var/www/aria2

		elif (( $1 == 133 )); then

			rm /etc/systemd/system/yacy.service


			rm -R /etc/yacy

		elif (( $1 == 134 )); then

			rm /etc/systemd/system/tonido.service

			rm -R /etc/tonido

			rm "$HOME"/tonido
			rm "$HOME"/TonidoSync
			rm "$HOME"/TonidoSyncData

		elif (( $1 == 135 )); then

			AGP darkice icecast2
			rm /etc/systemd/system/darkice.service


		elif (( $1 == 136 )); then

			AGP motion

			rm -R /etc/motioneye

			rm /etc/systemd/system/motioneye.service

			pip uninstall -y motioneye

		elif (( $1 == 137 )); then

			AGP cloudprint-service
			if (( $DISTRO == 3 )); then

				rm /etc/apt/sources.list.d/cloudprint.list
				apt-get update

			fi

		elif (( $1 == 138 )); then

			rm -R /etc/vhusbd

			rm /etc/systemd/system/virtualhere.service

		elif (( $1 == 139 )); then

			rm -R /etc/sabnzbd

			rm /etc/systemd/system/sabnzbd.service

		elif (( $1 == 140 )); then

			AGP libsdl2 libsdl2-image libsdl2-mixer libsdl2-net libsdl2-ttf libsmpeg2

		elif (( $1 == 141 )); then

			rm -R "$FP_DIETPI_USERDATA_DIRECTORY"/spotify-connect-web
			rm /etc/systemd/system/spotify-connect-web.service

		elif (( $1 == 142 )); then

			rm -R /etc/couchpotato
			rm -R "$FP_DIETPI_USERDATA_DIRECTORY"/couchpotato
			rm /etc/init.d/couchpotato

			#userdel -f couchpotato

		elif (( $1 == 143 )); then

			systemctl start mysql
			mysqladmin -u root -p"$GLOBAL_PW" drop koel -f

			rm -R /var/www/koel

			rm /etc/systemd/system/koel.service

		elif (( $1 == 144 )); then

			AGP nzbdrone
			rm /etc/systemd/system/sonarr.service
			rm /etc/apt/sources.list.d/sonarr.list
			apt-get update

		elif (( $1 == 145 )); then

			rm -R /opt/Radarr
			rm /etc/systemd/system/radarr.service

		elif (( $1 == 146 )); then

			rm -R /opt/plexpy
			rm -R "$FP_DIETPI_USERDATA_DIRECTORY"/plexpy
			rm /etc/systemd/system/plexpy.service

		elif (( $1 == 147 )); then

			rm -R /opt/jackett
			rm /etc/systemd/system/jackett.service

		elif (( $1 == 148 )); then

			AGP mediacenter22

		elif (( $1 == 149 )); then

			rm -R "$FP_DIETPI_USERDATA_DIRECTORY"/nzbget
			rm /etc/systemd/system/nzbget.service

		elif (( $1 == 155 )); then

			rm -R "$FP_DIETPI_USERDATA_DIRECTORY"/htpc-manager
			rm /etc/systemd/system/htpc-manager.service

		elif (( $1 == 150 )); then

			#AGP mono-runtime #shared lib

			rm /etc/apt/sources.list.d/mono-xamarin.list
			apt-get update

		elif (( $1 == 151 )); then

			AGP nvidia-driver nvidia-xconfig libgl1-nvidia-glx:i386

		elif (( $1 == 152 )); then

			AGP avahi-daemon

		elif (( $1 == 153 )); then

			rm -R "$FP_DIETPI_USERDATA_DIRECTORY"/octoprint
			rm $(which octoprint)
			rm -R "$HOME"/.octoprint
			rm /etc/systemd/system/octoprint.service

		elif (( $1 == 154 )); then

			rm -R "$FP_DIETPI_USERDATA_DIRECTORY"/roonserver
			rm /etc/systemd/system/roonserver.service

		elif (( $1 == 156 )); then

			AGP steam
			rm -R "$HOME"/.steam
			rm -R "$FP_DIETPI_USERDATA_DIRECTORY"/steam

		elif (( $1 == 119 )); then

			AGP cava
			rm "$HOME/.config/cava/config"
			rm "$HOME/cava.psf"

		elif (( $1 == 118 )); then

			AGP mopidy
			rm /etc/apt/sources.list.d/mopidy.list

			pip uninstall -y Mopidy-MusicBox-Webclient Mopidy-Local-Images

		elif (( $1 == 31 )); then

			AGP kodi
			#+Odroids
			AGP kodi-odroid
			rm /usr/share/applications/kodi.desktop
			rm ~/Desktop/kodi.desktop

		elif (( $1 == 39 )); then

			AGP minidlna

		elif (( $1 == 51 )); then

			AGP ibsdl1.2debian libsdl-net1.2
			rm -R /usr/local/games/opentyrian
			rm /usr/share/applications/opentyrian.desktop
			rm ~/Desktop/opentyrian.desktop

		elif (( $1 == 59 )); then

			AGP gpac motion
			rm -R /var/www/dietpicam
			rm /opt/vc/bin/raspimjpeg
			rm /usr/bin/raspimjpeg
			rm /etc/dietpi/dietpi-software/services/raspimjpeg.service
			rm /etc/raspimjpeg
			rm /etc/motion/motion.conf

		elif (( $1 == 45 )); then

			AGP deluged deluge-web deluge-webui deluge-console
			rm /etc/dietpi/dietpi-software/services/deluge.service
			rm -R ~/.config/deluge

		elif (( $1 == 94 )); then

			AGP proftpd-basic

		elif (( $1 == 96 )); then

			AGP samba samba-common-bin

		elif (( $1 == 95 )); then

			AGP vsftpd

		elif (( $1 == 109 )); then

			AGP nfs-kernel-server

		elif (( $1 == 67 )); then

			rm /usr/local/bin/noip2
			rm /etc/systemd/system/noip2.service

		elif (( $1 == 106 )); then

			rm -R /var/www/raspcontrol
			rm -R /etc/raspcontrol

		elif (( $1 == 63 )); then

			rm -R /var/www/linuxdash

		elif (( $1 == 93 )); then

			AGP dnsmasq
			pihole uninstall

			#https://github.com/Fourdee/DietPi/issues/753
			chmod 774 /etc/lighttpd/lighttpd.conf &> /dev/null

			rm -R /etc/pihole
			rm -R /etc/.pihole
			rm -R /var/www/html/admin

			# - symlinks
			rm /var/www/pihole
			rm /var/www/admin

		elif (( $1 == 33 || $1 == 34 )); then

			AGP subsonic
			rm -R /var/subsonic

		elif (( $1 == 71 )); then

			update-rc.d webiopi remove
			rm -R /etc/webiopi
			rm -R /usr/share/webiopi
			rm /usr/bin/webiopi
			rm /etc/init.d/webiopi

		elif (( $1 == 68 )); then

			# <= v150 (weaved)
			rm -R /etc/weaved
			rm -R "$HOME"/weaved_software
			rm "$HOME"/weaved_setup.bin

			# Remot3.it
			AGP weavedconnectd

		elif (( $1 == 62 )); then

			#Kill
			systemctl stop dietpi-cloudshell
			rm /etc/systemd/system/dietpi-cloudshell.service

			# - For old version of dietpi-cloudshell, without service.
			killall -w dietpi-cloudshell

			#Disable auto login, revert boot index to console
			/DietPi/dietpi/dietpi-autostart 0

			#Remove alias
			sed -i '/dietpi-cloudshell=/d' /etc/bash.bashrc

		elif (( $1 == 98 )); then

			update-rc.d haproxy remove
			rm /etc/init.d/haproxy

			rm -r /etc/haproxy

			#Shared dev libraries. Leave these installed
			#AGP libpcre3-dev libssl-dev

		elif (( $1 == 35 )); then

			AGP logitechmediaserver
			rm /etc/dietpi/dietpi-software/services/squeezeboxserver.service
			rm -R /var/lib/squeezeboxserver
			rm -R /usr/share/squeezeboxserver

		elif (( $1 == 55 )); then

			rm -R /var/www/wordpress

		elif (( $1 == 27 || $1 == 28 || $1 == 120 )); then

			AGP tightvncserver
			AGP vnc4server
			AGP x11vnc
			AGP realvnc-vnc-server
			AGP tigervnc-*

			rm /etc/systemd/system/vncserver.service
			rm /etc/init.d/vncserver

			rm /usr/local/bin/vncserver

			rm -R "$HOME"/.vnc

			# + RealVNC services
			systemctl disable vncserver-x11-serviced.service
			systemctl disable vncserver-virtuald.service

		elif (( $1 == 73 )); then

			AGP fail2ban

		elif (( $1 == 64 )); then

			rm -R /var/www/phpsysinfo

		elif (( $1 == 56 )); then

			rm /var/www/gallery/index.php
			rm -R /var/www/gallery/_sfpg_data

		elif (( $1 == 40 )); then

			rm -R /var/www/ampache

			#drop database
			systemctl start mysql
			mysqladmin -u root -p"$GLOBAL_PW" drop ampache -f

		elif (( $1 == 117 )); then

			rm /etc/apt/sources.list.d/swupdate.openvpn.net.list
			pivpn -u
			userdel -f pivpn

		elif (( $1 == 97 )); then

			AGP openvpn
			rm -R /etc/openvpn &> /dev/null

		elif (( $1 == 92 )); then

			rm -R /etc/letsencrypt_scripts
			rm -R /etc/certbot_scripts

		elif (( $1 == 69 )); then

			AGP python-rpi.gpio python3-rpi.gpio

		elif (( $1 == 72 )); then

			AGP i2c-tools
			#Disable
			/DietPi/dietpi/func/dietpi-set_hardware i2c disable

		elif (( $1 == 70 )); then

			rm -R /root/wiringPi* &> /dev/null

		elif (( $1 == 60 )); then

			AGP hostapd isc-dhcp-server

			rm /etc/dhcp/dhcpd.conf &> /dev/null
			rm /etc/hostapd/hostapd.conf &> /dev/null
			rm /etc/default/isc-dhcp-server &> /dev/null
			rm /etc/default/hostapd &> /dev/null
			rm /etc/iptables.ipv4.nat &> /dev/null
			# - remove binary (used a -f trigger to detect wifi hotspot mode in dietpi-config).
			rm /usr/sbin/hostapd &> /dev/null
			rm /usr/sbin/hostapd_cli &> /dev/null

			#Set Wlan back to inactive and ready for use with dietpi-config.
			local wifi_index=$(sed -n 2p /DietPi/dietpi/.network)

			# - Remove all entries below wlan, so we can recreate them.
			sed -i '/allow-hotplug wlan/q0' /etc/network/interfaces

			# - Disable wlan
			sed -i "/allow-hotplug wlan/c\#allow-hotplug wlan$wifi_index" /etc/network/interfaces

			# - Add default wifi settings to network interfaces config
			cat << _EOF_ >> /etc/network/interfaces
iface wlan$wifi_index inet dhcp
address 192.168.0.101
netmask 255.255.255.0
gateway 192.168.0.1
wireless-essid FuzonWifi
wireless-key abcde12345
wireless-mode Managed
wireless-power off
wpa-ssid FuzonWifi
wpa-psk abcde12345
#dns-nameservers 8.8.8.8 8.8.4.4
_EOF_

			# - Flush IP tables
			iptables -F
			iptables -t nat -F
			iptables-save > /etc/iptables.ipv4.nat

		elif (( $1 == 61 )); then

			AGP tor

			# - uninstall WIFIHOTSPOT ALSO. Due to IPtables needing reset.
			Uninstall_Software 60

		elif (( $1 == 37 )); then

			AGP shairport-sync*
			userdel -f shairport-sync

		elif (( $1 == 38 )); then

			AGP brutefir

			rm -R /etc/BruteFIR
			rm /etc/dietpi/dietpi-software/services/brutefir.service
			rm /etc/asound.conf

			rm /etc/modules-load.d/brutefir-alsa-loopback.conf
			rm /etc/modprobe.d/brutefir-alsa-loopback.conf

		elif (( $1 == 48 )); then

			rm -R /var/www/pydio

			#drop database
			systemctl start mysql
			mysqladmin -u root -p"$GLOBAL_PW" drop pydio -f

		elif (( $1 == 36 )); then

			AGP squeezelite

			rm -R /usr/bin/squeezelite*
			rm /etc/systemd/system/squeezelite.service

		elif (( $1 == 99 )); then

			rm -R /etc/emonhub
			rm /etc/init.d/emonhub
			rm /etc/default/emonhub

		elif (( $1 == 66 )); then

			AGP rpimonitor

		elif (( $1 == 57 )); then

			rm -R /var/www/baikal

			#drop database
			systemctl start mysql
			mysqladmin -u root -p"$GLOBAL_PW" drop baikal -f

		elif (( $1 == 65 )); then

			#all
			rm /etc/systemd/system/netdata.service

			userdel -f netdata
			groupdel netdata

			#1.2.0+
			AGP netdata

			#1.0.0
			rm /usr/sbin/netdata

			rm -R /etc/netdata
			rm -R /usr/share/netdata
			rm -R /usr/libexec/netdata
			rm -R /var/cache/netdata
			rm -R /var/log/netdata

		elif (( $1 == 43 )); then

			AGP mumble-server

		elif (( $1 == 41 )); then

			AGP emby-server

			rm /etc/apt/sources.list.d/emby-server.list
			apt-get update

		elif (( $1 == 58 )); then

			rm -R /etc/openbazaar-server
			rm /etc/systemd/system/openbazaar.service

		elif (( $1 == 42 )); then

			AGP plexmediaserver

			rm /etc/apt/sources.list.d/plex.list &> /dev/null
			apt-get update

		elif (( $1 == 52 )); then

			rm -R /etc/cuberite
			rm /etc/systemd/system/cuberite.service

		elif (( $1 == 53 )); then

			rm -R "$USERDATA_DIRECTORY"/mineos
			rm -R /var/games/minecraft

			rm /etc/supervisor/conf.d/mineos.conf
			supervisorctl reload

			rm /usr/local/bin/mineos

			userdel -f mineos

		elif (( $1 == 49 )); then

			rm -R /etc/gogs
			rm /etc/systemd/system/gogs.service

			rm /var/log/gogs_daemon.log
			rm /var/log/gogs.log

			systemctl start mysql
			mysqladmin -u root -p"$GLOBAL_PW" drop gogs -f

		elif (( $1 == 46 )); then

			AGP qbittorrent-nox

			rm /etc/systemd/system/qbittorrent.service
			rm -R "$HOME"/.config/qBittorrent

		elif (( $1 == 50 )); then

			rm /usr/bin/syncthing
			rm /etc/systemd/system/syncthing.service
			rm -R "$FP_DIETPI_USERDATA_DIRECTORY"/syncthing

		elif (( $1 == 116 )); then

			rm /etc/systemd/system/sickrage.service
			rm -R /etc/sickrage

		elif (( $1 == 107 )); then

			AGP rtorrent
			rm -R /var/www/rutorrent
			rm "$HOME"/.rtorrent.rc
			rm /etc/systemd/system/rtorrent.service

			# - webserver rutorrent user/pw settings
			rm /etc/.rutorrent-htaccess

			#	lighttpd
			#Remove from
			#RUTORRENT_DIETPI to #RUTORRENT_DIETPI in /etc/lighttpd/lighttpd.conf

			#	nginx
			rm /etc/nginx/sites-dietpi/rutorrent.config

			#	apache2
			rm /etc/apache2/sites-available/rutorrent.conf

		elif (( $1 == 108 )); then

			rm -R /etc/amiberry
			rm /etc/systemd/system/amiberry.service
			rm /etc/systemd/system/amiberry-sdl2.service

			#Disable autostart, revert boot index to console
			/DietPi/dietpi/dietpi-autostart 0

		elif (( $1 == 112 )); then

			rm "$FP_DIETPI_USERDATA_DIRECTORY"/dxx-rebirth/*
			rm -R "$FP_DIETPI_USERDATA_DIRECTORY"/dxx-rebirth/descent_1_game
			rm -R "$FP_DIETPI_USERDATA_DIRECTORY"/dxx-rebirth/descent_2_game
			sed -i '/dxx-rebirth/d' /etc/bash.bashrc

			#Remove symlinks
			rm "$HOME"/.d1x-rebirth
			rm "$HOME"/.d2x-rebirth
			rm "$HOME"/Desktop/dxx-rebirth.desktop
			rm /usr/share/applications/dxx-rebirth.desktop

		elif (( $1 == 113 )); then

			apt-mark unhold chromium chromedriver

			AGP chromium

		elif (( $1 == 157)); then

			rm -R /srv/homeassistant
			userdel -r -f homeassistant

		elif (( $1 == 158 )); then
			# Remove service
			systemctl stop minio.service
			systemctl disable minio.service

			# Remove files
			rm /usr/local/bin/minio
			rm /etc/systemd/system/minio.service
			rm /etc/default/minio

			# Remove userdel
			userdel -r -f minio-user

<<<<<<< HEAD
			# Remove from DietPi-Services
			grep -v "minio" /DietPi/dietpi/.dietpi-services_include > /DietPi/dietpi/.dietpi-services_include.temp
			mv /DietPi/dietpi/.dietpi-services_include.temp /DietPi/dietpi/.dietpi-services_include

		elif (( $1 == 162)); then
			# remove docker and all its unused dependencies
			AGP docker-engine

			# delete data files - dietpi
			rm -r FP_DIETPI_USERDATA_DIRECTORY/docker-data
			# default
			rm -r /var/lib/docker

=======
>>>>>>> 4945c6ea
		elif (( $1 == 159 || $1 == 160 )); then

			rm -R /var/www/allo
			mysqladmin -u root -p"$GLOBAL_PW" drop allo_db -f

		elif (( $1 == 161 )); then

			/etc/init.d/bdd stop
			sleep 2
			killall --user bd
			sleep 2
			rm /etc/rc3.d/S99bdd
			rm /etc/rc4.d/S99bdd
			rm /etc/rc2.d/S99bdd
			rm /etc/rc5.d/S99bdd
			rm /etc/init.d/bdd

			userdel -r bd

		#----------------------------------------------------------------------
		#LINUX SOFTWARE

		elif (( $1 == 15 )); then

			AGP tcpdump

		elif (( $1 == 14 )); then

			AGP nload

		elif (( $1 == 13 )); then

			AGP mtr-tiny

		elif (( $1 == 11 )); then

			AGP iptraf

		elif (( $1 == 10 )); then

			AGP iftop

		elif (( $1 == 19 )); then

			AGP jed

		elif (( $1 == 3 )); then

			AGP mc

		elif (( $1 == 18 )); then

			AGP emacs

		elif (( $1 == 20 || $i == 21 )); then

			AGP vim vim-tiny

		elif (( $1 == 127 )); then

			AGP neovim

		elif (( $1 == 0 )); then

			#This also removes OpenSSH server. So lets check OpenSSH server isnt installed before hand.
			if (( $(dpkg -l | grep -ci -m1 'openssh-server') == 0 )); then

				AGP openssh-client

			fi

		elif (( $1 == 1 )); then

			umount -f /mnt/samba
			AGP smbclient
			#Disable in fstab
			sed -i '/\/mnt\/samba/c\#\/mnt\/samba . Please use dietpi-config and the Networking Options: NAS menu to setup this mount' /etc/fstab
			#Add info file for installation method.
			echo -e "Samba client can be installed and setup by DietPi-Config.\nSimply run: dietpi-config and select the Networking Options: NAS/Misc menu" > /mnt/samba/readme.txt

		elif (( $1 == 111 )); then

			AGP urbackup-server

			#+sourcebuild
			rm /etc/systemd/system/urbackupsrv.service
			rm /etc/default/urbackupsrv
			rm /etc/logrotate.d/urbackupsrv
			rm /usr/sbin/urbackupsrv
			rm /usr/bin/urbackup_snapshot_helper
			rm /usr/bin/urbackupsrv
			rm -R /usr/share/urbackup

		elif (( $1 == 110 )); then

			umount -f /mnt/nfs_client

			#nfs-kernel-server depends on nfs-common
			if (( ${aSOFTWARE_INSTALL_STATE[109]} == 0 )); then

				AGP nfs-common

			fi

			#Disable in fstab
			sed -i '/\/mnt\/nfs_client/c\#\/mnt\/nfs_client . Please use dietpi-config and the Networking Options: NAS menu to setup this mount' /etc/fstab

			#Add info file for installation method.
			echo -e "NFS client can be installed and setup by DietPi-Config.\nSimply run: dietpi-config and select the Networking Options: NAS/Misc menu" > /mnt/nfs_client/readme.txt

		elif (( $1 == 16 )); then

			AGP build-essential

		elif (( $1 == 17 )); then

			AGP git

		elif (( $1 == 5 )); then

			AGP alsa-utils

			#DietPi-JustBoom, remove bash alias for config panel:
			sed -i '/dietpi-justboom/d' /etc/bash.bashrc &> /dev/null

		elif (( $1 == 6 )); then

			AGP xcompmgr xinit xauth xserver-xorg xfonts-base x11-xserver-utils x11-common x11-utils
			rm /etc/xdg/autostart/xcompmgr.desktop

		elif (( $1 == 2 )); then

			umount -f /mnt/ftp_client
			AGP curlftpfs

			#Disable in fstab
			sed -i '/\/mnt\/ftp_client/c\#\/mnt\/ftp_client . Please use dietpi-config and the Networking Options: NAS menu to setup this mount' /etc/fstab

			#Add info file for installation method.
			echo -e "FTP client mount can be installed and setup by DietPi-Config.\nSimply run: dietpi-config and select the Networking Options: NAS/Misc menu" > /mnt/ftp_client/readme.txt

		elif (( $1 == 7 )); then

			AGP ffmpeg
			# + RPi
			AGP libx264 libmp3lame libfdk-aac

		elif (( $1 == 8 )); then

			AGP oracle-java8-*
			rm /etc/apt/sources.list.d/webupd8team-java.list
			apt-get update

		elif (( $1 == 104 )); then

			AGP dropbear* #stretch | dropbear-initramfs dropbear-run

		elif (( $1 == 105 )); then

			AGP openssh-server

		elif (( $1 == 103 )); then

			sed -i '/\/var\/log/c\#\/var\/log DietPi Ramlog Disabled' /etc/fstab

		elif (( $1 == 101 )); then

			AGP logrotate

		elif (( $1 == 102 )); then

			AGP rsyslog

		elif (( $1 == 9 )); then

			AGP nodejs

			# - old install via repo
			if [ -f /etc/apt/sources.list.d/nodesource_nodejs.list ]; then

				rm /etc/apt/sources.list.d/nodesource_nodejs.list
				apt-get update

			fi

			rm /usr/local/bin/node

		elif (( $1 == 4 )); then

			AGP vifm

		else

			/DietPi/dietpi/func/dietpi-notify 2 "Software index $1 is unknown, or, has no removal code."
			valid_input=0

		fi

		#----------------------------------------------------------------------
		#log to .uninstalled file
		if [ ! -f /DietPi/dietpi/.uninstalled ]; then

			echo -e "DietPi Uninstall Software Log\n----------------------\n" > /DietPi/dietpi/.uninstalled

		fi

		echo -e "$1 | $(date)" >> /DietPi/dietpi/.uninstalled

		#Update array installed state
		aSOFTWARE_INSTALL_STATE[$1]=0

	}

	Uninstall_Software_Finalize(){

		#Purge
		/DietPi/dietpi/func/dietpi-notify 3 DietPi-Software "Removing packages that are no longer required"

		apt-get autoremove --purge -y

		#Check if we need to clear DietPi choices
		local fp_temp='/tmp/.dietpi-uninstall_dpkg'
		dpkg -l | awk '{print $2}' > "$fp_temp"
		if (( $(cat "$fp_temp" | grep -ci -m1 '^openssh-server') == 0 &&
			$(cat "$fp_temp" | grep -ci -m1 '^dropbear') == 0 )); then

			INDEX_SSHSERVER_CURRENT=0
			INDEX_SSHSERVER_TARGET=0

		fi

		if (( $(cat "$fp_temp" | grep -ci -m1 '^samba$') == 0 &&
			$(cat "$fp_temp" | grep -ci -m1 '^proftpd-basic') == 0 )); then

			INDEX_FILESERVER_CURRENT=0
			INDEX_FILESERVER_TARGET=0

		fi

		if (( $(cat /etc/fstab | grep -ci -m1 '#/var/log') == 1 &&
			$(cat "$fp_temp" | grep -ci -m1 '^rsyslog') == 0 &&
			$(cat "$fp_temp" | grep -ci -m1 '^logrotate') == 0 )); then

			INDEX_LOGGING_CURRENT=0
			INDEX_LOGGING_TARGET=0

		fi

		rm "$fp_temp"

		systemctl daemon-reload

	}

	Run_Installations(){

		#------------------------------------------------------------
		#Abort if time sync is incomplete
		Check_NTPD_Status
		#------------------------------------------------------------
		#Disable powersaving on Main screen during installation
		setterm -blank 0 -powersave off 2> /dev/null
		#------------------------------------------------------------
		# Stop Services
		/DietPi/dietpi/dietpi-services stop
		#------------------------------------------------------------
		#Generate userdata folders:
		Create_UserContent_Folders
		#------------------------------------------------------------
		#Set current path to home folder
		cd "$HOME"

		#Update Apt
		Banner_Apt_Update

		#Always clean and update apt, before running installs.
		apt-get clean
		apt-get update

		#Simluated apt installation to check for failures related to apt-cache.
		/DietPi/dietpi/func/dietpi-notify 2 "Running apt simulation to check for errors, please wait..."
		local package_to_test='bash-doc'
		apt-get install $package_to_test -qq -s -y 2>&1 | tee "$FP_APT_LOG"
		local result=${PIPESTATUS[0]}

		/DietPi/dietpi/func/dietpi-notify -1 $result "Apt simulation |"

		if (( $result != 0 )); then

			Error_AptGet_Failed simulation

		fi

		#Upgrade Apt
		Banner_Setup
		Banner_Apt_Update
		# - Set noninteractive | Allows automation for some software
		DEBIAN_FRONTEND='noninteractive' apt-get upgrade -y --force-yes

		#Generate dir for dietpi-software installed "non-service" based control scripts
		mkdir -p /etc/dietpi/dietpi-software/services
		chmod -R +x /etc/dietpi/dietpi-software/services

		#Disable software installation, if user input is required for automated installs
		Install_Disable_Requires_UserInput

		#Apply DietPi choice systems
		Apply_FileServer_Choices
		Apply_SSHServer_Choices
		Apply_Logging_Choices

		#Apply DietPi preference systems
		Apply_Webserver_Preference

		#Update required software that needs to be installed
		Install_Flag_Prereq_Software

		#Install Linux Software
		/DietPi/dietpi/dietpi-services stop
		Install_Linux_Software

		#Install DietPi Optimized Software
		/DietPi/dietpi/dietpi-services stop
		Install_Dietpi_Software

		#Apply Uninstall script created by DietPi choice system
		Uninstall_NonSelected_Choices

		#Apply DietPi configurations and optimizations
		/DietPi/dietpi/dietpi-services stop
		Banner_Configs
		Install_Apply_Configs

		Install_Apply_Permissions &> /dev/null

		#Apply autostart index
		local autostart_current=$(cat /DietPi/dietpi/.dietpi-autostart_index)
		/DietPi/dietpi/dietpi-autostart $autostart_current

		#Disable services so DietPi-services can take control (DietPi will start all services from rc.local)
		/DietPi/dietpi/dietpi-services disable

		#Install finished, set all installed software to state 2 (installed)
		for ((i=0; i<$TOTAL_SOFTWARE_INDEXS; i++))
		do

			if (( ${aSOFTWARE_INSTALL_STATE[$i]} == 1 )); then

				aSOFTWARE_INSTALL_STATE[$i]=2

			fi

		done

		#Apply GPU Memory Splits: NB, this only checks for installed state '=2'
		Install_Apply_GPU_Settings

		#Write to .install File
		Write_InstallFileList

		#DietPi-Automation
		if (( $DIETPI_INSTALL_STAGE == 0 )); then

			#Apply Timezone
			if [ "$AUTOINSTALL_TIMEZONE" != "Europe/London" ]; then

				echo -e "\nDietPi: Setting Timezone = $AUTOINSTALL_TIMEZONE"
				echo -e "$AUTOINSTALL_TIMEZONE" > /etc/timezone
				dpkg-reconfigure -f noninteractive tzdata

			fi

			#Apply Language (Locale)
			if [ "$AUTOINSTALL_LANGUAGE" != "en_GB" ]; then

				/DietPi/dietpi/func/dietpi-notify 2 "Setting Locale $AUTOINSTALL_LANGUAGE. Please wait...\n"

				#Enable user setting
				sed -i "/$AUTOINSTALL_LANGUAGE.UTF-8/c $AUTOINSTALL_LANGUAGE.UTF-8 UTF-8" /etc/locale.gen
				echo -e "LANG=$AUTOINSTALL_LANGUAGE.UTF-8" > /etc/default/locale
				echo -e "LC_ALL=$AUTOINSTALL_LANGUAGE.UTF-8" > /etc/environment #This prevents LC_* errors when checking locale on non-rpi devices.

				locale-gen

				localectl set-locale LANG="$AUTOINSTALL_LANGUAGE.UTF-8"

			fi

			#Apply Keyboard
			if [ "$AUTOINSTALL_KEYBOARD" != "gb" ]; then

				/DietPi/dietpi/func/dietpi-notify 2 "Setting Keyboard $AUTOINSTALL_KEYBOARD. Please wait...\n"
				sed -i '/XKBLAYOUT=/c XKBLAYOUT="'"$AUTOINSTALL_KEYBOARD"'"' /etc/default/keyboard
				#systemctl restart keyboard-setup

			fi

			#Apply & Mount Network drives if installed
			if (( ${aSOFTWARE_INSTALL_STATE[1]} == 2 )); then

				/DietPi/dietpi/func/dietpi-set_smbclient 1

			fi

			if (( ${aSOFTWARE_INSTALL_STATE[2]} == 2 )); then

				/DietPi/dietpi/func/dietpi-set_curlftpfs 1

			fi

			#Custom 1st run Script (Local file)
			local run_custom_script=0
			if [ -f /boot/Automation_Custom_Script.sh ]; then

				INSTALL_DESCRIPTION='Automation - Local Custom Script'
				Banner_Installing

				cp /boot/Automation_Custom_Script.sh /root/AUTO_CustomScript.sh
				run_custom_script=1

			#Custom 1st run Script (Online file)
			elif [ "$AUTOINSTALL_CUSTOMSCRIPTURL" != "0" ]; then

				INSTALL_DESCRIPTION='Automation - Online Custom Script'
				Banner_Installing


				INSTALL_URL_ADDRESS=$AUTOINSTALL_CUSTOMSCRIPTURL
				/DietPi/dietpi/func/check_connection "$INSTALL_URL_ADDRESS"

				#Install
				if (( $? == 0 )); then

					#Get script and execute
					wget "$INSTALL_URL_ADDRESS" -O /root/AUTO_CustomScript.sh
					run_custom_script=1

				else

					echo -e "Automated Custom Script URL Error:\n $AUTOINSTALL_CUSTOMSCRIPTURL is offline and/or unreachable" >> "$FP_DIETPIAUTOMATION_LOG"

				fi

			fi

			if (( $run_custom_script )); then

				chmod +x /root/AUTO_CustomScript.sh
				/root/AUTO_CustomScript.sh
				local result=$?
				if (( $result == 0 )); then

					echo -e "Automated custom script executed succesfully:\n - Filepath = /root/AUTO_CustomScript.sh\n - URL = $AUTOINSTALL_CUSTOMSCRIPTURL" >> "$FP_DIETPIAUTOMATION_LOG"

				else

					echo -e "Automated Custom Script Error:\n - Exit code = $result\n - Filepath = /root/AUTO_CustomScript.sh\n - URL = $AUTOINSTALL_CUSTOMSCRIPTURL" >> "$FP_DIETPIAUTOMATION_LOG"

				fi

			fi

			#Apply AutoStart
			/DietPi/dietpi/dietpi-autostart $AUTOINSTALL_AUTOSTARTTARGET

		fi

		#Set Install Stage to Finished
		echo 1 > /DietPi/dietpi/.install_stage

	}

	#/////////////////////////////////////////////////////////////////////////////////////
	# First Run / Automation functions Vars (eg: on a fresh install)
	#/////////////////////////////////////////////////////////////////////////////////////
	AUTOINSTALL_ENABLED=0

	AUTOINSTALL_SSHINDEX=0
	AUTOINSTALL_FILESERVERINDEX=0
	AUTOINSTALL_LOGGINGINDEX=0
	AUTOINSTALL_WEBSERVERINDEX=0

	AUTOINSTALL_AUTOSTARTTARGET=0

	AUTOINSTALL_TIMEZONE=0
	AUTOINSTALL_LANGUAGE=0
	AUTOINSTALL_KEYBOARD=0

	AUTOINSTALL_CUSTOMSCRIPTURL=0

	FirstRun_Automation_Init(){

		#Get settings
		AUTOINSTALL_ENABLED=$(cat /DietPi/dietpi.txt | grep -m1 '^AUTO_Install_Enable=' | sed 's/.*=//')

		AUTOINSTALL_AUTOSTARTTARGET=$(cat /DietPi/dietpi.txt | grep -m1 '^AUTO_AutoStartTarget=' | sed 's/.*=//' )

		AUTOINSTALL_SSHINDEX=$(cat /DietPi/dietpi.txt | grep -m1 '^AUTO_DietpiSoftware_SSHServerIndex=' | sed 's/.*=//')
		AUTOINSTALL_FILESERVERINDEX=$(cat /DietPi/dietpi.txt | grep -m1 '^AUTO_DietpiSoftware_FileServerIndex=' | sed 's/.*=//')
		AUTOINSTALL_LOGGINGINDEX=$(cat /DietPi/dietpi.txt | grep -m1 '^AUTO_DietpiSoftware_LoggingIndex=' | sed 's/.*=//')
		AUTOINSTALL_WEBSERVERINDEX=$(cat /DietPi/dietpi.txt | grep -m1 '^AUTO_DietpiSoftware_WebserverIndex=' | sed 's/.*=//')

		AUTOINSTALL_TIMEZONE=$(cat /DietPi/dietpi.txt | grep -m1 '^AUTO_Timezone=' | sed 's/.*=//' )
		AUTOINSTALL_LANGUAGE=$(cat /DietPi/dietpi.txt | grep -m1 '^AUTO_Locale=' | sed 's/.*=//' )
		AUTOINSTALL_KEYBOARD=$(cat /DietPi/dietpi.txt | grep -m1 '^AUTO_KeyboardLayout=' | sed 's/.*=//' )

		AUTOINSTALL_CUSTOMSCRIPTURL=$(cat /DietPi/dietpi.txt | grep -m1 '^AUTO_CustomScriptURL=' | sed 's/AUTO_CustomScriptURL=//')

	}

	FirstRun_Automation_Set(){

		#Automated install
		if (( $AUTOINSTALL_ENABLED >= 1 )); then

			/DietPi/dietpi/func/dietpi-notify 3 DietPi-Software "Running automated installation"

			#Skip dietpi-software menu
			TARGETMENUID=-1

			#Set start install
			GOSTARTINSTALL=1

			#Find all software entires of AUTO_DietpiSoftware_Install_ID= in dietpi.txt. Then set to state 1 for installation.
			while read -r line
			do

				local index=$( echo -e "$line" | grep '^AUTO_DietpiSoftware_Install_ID=' | sed 's/[^0-9]*//g' )

				# - Flag for installation
				if [[ $index =~ ^-?[0-9]+$ ]]; then

					aSOFTWARE_INSTALL_STATE[$index]=1

					/DietPi/dietpi/func/dietpi-notify 2 "Automation: ${aSOFTWARE_WHIP_NAME[$index]}. Flagged for installation."

				fi

			done < /DietPi/dietpi.txt

		fi

		#Further Automated options. (Applied regardless of AUTOINSTALL_ENABLED)
		INDEX_SSHSERVER_TARGET=$AUTOINSTALL_SSHINDEX
		INDEX_FILESERVER_TARGET=$AUTOINSTALL_FILESERVERINDEX
		INDEX_LOGGING_TARGET=$AUTOINSTALL_LOGGINGINDEX
		INDEX_WEBSERVER_TARGET=$AUTOINSTALL_WEBSERVERINDEX

		# - IPversion preference: https://github.com/Fourdee/DietPi/issues/472
		/DietPi/dietpi/func/dietpi-set_hardware preferipversion "$(cat /DietPi/dietpi.txt | grep -m1 '^prefer_ipversion=' | sed 's/.*=//')"

	}

	FirstRun_DietPi_Update(){

		#Disable powersaving on main screen
		setterm -blank 0 -powersave off 2> /dev/null

		#-1 = 1st run | 0 = Reboot, updates applied | 1 = Idle, No updates
		#Update .update_stage file to completed
		echo 1 > /DietPi/dietpi/.update_stage

		#Update APT
		apt-get update

		#Check for updates and apply if needed (1=force apply updates).
		/DietPi/dietpi/dietpi-update 1

		#Check update stage file again (dietpi-update will set to 0 if an update was applied and requires a reboot)
		if (( $(cat /DietPi/dietpi/.update_stage) == 0 )); then

			#Update .update_stage file to completed
			echo 1 > /DietPi/dietpi/.update_stage

			#Prompt user for reboot
			if (( $USER_INPUTS )); then

				WHIP_TITLE='DietPi Update Completed'
				whiptail --title "$WHIP_TITLE" --msgbox "DietPi has been updated to the latest version.\nYour system will now reboot. Once completed, simply login to resume DietPi Setup. \n\nPress Enter to Continue." 13 65

			fi

			#Reboot required NOW
			reboot
			Exit_Destroy

		fi

	}

	#/////////////////////////////////////////////////////////////////////////////////////
	# Internet Connection Test Vars
	#/////////////////////////////////////////////////////////////////////////////////////
	INTERNET_CONNECTED=0
	#Use /etc/apt/sources.list for connection test
	INTERNET_URL_TEST=$(cat /etc/apt/sources.list | grep -m1 'deb ' | awk '{print $2}')

	Check_Internet_Connection(){

		#Max loops for USER_INPUTS=0
		local max_loops=20
		local current_loop=0

		INTERNET_CONNECTED=0
		while (( ! $INTERNET_CONNECTED )); do

			sleep 1

			/DietPi/dietpi/func/check_connection "$INTERNET_URL_TEST"

			if (( $? == 0 )); then

				INTERNET_CONNECTED=1

			elif (( $USER_INPUTS )); then

				Menu_No_Internet

			else

				if (( $current_loop >= $max_loops )); then

					/DietPi/dietpi/func/dietpi-notify 1 "Connection test failed. $INTERNET_URL_TEST"
					Exit_Destroy

				else

					/DietPi/dietpi/func/dietpi-notify 2 "Testing connection to $INTERNET_URL_TEST"
					/DietPi/dietpi/func/dietpi-notify 2 "Attempt ($current_loop / $max_loops), please wait..."

				fi

				((current_loop++))

			fi


		done

	}

	#/////////////////////////////////////////////////////////////////////////////////////
	# Globals
	#/////////////////////////////////////////////////////////////////////////////////////
	#Enable all user inputs (eg: prompts)
	USER_INPUTS=1

	Input_Modes(){

		# - Skip menu
		TARGETMENUID=-1

		DISABLE_REBOOT=1

		local ainput=("$@")


		#Install software and exit.
		if [ "$1" = "install" ] || [ "$1" = "reinstall" ] || [ "$1" = "uninstall" ] ; then

			/DietPi/dietpi/func/dietpi-notify 3 DietPi-Software "Automated $1"
			sleep 1

			# - Make sure we have at least one entry
			if [ -z "$2" ]; then

				/DietPi/dietpi/func/dietpi-notify 1 "Please enter a software index ID, or, choice system INDEX_*_TARGET=-?"

			else

				for i in "${ainput[@]}"
				do

					#Valid int means input is unique ID for software index to be installed
					if [[ $i =~ ^-?[0-9]+$ ]]; then

						if [ "$1" = "uninstall" ]; then

							# - stop services
							/DietPi/dietpi/dietpi-services stop

							for i in "${ainput[@]}"
							do

								#Valid int means input is unique ID for software index
								if [[ $i =~ ^-?[0-9]+$ ]]; then

									Uninstall_Software "$i"

								fi

							done

							#Finish up and clear non-required packages
							Uninstall_Software_Finalize

							#Save
							Write_InstallFileList

							# - Start services
							/DietPi/dietpi/dietpi-services start

						elif [ "$1" = "reinstall" ]; then

							if (( ${aSOFTWARE_INSTALL_STATE[$i]} == 2 )); then

								# - We cant uninstall, may remove additional packages. eg: remove Xserver = Remove every Xserver depandant program like Kodi.
								#Uninstall_Software $i

								# - So lets flag to be installed
								aSOFTWARE_INSTALL_STATE[$i]=1
								GOSTARTINSTALL=1

								/DietPi/dietpi/func/dietpi-notify 0 "Reinstalling ${aSOFTWARE_WHIP_NAME[$i]}: ${aSOFTWARE_WHIP_DESC[$i]}"
								sleep 1

							else

								/DietPi/dietpi/func/dietpi-notify 2 "$i: ${aSOFTWARE_WHIP_NAME[$i]} is not currently installed"
								/DietPi/dietpi/func/dietpi-notify 2 "The program must be installed, before reinstall can be used"
								/DietPi/dietpi/func/dietpi-notify 0 "No changes applied for: ${aSOFTWARE_WHIP_NAME[$i]}"

							fi

						elif [ "$1" = "install" ]; then

							if (( ${aSOFTWARE_INSTALL_STATE[$i]} != 2 )); then

								aSOFTWARE_INSTALL_STATE[$i]=1
								GOSTARTINSTALL=1

								/DietPi/dietpi/func/dietpi-notify 0 "Installing ${aSOFTWARE_WHIP_NAME[$i]}: ${aSOFTWARE_WHIP_DESC[$i]}"
								sleep 0.5

							else

								/DietPi/dietpi/func/dietpi-notify 2 "$i: ${aSOFTWARE_WHIP_NAME[$i]} is already installed"
								/DietPi/dietpi/func/dietpi-notify 0 "No changes applied for: ${aSOFTWARE_WHIP_NAME[$i]}"

							fi

						fi

					fi

				done

			fi

		#Apply permissions
		elif [ "$1" = "setpermissions" ]; then

			Install_Apply_Permissions &> /dev/null
			/DietPi/dietpi/func/dietpi-notify 0 "Set permissions completed"

		#List unique software names and ID's
		elif [ "$1" = "list" ]; then

			for ((i=0; i<$TOTAL_SOFTWARE_INDEXS; i++))
			do

				local string=''

				if (( ${aSOFTWARE_INSTALL_STATE[$i]} == 2 )); then

					string="\e[32mID $i | "

				else

					string="\e[0mID $i | "

				fi

				string+="=${aSOFTWARE_INSTALL_STATE[$i]} | ${aSOFTWARE_WHIP_NAME[$i]}: \e[90m${aSOFTWARE_WHIP_DESC[$i]}\e[0m |"

				if (( ${aSOFTWARE_REQUIRES_ALSA[$i]} == 1 )); then

					string+=' +ALSA'
				fi

				if (( ${aSOFTWARE_REQUIRES_XSERVERXORG[$i]} == 1 )); then

					string+=' +XSERVER'

				fi

				if (( ${aSOFTWARE_REQUIRES_DESKTOP[$i]} == 1 )); then

					string+=' +DESKTOP'

				fi

				if (( ${aSOFTWARE_REQUIRES_RSYSLOG[$i]} == 1 )); then

					string+=' +RSYSLOG'

				fi

				if (( ${aSOFTWARE_REQUIRES_FFMPEG[$i]} == 1 )); then

					string+=' +FFMPEG'

				fi

				if (( ${aSOFTWARE_REQUIRES_ORACLEJAVA[$i]} == 1 )); then

					string+=' +ORACLEJAVA'

				fi

				if (( ${aSOFTWARE_REQUIRES_NODEJS[$i]} == 1 )); then

					string+=' +NODEJS'

				fi

				if (( ${aSOFTWARE_REQUIRES_BUILDESSENTIAL[$i]} == 1 )); then

					string+=' +BUILDESSENTIAL'

				fi

				if (( ${aSOFTWARE_REQUIRES_GIT[$i]} == 1 )); then

					string+=' +GIT'

				fi

				if (( ${aSOFTWARE_REQUIRES_WEBSERVER[$i]} == 1 )); then

					string+=' +WEBSERVER'

				fi

				if (( ${aSOFTWARE_REQUIRES_MYSQL[$i]} == 1 )); then

					string+=' +MYSQL'

				fi

				if (( ${aSOFTWARE_REQUIRES_SQLITE[$i]} == 1 )); then

					string+=' +SQLITE'

				fi

				# - Available for HW_ARCH?
				if (( ! ${aSOFTWARE_AVAIL_HW_ARCH[$i,$HW_ARCH]} )); then

					string+=" \e[31mDISABLED for HW_ARCH\e[0m"

				fi

				# - Available for HW_MODEL?
				if (( ! ${aSOFTWARE_AVAIL_HW_MODEL[$i,$HW_MODEL]} )); then

					string+=" \e[31mDISABLED for HW_MODEL\e[0m"

				fi

				# - Online docs
				if [ -n "${aSOFTWARE_ONLINEDOC_URL[$i]}" ]; then

					string+=" | \e[90m$FP_ONLINEDOC_URL${aSOFTWARE_ONLINEDOC_URL[$i]}\e[0m"

				fi

				#Convert string to lowercase (easier to | grep stuff)
				echo -e "${string,,}" #Much faster than echo -e $(echo -e "$string" | tr '[:upper:]' '[:lower:]')

			done

			echo -e "Total Software index HARD limit : $TOTAL_SOFTWARE_INDEXS_HARDLIMIT"
			echo -e "Total Software index Current    : $TOTAL_SOFTWARE_INDEXS"

		#List unique software names and ID's
		elif [ "$1" = "weblist_export" ]; then

			local fp_export_dir='/tmp/dietpi-software/weblist_export'

			rm -R "$fp_export_dir"
			mkdir -p "$fp_export_dir"

			# - Category desc | Remove '─' before saving.
			local fp_target="$fp_export_dir/category_dietpi_total"
			echo -e "$MAX_SOFTWARE_CATEGORIES_DIETPI" > "$fp_target"

			local fp_target="$fp_export_dir/category_linux_total"
			echo -e "$MAX_SOFTWARE_CATEGORIES_LINUX" > "$fp_target"

			fp_target="$fp_export_dir/category_dietpi_desc"
			for ((i=0; i<$MAX_SOFTWARE_CATEGORIES_DIETPI; i++))
			do
				local output=
				echo -e "$( echo ${aSOFTWARE_CATEGORIES_DIETPI[$i]} | sed 's/─//g')" >> "$fp_target"

			done

			fp_target="$fp_export_dir/category_linux_desc"
			for ((i=0; i<$MAX_SOFTWARE_CATEGORIES_LINUX; i++))
			do

				echo -e "$( echo ${aSOFTWARE_CATEGORIES_LINUX[$i]} | sed 's/─//g')" >> "$fp_target"

			done

			# - Software list
			local fp_target="$fp_export_dir/total_software_index"
			echo -e "$TOTAL_SOFTWARE_INDEXS" > "$fp_target"

			fp_target="$fp_export_dir/software_installed_state"
			printf "%i\n" "${aSOFTWARE_INSTALL_STATE[@]}" > "$fp_target"

			fp_target="$fp_export_dir/software_name"
			printf "%s\n" "${aSOFTWARE_WHIP_NAME[@]}" > "$fp_target"

			fp_target="$fp_export_dir/software_desc"
			printf "%s\n" "${aSOFTWARE_WHIP_DESC[@]}" > "$fp_target"

			fp_target="$fp_export_dir/category_index"
			printf "%i\n" "${aSOFTWARE_CATEGORY_INDEX[@]}" > "$fp_target"

			fp_target="$fp_export_dir/software_urldocs"
			printf "%s\n" "${aSOFTWARE_ONLINEDOC_URL[@]}" > "$fp_target"

			# - Available for device?
			fp_target="$fp_export_dir/software_available_hw_model"
			for ((i=0; i<$TOTAL_SOFTWARE_INDEXS; i++))
			do
				printf "%i\n" "${aSOFTWARE_AVAIL_HW_MODEL[$i,$HW_MODEL]}" >> "$fp_target"

			done

			fp_target="$fp_export_dir/software_available_hw_arch"
			for ((i=0; i<$TOTAL_SOFTWARE_INDEXS; i++))
			do
				printf "%i\n" "${aSOFTWARE_AVAIL_HW_ARCH[$i,$HW_ARCH]}" >> "$fp_target"

			done

			# - Flagged Prereqs for installation
			# fp_target="$fp_export_dir/installs_alsa"
			# printf "%s\n" "${aSOFTWARE_REQUIRES_ALSA[@]}" > "$fp_target"

			# fp_target="$fp_export_dir/installs_xserver"
			# printf "%s\n" "${aSOFTWARE_REQUIRES_XSERVERXORG[@]}" > "$fp_target"

			# fp_target="$fp_export_dir/installs_desktop"
			# printf "%s\n" "${aSOFTWARE_REQUIRES_DESKTOP[@]}" > "$fp_target"

		else

			/DietPi/dietpi/func/dietpi-notify 2 "Unknown command $1"

		fi

		unset ainput

	}

	Exit_Destroy(){

		Software_Arrays_Destroy

		exit

	}

	#/////////////////////////////////////////////////////////////////////////////////////
	# Error Functions
	#/////////////////////////////////////////////////////////////////////////////////////
	ERROR_TEXT=""

	Error_Display(){

		#Automation | Save to logfile

		if (( $USER_INPUTS )); then

			whiptail --title "Error" --msgbox "$ERROR_TEXT" 18 70

		else

			echo -e "Error: $ERROR_TEXT" >> "$FP_DIETPIAUTOMATION_LOG"

		fi

	}

	Error_NoConnection_NoInstall(){

		#Abort install
		aSOFTWARE_INSTALL_STATE[$INSTALLING_INDEX]=0

		ERROR_TEXT="Unable to Install ${aSOFTWARE_WHIP_NAME[$INSTALLING_INDEX]}: ${aSOFTWARE_WHIP_DESC[$INSTALLING_INDEX]}\n\n$INSTALL_URL_ADDRESS is offline and/or unreachable."
		Error_Display

	}

	Error_AptGet_Failed(){

		#*=apt installation failed
		#simulation=apt simulation failed

		if [ "$1" = "simulation" ]; then

			ERROR_TEXT="Apt-get simulation has failed.\n - Apt log = $(echo -e $FP_APT_LOG)\n\nDietPi-Software will now exit."
			Error_Display

		else

			ERROR_TEXT="Apt-get has failed:\n - Apt string = $string\n - Error code = $result\n - Software Title = ${aSOFTWARE_WHIP_NAME[$INSTALLING_INDEX]}: ${aSOFTWARE_WHIP_DESC[$INSTALLING_INDEX]}\n - Apt log = $(echo -e $FP_APT_LOG)\n\nPlease report this issue to DietPi (INCLUDING THE APT LOG) so it can be investigated.\n\nDietPi-Software will now exit."
			Error_Display

		fi

		/DietPi/dietpi/func/dietpi-notify 1 "The apt cache may be corrupt, apt mirror offline, or you have held broken packages. DietPi-Software will now exit.\n"

		/DietPi/dietpi/func/dietpi-notify 2 "Apt Log:\n$(cat $FP_APT_LOG)\n"

		/DietPi/dietpi/func/dietpi-notify 2 "Please try:"
		/DietPi/dietpi/func/dietpi-notify 2 "- Fixing apt package errors with 'apt-get install -f'"
		/DietPi/dietpi/func/dietpi-notify 2 "- Change apt mirror: 'dietpi-config' > 'Networking: NAS/MISC' > 'Apt Mirror'"
		/DietPi/dietpi/func/dietpi-notify 2 "- Clear and refresh apt 'apt-get update'"
		/DietPi/dietpi/func/dietpi-notify 2 "- If problems persist, please create a Git ticket so DietPi can investigate the issue:\n - https://github.com/Fourdee/DietPi/issues\n"

		Exit_Destroy

	}

	#/////////////////////////////////////////////////////////////////////////////////////
	# Whip menus
	#/////////////////////////////////////////////////////////////////////////////////////
	WHIP_BACKTITLE='DietPi-Software'
	WHIP_TITLE=0
	WHIP_QUESTION=0
	MENU_MAIN_LASTITEM='Help!'
	TARGETMENUID=0

	Menu_CreateSoftwareList(){

		#software type for this menu
		local software_type=$1 #0=dietpi 1=linux

		local max_categories=$MAX_SOFTWARE_CATEGORIES_DIETPI
		if (( $1 == 1 )); then

			max_categories=$MAX_SOFTWARE_CATEGORIES_LINUX

		fi

		#-----------------------------------------------------------------------------
		#Generate Whiptail menu list based on category
		local whiptail_list=()
		for ((i=0; i<$max_categories; i++))
		do

			#Only add the category if we have software for it.
			local category_enabled=0

			#Now run through all available software
			for ((j=0; j<$TOTAL_SOFTWARE_INDEXS; j++))
			do

				#Check if this software matches the current category and sofware type for this menu.
				# - I originally had "aSOFTWARE_AVAIL_HW_MODEL" and "aSOFTWARE_AVAIL_HW_ARCH" in one 'if' statement below, however, this seems to takes 4x longer to process in bash.
				if (( ${aSOFTWARE_CATEGORY_INDEX[$j]} == $i && ${aSOFTWARE_TYPE[$j]} == $software_type )); then

					# + is available for hardware?
					# + is available for distro?
					if (( ${aSOFTWARE_AVAIL_HW_MODEL[$j,$HW_MODEL]} &&
						${aSOFTWARE_AVAIL_HW_ARCH[$j,$HW_ARCH]} )); then

						local selected="off"

						if (( ${aSOFTWARE_INSTALL_STATE[$j]} > 0 )); then

							selected="on"

							if (( ${aSOFTWARE_INSTALL_STATE[$j]} == 1 )); then

								#Reset to 0. Menu checklists will apply back to 1
								aSOFTWARE_INSTALL_STATE[$j]=0

							fi

						fi

						#Add category
						if (( $category_enabled == 0 )); then

							# - dietpi
							if (( $1 == 0 )); then

								whiptail_list+=("" "${aSOFTWARE_CATEGORIES_DIETPI[$i]}" "off")

							# - linux
							elif (( $1 == 1 )); then

								whiptail_list+=("" "${aSOFTWARE_CATEGORIES_LINUX[$i]}" "off")

							fi

							category_enabled=1

						fi

						#Add this option to whiptail list
						whiptail_list+=("$j" "${aSOFTWARE_WHIP_NAME[$j]}: ${aSOFTWARE_WHIP_DESC[$j]}" "$selected")

					fi

				fi

			done

		done

		#-----------------------------------------------------------------------------
		WHIP_TITLE='DietPi Software Selection'
		whiptail --title "$WHIP_TITLE" --checklist --separate-output "Please use the spacebar to select the software you wish to install.\nSoftware details: http://dietpi.com/software" --backtitle "$WHIP_BACKTITLE" 22 78 14 "${whiptail_list[@]}" 2>/tmp/dietpi-software_results

		#delete[]
		unset whiptail_list

		#Reset Choices made flag
		# - dietpi
		if (( $1 == 0 )); then

			INSTALL_DIETPI_CHOICESMADE=0

		# - linux
		elif (( $1 == 1 )); then

			INSTALL_LINUX_CHOICESMADE=0

		fi

		#Check for matching results (selected items)
		while read choice
		do

			for ((i=0; i<$TOTAL_SOFTWARE_INDEXS; i++))
			do

				#enable
				if (( $choice == $i &&
					${aSOFTWARE_INSTALL_STATE[$i]} == 0 )); then

					# - dietpi
					if (( $1 == 0 )); then

						INSTALL_DIETPI_CHOICESMADE=1

					# - linux
					elif (( $1 == 1 )); then

						INSTALL_LINUX_CHOICESMADE=1

					fi

					aSOFTWARE_INSTALL_STATE[$i]=1

					break

				fi

			done

		done < /tmp/dietpi-software_results
		rm /tmp/dietpi-software_results &> /dev/null

	}

	Menu_No_Internet(){

		#Ask to check settings,
		whiptail --title "No Internet Connection!" --yesno "Internet access is required to start the DietPi Installation Program.\nWould you like to change your network settings and try again?\n\nIf problems persist:\n$INTERNET_URL_TEST may be offline and/or unreachable." --yes-button "Ok" --no-button "Exit" --defaultno --backtitle "$WHIP_BACKTITLE" 15 70
		CHOICE=$?
		#run dietpi config
		if (( $CHOICE == 0 )); then
			whiptail --title "Launching DietPi-Config" --msgbox "DietPi-Config will now be started.\nUse the Network Options menu to change and test your network settings.\n\nWhen completed, Exit DietPi-Config to resume setup." --backtitle "Launching DietPi-Config" 14 60
			/DietPi/dietpi/dietpi-config 8 1
		#User aborted setup
		else
			Banner_Aborted

			#Exit Script NOW
			Exit_Destroy
		fi

	}

	Menu_Main(){

		#Data for storing SSH server index info
		local index_sshserver_text="None"
		if (( $INDEX_SSHSERVER_TARGET == -1 )); then
			index_sshserver_text="Dropbear"
		elif (( $INDEX_SSHSERVER_TARGET == -2 )); then
			index_sshserver_text="OpenSSH"
		fi

		#Data for storing Fileserver index info
		local index_fileserver_text="None"
		if (( $INDEX_FILESERVER_TARGET == -1 )); then
			index_fileserver_text="ProFTP"
		elif (( $INDEX_FILESERVER_TARGET == -2 )); then
			index_fileserver_text="Samba"
		fi

		#Data for storing Logging index info
		local index_logging_text="None"
		if (( $INDEX_LOGGING_TARGET == -1 )); then
			index_logging_text="DietPi-Ramlog #1"
		elif (( $INDEX_LOGGING_TARGET == -2 )); then
			index_logging_text="DietPi-Ramlog #2"
		elif (( $INDEX_LOGGING_TARGET == -3 )); then
			index_logging_text="Full"
		fi

		#Hold our string that tells the user what software will be removed when using Index based choice systems
		local toberemoved_text=''

		#Check status of USB drive
		Check_USB_Drive_Installed

		#Where is userdata stored?
		local user_data_location_current=$(/DietPi/dietpi/func/dietpi-set_userdata return_source)

		local user_data_location_description=''
		if [ "$user_data_location_current" = "$FP_DIETPI_DEDICATED_USBDRIVE" ]; then

			user_data_location_description="USB Drive | $user_data_location_current"

		elif [ "$user_data_location_current" = "$FP_DIETPI_USERDATA_DIRECTORY" ]; then

			user_data_location_description="SD/EMMC | $user_data_location_current"

		else

			user_data_location_description="Custom | $user_data_location_current"

		fi

		# - Webserver preference system
		local index_webserver_text='Apache2'
		if (( $INDEX_WEBSERVER_TARGET == -1 )); then

			index_webserver_text='Nginx'

		elif (( $INDEX_WEBSERVER_TARGET == -2 )); then

			index_webserver_text='Lighttpd'

		fi

		WHIP_TITLE='DietPi-Software'
		WHIP_BACKTITLE="DietPi-Software | IP: $(sed -n 4p /DietPi/dietpi/.network) | Device: $HW_MODEL_DESCRIPTION"

		OPTION=$(whiptail --title "$WHIP_TITLE" --backtitle "$WHIP_BACKTITLE" --menu "" --default-item "$MENU_MAIN_LASTITEM" --cancel-button "Exit" 20 100 13 \
		"Help!" "Links to online guides, docs and information" \
		"DietPi-Config" "Feature-rich configuration tool for your device" \
		"" "─── Select Software ─────────────────────────" \
		"Software Optimized" "Select DietPi optimized software for installation" \
		"Software Additional" "Select additional Linux software for installation" \
		"SSH Server" ": $index_sshserver_text" \
		"File Server" ": $index_fileserver_text" \
		"Log System" ": $index_logging_text" \
		"Webserver Preference" ": $index_webserver_text" \
		"User Data Location" ": $user_data_location_description" \
		"" "─── Install or Remove Software ──────────────" \
		"Uninstall" "Select installed software for removal" \
		"Install" "Go >> Start installation for selected software"  3>&1 1>&2 2>&3)

		CHOICE=$?
		if (( $CHOICE == 0 )); then

			MENU_MAIN_LASTITEM="$OPTION"

			case "$OPTION" in

			  "Uninstall")

					TARGETMENUID=3

				;;

			  "Software Optimized")

					TARGETMENUID=1

				;;

			  "Software Additional"*)

					TARGETMENUID=2

				;;

			  "SSH Server")

					WHIP_TITLE='SSH Server Choices'
					OPTION=$(whiptail --title "$WHIP_TITLE" --menu "> None\nSelecting this option will uninstall all SSH servers. This reduces system resources and improves performance. Useful for users who do NOT require networked/remote terminal access.\n\n> Dropbear (Recommended)\nLightweight SSH server, installed by default on DietPi systems.\n\n> OpenSSH\nA feature rich SSH server with SFTP/SCP support, at the cost of increased resource usage." --cancel-button "Back" --default-item "$index_sshserver_text" 21 75 3 \
					"None" "Not required / manual setup." \
					"Dropbear" "Lightweight SSH Server (Recommended)." \
					"OpenSSH" "Feature Rich SSH Server with SFTP/SCP support." 3>&1 1>&2 2>&3)

					#Assign target index
					if [ "$OPTION" = "None" ]; then

						INDEX_SSHSERVER_TARGET=0
						toberemoved_text="Dropbear and OpenSSH Server"

					elif [ "$OPTION" = "Dropbear" ]; then

						INDEX_SSHSERVER_TARGET=-1
						toberemoved_text="OpenSSH Server"

					elif [ "$OPTION" = "OpenSSH" ]; then

						INDEX_SSHSERVER_TARGET=-2
						toberemoved_text="Dropbear"

					#Reset to current
					else

						INDEX_SSHSERVER_TARGET=$INDEX_SSHSERVER_CURRENT

					fi

					#Check for changes
					INSTALL_SSHSERVER_CHOICESMADE=0
					if (( $INDEX_SSHSERVER_TARGET != $INDEX_SSHSERVER_CURRENT )); then

						INSTALL_SSHSERVER_CHOICESMADE=1

						#Inform user
						WHIP_TITLE="SSH Server Change"
						WHIP_QUESTION="$OPTION has been selected:\n- Your choice will be applied when 'Install Go >> Start installation' is selected.\n- $toberemoved_text installations will be automatically uninstalled."
						whiptail --title "$WHIP_TITLE" --msgbox "$WHIP_QUESTION" --backtitle "$WHIP_BACKTITLE" 11 75

					fi
			  ;;

			  "File Server")

					WHIP_TITLE='Fileserver Choices'
					OPTION=$(whiptail --title "$WHIP_TITLE" --menu "> None\nSelect this option if you do NOT require a method of accessing files and folders on this device, over a network.\n\n> ProFTP (Recommended for RPi v1)\nAllows you to access/share files on this device efficiently with minimal cpu usage. Uses FTP protocol.\n\n> Samba (Recommended for RPi v2)\nAllows you to easily access/share files on this device, at the cost of higher cpu usage.\n\nMore info: http://dietpi.com/phpbb/viewtopic.php?f=8&t=15#p19" --cancel-button "Back" --default-item "$index_fileserver_text" 23 75 3 \
					"None" "Not required / manual setup." \
					"ProFTP" "Efficient, lightweight fileserver (recommended)." \
					"Samba" "Feature-rich fileserver." 3>&1 1>&2 2>&3)

					#Assign target index
					if [ "$OPTION" = "None" ]; then
						INDEX_FILESERVER_TARGET=0
						toberemoved_text="ProFTP and Samba Server"
					elif [ "$OPTION" = "ProFTP" ]; then
						INDEX_FILESERVER_TARGET=-1
						toberemoved_text="Samba Server"
					elif [ "$OPTION" = "Samba" ]; then
						INDEX_FILESERVER_TARGET=-2
						toberemoved_text="ProFTP"
					#Reset to current
					else
						INDEX_FILESERVER_TARGET=$INDEX_FILESERVER_CURRENT
					fi

					#Check for changes
					INSTALL_FILESERVER_CHOICESMADE=0
					if (( $INDEX_FILESERVER_TARGET != $INDEX_FILESERVER_CURRENT )); then
						INSTALL_FILESERVER_CHOICESMADE=1

						#Inform user
						WHIP_TITLE="Fileserver Choice Change"
						WHIP_QUESTION="$OPTION has been selected:\n- Your choice will be applied when 'Install Go >> Start installation' is selected.\n- $toberemoved_text installations will be automatically uninstalled."
						whiptail --title "$WHIP_TITLE" --msgbox "$WHIP_QUESTION" --backtitle "$WHIP_BACKTITLE" 11 75

					fi
				;;

			  "Log System")

					WHIP_TITLE='Logging System Choices'
					OPTION=$(whiptail --title "$WHIP_TITLE" --menu "> None\nSelecting this option will uninstall DietPi-Ramlog, Logrotate, Rsyslog.\n\n> DietPi-Ramlog #1 (Max performance)\nMounts /var/log to RAM, reducing filesystem IO. Logfiles are cleared every hour. Does NOT save logfiles to disk.\n\n> DietPi-Ramlog #2\nSame as #1, with the added feature of saving logfile contents to disk ($HOME/logfile_storage/*), before being cleared.\n\n> Full (Reduces performance)\nMounts /var/log to DISK, reduces SDcard lifespan. Full logging system with Logrotate and Rsyslog." --cancel-button "Back" --default-item "$index_logging_text" 25 75 4 \
					"None" " Not required / manual setup." \
					"DietPi-Ramlog #1" " Hourly clear (recommended)." \
					"DietPi-Ramlog #2" " Hourly save, then clear." \
					"Full" " Logrotate and Rsyslog." 3>&1 1>&2 2>&3)

					#Assign target index
					if [ "$OPTION" = "None" ]; then
						INDEX_LOGGING_TARGET=0
						toberemoved_text="DietPi-Ramlog, Logrotate, Rsyslog"
					elif [ "$OPTION" = "DietPi-Ramlog #1" ]; then
						INDEX_LOGGING_TARGET=-1
						toberemoved_text="Logrotate, Rsyslog"
					elif [ "$OPTION" = "DietPi-Ramlog #2" ]; then
						INDEX_LOGGING_TARGET=-2
						toberemoved_text="Logrotate, Rsyslog"
					elif [ "$OPTION" = "Full" ]; then
						INDEX_LOGGING_TARGET=-3
						toberemoved_text="DietPi-Ramlog"
					#Reset to current
					else
						INDEX_LOGGING_TARGET=$INDEX_LOGGING_CURRENT
					fi

					#Check for changes
					INSTALL_LOGGING_CHOICESMADE=0
					if (( $INDEX_LOGGING_TARGET != $INDEX_LOGGING_CURRENT )); then
						INSTALL_LOGGING_CHOICESMADE=1

						#Inform user
						WHIP_TITLE="Logging System Change"
						WHIP_QUESTION="$OPTION has been selected:\n- Your choice will be applied when 'Install Go >> Start installation' is selected.\n- $toberemoved_text installations will be automatically uninstalled."
						whiptail --title "$WHIP_TITLE" --msgbox "$WHIP_QUESTION" --backtitle "$WHIP_BACKTITLE" 11 75
					fi
				;;

			  "User Data Location")

					WHIP_TITLE='User Data Location'

					# - Vars if we need to move data.
					local move_data_target=$user_data_location_current

					OPTION=$(whiptail --title "$WHIP_TITLE" --menu "Choose where to store your user data. User data includes software such as Owncloud data store, BitTorrent downloads etc\n\nMore information on user data in DietPi:\n - http://dietpi.com/phpbb/viewtopic.php?f=8&t=478&p=2087\n\n> DietPi-Drive Manager\nLaunch DietPi-Drive Manager to setup external drives, and, move user data to different locations." --cancel-button "Back" 20 85 3 \
					"Drive Manager" "Launches DietPi-Drive Manager" \
					"List" "Select from a list of available mounts/drives, to move user data" \
					"Custom" "Input a manual location to move user data" 3>&1 1>&2 2>&3)
					CHOICE=$?

					if (( $CHOICE == 0 )); then

						# - DriveMan
						if [ "$OPTION" = "Drive Manager" ]; then

							/DietPi/dietpi/dietpi-drive_manager

						# - List
						elif [ "$OPTION" = "List" ]; then

							/DietPi/dietpi/dietpi-drive_manager 1

							local return_value="$(cat /tmp/dietpi-drive_manager_selmnt)"
							if [ -n "$return_value" ]; then

								if [ "$return_value" = "/" ]; then

									return_value='/mnt'

								fi

								move_data_target="$return_value"
								move_data_target+='/dietpi_userdata'

							fi

						# - Manual filepath entry
						elif [ "$OPTION" = "Custom" ]; then

							OPTION=$(whiptail --inputbox "Please input a location. Your user data will be stored inside this location.\n - eg: /mnt/MyDrive/MyData" 11 60 "$user_data_location_current" --title "User/Personal Data Directory" --backtitle "$WHIP_BACKTITLE" 3>&1 1>&2 2>&3)
							CHOICE=$?
							if (( $CHOICE == 0 )); then
								move_data_target=$OPTION
							fi

						fi

						# - Move data if the new entry has changed
						if [ "$user_data_location_current" != "$move_data_target" ]; then

							# - Ask before we begin
							whiptail --title "User data transfer" --yesno "DietPi will now attempt to transfer your existing user data to the new location:\n\n - From: $user_data_location_current\n - To: $move_data_target\n\nWould you like to begin?" --backtitle "$WHIP_BACKTITLE" --defaultno 14 70
							CHOICE=$?
							if (( $CHOICE == 0 )); then

								# - Move data, setup symlinks
								/DietPi/dietpi/func/dietpi-set_userdata "$user_data_location_current" "$move_data_target"

								if (( $? == 0 )); then

									whiptail --title "User data transfer: Completed" --msgbox "Your user data has been sucessfuly moved:\n\n - From: $user_data_location_current\n - To: $(/DietPi/dietpi/func/dietpi-set_userdata return_source)" 12 70

								else

									whiptail --title "User data transfer: Failed" --msgbox "$(cat /var/log/dietpi-move_userdata.log)\nNo changes have been applied." 12 70

								fi

							fi

						fi

					fi
				;;

			  "Webserver Preference")
				WHIP_TITLE='Webserver Preference'
				OPTION=$(whiptail --title "$WHIP_TITLE" --menu "More Info: http://dietpi.com/phpbb/viewtopic.php?f=8&t=5&p=1549#p1549\n\n> Apache2\nFeature-rich and popular. Recommended for beginners and users who are looking to follow Apache2 based guides.\n\n> Nginx\nLightweight alternative to Apache2. Nginx claims faster webserver performance compared to Apache2.\n\n> Lighttpd\nExtremely lightweight and is generally considered to offer the \"best\" webserver performance for SBC's. Recommended for users who expect low webserver traffic." --cancel-button "Back" --default-item "$index_webserver_text" 24 75 3 \
				"Apache2" "Popular webserver." \
				"Nginx" "Lightweight webserver." \
				"Lighttpd" "Extremely lightweight webserver." 3>&1 1>&2 2>&3)

					#Assign target index
					if [ "$OPTION" = "Apache2" ]; then
						INDEX_WEBSERVER_TARGET=0
					elif [ "$OPTION" = "Nginx" ]; then
						INDEX_WEBSERVER_TARGET=-1
					elif [ "$OPTION" = "Lighttpd" ]; then
						INDEX_WEBSERVER_TARGET=-2
					#Reset to current
					else
						INDEX_WEBSERVER_TARGET=$INDEX_WEBSERVER_CURRENT
					fi

					#Check for changes
					if (( $INDEX_WEBSERVER_TARGET != $INDEX_WEBSERVER_CURRENT )); then

						# - Check for existing and compatible installed stacks before allowing the change
						local incompatible_webserver_preference=0
						local info_currently_installed_webserver='None'

						if (( $(dpkg -l | awk '{print $2}' | grep -ci -m1 'apache2'))); then
							INDEX_WEBSERVER_CURRENT=0
							info_currently_installed_webserver='Apache2'
							if (( $INDEX_WEBSERVER_TARGET != 0 )); then
								incompatible_webserver_preference=1
							fi
						elif (( $(dpkg -l | awk '{print $2}' | grep -ci -m1 'nginx') )); then
							INDEX_WEBSERVER_CURRENT=-1
							info_currently_installed_webserver='Nginx'
							if (( $INDEX_WEBSERVER_TARGET != -1 )); then
								incompatible_webserver_preference=1
							fi
						elif (( $(dpkg -l | awk '{print $2}' | grep -ci -m1 'lighttpd') )); then
							INDEX_WEBSERVER_CURRENT=-2
							info_currently_installed_webserver='Lighttpd'
							if (( $INDEX_WEBSERVER_TARGET != -2 )); then
								incompatible_webserver_preference=1
							fi
						fi

						# - Reset preference selection
						if (( $incompatible_webserver_preference == 1 )); then

							INDEX_WEBSERVER_TARGET=$INDEX_WEBSERVER_CURRENT

							# - inform user
							WHIP_TITLE="Error: Incompatible Webserver Preference"
							WHIP_QUESTION="Unable to change your webserver preference to $OPTION.\n\nThis is due to an existing and incompatible webserver installation on your system ($info_currently_installed_webserver). Please remove all webserver based software (using dietpi-software > uninstall), before trying again."
							whiptail --title "$WHIP_TITLE" --msgbox "$WHIP_QUESTION" --backtitle "$WHIP_BACKTITLE" 11 75


						# - Apply preference selection
						else

							# - Inform user
							WHIP_TITLE="Webserver Preference Changed"
							WHIP_QUESTION="$OPTION has been selected as your webserver preference.\n\nWhen you select any software for install that requires a webserver, DietPi will automatically install your prefered choice ($OPTION)."
							whiptail --title "$WHIP_TITLE" --msgbox "$WHIP_QUESTION" --backtitle "$WHIP_BACKTITLE" 11 75

							# - NB: INDEX_WEBSERVER_CURRENT=$INDEX_WEBSERVER_TARGET | is applied during installation with func Apply_Webserver_Preference().

						fi



					fi
				;;

			  "DietPi-Config")

					/DietPi/dietpi/dietpi-config

				;;

			  "Help!")

					#Populate help to text file so we can read it back to whiptail, as a scrollbox.
					cat << _EOF_ > /tmp/dietpi-software_help_onlinedoc_url_list
───────────────────────────────────────────────────────────────
Welcome to DietPi:
───────────────────────────────────────────────────────────────
Use PageUp/Down or Arrow Up/Down to scroll this help screen.
Press ESC, or TAB then enter to exit this help screen.

Easy to follow, step by step guides for installing DietPi:
http://dietpi.com/phpbb/viewtopic.php?f=8&t=9

For a list of all installation options and their details:
http://dietpi.com/software

───────────────────────────────────────────────────────────────
List of installed software and their URL links for online docs:
───────────────────────────────────────────────────────────────
_EOF_

					# - Installed software
					for ((i=0; i<$TOTAL_SOFTWARE_INDEXS; i++))
					do

						if (( ${aSOFTWARE_INSTALL_STATE[$i]} > 0 )); then

							if [ -n "${aSOFTWARE_ONLINEDOC_URL[$i]}" ]; then

								cat << _EOF_ >> /tmp/dietpi-software_help_onlinedoc_url_list
${aSOFTWARE_WHIP_NAME[$i]}: ${aSOFTWARE_WHIP_NAME[$i]}
$FP_ONLINEDOC_URL${aSOFTWARE_ONLINEDOC_URL[$i]}

_EOF_

							fi

						fi

					done

					whiptail --title "DietPi - Help" --backtitle "$WHIP_BACKTITLE" --textbox /tmp/dietpi-software_help_onlinedoc_url_list $(( $(tput lines) - 3 )) $(( $(tput cols) - 3 )) --scrolltext

				;;

			  Install)

					Menu_StartInstall

				;;

			esac

		#Exit/Abort Setup
		else

			Menu_Exit

		fi

	}

	Menu_Exit(){

		#1st run install
		if (( $DIETPI_INSTALL_STAGE == 0 )); then
			WHIP_TITLE='Exit Setup?'
			WHIP_QUESTION=' DietPi has not fully been installed.\n This must be completed prior to using DietPi by selecting:\n - Go Start Install. \n \n Would you like to exit and abort the installation?'
			whiptail --title "$WHIP_TITLE" --yesno "$WHIP_QUESTION" --backtitle "$WHIP_BACKTITLE" --yes-button "Ok" --no-button "Back" --defaultno 13 65
			CHOICE=$?
			if (( $CHOICE == 0 )); then
				Banner_Aborted
				#Exit script NOW
				Exit_Destroy
			else
				#Return to Main Menu
				TARGETMENUID=0
			fi
		#Standard exit
		elif (( $DIETPI_INSTALL_STAGE == 1 )); then
			WHIP_TITLE='Exit DietPi-Software?'
			WHIP_QUESTION='Do you wish to exit DietPi-Software?\n\nAll changes to software selections will be cleared.'
			whiptail --title "$WHIP_TITLE" --yesno "$WHIP_QUESTION" --backtitle "$WHIP_BACKTITLE" --yes-button "Ok" --no-button "Back" --defaultno 11 65
			CHOICE=$?
			if (( $CHOICE == 0 )); then
				Banner_Aborted
				#Exit script NOW
				Exit_Destroy
			else
				#Return to Main Menu
				TARGETMENUID=0
			fi
		fi
	}

	Menu_ConfirmInstall(){

		#Obtain list of pending software installation:
		local string_output=''
		for ((i=0; i<$TOTAL_SOFTWARE_INDEXS; i++))
		do

			if (( ${aSOFTWARE_INSTALL_STATE[$i]} == 1 )); then

				string_output+="\n - ${aSOFTWARE_WHIP_NAME[$i]}: ${aSOFTWARE_WHIP_DESC[$i]}"

			fi

		done

		#Confirm Software install
		WHIP_TITLE='DietPi - Start Installation?'
		WHIP_QUESTION="DietPi is now ready to install your software choices: $string_output\n\nSoftware details, usernames, passwords etc:\n - http://dietpi.com/software\n\nWould you like to begin?"
		whiptail --title "$WHIP_TITLE" --yesno "$WHIP_QUESTION" --yes-button "Ok" --no-button "Back" --defaultno --backtitle "$WHIP_BACKTITLE" 20 70
		CHOICE=$?
		if (( $CHOICE == 0 )); then

			#exit menu system
			TARGETMENUID=-1

			#Enable installation start flag
			GOSTARTINSTALL=1

		else

			#Return to Main Menu
			TARGETMENUID=0

		fi

	}

	Menu_StartInstall(){

		#Check if the user has made changes to their software selections.
		if (( $INSTALL_DIETPI_CHOICESMADE ||
			$INSTALL_LINUX_CHOICESMADE ||
			$INSTALL_SSHSERVER_CHOICESMADE ||
			$INSTALL_FILESERVER_CHOICESMADE ||
			$INSTALL_LOGGING_CHOICESMADE )); then

			# Confirm install with user
			Menu_ConfirmInstall

		else

			#1st run install
			if (( $DIETPI_INSTALL_STAGE == 0 )); then

				WHIP_TITLE='No Software Selected. Continue?'
				WHIP_QUESTION='DietPi was unable to detect any software selections for install. Do you wish to continue?\n\nBy selecting Ok: \n- DietPi optimized software will NOT be installed.\nYou can use dietpi-software at a later date if you change your mind. \n\n- You want a Minimal Raspbian/Debian Server Install.\nDietPi is a minimal image. A great OS base to use with your projects.'
				whiptail --title "$WHIP_TITLE" --yesno "$WHIP_QUESTION" --backtitle "$WHIP_BACKTITLE" --yes-button "Ok" --no-button "Back" --defaultno 16 75
				CHOICE=$?
				if (( $CHOICE == 0 )); then

					#exit menu system
					TARGETMENUID=-1

					#Enable installation start flag
					GOSTARTINSTALL=1

				else

					#Return to Main Menu
					TARGETMENUID=0

				fi

			#Not 1st run
			elif (( $DIETPI_INSTALL_STAGE == 1 )); then

				WHIP_TITLE='No Changes to Software Selection'
				whiptail --title "$WHIP_TITLE" --msgbox "No changes have been detected. Unable to start installation." 8 65

			fi

		fi
	}

	#TARGETMENUID=1
	Menu_Dietpi_Software(){

		#-----------------------------------------------------------------------------
		#Generate Whiptail menu and store results into our software arrays
		Menu_CreateSoftwareList 0

		#Return to Main Menu
		TARGETMENUID=0

		#-----------------------------------------------------------------------------
		#Install Info/Warnings

		#OMV, .deb package has Nginx as a dependancy. Not compatible with other webservers
		if (( ${aSOFTWARE_INSTALL_STATE[126]} == 1 &&
			( ${aSOFTWARE_INSTALL_STATE[77]} == 0 && ${aSOFTWARE_INSTALL_STATE[78]} == 0 && ${aSOFTWARE_INSTALL_STATE[79]} == 0 && $INDEX_WEBSERVER_TARGET != -1 ) )); then

			WHIP_TITLE='OMV: Requires Nginx'
			WHIP_QUESTION="Open Media Vault (OMV) requires Nginx webserver and is not compatible with other web servers (eg: Lighttpd/Apache2). This is due to the OMV package listing Nginx as a dependency.\n\nOptions:\n - Change 'web server choice' to 'Nginx'\n - Uninstall current web server, then, select any Nginx web stack for install (eg: LESP)\n\nOpen Media Vault has been deselected and will not be installed."
			whiptail --title "$WHIP_TITLE" --msgbox "$WHIP_QUESTION" --backtitle "$WHIP_BACKTITLE" 19 70

			aSOFTWARE_INSTALL_STATE[126]=0

		fi

		#SickRage, setup for Transmission, install it aswell?
		if (( ${aSOFTWARE_INSTALL_STATE[116]} == 1  &&
			${aSOFTWARE_INSTALL_STATE[44]} == 0 )); then

			WHIP_TITLE='SickRage - Install Transmission?'
			WHIP_QUESTION="The DietPi SickRage installation is pre-configured to work with Transmission BitTorrent Server. This will allow SickRage to automatically download TV shows for you.\n\nNB: If you have another BitTorrent server installed, or prefer manual setup, please select No.\n\nWould you like DietPi to also install Transmission (recommended)?"
			whiptail --title "$WHIP_TITLE" --yesno "$WHIP_QUESTION" --defaultno --backtitle "$WHIP_BACKTITLE" 14 72
			CHOICE=$?
			if (( $CHOICE == 0 )); then

				aSOFTWARE_INSTALL_STATE[44]=1

			fi

		fi

		#Gogs: Requires OpenSSH for ssh-keygen binary: https://github.com/Fourdee/DietPi/issues/442
		if (( ${aSOFTWARE_INSTALL_STATE[49]} == 1 && $INDEX_SSHSERVER_TARGET != -2 )); then

			WHIP_TITLE='Gogs: Requires OpenSSH'
			WHIP_QUESTION="Gogs requires OpenSSH server to function.\nIf you continue, OpenSSH will be selected for install on your system. OpenSSH will also replace Dropbear (if currently installed).\n\nWould you like to continue with the Gogs installation?"
			whiptail --title "$WHIP_TITLE" --yesno "$WHIP_QUESTION" --defaultno --backtitle "$WHIP_BACKTITLE" 13 65
			CHOICE=$?
			if (( $CHOICE == 0 )); then

				# - Use SSH target index to ensure Dropbear gets removed if installed.
				INDEX_SSHSERVER_TARGET=-2

			else

				aSOFTWARE_INSTALL_STATE[49]=0

			fi

		fi

		#Webserver stacks
		for ((i=74; i<=82; i++))
		do

			#Please let DietPi install them for you...
			if (( ${aSOFTWARE_INSTALL_STATE[$i]} == 1 )); then

				WHIP_TITLE='Info: Webserver Stack'
				WHIP_QUESTION="DietPi will automatically install a webserver stack (based on your Webserver Preference) when any software that requires a webserver is selected for installation (eg: Owncloud, PiHole etc).\n\nIt is highly recommended that you allow DietPi to do this for you, ensuring compatibility and stability across DietPi installed programs.\n\nPlease only select a webserver stack if you specifically need it, and, no other webserver stack is installed.\n\nTLDR: You do NOT need to select a webserver stack for installation with DietPi. Its all automatic."
				whiptail --title "$WHIP_TITLE" --msgbox "$WHIP_QUESTION" --backtitle "$WHIP_BACKTITLE" 19 70

				break

			fi

		done

		#phpmyadmin + Lighttpd | broken apt-get installation. User must have a fully installed LLM* stack before phpmyadmin can be selected:
		#https://github.com/Fourdee/DietPi/issues/316#issuecomment-219474664
		if (( ${aSOFTWARE_INSTALL_STATE[90]} == 1 &&
			$INDEX_WEBSERVER_TARGET == -2 &&
			( ${aSOFTWARE_INSTALL_STATE[80]} < 2 && ${aSOFTWARE_INSTALL_STATE[82]} < 2 ) )); then

			WHIP_TITLE='PhpMyAdmin'
			WHIP_QUESTION="Due to a apt-get installation issue with PhpMyAdmin, you must have a fully installed Lighttpd + Mysql/MaridaDB webserver stack, before PhpMyAdmin can be selected for install.\n\nYour selection for PhpMyAdmin has been removed."
			whiptail --title "$WHIP_TITLE" --msgbox "$WHIP_QUESTION" --backtitle "$WHIP_BACKTITLE" 13 70

			aSOFTWARE_INSTALL_STATE[90]=0

		fi

		#DietPiCam - warn user of locking out camera: https://github.com/Fourdee/DietPi/issues/249
		if (( ${aSOFTWARE_INSTALL_STATE[59]} == 1 )); then

			WHIP_TITLE='DietPi Cam - Camera'
			WHIP_QUESTION="DietPi Cam will automatically start and activate the camera during boot. This will prevent other programs (eg: raspistill) from using the camera.\n\nYou can free up the camera by selecting \"Stop Camera\" from the web interface:\nhttp://myip/dietpicam"
			whiptail --title "$WHIP_TITLE" --msgbox "$WHIP_QUESTION" --backtitle "$WHIP_BACKTITLE" 15 70

		fi

		#EmonHUB/EmonPi
		if (( ${aSOFTWARE_INSTALL_STATE[99]} == 1 )); then

			# - Enter API KEY
			# - Grab key from dietpi.txt
			USER_EMONHUB_APIKEY_CURRENT=$(cat /DietPi/dietpi.txt | grep -m1 '^dietpi_emonhub_apikey=' | sed 's/.*=//')

			while (( $USER_EMONHUB_APIKEY_COMPLETED == 0 )); do

				WHIP_TITLE='EmonPi/Hub - API KEY'
				WHIP_QUESTION="Please enter your \"Write API KEY\":\n - Goto http://emoncms.org and register an account and login.\n - Select \"Setup\" from the top right of screen, then select \"My Account\"\n - Enter the \"Write API Key\" into the box below."
				OPTION=$(whiptail --inputbox "$WHIP_QUESTION" 14 75 "$USER_EMONHUB_APIKEY_CURRENT" --title "$WHIP_TITLE" --backtitle "$WHIP_BACKTITLE" 3>&1 1>&2 2>&3)
				CHOICE=$?
				if (( $CHOICE == 0 )); then

					USER_EMONHUB_APIKEY_CURRENT=$OPTION

					WHIP_TITLE='EmonPi/Hub - API KEY'
					WHIP_QUESTION="The following \"Write API KEY\" will be applied during installation:\n$USER_EMONHUB_APIKEY_CURRENT\n\nIs this key correct?"
					whiptail --title "$WHIP_TITLE" --yesno "$WHIP_QUESTION" --backtitle "$WHIP_BACKTITLE" 11 70
					CHOICE=$?
					if (( $CHOICE == 0 )); then

						# - update dietpi.txt so the value will be applied during installation.
						sed -i "/^dietpi_emonhub_apikey=/c\dietpi_emonhub_apikey=$USER_EMONHUB_APIKEY_CURRENT" /DietPi/dietpi.txt

						USER_EMONHUB_APIKEY_COMPLETED=1

					fi

				fi

			done

		fi

		#Pi-hole.
		if (( ${aSOFTWARE_INSTALL_STATE[93]} == 1 )); then

			# - prompt for static ip.
			WHIP_TITLE=' Pi-hole - Setup Static IP Now?'
			WHIP_QUESTION='A static IP address is essential for Pi-hole installations. DietPi-Config can be used to quickly setup your static IP address.\n\nIf you have already setup your static IP, please ignore this message.\n\nWould you like to setup your static IP address now?'
			whiptail --title "$WHIP_TITLE" --yesno "$WHIP_QUESTION" --defaultno --backtitle "$WHIP_BACKTITLE" 15 70
			CHOICE=$?
			if (( $CHOICE == 0 )); then

				WHIP_TITLE=' Pi-hole - Setup Static IP'
				WHIP_QUESTION='DietPi-Config will now be launched. Simply select your Ethernet or Wifi connection from the menu to access the IP address settings.\n\nThe "copy current address to STATIC" menu option can be used to quickly setup your static IP. Please ensure you change the mode "DHCP" to "STATIC".\n\nWhen you are done, select "Apply, Save Changes", then exit DietPi-Config to resume setup.'
				whiptail --title "$WHIP_TITLE" --msgbox "$WHIP_QUESTION" --backtitle "$WHIP_BACKTITLE" 15 70

				#Launch DietPi-config networking menu
				/DietPi/dietpi/dietpi-config 8 1

			fi
		fi

		#Wifi Hotspot Criteria
		if (( ${aSOFTWARE_INSTALL_STATE[60]} == 1 )) ||
			(( ${aSOFTWARE_INSTALL_STATE[61]} == 1 )); then

			#Enable wifi modules
			/DietPi/dietpi/func/dietpi-set_hardware wifi enable

			local check_criteria=1
			while (( $check_criteria == 1 )); do

				local criteria_passed=1

				WHIP_TITLE="WiFi Hotspot Criteria"
				WHIP_QUESTION="The following criteria must be met for this installation to succeed:"

				local ethernet_active_state=$(ip r | grep -ci -m1 "eth$(sed -n 1p /DietPi/dietpi/.network)")
				if (( $ethernet_active_state == 1 )); then

					WHIP_QUESTION+="\n\n - Ethernet online: PASSED"

				else

					criteria_passed=0
					WHIP_QUESTION+="\n\n - Ethernet online: FAILED.\nUse dietpi-config to connect and configure ethernet."

				fi

				if [ -d /sys/class/net/wlan$(sed -n 2p /DietPi/dietpi/.network) ]; then

					WHIP_QUESTION+="\n\n - Wifi adapter detected: PASSED"

				else

					criteria_passed=0
					WHIP_QUESTION+="\n\n - Wifi adapter detected: FAILED.\nPlease connect a WiFi adapter and try again."

				fi

				#Passed
				if (( $criteria_passed == 1 )); then

					WHIP_QUESTION+="\n\nPASSED: Criteria met. Good to go."
					whiptail --title "$WHIP_TITLE" --msgbox "$WHIP_QUESTION" --backtitle "$WHIP_BACKTITLE" 14 75
					check_criteria=0

				#Failed, retry?
				else

					WHIP_QUESTION+="\n\nFAILED: Criteria not met. Would you like to check again?"
					whiptail --title "$WHIP_TITLE" --yesno "$WHIP_QUESTION" --yes-button "Ok" --no-button "Back" --defaultno --backtitle "$WHIP_BACKTITLE" 16 75
					CHOICE=$?
					if (( $CHOICE == 0 )); then

						echo "retry" &> /dev/null

					else

						# - Disable user selection
						check_criteria=0
						aSOFTWARE_INSTALL_STATE[60]=0
						aSOFTWARE_INSTALL_STATE[61]=0
						whiptail --title "WiFi Hotspot Failed" --msgbox "WiFi Hotspot criteria was not met. Your selection has been removed." --backtitle "$WHIP_BACKTITLE" 10 65

					fi

				fi

			done

		fi

		#Weaved
		if (( ${aSOFTWARE_INSTALL_STATE[68]} == 1 )); then

			WHIP_TITLE='Remot3.it - 1st run setup'
			WHIP_QUESTION='Remot3.it requires you to create an online account, and, link it this device.\n\nOnce DietPi has completed your software installations, and rebooted, please follow the First Run tutorial here:\nhttp://dietpi.com/phpbb/viewtopic.php?f=8&t=5&p=188#p188'
			whiptail --title "$WHIP_TITLE" --msgbox "$WHIP_QUESTION" --backtitle "$WHIP_BACKTITLE" 14 70

		fi

		#LetsEncrypt
		if (( ${aSOFTWARE_INSTALL_STATE[92]} == 1 )); then

			WHIP_TITLE='Lets Encrypt Info'
			WHIP_QUESTION='Currently, the DietPi installation of CertBot supports Apache2 & Lighttpd only.\n\nOnce the installation has finished, you can setup your free SSL cert with:\n - DietPi-LetsEncrypt\n\nThis is a easy to use frontend for CertBot and allows intergration into DietPi systems.\n\nMore information:\n - http://dietpi.com/phpbb/viewtopic.php?f=8&t=5&p=1061#p1062'
			whiptail --title "$WHIP_TITLE" --msgbox "$WHIP_QUESTION" --backtitle "$WHIP_BACKTITLE" 18 70

		fi

		#-----------------------------------------------------------------------------
		#dietpi-config can be used to install/configure the following software. Ask user.
		#NoIp
		if (( ${aSOFTWARE_INSTALL_STATE[67]} == 1 )); then

			WHIP_TITLE='NoIp - Setup Now?'
			WHIP_QUESTION='NoIp can be setup and configured by using DietPi-Config. Would you like to go there now? \n\n- Once completed, exit DietPi-Config to resume setup. \n\n- More information:\nhttp://dietpi.com/phpbb/viewtopic.php?f=8&t=5&start=10#p58'
			whiptail --title "$WHIP_TITLE" --yesno "$WHIP_QUESTION" --yes-button "Ok" --no-button "Cancel" --defaultno --backtitle "$WHIP_BACKTITLE" 15 70
			CHOICE=$?
			if (( $CHOICE == 0 )); then

				#Write installed states to temp
				Write_InstallFileList temp

				#Launch DietPi-config
				/DietPi/dietpi/dietpi-config 16 1

				#Read installed states from temp
				Read_InstallFileList temp

			fi

		fi

		#-----------------------------------------------------------------------------
		#Boot Choices
		if (( ${aSOFTWARE_INSTALL_STATE[23]} == 1 ||
			${aSOFTWARE_INSTALL_STATE[24]} == 1 ||
			${aSOFTWARE_INSTALL_STATE[25]} == 1 ||
			${aSOFTWARE_INSTALL_STATE[26]} == 1 ||
			${aSOFTWARE_INSTALL_STATE[31]} == 1 ||
			${aSOFTWARE_INSTALL_STATE[51]} == 1 ||
			${aSOFTWARE_INSTALL_STATE[108]} == 1 ||
			${aSOFTWARE_INSTALL_STATE[112]} == 1 ||
			${aSOFTWARE_INSTALL_STATE[119]} == 1 ||
			${aSOFTWARE_INSTALL_STATE[155]} == 1 )); then

			# Set Boot Order
			WHIP_TITLE=' DietPi - Boot Options'
			WHIP_QUESTION='Would you like to configure the auto boot options for DietPi?\n\nThis will allow you to choose which program loads automatically after booting eg:\n - Console\n - Desktop\n - Kodi'
			whiptail --title "$WHIP_TITLE" --yesno "$WHIP_QUESTION" --defaultno --backtitle "$WHIP_BACKTITLE" 14 70
			CHOICE=$?
			if (( $CHOICE == 0 )); then

				/DietPi/dietpi/dietpi-autostart

			fi

		fi

	}

	#TARGETMENUID=2
	Menu_Linux_Software(){

		#Inform User that DietPi software will automatically install additional linux software when required.
		if (( ! $USER_LINUX_AUTOINSTALL_PROMPT_DISPLAYED )); then

			WHIP_TITLE='Additional Linux Software'
			WHIP_QUESTION='DietPi will automatically install additional Linux software on the next screen, when required (eg: Desktop LXDE will install ALSA + Xserver).\n\nThis means you only need to select the software you actually require.'
			whiptail --title "$WHIP_TITLE" --msgbox "$WHIP_QUESTION" --backtitle "$WHIP_BACKTITLE" 12 70

			USER_LINUX_AUTOINSTALL_PROMPT_DISPLAYED=1

		fi

		#-----------------------------------------------------------------------------
		#Generate Whiptail menu and store results into our software arrays
		Menu_CreateSoftwareList 1

		#Return to Main Menu
		TARGETMENUID=0

		#-----------------------------------------------------------------------------
		#dietpi-config can be used to install/configure the following software. Ask user.
		#CurlFTPfs -
		if (( ${aSOFTWARE_INSTALL_STATE[2]} == 1 )); then

			WHIP_TITLE='FTP Client - Setup Now?'
			WHIP_QUESTION='FTP Client as a filesystem mount (CurlFTPfs) can be setup and configured by using DietPi-Config. Would you like to go there now? \n\n- Once completed, exit DietPi-Config to resume setup.'
			whiptail --title "$WHIP_TITLE" --yesno "$WHIP_QUESTION" --yes-button "Ok" --no-button "Cancel" --defaultno --backtitle "$WHIP_BACKTITLE" 13 70
			CHOICE=$?
			if (( $CHOICE == 0 )); then

				#Write installed states to temp
				Write_InstallFileList temp

				#Launch DietPi-config
				/DietPi/dietpi/dietpi-config 16 1

				#Read installed states from temp
				Read_InstallFileList temp

			fi

		fi

		#SMBCLIENT -
		if (( ${aSOFTWARE_INSTALL_STATE[1]} == 1 )); then

			WHIP_TITLE='Samba Client  - Setup Now?'
			WHIP_QUESTION='Samba Client can be setup and configured by using DietPi-Config. Would you like to go there now? \n\n- Once completed, exit DietPi-Config to resume setup.'
			whiptail --title "$WHIP_TITLE" --yesno "$WHIP_QUESTION" --yes-button "Ok" --no-button "Cancel" --defaultno --backtitle "$WHIP_BACKTITLE" 13 70
			CHOICE=$?
			if (( $CHOICE == 0 )); then

				#Write installed states to temp
				Write_InstallFileList temp

				#Launch DietPi-config
				/DietPi/dietpi/dietpi-config 16 1

				#Read installed states from temp
				Read_InstallFileList temp

			fi

		fi

		#-----------------------------------------------------------------------------

	}

	#TARGETMENUID=3
	Menu_Uninstall_Software(){

		#Return to main menu
		TARGETMENUID=0

		#Array which will hold all software indexs to be removed.
		local asoftware_for_uninstall=()
		local software_installed_count=0

		#Obtain list of installed software
		for ((i=0; i<$TOTAL_SOFTWARE_INDEXS; i++))
		do

			if (( ${aSOFTWARE_INSTALL_STATE[$i]} == 2 &&
				${aSOFTWARE_TYPE[$i]} >= -1 )); then

				whiptail_list_array+=("$i" "${aSOFTWARE_WHIP_NAME[$i]}: ${aSOFTWARE_WHIP_DESC[$i]}" "off")
				((software_installed_count++))

			fi

		done

		# - Hide specific software (eg: stacks) in for loop ?

		if (( $software_installed_count == 0 )); then

			whiptail --title "Uninstall Software" --msgbox "No software is currently installed, or, available for removal." --backtitle "$WHIP_BACKTITLE" 9 60

		#Run menu
		else

			whiptail --title "Uninstall Software" --checklist --separate-output "Use the spacebar to select the software you would like to remove." --cancel-button "Cancel" --backtitle "$WHIP_BACKTITLE" 18 75 10 "${whiptail_list_array[@]}" 2>/tmp/dietpi-software_uninstall_results

			while read choice
			do
				case $choice in
					*)
						#Convert lined list into a 1 line string.
						asoftware_for_uninstall+=("$choice")
					;;
				esac

			done < /tmp/dietpi-software_uninstall_results
			rm /tmp/dietpi-software_uninstall_results &> /dev/null

			unset whiptail_list_array

			#Prompt user with list of their selected software for removal
			if (( ${#asoftware_for_uninstall[@]} > 0 )); then

				# - Create list
				WHIP_QUESTION='The following software will be REMOVED from your system:\n'

				for ((i=0; i<${#asoftware_for_uninstall[@]}; i++))
				do

					for ((j=0; j<$TOTAL_SOFTWARE_INDEXS; j++))
					do

						if (( ${asoftware_for_uninstall[$i]} == $j )); then

							WHIP_QUESTION+=" - ${aSOFTWARE_WHIP_NAME[$j]}: ${aSOFTWARE_WHIP_DESC[$j]}\n"
							break

						fi

					done

				done

				#Ask for confirmation
				whiptail --title "Uninstall Software?" --yesno "$WHIP_QUESTION \nDo you wish to continue?" --yes-button "Ok" --no-button "Cancel" --defaultno --backtitle "$WHIP_TITLE" 20 70
				CHOICE=$?

				#Run uninstall
				if (( $CHOICE == 0 )); then

					# - stop services
					/DietPi/dietpi/dietpi-services stop

					for ((i=0; i<${#asoftware_for_uninstall[@]}; i++))
					do

						Uninstall_Software ${asoftware_for_uninstall[$i]}

					done

					#Finish up and clear non-required packages
					Uninstall_Software_Finalize

					#Save
					Write_InstallFileList

					# - start services
					/DietPi/dietpi/dietpi-services start

					#inform user
					whiptail --title "Uninstall Software" --msgbox "Uninstall completed." --backtitle "$WHIP_BACKTITLE" 9 60

				fi

			fi

		fi

		#delete[] arrays
		unset whiptail_list_array
		unset asoftware_for_uninstall

	}

	#/////////////////////////////////////////////////////////////////////////////////////
	# Banner Print
	#/////////////////////////////////////////////////////////////////////////////////////

	Banner_Setup(){

		/DietPi/dietpi/dietpi-banner 0
		echo -e "\n Welcome to DietPi-Software \n"

	}

	Banner_Installing(){

		/DietPi/dietpi/func/dietpi-notify 3 DietPi-Software "Install software"

		echo -e " ${aSOFTWARE_WHIP_NAME[$INSTALLING_INDEX]}: ${aSOFTWARE_WHIP_DESC[$INSTALLING_INDEX]}"
		/DietPi/dietpi/func/dietpi-notify 2 "Please wait...\n"
		/DietPi/dietpi/dietpi-funtime 0

	}

	Banner_Apt_Update(){

		/DietPi/dietpi/func/dietpi-notify 3 DietPi-Software "Update & upgrade APT"
		sleep 1

	}

	Banner_Reboot(){

		if (( ! $DISABLE_REBOOT )); then

			/DietPi/dietpi/func/dietpi-notify 3 DietPi-Software "Installation completed"
			echo -e "\n The system will now reboot. \n This completes the DietPi-Software installation.\n"
			/DietPi/dietpi/dietpi-funtime 0
			sleep 3

		else

			/DietPi/dietpi/func/dietpi-notify 0 "DietPi-Software installation completed."

		fi
	}

	Banner_Configs(){

		/DietPi/dietpi/func/dietpi-notify 3 DietPi-Software "Optimize and configure software"
		/DietPi/dietpi/func/dietpi-notify 2 "Applying DietPi optimizations and configurations for $HW_MODEL_DESCRIPTION"
		/DietPi/dietpi/func/dietpi-notify 2 "Please wait...\n"
		/DietPi/dietpi/dietpi-funtime 0

		#List software due for configuration
		# for ((i=0; i<$TOTAL_SOFTWARE_INDEXS; i++))
		# do

			# if (( ${aSOFTWARE_INSTALL_STATE[$i]} == 1 )); then

				# /DietPi/dietpi/func/dietpi-notify 2 "${aSOFTWARE_WHIP_NAME[$i]}: ${aSOFTWARE_WHIP_DESC[$i]}"

			# fi

		# done

	}

	Banner_Aborted(){

		#1st run abort
		if (( $DIETPI_INSTALL_STAGE == 0 )); then

			/DietPi/dietpi/dietpi-banner 0
			echo -e "\n Installation Aborted by User \n Installation must be completed prior to using DietPi \n Please run dietpi-software to restart the installation \n"

		#Standard abort
		else

			/DietPi/dietpi/dietpi-banner 1

		fi

	}

	#/////////////////////////////////////////////////////////////////////////////////////
	# Main Loop
	#/////////////////////////////////////////////////////////////////////////////////////
	#--------------------------------------------------------------------------------------
	/DietPi/dietpi/func/dietpi-notify 2 "Initializing database, please wait..."

	#--------------------------------------------------------------------------------------
	#Init software arrays
	Software_Arrays_Init

	#--------------------------------------------------------------------------------------
	#load .installed file, update vars, if it exists
	Read_InstallFileList

	#--------------------------------------------------------------------------------------
	# - CLi input mode
	if [ -n "$1" ]; then

		# - Disable user inputs and prompts.
		USER_INPUTS=0

		# - Run input mode
		Input_Modes "$@"

	#--------------------------------------------------------------------------------------
	#Standard launch
	else

		#Check if we are setting no user inputs and prompts
		# - Load all automation vars
		if (( $DIETPI_INSTALL_STAGE == 0 )); then

			FirstRun_Automation_Init

			if (( $AUTOINSTALL_ENABLED >= 1 )); then

				# - Disable user inputs and prompts.
				USER_INPUTS=0

			fi

		fi

		#GPL compliance prompt
		if (( $DIETPI_INSTALL_STAGE == 0 && $USER_INPUTS )); then

			whiptail --title "DietPi - GPLv2 License" --msgbox "This program is free software: you can redistribute it and/or modify it under the terms of the GNU General Public License as published by the Free Software Foundation, either version 2 of the License, or any later version.\n\nThis program is distributed in the hope that it will be useful, but WITHOUT ANY WARRANTY; without even the implied warranty of MERCHANTABILITY or FITNESS FOR A PARTICULAR PURPOSE.  See the GNU General Public License for more details.\n\nYou should have received a copy of the GNU General Public License\nalong with this program.  If not, see http://www.gnu.org/licenses/" --backtitle "DietPi - GPLv2 Compliance" 18 70

		fi

		Banner_Setup

		#Prevent continue if NTPD is not completed: https://github.com/Fourdee/DietPi/issues/786
		Check_NTPD_Status

		#1st run Connection test and DietPi updates
		#NB: Contains EXIT path
		if (( $(cat /DietPi/dietpi/.update_stage) == -1 )); then

			Check_Internet_Connection

			FirstRun_DietPi_Update

		fi

		#Apply 1st run automation and ask questions.
		if (( $DIETPI_INSTALL_STAGE == 0 )); then

			#Activate automation settings from dietpi.txt, if set.
			FirstRun_Automation_Set

		fi

		#Start DietPi Menu
		while (( $TARGETMENUID > -1 )); do

			clear

			if (( $TARGETMENUID == 0 )); then

				Menu_Main

			elif (( $TARGETMENUID == 1 )); then

				Menu_Dietpi_Software

			elif (( $TARGETMENUID == 2 )); then

				Menu_Linux_Software

			elif (( $TARGETMENUID == 3 )); then

				Menu_Uninstall_Software

			fi

		done

	fi

	#--------------------------------------------------------------------------------------
	#Start DietPi-Software installs
	if (( $GOSTARTINSTALL )); then

		#Insufficient free space
		/DietPi/dietpi/dietpi-drive_manager 2
		if (( $? != 0 )); then

			Exit_Destroy

		fi

		Check_Internet_Connection

		if (( $INTERNET_CONNECTED == 1 )); then

			#Start installations for software
			Run_Installations

			#Upload DietPi-Survey Data
			/DietPi/dietpi/dietpi-survey &> /dev/null

			#Reboot
			Banner_Reboot

			if (( $DISABLE_REBOOT )); then

				# - Start services
				/DietPi/dietpi/dietpi-services start

			else

				reboot

			fi

		fi

	fi

	#-----------------------------------------------------------------------------------
	Exit_Destroy
	#-----------------------------------------------------------------------------------
}<|MERGE_RESOLUTION|>--- conflicted
+++ resolved
@@ -298,11 +298,9 @@
 	# - Software
 	#NB: All software has a unique index that must not be changed (eg: DESKTOP_LXDE = 23)
 	TOTAL_SOFTWARE_INDEXS=0
-<<<<<<< HEAD
+
 	TOTAL_SOFTWARE_INDEXS_HARDLIMIT=163	#Increase as needed. Must be higher than TOTAL_SOFTWARE_INDEXS once calculated in Software_Arrays_Init
-=======
-	TOTAL_SOFTWARE_INDEXS_HARDLIMIT=162	#Increase as needed. Must be higher than TOTAL_SOFTWARE_INDEXS once calculated in Software_Arrays_Init
->>>>>>> 4945c6ea
+
 
 	INSTALLING_INDEX=0					#Which software index is currently being installed?
 
@@ -12712,11 +12710,6 @@
 			# Remove userdel
 			userdel -r -f minio-user
 
-<<<<<<< HEAD
-			# Remove from DietPi-Services
-			grep -v "minio" /DietPi/dietpi/.dietpi-services_include > /DietPi/dietpi/.dietpi-services_include.temp
-			mv /DietPi/dietpi/.dietpi-services_include.temp /DietPi/dietpi/.dietpi-services_include
-
 		elif (( $1 == 162)); then
 			# remove docker and all its unused dependencies
 			AGP docker-engine
@@ -12726,8 +12719,6 @@
 			# default
 			rm -r /var/lib/docker
 
-=======
->>>>>>> 4945c6ea
 		elif (( $1 == 159 || $1 == 160 )); then
 
 			rm -R /var/www/allo
