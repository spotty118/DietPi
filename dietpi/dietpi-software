--- conflicted
+++ resolved
@@ -7069,16 +7069,9 @@
 
 		fi
 
-<<<<<<< HEAD
 		#Docker
 		INSTALLING_INDEX=162
 		if (( ${aSOFTWARE_INSTALL_STATE[$INSTALLING_INDEX]} == 1 )); then
-=======
-		#Allo Web Interface
-		INSTALLING_INDEX=159 #160 for quick reinstall/update
-		if (( ${aSOFTWARE_INSTALL_STATE[$INSTALLING_INDEX]} == 1 ||
-			${aSOFTWARE_INSTALL_STATE[160]} == 1 )); then
->>>>>>> 28038c6b
 
 			Banner_Installing
 
@@ -7098,31 +7091,46 @@
 
 		fi
 
-
-		#Allo Web Interface
-		INSTALLING_INDEX=159 #160 for quick reinstall
-		if (( ${aSOFTWARE_INSTALL_STATE[$INSTALLING_INDEX]} == 1 ||
-			${aSOFTWARE_INSTALL_STATE[160]} == 1 )); then
+		#FuguHub
+		INSTALLING_INDEX=161
+		if (( ${aSOFTWARE_INSTALL_STATE[$INSTALLING_INDEX]} == 1 )); then
 
 			Banner_Installing
 
-			INSTALL_URL_ADDRESS='http://dietpi.com/downloads/binaries/all/allo_web_interface.7z'
+			INSTALL_URL_ADDRESS='http://FuguHub.com/releases/raspberrypi/install.sh'
+
 			/DietPi/dietpi/func/check_connection "$INSTALL_URL_ADDRESS"
+
 			if (( $? == 0 )); then
 
-<<<<<<< HEAD
-				wget "$INSTALL_URL_ADDRESS" -O package.7z
-				7z x -y package.7z -o/var/www/
-				rm package.7z
-=======
 				wget -O FHinstall.sh "$INSTALL_URL_ADDRESS"
 				chmod +x FHinstall.sh
 				./FHinstall.sh
 				rm FHinstall.sh
 				cd /home/bd/applications
 				wget http://fuguhub.com/box.zip
->>>>>>> 28038c6b
-
+
+			else
+				Error_NoConnection_NoInstall
+			fi
+
+		fi
+
+		#Allo Web Interface
+		INSTALLING_INDEX=159 #160 for quick reinstall
+		if (( ${aSOFTWARE_INSTALL_STATE[$INSTALLING_INDEX]} == 1 ||
+			${aSOFTWARE_INSTALL_STATE[160]} == 1 )); then
+
+			Banner_Installing
+
+			INSTALL_URL_ADDRESS='http://dietpi.com/downloads/binaries/all/allo_web_interface.7z'
+			/DietPi/dietpi/func/check_connection "$INSTALL_URL_ADDRESS"
+			if (( $? == 0 )); then
+
+				wget "$INSTALL_URL_ADDRESS" -O package.7z
+				7z x -y package.7z -o/var/www/
+				rm package.7z
+        
 			else
 
 				Error_NoConnection_NoInstall
@@ -11861,7 +11869,6 @@
 
 		fi
 
-<<<<<<< HEAD
 		#Docker Config
 		INSTALLING_INDEX=162
 		if (( ${aSOFTWARE_INSTALL_STATE[$INSTALLING_INDEX]} == 1 )); then
@@ -11878,7 +11885,9 @@
 
 			# Set container(s) locations in /lib/systemd/system/docker.service
 			sed -i '/ExecStart=\/usr\/bin\/dockerd -H fd:\/\// c\ExecStart=\/usr\/bin\/dockerd -g \/mnt\/dietpi_userdata\/docker-data -H fd:\/\/' /lib/systemd/system/docker.service
-=======
+
+    fi
+
 		#-------------------------------------------------------------------
 		#FuguHub Config
 		INSTALLING_INDEX=161
@@ -11902,7 +11911,6 @@
 				# Create symlink
 				ln -s "$FP_DIETPI_USERDATA_DIRECTORY"/fuguhub-data /home/bd/disk
 		 fi
->>>>>>> 28038c6b
 
 		fi
 
@@ -12924,7 +12932,6 @@
 			grep -v "minio" /DietPi/dietpi/.dietpi-services_include > /DietPi/dietpi/.dietpi-services_include.temp
 			mv /DietPi/dietpi/.dietpi-services_include.temp /DietPi/dietpi/.dietpi-services_include
 
-<<<<<<< HEAD
 		elif (( $1 == 162)); then
 			# remove docker and all its unused dependencies
 			AGP docker-engine
@@ -12934,8 +12941,6 @@
 			# default
 			rm -r /var/lib/docker
 
-=======
->>>>>>> 28038c6b
 		elif (( $1 == 159 || $1 == 160 )); then
 
 			rm -R /var/www/allo
