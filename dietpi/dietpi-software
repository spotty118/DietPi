--- conflicted
+++ resolved
@@ -16074,13 +16074,8 @@
 		#Return to main menu
 		TARGETMENUID=0
 
-<<<<<<< HEAD
 		#Array which will hold all software indexes to be removed.
-		local asoftware_for_uninstall=()
-=======
-		#Array which will hold all software indexs to be removed.
 		G_WHIP_CHECKLIST_ARRAY=()
->>>>>>> 533aaf36
 		local software_installed_count=0
 
 		#Obtain list of installed software
@@ -16132,22 +16127,13 @@
 						for i in ${G_WHIP_RETURNED_VALUE[@]}
 						do
 
-<<<<<<< HEAD
-						aSOFTWARE_INSTALL_STATE[${asoftware_for_uninstall[$i]}]=-1
-=======
-							Uninstall_Software $i
->>>>>>> 533aaf36
+				  		aSOFTWARE_INSTALL_STATE[${asoftware_for_uninstall[$i]}]=-1
 
 						done
 
-<<<<<<< HEAD
-					Uninstall_Software
-					#Finish up and clear non-required packages
-					Uninstall_Software_Finalize
-=======
-						#Finish up and clear non-required packages
-						Uninstall_Software_Finalize
->>>>>>> 533aaf36
+			  		Uninstall_Software
+			  		#Finish up and clear non-required packages
+			  		Uninstall_Software_Finalize
 
 						#Save
 						Write_InstallFileList
