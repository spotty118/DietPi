#!/bin/bash
{
	#////////////////////////////////////
	# DietPi Software
	#
	#////////////////////////////////////
	# Created by Daniel Knight / daniel_haze@hotmail.com / dietpi.com
	#
	#////////////////////////////////////
	#
	# Info:
	# - filename /DietPi/dietpi/dietpi-software
	# - Installs "ready to run" software with optimizations unique to the device.
	# - Runs dietpi-update during 1st run setup.
	# - Generates and uses /DietPi/dietpi/.installed (software list) # 0=not installed, 1=selected for install, 2=installed
	#////////////////////////////////////

	#Force en_GB Locale for whole script. Prevents incorrect parsing with non-english locales.
	LANG=en_GB.UTF-8

	#Exit path for non-root logins.
	if (( $UID != 0 )); then
		clear
		echo -e "\n ERROR: You do not have root privileges.\n Please login as root, or, use:\n sudo dietpi-software\n"

		exit
	fi

	#/////////////////////////////////////////////////////////////////////////////////////
	#Obtain Install Stage Index
	#/////////////////////////////////////////////////////////////////////////////////////
	# -3 = first boot / -2 = partition / -1 = filesystem / 0 = run dietpi-software at login / 1 = completed
	DIETPI_INSTALL_STAGE=$(cat /DietPi/dietpi/.install_stage)

	#/////////////////////////////////////////////////////////////////////////////////////
	#Hardware Details
	#/////////////////////////////////////////////////////////////////////////////////////
	HW_MODEL=$(sed -n 1p /DietPi/dietpi/.hw_model) # 0=1(256) 1=1(512) 2=2(1024)
	HW_MODEL_DESCRIPTION=$(sed -n 2p /DietPi/dietpi/.hw_model)
	DISTRO=$(sed -n 3p /DietPi/dietpi/.hw_model)
	HW_ARCH=$(sed -n 6p /DietPi/dietpi/.hw_model)

	#cpu/core count
	CPU_CORES_TOTAL=$(nproc --all)

	#Overide XU3/4 to 4 cores
	if (( $HW_MODEL == 11 )); then
		CPU_CORES_TOTAL=4
	fi

	#/////////////////////////////////////////////////////////////////////////////////////
	#Filepath
	#/////////////////////////////////////////////////////////////////////////////////////
	FP_INSTALLED_FILE="/DietPi/dietpi/.installed"
	FP_DIETPIAUTOMATION_LOG="/root/DietPi-Automation.log"

	#Used to set user/personal data directories (eg: usbdrive /mnt/usb_1)
	USERDATA_DIRECTORY="/mnt/dietpi_userdata"

	#Uninstall temp file
	UNINSTALL_FILE='/tmp/dietpi_uninstall_list'

	#Default user content folders used in DietPi.
	FOLDER_MUSIC='Music'
	FOLDER_PICTURES='Pictures'
	FOLDER_VIDEO='Video'
	FOLDER_DOWNLOADS='downloads'

	#/////////////////////////////////////////////////////////////////////////////////////
	# Installation System Vars
	#/////////////////////////////////////////////////////////////////////////////////////
	#Run Instalation Flag (1 = run installs)
	GOSTARTINSTALL=0
	INSTALL_URL_ADDRESS=""
	INSTALL_DESCRIPTION='DietPi'

	#Special installation Vars
	USER_EMONHUB_APIKEY_COMPLETED=0
	USER_EMONHUB_APIKEY_CURRENT=0

	#DietPi Software
	INSTALL_DIETPI_CHOICESMADE=0

	#Linux Software
	INSTALL_LINUX_CHOICESMADE=0

	#SSH Server Choices system
	INSTALL_SSHSERVER_CHOICESMADE=0

	#Fileserver Choices system
	INSTALL_FILESERVER_CHOICESMADE=0

	#Logging Choices system
	INSTALL_LOGGING_CHOICESMADE=0

	#/////////////////////////////////////////////////////////////////////////////////////
	# First Run / Automation functions Vars (eg: on a fresh install)
	#/////////////////////////////////////////////////////////////////////////////////////
	AUTOINSTALL_INDEX=0

	AUTOINSTALL_SKIPUSBDRIVEPROMPT=0
	AUTOINSTALL_SKIPQUESTIONS=0
	AUTOINSTALL_IGNOREERRORS=0

	AUTOINSTALL_DEDICATEDUSBDRIVEFORMAT=0

	AUTOINSTALL_SSHINDEX=0
	AUTOINSTALL_FILESERVERINDEX=0
	AUTOINSTALL_LOGGINGINDEX=0
	AUTOINSTALL_WEBSERVERINDEX=0

	AUTOINSTALL_AUTOSTARTTARGET=0

	AUTOINSTALL_TIMEZONE=0
	AUTOINSTALL_LANGUAGE=0
	AUTOINSTALL_KEYBOARD=0

	AUTOINSTALL_CUSTOMSCRIPTURL=0

	#/////////////////////////////////////////////////////
	# Error Vars
	#/////////////////////////////////////////////////////
	ERROR_TEXT=""

	#/////////////////////////////////////////////////////////////////////////////////////
	# WHIPTAIL MENU Vars
	#/////////////////////////////////////////////////////////////////////////////////////
	WHIP_BACKTITLE='DietPi-Software'
	WHIP_TITLE=0
	WHIP_QUESTION=0
	MENU_MAIN_LASTITEM=""
	TARGETMENUID=0

	#/////////////////////////////////////////////////////////////////////////////////////
	# Internet Connection Test Vars
	#/////////////////////////////////////////////////////////////////////////////////////
	INTERNET_CONNECTED=0
	#Use /etc/apt/sources.list for connection test
	INTERNET_URL_TEST=$(cat /etc/apt/sources.list | grep -m1 "deb http" | awk '{print $2}')

	#Global funcs
	Check_Internet_Connection(){

		INTERNET_CONNECTED=0
		while (( $INTERNET_CONNECTED == 0 )); do

			/DietPi/dietpi/func/check_connection "$INTERNET_URL_TEST"
			if (( $? == 0 )); then
				INTERNET_CONNECTED=1
			else
				Menu_No_Internet
			fi

		done

	}

	Create_UserContent_Folders(){

		mkdir -p "$USERDATA_DIRECTORY"/"$FOLDER_MUSIC" &> /dev/null
		mkdir -p "$USERDATA_DIRECTORY"/"$FOLDER_PICTURES" &> /dev/null
		mkdir -p "$USERDATA_DIRECTORY"/"$FOLDER_VIDEO" &> /dev/null
		mkdir -p "$USERDATA_DIRECTORY"/"$FOLDER_DOWNLOADS" &> /dev/null

		chmod -R 775 "$USERDATA_DIRECTORY"/"$FOLDER_MUSIC"
		chmod -R 775 "$USERDATA_DIRECTORY"/"$FOLDER_PICTURES"
		chmod -R 775 "$USERDATA_DIRECTORY"/"$FOLDER_VIDEO"
		chmod -R 775 "$USERDATA_DIRECTORY"/"$FOLDER_DOWNLOADS"

	}

	Download_Test_Media(){

		if [ ! -f "$USERDATA_DIRECTORY/$FOLDER_MUSIC"/fourdee_tech.ogg ]; then

			#Grab My test music
			wget http://dietpi.com/downloads/audio/fourdee_tech.ogg -O "$USERDATA_DIRECTORY/$FOLDER_MUSIC"/fourdee_tech.ogg

			#Grab Absolute Radio Streams
			wget http://network.absoluteradio.co.uk/core/audio/ogg/live.pls?service=vrbb -O "$USERDATA_DIRECTORY/$FOLDER_MUSIC"/Absolute-Radio.pls
			wget http://network.absoluteradio.co.uk/core/audio/ogg/live.pls?service=a8bb -O "$USERDATA_DIRECTORY/$FOLDER_MUSIC"/Absolute-Radio-80s.pls
			wget http://network.absoluteradio.co.uk/core/audio/ogg/live.pls?service=a9bb -O "$USERDATA_DIRECTORY/$FOLDER_MUSIC"/Absolute-Radio-90s.pls
			wget http://network.absoluteradio.co.uk/core/audio/ogg/live.pls?service=a0bb -O "$USERDATA_DIRECTORY/$FOLDER_MUSIC"/Absolute-Radio-00s.pls

		fi

	}

	#apt-get install
	AGI(){
		local string="$@"
		DEBIAN_FRONTEND=noninteractive apt-get install -y $string

		local result=$?
		if (( $result != 0 )); then
			Error_AptGet_Failed
		fi
	}

	Write_InstallFileList(){

		##Write_InstallFileList   = write to /DietPi/dietpi/.installed
		##Write_InstallFileList 1 = write to /tmp/dietpi-software_selected (used to obtain list of selected software to prompt user before startring)

		#FP_INSTALLED_FILE="/DietPi/dietpi/.installed"
		#if [[ $1 =~ ^-?[0-9]+$ ]]; then
		#	if (( $1 == 1 )); then
		#		FP_INSTALLED_FILE="/tmp/dietpi-software_selected"
		#	fi
		#fi

		#Leave this until we have a SQL database to read from.

		local output="
#DietPi External Drive
USBDRIVE=${USBDRIVE:=0}

#DietPi Software
GRASSHOPPER=${GRASSHOPPER:=0}
DESKTOP_LXDE=${DESKTOP_LXDE:=0}
DESKTOP_MATE=${DESKTOP_MATE:=0}
DESKTOP_GNUSTEP=${DESKTOP_GNUSTEP:=0}

WEBSERVER_LAMP=${WEBSERVER_LAMP:=0}
WEBSERVER_LASP=${WEBSERVER_LASP:=0}
WEBSERVER_LAAP=${WEBSERVER_LAAP:=0}

WEBSERVER_LEMP=${WEBSERVER_LEMP:=0}
WEBSERVER_LESP=${WEBSERVER_LESP:=0}
WEBSERVER_LEAP=${WEBSERVER_LEAP:=0}

WEBSERVER_LLMP=${WEBSERVER_LLMP:=0}
WEBSERVER_LLSP=${WEBSERVER_LLSP:=0}
WEBSERVER_LLAP=${WEBSERVER_LLAP:=0}

WEBSERVER_APACHE=${WEBSERVER_APACHE:=0}
WEBSERVER_NGINX=${WEBSERVER_NGINX:=0}
WEBSERVER_LIGHTTPD=${WEBSERVER_LIGHTTPD:=0}
WEBSERVER_MYSQL=${WEBSERVER_MYSQL:=0}
WEBSERVER_MARIADB=${WEBSERVER_MARIADB:=0}
WEBSERVER_SQLITE=${WEBSERVER_SQLITE:=0}
WEBSERVER_PHP=${WEBSERVER_PHP:=0}
WEBSERVER_MYADMINPHP=${WEBSERVER_MYADMINPHP:=0}
WEBSERVER_REDIS=${WEBSERVER_REDIS:=0}

NOMACHINE=${NOMACHINE:=0}
XRDP=${XRDP:=0}

OWNCLOUD=${OWNCLOUD:=0}
TRANSMISSION=${TRANSMISSION:=0}
PHPBB=${PHPBB:=0}
HIFI=${HIFI:=0}
KODI=${KODI:=0}
MINIDLNA=${MINIDLNA:=0}
NOIPDYNDNS=${NOIPDYNDNS:=0}
OPENTYRIAN=${OPENTYRIAN:=0}
DIETPICAM=${DIETPICAM:=0}
DELUGE=${DELUGE:=0}
FILESERVER_SAMBA=${FILESERVER_SAMBA:=0}
FILESERVER_PROFTP=${FILESERVER_PROFTP:=0}
FILESERVER_VSFTPD=${FILESERVER_VSFTPD:=0}
RASPCONTROL=${RASPCONTROL:=0}
LINUXDASH=${LINUXDASH:=0}
PIHOLE=${PIHOLE:=0}
SUBSONIC5=${SUBSONIC5:=0}
SUBSONIC6=${SUBSONIC6:=0}
WEAVED=${WEAVED:=0}
WEBIOPI=${WEBIOPI:=0}
DIETPICLOUDSHELL=${DIETPICLOUDSHELL:=0}
HAPROXY=${HAPROXY:=0}
SQUEEZEBOXSERVER=${SQUEEZEBOXSERVER:=0}
WORDPRESS=${WORDPRESS:=0}
TIGHTVNCSERVER=${TIGHTVNCSERVER:=0}
VNC4SERVER=${VNC4SERVER:=0}
FAIL2BAN=${FAIL2BAN:=0}
PHPSYSINFO=${PHPSYSINFO:=0}
PHPIMAGEGALLERY=${PHPIMAGEGALLERY:=0}
AMPACHE=${AMPACHE:=0}
OPENVPNSERVER=${OPENVPNSERVER:=0}
LETSENCRYPT=${LETSENCRYPT:=0}
WIRINGPI=${WIRINGPI:=0}
RPIGPIO=${RPIGPIO:=0}
RPII2C=${RPII2C:=0}
WIFIHOTSPOT=${WIFIHOTSPOT:=0}
TORHOTSPOT=${TORHOTSPOT:=0}
SHAIRPORTSYNC=${SHAIRPORTSYNC:=0}
BRUTEFIR=${BRUTEFIR:=0}
PYDIO=${PYDIO:=0}
SQUEEZELITE=${SQUEEZELITE:=0}
EMONHUB=${EMONHUB:=0}
RPIMONITOR=${RPIMONITOR:=0}
NETDATA=${NETDATA:=0}
BAIKAL=${BAIKAL:=0}
MUMBLESERVER=${MUMBLESERVER:=0}
EMBYSERVER=${EMBYSERVER:=0}
OPENBAZAAR=${OPENBAZAAR:=0}
PLEXMEDIASERVER=${PLEXMEDIASERVER:=0}

#Additional Linux Software
VIMFULL=${VIMFULL:=0}
VIMTINY=${VIMTINY:=0}
QUITERSS=${QUITERSS:=0}
GNUEMACS=${GNUEMACS:=0}
SSHCLIENT=${SSHCLIENT:=0}
SMBCLIENT=${SMBCLIENT:=0}
MIDNIGHTCOMMANDER=${MIDNIGHTCOMMANDER:=0}
VIFM=${VIFM:=0}
JED=${JED:=0}
IFTOP=${IFTOP:=0}
IPTRAF=${IPTRAF:=0}
IPERF=${IPERF:=0}
MTRTINY=${MTRTINY:=0}
NLOAD=${NLOAD:=0}
TCPDUMP=${TCPDUMP:=0}

GITCLIENT=${GITCLIENT:=0}
BUILDESSENTIAL=${BUILDESSENTIAL:=0}
ALSABASE=${ALSABASE:=0}
XSERVERXORG=${XSERVERXORG:=0}
CURLFTPFS=${CURLFTPFS:=0}
FFMPEG=${FFMPEG:=0}
ORACLEJAVA=${ORACLEJAVA:=0}
NODEJS=${NODEJS:=0}

SSHSERVER_DROPBEAR=${SSHSERVER_DROPBEAR:=2}
SSHSERVER_OPENSSH=${SSHSERVER_OPENSSH:=0}
LOGGING_LOGROTATE=${LOGGING_LOGROTATE:=0}
LOGGING_RAMLOG=${LOGGING_RAMLOG:=2}
LOGGING_RSYSLOG=${LOGGING_RSYSLOG:=0}


#DietPi Choice System: SSH Server
INDEX_SSHSERVER_CURRENT=${INDEX_SSHSERVER_CURRENT:=-1}
INDEX_SSHSERVER_TARGET=${INDEX_SSHSERVER_TARGET:=-1}

#DietPi Choice System: File Server
INDEX_FILESERVER_CURRENT=${INDEX_FILESERVER_CURRENT:=0}
INDEX_FILESERVER_TARGET=${INDEX_FILESERVER_TARGET:=0}

#DietPi Choice System: Logging
INDEX_LOGGING_CURRENT=${INDEX_LOGGING_CURRENT:=-1}
INDEX_LOGGING_TARGET=${INDEX_LOGGING_TARGET:=-1}

#DietPi Preference System: Webserver base
INDEX_WEBSERVER_CURRENT=${INDEX_WEBSERVER_CURRENT:=-2}
INDEX_WEBSERVER_TARGET=${INDEX_WEBSERVER_TARGET:=-2}

"

		echo "$output" > "$FP_INSTALLED_FILE"
	}

	Read_InstallFileList(){

		if [[ -f "$FP_INSTALLED_FILE" ]]; then
			. "$FP_INSTALLED_FILE"
		fi

	}

	Install_Dietpi_Software(){

		#--------------------------------------------------------------
		# Stop Services
		/DietPi/dietpi/dietpi-services stop
		#--------------------------------------------------------------
		#Text install info vars (for Webserver stacks)
		local info_1="LAMP"
		local info_2="Apache2"
		local info_3="MySql"
		local info_4="PHP"

		# Apply all "combo" installs that require webserver stack
		# - Installs that require any WEBSERVER_L??P
		if (( $DIETPICAM || $LINUXDASH || $PIHOLE || $PHPSYSINFO || $PHPIMAGEGALLERY )); then

			# - Check for existing installations
			if (( ! $WEBSERVER_LAMP && ! $WEBSERVER_LASP && ! $WEBSERVER_LAAP && \
			      ! $WEBSERVER_LLMP && ! $WEBSERVER_LLSP && ! $WEBSERVER_LLAP && \
			      ! $WEBSERVER_LEMP && ! $WEBSERVER_LESP && ! $WEBSERVER_LEAP )); then

				# - None found, Select one for Install, based on user preference
				if (( $INDEX_WEBSERVER_TARGET == 0 )); then
					WEBSERVER_LASP=1
				elif (( $INDEX_WEBSERVER_TARGET == -1 )); then
					WEBSERVER_LESP=1
				elif  (( $INDEX_WEBSERVER_TARGET == -2 )); then
					WEBSERVER_LLSP=1
				fi

			fi
		fi

		# - Installs that require a SQLite stack: WEBSERVER_L?SP
		if (( $GRASSHOPPER )); then

			# - Check for existing installations
			if (( ! $WEBSERVER_LASP && ! $WEBSERVER_LLSP && ! $WEBSERVER_LESP )); then

				if (( $WEBSERVER_LAMP || $WEBSERVER_LAAP )); then
					WEBSERVER_LASP=1
				elif (( $WEBSERVER_LLMP || $WEBSERVER_LLAP )); then
					WEBSERVER_LLSP=1
				elif (( $WEBSERVER_LEMP || $WEBSERVER_LEAP )); then
					WEBSERVER_LESP=1

				# - None found, Select one for Install, based on user preference
				else
					if (( $INDEX_WEBSERVER_TARGET == 0 )); then
						WEBSERVER_LASP=1
					elif (( $INDEX_WEBSERVER_TARGET == -1 )); then
						WEBSERVER_LESP=1
					elif  (( $INDEX_WEBSERVER_TARGET == -2 )); then
						WEBSERVER_LLSP=1
					fi
				fi
			fi
		fi

		# - Installs that require a MySQL stack:  WEBSERVER_L?[MA]P
		if (( $OWNCLOUD || $PHPBB || $WORDPRESS || $AMPACHE || $PYDIO || $BAIKAL || $WEBSERVER_MYADMINPHP )); then

			# - Check for existing installations
			if (( ! $WEBSERVER_LAMP && ! $WEBSERVER_LAAP && \
			      ! $WEBSERVER_LLMP && ! $WEBSERVER_LLAP && \
			      ! $WEBSERVER_LEMP && ! $WEBSERVER_LEAP )); then

				if (( $WEBSERVER_LASP )); then
					WEBSERVER_LAMP=1
				elif (( $WEBSERVER_LLSP )); then
					WEBSERVER_LLMP=1
				elif (( $WEBSERVER_LESP )); then
					WEBSERVER_LEMP=1

				# - None found, Select one for Install, based on user preference
				else
					if (( $INDEX_WEBSERVER_TARGET == 0 )); then
						WEBSERVER_LAMP=1
					elif (( $INDEX_WEBSERVER_TARGET == -1 )); then
						WEBSERVER_LEMP=1
					elif  (( $INDEX_WEBSERVER_TARGET == -2 )); then
						WEBSERVER_LLMP=1
					fi
				fi
			fi
		fi

		#Define extra DietPi install flags for WEBSERVER_STACKS
		if (( $WEBSERVER_LLAP == 1 )); then
			WEBSERVER_LIGHTTPD=1
			WEBSERVER_MARIADB=1
			WEBSERVER_PHP=1
			info_1="LLAP"
			info_2="Lighttpd"
			info_3="MariaDB"
			info_4="PHP"
		fi

		if (( $WEBSERVER_LLSP == 1 )); then
			WEBSERVER_LIGHTTPD=1
			WEBSERVER_SQLITE=1
			WEBSERVER_PHP=1
			info_1="LLSP"
			info_2="Lighttpd"
			info_3="SQLite"
			info_4="PHP"
		fi

		if (( $WEBSERVER_LLMP == 1 )); then
			WEBSERVER_LIGHTTPD=1
			WEBSERVER_MYSQL=1
			WEBSERVER_PHP=1
			info_1="LLMP"
			info_2="Lighttpd"
			info_3="MySql"
			info_4="PHP"
		fi

		if (( $WEBSERVER_LEAP == 1 )); then
			WEBSERVER_NGINX=1
			WEBSERVER_MARIADB=1
			WEBSERVER_PHP=1
			info_1="LEAP"
			info_2="Nginx"
			info_3="MariaDB"
			info_4="PHP"
		fi

		if (( $WEBSERVER_LESP == 1 )); then
			WEBSERVER_NGINX=1
			WEBSERVER_SQLITE=1
			WEBSERVER_PHP=1
			info_1="LESP"
			info_2="Nginx"
			info_3="SQLite"
			info_4="PHP"
		fi

		if (( $WEBSERVER_LEMP == 1 )); then
			WEBSERVER_NGINX=1
			WEBSERVER_MYSQL=1
			WEBSERVER_PHP=1
			info_1="LEMP"
			info_2="Nginx"
			info_3="MySql"
			info_4="PHP"
		fi

		if (( $WEBSERVER_LAAP == 1 )); then
			WEBSERVER_APACHE=1
			WEBSERVER_MARIADB=1
			WEBSERVER_PHP=1
			info_1="LAAP"
			info_2="Apache2"
			info_3="MariaDB"
			info_4="PHP"
		fi

		if (( $WEBSERVER_LASP == 1 )); then
			WEBSERVER_APACHE=1
			WEBSERVER_SQLITE=1
			WEBSERVER_PHP=1
			info_1="LASP"
			info_2="Apache2"
			info_3="SQLite"
			info_4="PHP"
		fi

		if (( $WEBSERVER_LAMP == 1 )); then
			WEBSERVER_APACHE=1
			WEBSERVER_MYSQL=1
			WEBSERVER_PHP=1
			info_1="LAMP"
			info_2="Apache2"
			info_3="MySql"
			info_4="PHP"
		fi

		#--------------------------------------------------------------
		#Install Software

		#Installs that require a DESKTOP
		if (( $TIGHTVNCSERVER == 1 )); then
			if (( $DESKTOP_LXDE > 0 )); then
				DESKTOP_LXDE=1
			elif (( $DESKTOP_MATE > 0 )); then 
				DESKTOP_MATE=1
			elif (( $DESKTOP_GNUSTEP > 0 )); then
				DESKTOP_GNUSTEP=1
			elif (( $DESKTOP_LXDE == 0 && $DESKTOP_MATE == 0 && $DESKTOP_GNUSTEP == 0 )); then
	                        WHIP_TITLE='Desktop Environment Selection'
        	                whiptail --title "$WHIP_TITLE" --msgbox "The software packages you have selected requires a Graphical Desktop Environment.  One was not selected. \n \nTo continue the installation process LXDE will be chosen for you. \n \nPress Enter to continue." 14 70
				DESKTOP_LXDE=1
			fi
		elif (( $VNC4SERVER == 1 )); then
                        if (( $DESKTOP_LXDE > 0 )); then
                                DESKTOP_LXDE=1
                        elif (( $DESKTOP_MATE > 0 )); then 
                                DESKTOP_MATE=1
                        elif (( $DESKTOP_GNUSTEP > 0 )); then
                                DESKTOP_GNUSTEP=1
                        elif (( $DESKTOP_LXDE == 0 && $DESKTOP_MATE == 0 && $DESKTOP_GNUSTEP == 0 )); then
                                WHIP_TITLE='Desktop Environment Selection'
                                whiptail --title "$WHIP_TITLE" --msgbox "The software packages you have selected requires a Graphical Desktop Environment.  One was not selected. \n \nTo continue the installation process LXDE will be chosen for you. \n \nPress Enter to continue." 14 70
                                DESKTOP_LXDE=1
                        fi
		fi

		#Installs that require a DESKTOP
		if (( $XRDP == 1 )); then
                        if (( $DESKTOP_LXDE > 0 )); then
                                DESKTOP_LXDE=1
                        elif (( $DESKTOP_MATE > 0 )); then 
                                DESKTOP_MATE=1
                        elif (( $DESKTOP_GNUSTEP > 0 )); then
                                DESKTOP_GNUSTEP=1
                        elif (( $DESKTOP_LXDE == 0 && $DESKTOP_MATE == 0 && $DESKTOP_GNUSTEP == 0 )); then
                                WHIP_TITLE='Desktop Environment Selection'
                                whiptail --title "$WHIP_TITLE" --msgbox "The software packages you have selected requires a Graphical Desktop Environment.  One was not selected. \n \nTo continue the installation process LXDE will be chosen for you. \n \nPress Enter to continue." 14 70
                                DESKTOP_LXDE=1
                        fi
		fi

                #Installs that require a DESKTOP
                if (( $QUITERSS == 1 )); then
                        if (( $DESKTOP_LXDE > 0 )); then
                                DESKTOP_LXDE=1
                        elif (( $DESKTOP_MATE > 0 )); then 
                                DESKTOP_MATE=1
                        elif (( $DESKTOP_GNUSTEP > 0 )); then
                                DESKTOP_GNUSTEP=1
                        elif (( $DESKTOP_LXDE == 0 && $DESKTOP_MATE == 0 && $DESKTOP_GNUSTEP == 0 )); then
                                WHIP_TITLE='Desktop Environment Selection'
                                whiptail --title "$WHIP_TITLE" --msgbox "The software packages you have selected requires a Graphical Desktop Environment.  One was not selected. \n \nTo continue the installation process LXDE will be chosen for you. \n \nPress Enter to continue." 14 70
                                DESKTOP_LXDE=1
                        fi
                fi

		#Desktop LXDE
		if (( $DESKTOP_LXDE == 1 )); then
			INSTALL_DESCRIPTION='Desktop (LXDE)'
			Banner_Installing

			AGI lxde upower policykit-1 iceweasel p7zip-full --no-install-recommends
			#upower policykit-1. Needed for LXDE logout menu item to show shutdown/restart ......
		fi

		#Desktop MATE
		if (( $DESKTOP_MATE == 1 )); then
			INSTALL_DESCRIPTION="Desktop (MATE)"
			Banner_Installing

			AGI mate-desktop-environment-extras upower policykit-1 iceweasel p7zip-full --no-install-recommends
		fi

		#Desktop GNUStep
                if (( $DESKTOP_GNUSTEP == 1 )); then
                        INSTALL_DESCRIPTION="Desktop (GNUStep)"
                        Banner_Installing

                        AGI x-window-system-core wmaker gnustep gnustep-devel gnustep-games libc-dbg upower policykit-1 iceweasel p7zip-full --no-install-recommends
                fi

		#QuiteRSS
                if (( $QUITERSS == 1 )); then
                        INSTALL_DESCRIPTION="QuiteRSS"
                        Banner_Installing

                        AGI quiterss
                fi

		#XRDP
		if (( $XRDP == 1 )); then
                        INSTALL_DESCRIPTION="XRDP (Remote Desktop Server)"
                        Banner_Installing

                        AGI xrdp
                fi

		#NOMACHINE
		if (( $NOMACHINE == 1 )); then
			# NoMachine Supports many, many architectures and operating systems
			# The following link can be used as a reference:
			# 	https://www.nomachine.com/download/linux&id=1
			INSTALL_DESCRIPTION="NoMachine (Secure RDP Server & Client)"
			Banner_Installing

			#x86_32 - As was said (you never know)
			if (( $HW_ARCH == 20 )); then
				INSTALL_URL_ADDRESS="http://download.nomachine.com/download/5.1/Linux/nomachine_5.1.26_1_i386.deb"
			#x86_64
			elif (( $HW_ARCH == 21 )); then
				INSTALL_URL_ADDRESS="http://download.nomachine.com/download/5.1/Linux/nomachine_5.1.26_1_amd64.deb"
			#arm6/7 hf (RPi2/RPi1)
			elif (( $HW_ARCH >= 1 && $HW_ARCH <= 2 )); then
				INSTALL_URL_ADDRESS="http://download.nomachine.com/download/5.1/Linux/nomachine_5.1.26_6_armv6hf.deb"
			#arm8 hf (RPi 3)
			elif (( $HW_ARCH == 3 )); then
				INSTALL_URL_ADDRESS="http://download.nomachine.com/download/5.1/Linux/nomachine_5.1.26_5_armhf.deb"
			fi

			# Now, check that the links are legitimate	
                        /DietPi/dietpi/func/check_connection "$INSTALL_URL_ADDRESS"

                        if (( $? == 0 )); then

                                wget "$INSTALL_URL_ADDRESS" -O package.deb
                                dpkg -i package.deb
                                rm package.deb

                        else
                                Error_NoConnection_NoInstall

				# ABORT INSTALLATION
                                NOMACHINE=0
                        fi
		fi

		#BitTorrent Transmission
		if (( $TRANSMISSION == 1 )); then
			INSTALL_DESCRIPTION='BitTorrent (Transmission)'
			Banner_Installing
			AGI transmission-daemon
		fi

		#ProFTPd
		if (( $FILESERVER_PROFTP == 1 )); then
			INSTALL_DESCRIPTION='FTP Server (Proftp)'
			Banner_Installing

			echo -e "proftpd-basic shared/proftpd/inetd_or_standalone select standalone" | debconf-set-selections
			AGI proftpd-basic
		fi

		#Samba Server
		if (( $FILESERVER_SAMBA == 1 )); then
			INSTALL_DESCRIPTION='Samba File Server'
			Banner_Installing
			AGI samba samba-common-bin --no-install-recommends

		fi

		#vsFTPD
		if (( $FILESERVER_VSFTPD == 1 )); then
			INSTALL_DESCRIPTION='FTP Server (vsFTPD)'
			Banner_Installing

			AGI vsftpd --no-install-recommends

		fi

		#WEBSERVER_APACHE
		if (( $WEBSERVER_APACHE == 1 )); then

			INSTALL_DESCRIPTION="$info_1: ($info_2) / $info_3 / $info_4"
			Banner_Installing
			AGI apache2
		fi

		#WEBSERVER_NGINX
		if (( $WEBSERVER_NGINX == 1 )); then

			INSTALL_DESCRIPTION="$info_1: ($info_2) / $info_3 / $info_4"
			Banner_Installing
			AGI nginx xml-core --no-install-recommends
		fi

		#WEBSERVER_LIGHTTPD
		if (( $WEBSERVER_LIGHTTPD == 1 )); then

			INSTALL_DESCRIPTION="$info_1: ($info_2) / $info_3 / $info_4"
			Banner_Installing
			AGI lighttpd
		fi

		#WEBSERVER_MYSQL
		if (( $WEBSERVER_MYSQL == 1 )); then
			INSTALL_DESCRIPTION="$info_1: $info_2 / ($info_3) / $info_4"
			Banner_Installing

			echo -e "mysql-server mysql-server/root_password password dietpi" | debconf-set-selections
			echo -e "mysql-server mysql-server/root_password_again password dietpi" | debconf-set-selections

			AGI mysql-server mysql-client

			# Fix depricated key_buffer -> key_buffer_size per MySQL 5.x notification
			sed -i 's/key_buffer/key_buffer_size/g' /etc/mysql/my.cnf

			# Restart the service and install the client
			service mysql restart

		fi

		#WEBSERVER_MARIADB
		if (( $WEBSERVER_MARIADB == 1 )); then
			INSTALL_DESCRIPTION="$info_1: $info_2 / ($info_3) / $info_4"
			Banner_Installing

			echo -e "mysql-server mysql-server/root_password password dietpi" | debconf-set-selections
			echo -e "mysql-server mysql-server/root_password_again password dietpi" | debconf-set-selections

			AGI mariadb-server mariadb-client
		fi

		#WEBSERVER_SQLITE
		if (( $WEBSERVER_SQLITE == 1 )); then
			INSTALL_DESCRIPTION="$info_1: $info_2 / ($info_3) / $info_4"
			Banner_Installing
			AGI sqlite3
		fi

		#WEBSERVER_REDIS
		if (( $WEBSERVER_REDIS == 1 )); then

			INSTALL_DESCRIPTION="Redis Server"
			Banner_Installing
			AGI redis-server
		fi

		#WEBSERVER_PHP
		if (( $WEBSERVER_PHP == 1 )); then
			INSTALL_DESCRIPTION="$info_1: $info_2 / $info_3 / ($info_4)"
			Banner_Installing

			#Install base PHP packages/modules.
			if (( $WEBSERVER_APACHE == 1 )); then
				AGI php5 libapache2-mod-php5
			else
				AGI php5-fpm php5-cgi php5-xsl
			fi

			#php-SQL modules
			if (( $WEBSERVER_MYSQL == 1 )) ||
				(( $WEBSERVER_MARIADB == 1 )); then
				AGI php5-mysql
			fi

			if (( $WEBSERVER_SQLITE == 1 )); then
				AGI php5-sqlite
			fi

			#Redis php5 module | >= 1 to check for existing installs (2)
			if (( $WEBSERVER_REDIS >= 1 )); then
				AGI php5-redis
			fi


			#Wheezy - APC
			if (( $DISTRO == 1 )); then
				AGI php-apc
			#Jessie - APCu
			else
				AGI php5-apcu
			fi
		fi

		#WEBSERVER_MYADMINPHP
		if (( $WEBSERVER_MYADMINPHP == 1 )); then
			INSTALL_DESCRIPTION='phpMyAdmin'
			Banner_Installing

			#Mysql must be running during install to allow debconf setup.
			service mysql restart

			# Set password parameters before installing
			echo "phpmyadmin phpmyadmin/dbconfig-install boolean true" | debconf-set-selections
			echo "phpmyadmin phpmyadmin/app-password-confirm password dietpi" | debconf-set-selections
			echo "phpmyadmin phpmyadmin/mysql/admin-pass password dietpi" | debconf-set-selections
			echo "phpmyadmin phpmyadmin/mysql/app-pass password dietpi" | debconf-set-selections

			if (( $WEBSERVER_APACHE == 1 )); then
				echo "phpmyadmin phpmyadmin/reconfigure-webserver multiselect apache2" | debconf-set-selections
			elif (( $WEBSERVER_LIGHTTPD == 1 )); then
				echo "phpmyadmin phpmyadmin/reconfigure-webserver multiselect lighttpd" | debconf-set-selections
			else
				echo "phpmyadmin phpmyadmin/reconfigure-webserver multiselect none" | debconf-set-selections
			fi

			AGI phpmyadmin
		fi

		#Forums PHPBB
		if (( $PHPBB == 1 )); then
			INSTALL_DESCRIPTION='phpBB3 Forums'
			Banner_Installing

			INSTALL_URL_ADDRESS='https://www.phpbb.com/files/release/phpBB-3.1.6.zip'
			/DietPi/dietpi/func/check_connection "$INSTALL_URL_ADDRESS"
			#Install
			if (( $? == 0 )); then

				wget "$INSTALL_URL_ADDRESS" -O package.zip
				unzip package.zip -d /var/www
				rm package.zip

			else
				Error_NoConnection_NoInstall

				#Abort failed install
				PHPBB=0
			fi

		fi

		#OPENBAZAAR
		if (( $OPENBAZAAR == 1 )); then

			INSTALL_DESCRIPTION='OpenBazaar'
			Banner_Installing

			INSTALL_URL_ADDRESS='https://github.com/OpenBazaar/OpenBazaar-Server.git'
			/DietPi/dietpi/func/check_connection "$INSTALL_URL_ADDRESS"
			#Install

			if (( $? == 0 )); then

				AGI libsodium-dev automake autoconf pkg-config libtool libssl-dev libffi-dev python-dev openssl python-pip libzmq3-dev

				#Not required.
				#AGI software-properties-common
				#add-apt-repository -y ppa:chris-lea/libsodium
				#apt-get update

				pip install cryptography


				cd "$HOME"
				git clone --depth 1 https://github.com/zeromq/libzmq
				git clone --depth 1 https://github.com/pyca/pynacl/
				git clone --depth 1 "$INSTALL_URL_ADDRESS"

				# - compile
				cd "$HOME"/libzmq
				./autogen.sh && ./configure && make -j "$(nproc --all)"
				make check && make install && ldconfig

				cd "$HOME"/pynacl
				python setup.py build && python setup.py install

				cd "$HOME"

				# - Move OpenBazaar to a 'better' location
				mkdir -p /etc/openbazaar-server
				mv "$HOME"/OpenBazaar-Server/* /etc/openbazaar-server/
				rm -R "$HOME"/OpenBazaar-Server

				# - install OpenBazaar
				cd /etc/openbazaar-server
				pip install -r requirements.txt

				cd "$HOME"

				# - Clean up, remove source libaries
				rm -R "$HOME"/libzmq
				rm -R "$HOME"/pynacl


			else

				Error_NoConnection_NoInstall
				OPENBAZAAR=0

			fi


		fi


		#OwnCloud
		if (( $OWNCLOUD == 1 )); then
			INSTALL_DESCRIPTION='OwnCloud'
			Banner_Installing

			#Wheezy
			if (( $DISTRO == 1 )); then
				INSTALL_URL_ADDRESS='http://download.opensuse.org/repositories/isv:/ownCloud:/community/Debian_7.0/'
			#Jessie
			elif (( $DISTRO == 3 )); then
				INSTALL_URL_ADDRESS='http://download.opensuse.org/repositories/isv:/ownCloud:/community/Debian_8.0/'
			fi

			/DietPi/dietpi/func/check_connection "$INSTALL_URL_ADDRESS"
			#Install
			if (( $? == 0 )); then

				if [ ! -f /etc/apt/sources.list.d/owncloud.list ]; then
					echo "deb $INSTALL_URL_ADDRESS /" > /etc/apt/sources.list.d/owncloud.list
					wget "$INSTALL_URL_ADDRESS"Release.key
					apt-key add - < Release.key

					apt-get update
				fi

				AGI owncloud --force-yes

			else
				Error_NoConnection_NoInstall

				#Abort failed install
				OWNCLOUD=0
			fi

		fi

		#Hifi
		if (( $HIFI == 1 )); then
			INSTALL_DESCRIPTION='Hifi / Web Interface Music Player (Mpd Ympd)'
			Banner_Installing

			#check source is online
			# - armhf
			if (( $HW_ARCH >= 1 && $HW_ARCH < 10 )); then

				INSTALL_URL_ADDRESS='http://www.ympd.org/downloads/ympd-1.2.3-armhf.tar.bz2'

			# - arm64 #mpd package for arm64 is not available. Only in sid.
			elif (( $HW_ARCH >= 10 && $HW_ARCH < 20 )); then

				INSTALL_URL_ADDRESS='http://dietpi.com/downloads/binaries/all/ympd-1.2.3-arm64.tar.bz2'

			fi
			/DietPi/dietpi/func/check_connection "$INSTALL_URL_ADDRESS"

			#Install
			if (( $? == 0 )); then

				#Install MPD
				AGI mpd libmpdclient2

				#Setup ympd
				wget "$INSTALL_URL_ADDRESS"
				tar -xvf ympd-*
				rm ympd-*
				mv ympd /usr/bin/ympd

			else
				Error_NoConnection_NoInstall

				#Abort failed install
				HIFI=0
			fi
		fi

		#Kodi
		if (( $KODI == 1 )); then
			INSTALL_DESCRIPTION='Kodi'
			Banner_Installing

			#Wheezy
			if (( $DISTRO == 1 )); then

				if (( $HW_MODEL < 10 )); then

					#check source is online
					INSTALL_URL_ADDRESS='http://archive.mene.za.net/raspbian'
					/DietPi/dietpi/func/check_connection "$INSTALL_URL_ADDRESS"

					#Install
					if (( $? == 0 )); then
						#Check if apt address and key needs adding
						if (( $(cat /etc/apt/sources.list.d/mene.list | grep -ci -m1 'http://archive.mene.za.net/raspbian') == 0 )); then
							echo -e 'deb http://archive.mene.za.net/raspbian wheezy contrib' >> /etc/apt/sources.list.d/mene.list
							apt-key adv --keyserver keyserver.ubuntu.com --recv-key 5243CDED
						fi

						apt-get update

						INSTALL_DESCRIPTION='Kodi (Michael Gorven Repo)'
						Banner_Installing

						AGI kodi

					else
						Error_NoConnection_NoInstall

						#Abort failed install
						KODI=0
					fi
				fi

			#Jessie
			elif (( $DISTRO == 3 )); then

				#Odroids
				if (( $HW_MODEL >= 10 )) && (( $HW_MODEL < 20 )); then
					AGI kodi-odroid

					#XU4 - requires pulse audio (fixes corrupt sound)
					if (( $HW_MODEL == 11 )); then
						AGI pulseaudio --no-install-recommends
					fi

				#Everything else
				else
					AGI kodi
				fi

			fi
		fi

		#MINIDLNA
		if (( $MINIDLNA == 1 )); then
			INSTALL_DESCRIPTION='DLNA/UPnP Media Server (MiniDLNA)'
			Banner_Installing
			AGI minidlna
		fi

		#NoIp
		if (( $NOIPDYNDNS == 1 )); then
			INSTALL_DESCRIPTION='Website URL Address (No-Ip)'
			Banner_Installing

			#x32 x64
			if (( $HW_MODEL == 20 )); then
				INSTALL_URL_ADDRESS="http://dietpi.com/downloads/binaries/all/noip_x32_x64.zip"
			#arm64
			elif (( ( $HW_MODEL == 12 ) || ( $HW_MODEL >=40 && $HW_MODEL < 50 ) )); then
				INSTALL_URL_ADDRESS="http://dietpi.com/downloads/binaries/all/noip_arm64.zip"
			#armv6+
			else
				INSTALL_URL_ADDRESS="http://dietpi.com/downloads/binaries/all/noip_armhf.zip"
			fi
			/DietPi/dietpi/func/check_connection "$INSTALL_URL_ADDRESS"

			#Install
			if (( $? == 0 )); then

				#NoIp Binary install
				wget "$INSTALL_URL_ADDRESS" -O dietpi-noip.zip
				unzip dietpi-noip.zip
				rm dietpi-noip.zip
				mv noip_binary /usr/local/bin/noip2
				chmod +x /usr/local/bin/noip2

				#noip2 service file
				cp /DietPi/dietpi/conf/noip_init /etc/init.d/noip2
				chmod +x /etc/init.d/noip2
				update-rc.d noip2 defaults

			else
				Error_NoConnection_NoInstall

				#Abort failed install
				NOIPDYNDNS=0
			fi
		fi

		#OpenTyrian
		if (( $OPENTYRIAN == 1 )); then
			INSTALL_DESCRIPTION='Gaming (OpenTyrian Game)'
			Banner_Installing

			INSTALL_URL_ADDRESS="http://dietpi.com/downloads/binaries/rpi/opentyrian_armhf.zip"
			/DietPi/dietpi/func/check_connection "$INSTALL_URL_ADDRESS"

			#Install
			if (( $? == 0 )); then
				AGI ibsdl1.2debian libsdl-net1.2 --no-install-recommends

				#Download binaries
				wget "$INSTALL_URL_ADDRESS" -O package.zip
				unzip package.zip -d /
				rm package.zip
				chmod +x /usr/local/games/opentyrian/opentyrian

			else
				Error_NoConnection_NoInstall

				#Abort failed install
				OPENTYRIAN=0
			fi
		fi

		#DietPi Cam
		if (( $DIETPICAM == 1 )); then
			INSTALL_DESCRIPTION='RPi Camera / Web Interface Surveillance (DietPi-Cam)'
			Banner_Installing

			#check source is online
			INSTALL_URL_ADDRESS='https://github.com/Fourdee/RPi_Cam_Web_Interface/archive/6.1.6.zip'
			/DietPi/dietpi/func/check_connection "$INSTALL_URL_ADDRESS"

			#Install
			if (( $? == 0 )); then

				#Install pre-reqs
				AGI gpac motion

				#Get source/binaries and extract
				wget "$INSTALL_URL_ADDRESS" -O package.zip
				unzip package.zip
				rm package.zip

				#work form inside RPi_Cam folder
				cd RPi_Cam*

				#Config /etc/motion
				mkdir -p /etc/motion
				cp etc/motion/motion.conf.1 /etc/motion/motion.conf

				#Config /etc/raspimjpeg
				cp etc/raspimjpeg/raspimjpeg.1 /etc/raspimjpeg

				#Setup /var/www/dietpicam
				mkdir -p /var/www/dietpicam/media
				cp -R www/* /var/www/dietpicam/
				chmod +x /var/www/dietpicam/raspizip.sh
				mknod /var/www/dietpicam/FIFO p
				mknod /var/www/dietpicam/FIFO1 p

				#Temp cam.jpg file symlink
				ln -sf /run/shm/mjpeg/cam.jpg /var/www/dietpicam/cam.jpg

				#Setup Raspimjpeg binary
				cp bin/raspimjpeg /opt/vc/bin/raspimjpeg
				chmod +x /opt/vc/bin/raspimjpeg
				ln -s /opt/vc/bin/raspimjpeg /usr/bin/raspimjpeg

				#Cleanup / remove extracted source
				cd "$HOME"/
				rm -R "$HOME"/RPi_Cam*

			else
				Error_NoConnection_NoInstall

				#Abort failed install
				DIETPICAM=0
			fi

		fi

		#DELUGE
		if (( $DELUGE == 1 )); then
			INSTALL_DESCRIPTION='Deluge (BitTorrent Server, Web Interface)'
			Banner_Installing
			AGI deluged deluge-web deluge-webui deluge-console
		fi

		#GRASSHOPPER
		if (( $GRASSHOPPER == 1 )); then
			INSTALL_DESCRIPTION='Grasshopper'
			Banner_Installing

			AGI python

			#Download Grasshopper
			local grasshopper_directory='/var/www'
			INSTALL_URL_ADDRESS='http://sourceforge.net/projects/grasshopperwebapp/files/grasshopper_v5_application.zip/download'
			/DietPi/dietpi/func/check_connection "$INSTALL_URL_ADDRESS"
			if (( $? == 0 )); then
				wget "$INSTALL_URL_ADDRESS" -O grasshopper.zip
				unzip grasshopper.zip -d "$grasshopper_directory"
				rm grasshopper.zip

				#Install
				chmod +x "$grasshopper_directory"/install/install.sh
				"$grasshopper_directory"/install/install.sh
			else
				Error_NoConnection_NoInstall
				GRASSHOPPER=0
			fi

		fi

		#RASPCONTROL
		if (( $RASPCONTROL == 1 )); then
			INSTALL_DESCRIPTION='Raspcontrol (Web interface system stats)'
			Banner_Installing

			INSTALL_URL_ADDRESS='https://github.com/harmon25/raspcontrol/archive/master.zip'
			/DietPi/dietpi/func/check_connection "$INSTALL_URL_ADDRESS"
			if (( $? == 0 )); then
				wget "$INSTALL_URL_ADDRESS" -O package.zip

				unzip package.zip
				rm package.zip
				mkdir -p /var/www/raspcontrol
				mv raspcontrol-master/* /var/www/raspcontrol
				rm -R raspcontrol-master

			else
				Error_NoConnection_NoInstall
				RASPCONTROL=0
			fi

		fi

		#LINUXDASH
		if (( $LINUXDASH == 1 )); then
			INSTALL_DESCRIPTION='Linux Dash (Web interface system stats)'
			Banner_Installing

			INSTALL_URL_ADDRESS='https://github.com/afaqurk/linux-dash/archive/master.zip'
			/DietPi/dietpi/func/check_connection "$INSTALL_URL_ADDRESS"
			if (( $? == 0 )); then
				wget "$INSTALL_URL_ADDRESS" -O package.zip

				unzip package.zip
				rm package.zip
				mkdir -p /var/www/linuxdash
				mv linux-dash-master/* /var/www/linuxdash
				rm -R linux-dash-master

			else
				Error_NoConnection_NoInstall
				LINUXDASH=0
			fi

		fi

		#PIHOLE
		if (( $PIHOLE == 1 )); then
			INSTALL_DESCRIPTION='Pi-hole (Block adverts on your network)'
			Banner_Installing

			# - Web stats
			INSTALL_URL_ADDRESS='https://github.com/Fourdee/AdminLTE/archive/30_05_2016.zip'
			/DietPi/dietpi/func/check_connection "$INSTALL_URL_ADDRESS"
			if (( $? == 0 )); then

				#Install
				AGI dnsmasq bc
				service dnsmasq stop

				#Generate PiHole Dirs
				mkdir -p /etc/pihole
				mkdir -p /etc/.pihole #gravity always wants to read this file from the "temp" installation folder used by their install script.
				mkdir -p /var/www/pihole
				mkdir -p /opt/pihole

				#Grab/Setup Web interface panel
				wget "$INSTALL_URL_ADDRESS" -O package.zip
				unzip package.zip
				mv AdminLTE-*/* /var/www/pihole/
				rm -R AdminLTE-*
				rm package.zip

				# - Grab chronometer (this script is run to parse logfiles for PiHole webpage stats)
				wget https://raw.githubusercontent.com/Fourdee/pi-hole/30_05_2016/advanced/Scripts/chronometer.sh -O /usr/local/bin/chronometer.sh
				chmod +x /usr/local/bin/chronometer.sh

				# - Blacklist/whitelist scripts
				wget https://raw.githubusercontent.com/Fourdee/pi-hole/30_05_2016/advanced/Scripts/blacklist.sh -O /opt/pihole/blacklist.sh
				chmod +x /opt/pihole/blacklist.sh

				wget https://raw.githubusercontent.com/Fourdee/pi-hole/30_05_2016/advanced/Scripts/whitelist.sh -O /opt/pihole/whitelist.sh
				chmod +x /opt/pihole/whitelist.sh

				# - Default ads list
				wget https://raw.githubusercontent.com/Fourdee/pi-hole/30_05_2016/adlists.default -O /etc/pihole/adlists.default
				cp /etc/pihole/adlists.default /etc/.pihole/adlists.default

				#Check free available memory. Increase swapfile size to prevent gravity running out of mem.
				if (( $(free -m -o | grep -m1 'Mem:' | awk '{print $4}') < 512 )); then
					if [ -f /etc/dphys-swapfile ] &&
						(( $(cat /etc/dphys-swapfile | grep 'CONF_SWAPSIZE=' | sed 's/.*=//') < 512 )); then
						echo -e "\nDietPi:\nIncreasing swapfile size to 512MB before running gravity.sh, please wait.....\n"
						/DietPi/dietpi/func/dietpi-set_dphys-swapfile 512
					fi
				fi

				#Run and update adblocking databases (gravity)
				wget https://raw.githubusercontent.com/Fourdee/pi-hole/30_05_2016/gravity.sh -O /usr/local/bin/gravity.sh
				chmod 755 /usr/local/bin/gravity.sh
				/usr/local/bin/gravity.sh

			else
				Error_NoConnection_NoInstall
				PIHOLE=0
			fi

		fi

		#SUBSONIC 5
		if (( $SUBSONIC5 == 1 )); then
			INSTALL_DESCRIPTION='SubSonic 5 (Web interface media streamer)'
			Banner_Installing

			INSTALL_URL_ADDRESS='http://sourceforge.net/projects/subsonic/files/subsonic/5.3/subsonic-5.3.deb/download'
			/DietPi/dietpi/func/check_connection "$INSTALL_URL_ADDRESS"
			if (( $? == 0 )); then

				AGI lame

				#Install SubSonic 5.3
				wget "$INSTALL_URL_ADDRESS" -O package.deb
				dpkg -i package.deb
				rm package.deb

			else
				Error_NoConnection_NoInstall
				SUBSONIC5=0
			fi
		fi

		#SUBSONIC 6
		if (( $SUBSONIC6 == 1 )); then
			INSTALL_DESCRIPTION='SubSonic 6 (Web interface media streamer)'
			Banner_Installing

			INSTALL_URL_ADDRESS='https://sourceforge.net/projects/subsonic/files/subsonic/6.0/subsonic-6.0.deb/download'
			/DietPi/dietpi/func/check_connection "$INSTALL_URL_ADDRESS"
			if (( $? == 0 )); then

				AGI lame

				#Install SubSonic 6.0
				wget "$INSTALL_URL_ADDRESS" -O package.deb
				dpkg -i package.deb
				rm package.deb

			else
				Error_NoConnection_NoInstall
				SUBSONIC6=0
			fi
		fi

		#WEAVED
		if (( $WEAVED == 1 )); then
			INSTALL_DESCRIPTION='Weaved (Access your device over the internet)'
			Banner_Installing

			INSTALL_URL_ADDRESS='https://github.com/weaved/installer/raw/master/binaries/weaved-nixinstaller_1.2.13.bin'
			/DietPi/dietpi/func/check_connection "$INSTALL_URL_ADDRESS"
			if (( $? == 0 )); then

				#Install WEAVED
				wget "$INSTALL_URL_ADDRESS" -O weaved_setup.bin
				chmod +x weaved_setup.bin

				##Dont run this, let the user run it for "1st time setup"
				#./weaved_setup.bin

			else
				Error_NoConnection_NoInstall
				WEAVED=0
			fi

		fi

		#DietPi software that requires RPI GPIO
		if (( $WEBIOPI == 1 )); then
			RPIGPIO=1
		fi

		if (( $RPIGPIO == 1 )); then
			INSTALL_DESCRIPTION='RPi.GPIO'
			Banner_Installing

			#Wheezy
			if (( $DISTRO == 1 )); then
				AGI python-rpi.gpio python3-rpi.gpio

			#Jessie
			elif (( $DISTRO == 3 )); then

				# >= v111 image
				if [ -f /etc/.dietpi_image_version ]; then
					AGI python-rpi.gpio python3-rpi.gpio

				# - < v111 Bug in older DietPi images with sources.list | Use pip, as offical repo = python3-rpi.gpio: Depends: python3 (< 3.3) but 3.4.2-2 is to be installed
				else
					AGI python3-pip
					pip3 install RPi.GPIO

				fi
			fi

		fi

		#WIRINGPI
		if (( $WIRINGPI == 1 )); then
			INSTALL_DESCRIPTION='Wiring Pi'
			Banner_Installing

			#check source is online | http://git.drogon.net/?p=wiringPi;a=shortlog;h=refs/heads/master snapshot
			INSTALL_URL_ADDRESS='http://git.drogon.net/?p=wiringPi;a=snapshot;h=HEAD;sf=tgz'
			/DietPi/dietpi/func/check_connection "$INSTALL_URL_ADDRESS"

			#Install
			if (( $? == 0 )); then
				wget "$INSTALL_URL_ADDRESS" -O package.tar
				tar xfz package.tar
				rm package.tar
				cd wiringPi*
				./build
				cd ..
				#rm -R /root/wiringPi* #Also Contains example code for users.

			else
				Error_NoConnection_NoInstall

				#Abort Install
				WIRINGPI=0
			fi

		fi

		#RPII2C
		if (( $RPII2C == 1 )); then
			INSTALL_DESCRIPTION='RPi I2C'
			Banner_Installing

			/DietPi/dietpi/func/dietpi-i2c_control 1

		fi

		#WEBIOPI
		if (( $WEBIOPI == 1 )); then
			INSTALL_DESCRIPTION='WebIOPi (Control RPi.GPIO from web interface)'
			Banner_Installing

			INSTALL_URL_ADDRESS='http://sourceforge.net/projects/webiopi/files/WebIOPi-0.7.1.tar.gz/download'
			/DietPi/dietpi/func/check_connection "$INSTALL_URL_ADDRESS"
			if (( $? == 0 )); then

				#Python dev, pre-reqs
				AGI python-dev python-setuptools --no-install-recommends

				#Install WEBIOPI
				wget "$INSTALL_URL_ADDRESS" -O package.tar
				tar xvzf package.tar
				rm package.tar

				cd WebIOPi*

				#Automate Weaved prompt
				sed -i '/read response/c\response="n"' setup.sh

				#Run setup script
				./setup.sh skip-apt
				clear

				cd ..

				#Cleanup
				rm -R WebIOPi*

			else
				Error_NoConnection_NoInstall
				WEBIOPI=0
			fi

		fi

		#DIETPICLOUDSHELL
		if (( $DIETPICLOUDSHELL == 1 )); then
			INSTALL_DESCRIPTION='DietPi-Cloudshell (System stats)'
			Banner_Installing

			AGI net-tools

			##Cloudshell (Enable LCD screen)
			## - Already set on DietPi Image.
			#echo "options fbtft_device name=hktft9340 busnum=1 rotate=270" > /etc/modprobe.d/cloudshell.conf
			#echo "fbtft_device" >> /etc/modules

		fi

		#HAPROXY
		if (( $HAPROXY == 1 )); then
			INSTALL_DESCRIPTION='HaProxy - High Performance TCP/HTTP Load Balancer'
			Banner_Installing

			#check source is online
			INSTALL_URL_ADDRESS='http://www.haproxy.org/download/1.6/src/haproxy-1.6.2.tar.gz'
			/DietPi/dietpi/func/check_connection "$INSTALL_URL_ADDRESS"

			#Install
			if (( $? == 0 )); then

				#Download HAPROXY
				wget "$INSTALL_URL_ADDRESS" -O package.tar
				tar -xvf package.tar
				rm package.tar

				cd haproxy-*

				#Pre-reqs
				AGI libpcre3-dev libssl-dev
				#Compile and install
				make -j "$(nproc --all)" TARGET=linux2628 CPU=generic USE_PCRE=1 USE_OPENSSL=1 USE_ZLIB=1 USE_LINUX_SPLICE=1
				make install

				mkdir /etc/haproxy

				#Exit directory
				cd ..

				#Clean up
				rm -R haproxy-*

				#Install init script as service
				cp /DietPi/dietpi/conf/haproxy_init /etc/init.d/haproxy
				chmod +x /etc/init.d/haproxy
				update-rc.d haproxy defaults

			else
				Error_NoConnection_NoInstall

				#Abort failed install
				HAPROXY=0
			fi

		fi

		#SQUEEZEBOXSERVER
		if (( $SQUEEZEBOXSERVER == 1 )); then
			INSTALL_DESCRIPTION='SqueezeBox (Logitech Media Server)'
			Banner_Installing

			INSTALL_URL_ADDRESS='http://dietpi.com/downloads/binaries/all/logitechmediaserver_7.9.0_all.deb'
			/DietPi/dietpi/func/check_connection "$INSTALL_URL_ADDRESS"

			#Install
			if (( $? == 0 )); then
				wget "$INSTALL_URL_ADDRESS" -O package.deb
				dpkg -i package.deb
				rm package.deb

				#Stop service
				service logitechmediaserver stop

				# + ARMv6 cpan
				if (( $HW_MODEL <= 1 )); then
					wget http://dietpi.com/downloads/binaries/all/logitechmediaserver_7.9.0_CPAN_5.20_armv6hf.tar.gz -O package.tar
					tar xvzf package.tar -C /
					rm package.tar
				fi

			else
				Error_NoConnection_NoInstall

				#Abort failed install
				SQUEEZEBOXSERVER=0
			fi

		fi

		#WORDPRESS
		if (( $WORDPRESS == 1 )); then
			INSTALL_DESCRIPTION='Wordpress'
			Banner_Installing

			#check source is online
			INSTALL_URL_ADDRESS='https://wordpress.org/latest.zip'
			/DietPi/dietpi/func/check_connection "$INSTALL_URL_ADDRESS"

			#Install
			if (( $? == 0 )); then
				wget "$INSTALL_URL_ADDRESS" -O package.zip
				unzip package.zip -d /var/www/
				rm package.zip
				chown -R www-data:www-data /var/www/wordpress
				chmod -R 775 /var/www/wordpress
			else
				Error_NoConnection_NoInstall

				#Abort failed install
				WORDPRESS=0
			fi

		fi

		#TIGHTVNCSERVER
		if (( $TIGHTVNCSERVER == 1 )); then
			INSTALL_DESCRIPTION='TightVNC Server'
			Banner_Installing

			AGI tightvncserver --no-install-recommends

		fi

		#VNC4SERVER
		if (( $VNC4SERVER == 1 )); then
			INSTALL_DESCRIPTION='VNC4 Server'
			Banner_Installing

			AGI vnc4server --no-install-recommends

		fi

		#FAIL2BAN
		if (( $FAIL2BAN == 1 )); then
			INSTALL_DESCRIPTION='Fail2Ban'
			Banner_Installing

			AGI fail2ban --no-install-recommends

		fi

		#PHPSYSINFO
		if (( $PHPSYSINFO == 1 )); then
			INSTALL_DESCRIPTION='PhpSysInfo (Stats)'
			Banner_Installing

			#check source is online
			INSTALL_URL_ADDRESS='https://github.com/phpsysinfo/phpsysinfo/archive/master.zip'
			/DietPi/dietpi/func/check_connection "$INSTALL_URL_ADDRESS"

			#Install
			if (( $? == 0 )); then
				wget "$INSTALL_URL_ADDRESS" -O package.zip
				unzip package.zip -d /var/www/
				rm package.zip
				mv /var/www/phpsysinfo-* /var/www/phpsysinfo
			else
				Error_NoConnection_NoInstall

				#Abort failed install
				PHPSYSINFO=0
			fi

		fi

		#PHPIMAGEGALLERY
		if (( $PHPIMAGEGALLERY == 1 )); then
			INSTALL_DESCRIPTION='Php Image Gallery'
			Banner_Installing

			#check source is online
			INSTALL_URL_ADDRESS='http://dietpi.com/downloads/binaries/all/Single_File_PHP_Gallery_4.6.1.zip'
			/DietPi/dietpi/func/check_connection "$INSTALL_URL_ADDRESS"

			#Install
			if (( $? == 0 )); then
				AGI php5-gd
				wget "$INSTALL_URL_ADDRESS" -O package.zip
				unzip package.zip -d /var/www/gallery
				rm package.zip

			else
				Error_NoConnection_NoInstall

				#Abort failed install
				PHPIMAGEGALLERY=0
			fi

		fi

		#AMPACHE
		if (( $AMPACHE == 1 )); then
			INSTALL_DESCRIPTION='Ampache'
			Banner_Installing

			#check source is online
			INSTALL_URL_ADDRESS='https://github.com/ampache/ampache/archive/master.zip'

			/DietPi/dietpi/func/check_connection "$INSTALL_URL_ADDRESS"

			#Install
			if (( $? == 0 )); then

				AGI php5-curl

				wget "$INSTALL_URL_ADDRESS" -O package.zip
				unzip package.zip
				rm package.zip
				mv ampache-* /var/www/ampache

				#composer install required for 3.8.2
				php -r "readfile('https://getcomposer.org/installer');" > composer-setup.php
				php composer-setup.php
				php -r "unlink('composer-setup.php');"

				mv composer.phar /usr/local/bin/composer

				cd /var/www/ampache
				composer install --prefer-source --no-interaction
				cd ~/

			else
				Error_NoConnection_NoInstall

				#Abort failed install
				AMPACHE=0
			fi

		fi

		#OPENVPNSERVER
		if (( $OPENVPNSERVER == 1 )); then
			INSTALL_DESCRIPTION='OpenVPN Server'
			Banner_Installing

			AGI openvpn easy-rsa iptables

		fi

		#LETSENCRYPT
		if (( $LETSENCRYPT == 1 )); then
			INSTALL_DESCRIPTION='Certbot / Lets Encrypt'
			Banner_Installing

			#check source is online
			INSTALL_URL_ADDRESS='https://github.com/certbot/certbot/archive/master.zip'
			/DietPi/dietpi/func/check_connection "$INSTALL_URL_ADDRESS"

			#Install
			if (( $? == 0 )); then
				wget "$INSTALL_URL_ADDRESS" -O package.zip
				unzip package.zip -d /root
				rm package.zip
				mv certbot* /etc/letsencrypt_scripts

				# - Install packages
				cd /etc/letsencrypt_scripts
				./certbot-auto --os-packages-only
				cd ~/

			else
				Error_NoConnection_NoInstall

				#Abort failed install
				LETSENCRYPT=0
			fi

		fi

		#Software that requires WiFihotspot:
		if (( $TORHOTSPOT == 1 )); then
			WIFIHOTSPOT=1
		fi

		#WIFIHOTSPOT
		if (( $WIFIHOTSPOT == 1 )); then
			INSTALL_DESCRIPTION='Wifi Hotspot'
			Banner_Installing

			#check source is online
			# - NB: These are hostapd binaries with RTL drivers enabled.
			# - armv6
			INSTALL_URL_ADDRESS='http://dietpi.com/downloads/binaries/all/hostapd_14128.zip'
			# - arm64
			if (( ( $HW_MODEL == 12 ) || ( $HW_MODEL >= 40 && $HW_MODEL < 50 ) )); then
				INSTALL_URL_ADDRESS='http://dietpi.com/downloads/binaries/all/hostapd_2.5-arm64.zip'
			fi

			/DietPi/dietpi/func/check_connection "$INSTALL_URL_ADDRESS"

			#Install
			if (( $? == 0 )); then

				# - Prereqs
				AGI hostapd isc-dhcp-server iptables

				# - For all devices, excluding RPi 3 inbuilt wifi, Install modified hostapd binary with RTL drivers enabled.
				if (( $HW_MODEL != 3 )); then
					wget "$INSTALL_URL_ADDRESS" -O package.zip
					unzip -o package.zip -d /usr/sbin
					rm package.zip
					chmod +x /usr/sbin/hostapd
				fi

			else
				Error_NoConnection_NoInstall

				#Abort failed install
				WIFIHOTSPOT=0
			fi

		fi


		#TORHOTSPOT
		if (( $TORHOTSPOT == 1 )); then
			INSTALL_DESCRIPTION='Tor Hotspot'
			Banner_Installing

			# - Prereqs
			AGI tor

		fi


		#SHAIRPORTSYNC
		if (( $SHAIRPORTSYNC == 1 )); then
			INSTALL_DESCRIPTION='Shairport Sync'
			Banner_Installing

			#check source is online
			# - ARMv6
			if (( $HW_ARCH == 1 )); then
				INSTALL_URL_ADDRESS='http://dietpi.com/downloads/binaries/all/shairport-sync-dietpi_armv6.deb'
			# - ARMv7
			elif (( $HW_ARCH >= 2 && $HW_ARCH < 10 )); then
				INSTALL_URL_ADDRESS='http://dietpi.com/downloads/binaries/all/shairport-sync-dietpi_armv7.deb'
			# - ARM64
			elif (( $HW_ARCH >= 10 && $HW_ARCH < 20 )); then
				INSTALL_URL_ADDRESS='http://dietpi.com/downloads/binaries/all/shairport-sync-dietpi_arm64.deb'
			fi

			/DietPi/dietpi/func/check_connection "$INSTALL_URL_ADDRESS"

			#Install
			if (( $? == 0 )); then

				# - Prereqs
				AGI openssl avahi-daemon libsoxr0 libavahi-client3 libtool libconfig9 libpopt0 libdaemon0 --no-install-recommends

				wget "$INSTALL_URL_ADDRESS" -O package.deb
				dpkg -i package.deb
				rm package.deb

			else
				Error_NoConnection_NoInstall

				#Abort failed install
				SHAIRPORTSYNC=0
			fi

		fi

		#BRUTEFIR
		if (( $BRUTEFIR == 1 )); then
			INSTALL_DESCRIPTION='BruteFIR / ALSA Loopback'
			Banner_Installing

			#check folder is online
			INSTALL_URL_ADDRESS='http://dietpi.com/downloads/conf/BruteFIR/'
			/DietPi/dietpi/func/check_connection "$INSTALL_URL_ADDRESS"

			#Install
			if (( $? == 0 )); then

				# - Prereqs
				AGI brutefir

				wget -r -nH --cut-dirs=2 --no-parent --reject="index.htm*" -e robots=off "$INSTALL_URL_ADDRESS"
				mv BruteFIR /etc/

			else
				Error_NoConnection_NoInstall

				#Abort failed install
				BRUTEFIR=0
			fi

		fi

		#PYDIO
		if (( $PYDIO == 1 )); then
			INSTALL_DESCRIPTION='Pydio'
			Banner_Installing

			#check folder is online
			INSTALL_URL_ADDRESS='http://sourceforge.net/projects/ajaxplorer/files/pydio/stable-channel/6.2.2/pydio-core-6.2.2.zip/download'
			/DietPi/dietpi/func/check_connection "$INSTALL_URL_ADDRESS"

			#Install
			if (( $? == 0 )); then

				# - Prereqs
				AGI php5-mcrypt php5-gd

				wget "$INSTALL_URL_ADDRESS" -O package.zip
				unzip package.zip -d /var/www
				mv /var/www/pydio-core-* /var/www/pydio
				rm package.zip

			else
				Error_NoConnection_NoInstall

				#Abort failed install
				PYDIO=0
			fi

		fi

		#SQUEEZELITE
		if (( $SQUEEZELITE == 1 )); then
			INSTALL_DESCRIPTION='SqueezeLite'
			Banner_Installing

			# - Prereqs
			AGI squeezelite

		fi

		#EMONHUB
		if (( $EMONHUB == 1 )); then
			INSTALL_DESCRIPTION='EmonPi / EmonHub'
			Banner_Installing

			#check, is online
			INSTALL_URL_ADDRESS='https://github.com/Fourdee/emonhub/archive/emon-pi.zip'
			/DietPi/dietpi/func/check_connection "$INSTALL_URL_ADDRESS"

			#Install
			if (( $? == 0 )); then

				# - Prereqs
				AGI minicom python-pip python-serial python-configobj --no-install-recommends
				pip install paho-mqtt pydispatcher

				wget "$INSTALL_URL_ADDRESS" -O package.zip
				unzip package.zip
				rm package.zip

				# - move everything to /etc/emonhub
				rm -R /etc/emonhub
				mkdir -p /etc/emonhub
				mv emonhub-*/* /etc/emonhub/
				rm -R emonhub-*

			else
				Error_NoConnection_NoInstall

				#Abort failed install
				EMONHUB=0
			fi

		fi

		#RPIMONITOR
		if (( $RPIMONITOR == 1 )); then
			INSTALL_DESCRIPTION='Rpi-Monitor'
			Banner_Installing

			#check, is online
			INSTALL_URL_ADDRESS='https://github.com/XavierBerger/RPi-Monitor-deb/raw/master/packages/rpimonitor_2.10-1_all.deb'
			/DietPi/dietpi/func/check_connection "$INSTALL_URL_ADDRESS"

			#Install
			if (( $? == 0 )); then

				wget "$INSTALL_URL_ADDRESS" -O package.deb
				dpkg -i package.deb
				rm package.deb

				# - Prereqs
				apt-get -f -y install

			else
				Error_NoConnection_NoInstall

				#Abort failed install
				RPIMONITOR=0
			fi

		fi

		#NETDATA
		if (( $NETDATA == 1 )); then
			INSTALL_DESCRIPTION='netdata'
			Banner_Installing

			#Rpi 1
			if (( $HW_MODEL < 2 )); then
				INSTALL_URL_ADDRESS='http://dietpi.com/downloads/binaries/all/netdata_1.0.0_armv6.tgz'
			#arm64
			elif (( ( $HW_MODEL == 12 ) || ( $HW_MODEL >= 40 && $HW_MODEL < 50 ) )); then
				INSTALL_URL_ADDRESS='http://dietpi.com/downloads/binaries/all/netdata_1.0.0_arm64.tgz'
			#all others
			else
				INSTALL_URL_ADDRESS='http://dietpi.com/downloads/binaries/all/netdata_1.0.0_armv7.tgz'
			fi

			#check, is online
			/DietPi/dietpi/func/check_connection "$INSTALL_URL_ADDRESS"

			#Install
			if (( $? == 0 )); then

				AGI --no-install-recommends zlib1g-dev
				wget "$INSTALL_URL_ADDRESS" -O package.tgz
				tar -xzvf package.tgz -C /
				rm package.tgz

			else
				Error_NoConnection_NoInstall

				#Abort failed install
				NETDATA=0
			fi

		fi

		#BAIKAL
		if (( $BAIKAL == 1 )); then
			INSTALL_DESCRIPTION='BaiKal'
			Banner_Installing

			#check folder is online
			INSTALL_URL_ADDRESS='https://github.com/fruux/Baikal/archive/master.zip'
			/DietPi/dietpi/func/check_connection "$INSTALL_URL_ADDRESS"

			#Install
			if (( $? == 0 )); then

				wget "$INSTALL_URL_ADDRESS" -O package.zip
				unzip package.zip -d /var/www
				rm package.zip
				mv /var/www/Baikal* /var/www/baikal

			else
				Error_NoConnection_NoInstall

				#Abort failed install
				BAIKAL=0
			fi

		fi

		#MUMBLESERVER
		if (( $MUMBLESERVER == 1 )); then
			INSTALL_DESCRIPTION='Murmur - Mumble VoIP Server'
			Banner_Installing

			AGI mumble-server

		fi

		#EMBYSERVER
		if (( $EMBYSERVER == 1 )); then
			INSTALL_DESCRIPTION='Emby Server'
			Banner_Installing

			local url_tests=0

			#check is online
			INSTALL_URL_ADDRESS='http://download.opensuse.org/repositories/home:/emby/Debian_8.0'
			/DietPi/dietpi/func/check_connection "$INSTALL_URL_ADDRESS"

			if (( $? == 0 )); then

				INSTALL_URL_ADDRESS='http://download.mono-project.com/repo/debian'
				/DietPi/dietpi/func/check_connection "$INSTALL_URL_ADDRESS"

				if (( $? == 0 )); then

					url_tests=1

				fi

			fi

			#install
			if (( $url_tests == 1 )); then

				# - Alternative mono repo: https://github.com/Fourdee/DietPi/issues/310#issuecomment-216247879
				apt-key adv --keyserver hkp://keyserver.ubuntu.com:80 --recv-keys 3FA7E0328081BFF6A14DA29AA6A19B38D3D831EF
				echo -e "deb http://download.mono-project.com/repo/debian wheezy main" > /etc/apt/sources.list.d/mono-xamarin.list
				echo -e "deb http://download.mono-project.com/repo/debian wheezy-libjpeg62-compat main" >> /etc/apt/sources.list.d/mono-xamarin.list


				# - Emby repo
				wget http://download.opensuse.org/repositories/home:emby/Debian_8.0/Release.key
				apt-key add - < Release.key
				echo -e "deb http://download.opensuse.org/repositories/home:/emby/Debian_8.0/ /" > /etc/apt/sources.list.d/emby-server.list
				apt-get update

				AGI emby-server

			else
				Error_NoConnection_NoInstall

				#Abort failed install
				EMBYSERVER=0
			fi

		fi

		#PLEXMEDIASERVER
		if (( $PLEXMEDIASERVER == 1 )); then
			INSTALL_DESCRIPTION='Plex Media Server'
			Banner_Installing

			#check folder is online

			#x86_64
			if (( $HW_ARCH == 21 )); then
				INSTALL_URL_ADDRESS='https://downloads.plex.tv/plex-media-server/0.9.16.6.1993-5089475/plexmediaserver_0.9.16.6.1993-5089475_amd64.deb'
			#32bit ARM
			elif (( $HW_ARCH >= 1 && $HW_ARCH < 10 )); then
				INSTALL_URL_ADDRESS='https://dev2day.de/pms/'
			fi
			/DietPi/dietpi/func/check_connection "$INSTALL_URL_ADDRESS"

			#Install
			if (( $? == 0 )); then

				#x86_64
				if (( $HW_ARCH == 21 )); then

					wget "$INSTALL_URL_ADDRESS" -O package.deb
					dpkg -i package.deb
					rm package.deb

				#32bit ARM
				elif (( $HW_ARCH >= 1 && $HW_ARCH < 10 )); then

					echo -e "deb $INSTALL_URL_ADDRESS jessie main" > /etc/apt/sources.list.d/plex.list
					wget -O - "$INSTALL_URL_ADDRESS"dev2day-pms.gpg.key | apt-key add -
					AGI apt-transport-https
					apt-get update

					AGI plexmediaserver

				fi

			else
				Error_NoConnection_NoInstall

				#Abort failed install
				PLEXMEDIASERVER=0
			fi

		fi


	}

	Install_Linux_Software(){

		# Stop Services
		/DietPi/dietpi/dietpi-services stop

		if (( $VIFM == 1 )); then
			INSTALL_DESCRIPTION='ViFM (File Manager with Vi Bindings)'
			Banner_Installing
			AGI vifm

			VIFM=2
		fi

		if (( $VIMFULL == 1 )); then
			INSTALL_DESCRIPTION='Vim'
			Banner_Installing
			AGI vim

			VIMFULL=2
		fi

		if (( $VIMTINY == 1 )); then
			INSTALL_DESCRIPTION='Vim Tiny'
			Banner_Installing
			AGI vim-tiny

			VIMTINY=2
		fi

		if (( $GNUEMACS == 1 )); then
			INSTALL_DESCRIPTION='Emacs'
			Banner_Installing
			AGI emacs

			GNUEMACS=2
		fi

		if (( $MIDNIGHTCOMMANDER == 1 )); then
			INSTALL_DESCRIPTION='Midnight Commander'
			Banner_Installing
			AGI mc

			MIDNIGHTCOMMANDER=2
		fi

		if (( $JED == 1 )); then
			INSTALL_DESCRIPTION='Jed Text Editor'
			Banner_Installing
			AGI jed

			JED=2
		fi

		if (( $IFTOP == 1 )); then
			INSTALL_DESCRIPTION='iftop'
			Banner_Installing
			AGI iftop

			IFTOP=2
		fi

		if (( $IPTRAF == 1 )); then
			INSTALL_DESCRIPTION='IPTraf'
			Banner_Installing
			AGI iptraf

			IPTRAF=2
		fi

		if (( $MTRTINY == 1 )); then
			INSTALL_DESCRIPTION='MTR-Tiny'
			Banner_Installing
			AGI mtr-tiny

			MTR-TINY=2
		fi

		if (( $NLOAD == 1 )); then
			INSTALL_DESCRIPTION='nLoad'
			Banner_Installing
			AGI nload

			NLOAD=2
		fi

		if (( $TCPDUMP == 1 )); then
			INSTALL_DESCRIPTION='TCPDUMP'
			Banner_Installing
			AGI tcpdump

			TCPDUMP=2
		fi

		if (( $SSHCLIENT == 1 )); then
			INSTALL_DESCRIPTION='OpenSSH Client'
			Banner_Installing
			AGI openssh-client

			SSHCLIENT=2
		fi

		if (( $SMBCLIENT == 1 )); then
			INSTALL_DESCRIPTION='Samba Client'
			Banner_Installing

			#Remove Information file
			rm /mnt/samba/readme.txt &> /dev/null

			AGI smbclient cifs-utils --no-install-recommends

			SMBCLIENT=2
		fi

		#DietPi software that requires Build-Essential
		if (( $HAPROXY == 1 )); then
			BUILDESSENTIAL=1
		elif (( $WIRINGPI == 1 )); then
			BUILDESSENTIAL=1
		elif (( $OPENBAZAAR == 1 )); then
			BUILDESSENTIAL=1
		fi

		if (( $BUILDESSENTIAL == 1 )); then
			INSTALL_DESCRIPTION='Build Essential'
			Banner_Installing
			AGI build-essential --no-install-recommends

			BUILDESSENTIAL=2
		fi

		#DietPi software that requires GITCLIENT
		if (( $AMPACHE == 1 )); then
			GITCLIENT=1
		elif (( $OPENBAZAAR == 1 )); then
			GITCLIENT=1
		fi

		if (( $GITCLIENT == 1 )); then
			INSTALL_DESCRIPTION='Git'
			Banner_Installing
			AGI git --no-install-recommends

			GITCLIENT=2
		fi

		#DietPi software that requires Alsa-base
		if (( $DESKTOP_LXDE == 1 )); then
			ALSABASE=1
		elif (( $DESKTOP_MATE == 1 )); then
			ALSABASE=1
		elif (( $DESKTOP_GNUSTEP == 1 )); then
			ALSABASE=1
		elif (( $HIFI == 1 )); then
			ALSABASE=1
		elif (( $KODI == 1 )); then
			ALSABASE=1
		elif (( $MINIDLNA == 1 )); then
			ALSABASE=1
		elif (( $OPENTYRIAN == 1 )); then
			ALSABASE=1
		elif (( $SUBSONIC5 == 1 )); then
			ALSABASE=1
		elif (( $SUBSONIC6 == 1 )); then
			ALSABASE=1
		elif (( $TIGHTVNCSERVER == 1 )); then
			ALSABASE=1
		elif (( $VNC4SERVER == 1 )); then
			ALSABASE=1
		elif (( $NOMACHINE == 1 )); then
			ALSABASE=1
		elif (( $XRDP == 1 )); then
			ALSABASE=1
		elif (( $SQUEEZEBOXSERVER == 1 )); then
			ALSABASE=1
		elif (( $AMPACHE == 1 )); then
			ALSABASE=1
		elif (( $SHAIRPORTSYNC == 1 )); then
			ALSABASE=1
		elif (( $BRUTEFIR == 1 )); then
			ALSABASE=1
		elif (( $SQUEEZELITE == 1 )); then
			ALSABASE=1
		fi

		if (( $ALSABASE == 1 )); then
			INSTALL_DESCRIPTION='ALSA (Linux Sound System)'
			Banner_Installing
			AGI alsa-base alsa-utils

			#Apply soundcard
			local soundcard=$(cat /DietPi/dietpi.txt | grep -m1 'soundcard=' | sed 's/.*=//')

			# - RPi enable internal HDMI+Analogue if currently set to 'none'
			if (( $HW_MODEL < 10 )) &&
				[ "$soundcard" = "none" ]; then
				soundcard='rpi-bcm2835'
			fi

			# - Apply
			/DietPi/dietpi/func/dietpi-set_soundcard "$soundcard"

			ALSABASE=2
		fi

		#DietPi software that requires Xserver - Xorg
		if (( $DESKTOP_LXDE == 1 )); then
			XSERVERXORG=1
		elif (( $DESKTOP_MATE == 1 )); then
			XSERVERXORG=1
		elif (( $DESKTOP_GNUSTEP == 1 )); then
			XSERVERXORG=1
		elif (( $KODI == 1 )); then
			XSERVERXORG=1
		elif (( $OPENTYRIAN == 1 )); then
			XSERVERXORG=1
		elif (( $TIGHTVNCSERVER == 1 )); then
			XSERVERXORG=1
		elif (( $VNC4SERVER == 1 )); then
			XSERVERXORG=1
		elif (( $NOMACHINE == 1 )); then
			XSERVERXORG=1
		elif (( $XRDP == 1 )); then
			XSERVERXORG=1
		elif (( $QUITERSS == 1 )); then
			XSERVERXORG=1
		fi

		if (( $XSERVERXORG == 1 )); then

			XSERVERXORG=2

			#Xserver Prereqs (ALL)
			INSTALL_DESCRIPTION='Xserver (Xinit / Xauth)'
			Banner_Installing
			AGI xinit xauth xserver-xorg dbus-x11 xfonts-base x11-xserver-utils x11-common x11-utils --no-install-recommends

			#RPI
			if (( $HW_MODEL < 10 )); then
				INSTALL_DESCRIPTION='Xserver (FBTurbo)'
				Banner_Installing

				#Wheezy
				if (( $DISTRO == 1 )); then
					AGI xserver-xorg-video-fbturbo xserver-xorg-video-fbdev  --no-install-recommends

				#Jessie
				elif (( $DISTRO == 3 )); then
					sleep 1
					# - Install OpenGL driver?
					#AGI xcompmgr libgl1-mesa-dri raspi-gpio mesa-utils
					# - Requires 256mb GPU?

					# - status: still software driver being used on rpi 3.
				fi

			#Odroid C2
			elif (( $HW_MODEL == 12 )); then
				INSTALL_DESCRIPTION='Xserver (AMLogic VPU / Mali GPU)'
				Banner_Installing

				AGI xcompmgr xterm aml-libs-odroid mali450-odroid --no-install-recommends
				# xcompmgr is fix for broken transparency with lxdesession and improve performance

				#No xorg needed

			#Odroid XU4
			elif (( $HW_MODEL == 11 )); then
				INSTALL_DESCRIPTION='Xserver (Exynos 5422)'
				Banner_Installing

				AGI xterm firmware-samsung xf86-video-armsoc-odroid malit628-odroid --no-install-recommends

				cp /DietPi/dietpi/conf/xorg_xu4.conf /etc/X11/xorg.conf

			#Odroid C1
			elif (( $HW_MODEL == 10 )); then
				INSTALL_DESCRIPTION='Xserver (AMLogic VPU / Mali GPU)'
				Banner_Installing

				AGI xcompmgr xterm aml-libs-odroid xf86-video-mali-odroid libump-odroid mali450-odroid --no-install-recommends
				# xcompmgr is fix for broken transparency with lxdesession and improve performance

				cp /DietPi/dietpi/conf/xorg_c1.conf /etc/X11/xorg.conf

			fi

		fi

		if (( $CURLFTPFS == 1 )); then
			INSTALL_DESCRIPTION='CurlFtpFs (FTP client as filesystem mount)'
			Banner_Installing

			#Remove information file
			rm /mnt/ftp_client/readme.txt &> /dev/null

			AGI curlftpfs

			CURLFTPFS=2
		fi

		#Install Choice based SSH Server
		if (( $SSHSERVER_DROPBEAR == 1 )); then

			INSTALL_DESCRIPTION='Dropbear SSH Server'
			Banner_Installing
			AGI dropbear

			#set to start on next boot
			sed -i '/NO_START=1/c\NO_START=0' /etc/default/dropbear

			SSHSERVER_DROPBEAR=2

		fi

		if (( $SSHSERVER_OPENSSH == 1 )); then

			INSTALL_DESCRIPTION='OpenSSH Server'
			Banner_Installing
			AGI openssh-server --no-install-recommends

			#Jessie, must enable root login
			if (( $DISTRO == 3 )); then
				sed -i '/PermitRootLogin/c\PermitRootLogin yes' /etc/ssh/sshd_config

				#Restart ssh server now so root users can login during setup.
				systemctl restart ssh
			fi

			SSHSERVER_OPENSSH=2

			#SSH server package also installs client.
			SSHCLIENT=2

		fi

		#Install Choices Logging
		if (( $LOGGING_RAMLOG == 1 )); then

			INSTALL_DESCRIPTION='DietPi-Ramlog'
			Banner_Installing

			#Install (add tmpfs mount to fstab)
			sed -i '/\/var\/log/c\tmpfs                   \/var\/log                tmpfs   defaults,size=20m,noatime,nodev,nosuid,mode=1777  0 0' /etc/fstab
			LOGGING_RAMLOG=2

		fi

		if (( $LOGGING_LOGROTATE == 1 )); then

			INSTALL_DESCRIPTION='Logrotate'
			Banner_Installing
			AGI logrotate --no-install-recommends

			LOGGING_LOGROTATE=2
		fi

		#Software that requires rsyslog
		if (( $FAIL2BAN == 1 )); then
			LOGGING_RSYSLOG=1
		elif (( $OPENVPNSERVER == 1 )); then
			LOGGING_RSYSLOG=1
		fi

		if (( $LOGGING_RSYSLOG == 1 )); then

			INSTALL_DESCRIPTION='Rsyslog'
			Banner_Installing
			AGI rsyslog --no-install-recommends

			LOGGING_RSYSLOG=2

		fi

		#Software that requires ffmpeg
		if (( $SUBSONIC5 == 1 )); then
			FFMPEG=1
		elif (( $SUBSONIC6 == 1 )); then
			FFMPEG=1
		elif (( $AMPACHE == 1 )); then
			FFMPEG=1
		fi

		if (( $FFMPEG == 1 )); then

			INSTALL_DESCRIPTION='FFmpeg'
			Banner_Installing

			if (( $DISTRO == 1 )); then

				AGI ffmpeg

			elif (( $DISTRO == 3 )); then

				#RPi v1 armv6, broken packages in multimedia repo. https://github.com/Fourdee/DietPi/issues/84#issuecomment-151201361
				if (( $HW_MODEL < 2 )); then

					INSTALL_URL_ADDRESS='http://dietpi.com/downloads/binaries/all/ffmpeg_2.7.2-1_armhf-v6.deb'
					wget "$INSTALL_URL_ADDRESS" -O package.deb
					dpkg -i package.deb
					rm package.deb

					INSTALL_URL_ADDRESS='http://dietpi.com/downloads/binaries/all/fdk-aac_0.1.4_armhf-v6.deb'
					wget "$INSTALL_URL_ADDRESS" -O package.deb
					dpkg -i package.deb
					rm package.deb

					#Install pre-reqs
					AGI libogg0 libvorbisenc2 libtheora0 libspeex1 libopencore-amrwb0 libopencore-amrnb0 libass5

				#rpi 2/3
				elif (( $HW_MODEL == 2 )) || (( $HW_MODEL == 3 )); then

					#Add Deb Multimedia repo for ffmpeg
					if [ ! -f /etc/apt/sources.list.d/debmultimedia.list ]; then

						echo -e "deb http://www.deb-multimedia.org jessie main non-free" > /etc/apt/sources.list.d/debmultimedia.list
						apt-get update
						AGI deb-multimedia-keyring --force-yes
						apt-get update

						AGI ffmpeg

						#Done. Remove deb http://www.deb-multimedia.org from apt sources
						# - When installing Kodi, apt uses the packages from deb http://www.deb-multimedia.org, rather than Raspbian.
						rm /etc/apt/sources.list.d/debmultimedia.list
						/DietPi/dietpi/dietpi-apt-get_update 2
					fi

				#Jessie (now available from backports).
				else
					AGI ffmpeg

				fi
			fi

			FFMPEG=2

		fi

		#ORACLEJAVA
		# - Software that requires JRE/JDK
		if (( $SUBSONIC5 == 1 )); then
			ORACLEJAVA=1
		elif (( $SUBSONIC6 == 1 )); then
			ORACLEJAVA=1
		fi

		if (( $ORACLEJAVA == 1 )); then

			INSTALL_DESCRIPTION='Oracle Java 8 jdk'
			Banner_Installing

			# - Raspbian
			if (( $HW_MODEL < 10 )); then

				AGI oracle-java8-jdk

			# - Debian. Add repo
			else

				cat << _EOF_ > /etc/apt/sources.list.d/webupd8team-java.list
deb http://ppa.launchpad.net/webupd8team/java/ubuntu trusty main
deb-src http://ppa.launchpad.net/webupd8team/java/ubuntu trusty main
_EOF_

				apt-key adv --keyserver keyserver.ubuntu.com --recv-keys EEA14886
				apt-get update

				# - Accept the license: https://github.com/Fourdee/DietPi/issues/298
				debconf-set-selections <<< "oracle-java8-installer shared/accepted-oracle-license-v1-1 boolean true"

				AGI oracle-java8-installer

			fi

			ORACLEJAVA=2

		fi

		#Programs that require NODEJS
		if (( $NETDATA == 1 )); then
			NODEJS=1
		fi

		#NODEJS
		if (( $NODEJS == 1 )); then
			INSTALL_DESCRIPTION='NodeJS - Javascript Runtime'
			Banner_Installing

			#arm64 (Odroid C2 and PineA64) - Not currently available via nodesource.com
			if (( ( $HW_MODEL == 12 ) || ( $HW_MODEL >= 40 && $HW_MODEL < 50 ) )); then

				#check, is online
				INSTALL_URL_ADDRESS='http://dietpi.com/downloads/binaries/c2/nodejs_5-1_arm64.deb'
				/DietPi/dietpi/func/check_connection "$INSTALL_URL_ADDRESS"

				#Install
				if (( $? == 0 )); then

					# - Preqs
					wget "$INSTALL_URL_ADDRESS" -O package.deb
					dpkg -i package.deb
					rm package.deb

					NODEJS=2

				else
					Error_NoConnection_NoInstall

					#Abort failed install
					NODEJS=0
				fi

			#Everything else
			else

				#check, is online
				INSTALL_URL_ADDRESS='https://deb.nodesource.com/setup_5.x'
				/DietPi/dietpi/func/check_connection "$INSTALL_URL_ADDRESS"

				#Install
				if (( $? == 0 )); then

					# - Preqs
					AGI apt-transport-https

					# - Add repo (use their install script)
					curl -sL "$INSTALL_URL_ADDRESS" | -E bash -

					# - install
					AGI nodejs

					NODEJS=2

				else
					Error_NoConnection_NoInstall

					#Abort failed install
					NODEJS=0
				fi

			fi

		fi

	}

	Uninstall_NonSelected_Choices(){

		#Uninstall software using our temp uninstall file script
		if [ -f "$UNINSTALL_FILE" ]; then

			#Write .Install File
			Write_InstallFileList

			#Run the temp uninstall script
			while read -r line
			do
				/DietPi/dietpi/dietpi-uninstall "$line"

			done < $UNINSTALL_FILE
			rm $UNINSTALL_FILE

			#Reload installed file (dietpi-uninstall sets flags back to 0)
			Read_InstallFileList

		fi

	}

	Apply_SSHServer_Choices(){

		#Work out which SSH Server needs installing from Indexs (if any)
		#Work out which SSH server needs removing (if any), and, create a temp script file
		if (( $INDEX_SSHSERVER_TARGET != $INDEX_SSHSERVER_CURRENT )); then

			#No SSH server
			if (( $INDEX_SSHSERVER_TARGET == 0 )); then
				echo -e "SSHSERVER_DROPBEAR" >> "$UNINSTALL_FILE"
				echo -e "SSHSERVER_OPENSSH" >> "$UNINSTALL_FILE"

			#Dropbear
			elif (( $INDEX_SSHSERVER_TARGET == -1 )); then

				SSHSERVER_DROPBEAR=1
				echo -e "SSHSERVER_OPENSSH" >> "$UNINSTALL_FILE"

			#Openssh
			elif (( $INDEX_SSHSERVER_TARGET == -2 )); then

				SSHSERVER_OPENSSH=1
				echo -e "SSHSERVER_DROPBEAR" >> "$UNINSTALL_FILE"

			fi

			#Inform user (From testing, stopping SSH server services does not disconnect user, however, just incase it does in the future)
			/DietPi/dietpi/dietpi-banner 0
			echo -e "\n Stopping SSH Servers, please wait.....\n\n - If you are connected via SSH, you may be disconnected.\n - Your system will reboot once your DietPi-Software installation is completed.\n - Go make a coffee :) \n"

			#stop all SSH server services
			service ssh stop &> /dev/null
			service dropbear stop &> /dev/null

			#Update Current SSHSERVER index
			INDEX_SSHSERVER_CURRENT=$INDEX_SSHSERVER_TARGET

		fi

	}

	Apply_FileServer_Choices(){

		#Work out which File Server needs installing from Indexs (if any)
		#Work out which File server needs removing (if any), and, create a temp script file
		if (( $INDEX_FILESERVER_TARGET != $INDEX_FILESERVER_CURRENT )); then

			#No File server
			if (( $INDEX_FILESERVER_TARGET == 0 )); then
				echo -e "FILESERVER_SAMBA" >> "$UNINSTALL_FILE"
				echo -e "FILESERVER_PROFTP" >> "$UNINSTALL_FILE"
				#echo -e "FILESERVER_VSFTPD" >> "$UNINSTALL_FILE"

			#ProFTP
			elif (( $INDEX_FILESERVER_TARGET == -1 )); then

				FILESERVER_PROFTP=1
				echo -e "FILESERVER_SAMBA" >> "$UNINSTALL_FILE"

			#Samba
			elif (( $INDEX_FILESERVER_TARGET == -2 )); then

				FILESERVER_SAMBA=1
				echo -e "FILESERVER_PROFTP" >> "$UNINSTALL_FILE"

			fi

			#Update Current SSHSERVER index
			INDEX_FILESERVER_CURRENT=$INDEX_FILESERVER_TARGET

		fi

	}

	Apply_Logging_Choices(){

		#Work out which Logging system needs installing from Indexs (if any)
		#Work out which Logging system needs removing (if any), and, create a temp script file
		if (( $INDEX_LOGGING_TARGET != $INDEX_LOGGING_CURRENT )); then

			#None
			if (( $INDEX_LOGGING_TARGET == 0 )); then
				echo -e "LOGGING_LOGROTATE" >> "$UNINSTALL_FILE"
				echo -e "LOGGING_RAMLOG" >> "$UNINSTALL_FILE"
				echo -e "LOGGING_RSYSLOG" >> "$UNINSTALL_FILE"

			#Ramlog - clear every 24H
			elif (( $INDEX_LOGGING_TARGET == -1 )); then

				LOGGING_RAMLOG=1
				echo -e "LOGGING_LOGROTATE" >> "$UNINSTALL_FILE"
				echo -e "LOGGING_RSYSLOG" >> "$UNINSTALL_FILE"

			#Ramlog - backup every 1H to $HOME/logfile_storage, then clear.
			elif (( $INDEX_LOGGING_TARGET == -2 )); then

				LOGGING_RAMLOG=1
				echo -e "LOGGING_LOGROTATE" >> "$UNINSTALL_FILE"
				echo -e "LOGGING_RSYSLOG" >> "$UNINSTALL_FILE"

			#Logrotate + rsyslog - logs to disk
			elif (( $INDEX_LOGGING_TARGET == -3 )); then

				LOGGING_LOGROTATE=1
				LOGGING_RSYSLOG=1
				echo -e "LOGGING_RAMLOG" >> "$UNINSTALL_FILE"

			fi

			#Requires Rsyslog. Override and remove from uninstall file.
			if (( $FAIL2BAN > 0 )) ||
				(( $OPENVPNSERVER > 0 )); then
				sed -i '/LOGGING_RSYSLOG/d' "$UNINSTALL_FILE"
			fi

			#Update Current Logging index
			INDEX_LOGGING_CURRENT=$INDEX_LOGGING_TARGET

		fi

	}

	Apply_Webserver_Preference(){

		if (( $INDEX_WEBSERVER_TARGET != $INDEX_WEBSERVER_CURRENT )); then

			#Update Current to Target
			INDEX_WEBSERVER_CURRENT=$INDEX_WEBSERVER_TARGET

		fi

	}

	Install_Apply_Configs(){

		# Stop Services
		/DietPi/dietpi/dietpi-services stop

		# Copy/Set optimised Software settings.
		# Set install states to 2 (installed).

		#Destop LXDE
		if (( $DESKTOP_LXDE == 1 )); then

			#Odroid C1/C2 - Fix for broken/laggy transparency
			# - xcompmgr -a seems faster, but causes display corruption vertically on right side of screen
			if (( $HW_MODEL == 10 )) || (( $HW_MODEL == 12 )); then
				cat << _EOF_ > /etc/xdg/lxsession/LXDE/autostart
xcompmgr -n
@lxpanel --profile LXDE
@pcmanfm --desktop --profile LXDE
@xscreensaver -no-splash
_EOF_

			fi

			#Remove Lxrandr Menu item (monitor configuration tool as we set res in dietpi-config)
			rm /usr/share/applications/lxrandr.desktop &> /dev/null

			#Copy PCmanFM configs
			mkdir -p "$HOME"/.config/pcmanfm/LXDE
			cp /DietPi/dietpi/conf/desktop/pcmanfm.conf "$HOME"/.config/pcmanfm/LXDE/pcmanfm.conf
			cp /DietPi/dietpi/conf/desktop/pcmanfm-desktopitems.conf "$HOME"/.config/pcmanfm/LXDE/desktop-items-0.conf

			#Disable Trash
			sed -i '/use_trash=/c\use_trash=0' /etc/xdg/libfm/libfm.conf

			#Copy DietPi pcmanfm favourite links
			cp /DietPi/dietpi/conf/desktop/.gtk-bookmarks "$HOME"/.gtk-bookmarks

			#Copy DietPi Panel config
			mkdir -p "$HOME"/.config/lxpanel/LXDE/panels
			cp /DietPi/dietpi/conf/desktop/panel "$HOME"/.config/lxpanel/LXDE/panels/panel

			#Openbox config
			mkdir -p "$HOME"/.config/openbox
			cp /DietPi/dietpi/conf/desktop/lxde-rc.xml "$HOME"/.config/openbox/lxde-rc.xml

			#Create Desktop SymLinks
			mkdir -p "$HOME"/Desktop
			ln -sf /usr/share/applications/pcmanfm.desktop "$HOME"/Desktop/pcmanfm.desktop
			ln -sf /usr/share/applications/htop.desktop "$HOME"/Desktop/htop.desktop

			#DietPi Desktop symlinks
			ln -sf /DietPi/dietpi/conf/desktop/dietpi-software.desktop "$HOME"/Desktop/dietpi-software.desktop
			ln -sf /DietPi/dietpi/conf/desktop/dietpi-config.desktop "$HOME"/Desktop/dietpi-config.desktop
			ln -sf /DietPi/dietpi/conf/desktop/dietpi-launcher.desktop "$HOME"/Desktop/dietpi-launcher.desktop

			#DietPi Menu symlinks
			ln -sf /DietPi/dietpi/conf/desktop/dietpi-software.desktop /usr/share/applications/dietpi-software.desktop
			ln -sf /DietPi/dietpi/conf/desktop/dietpi-update.desktop /usr/share/applications/dietpi-update.desktop
			ln -sf /DietPi/dietpi/conf/desktop/dietpi-config.desktop /usr/share/applications/dietpi-config.desktop
			ln -sf /DietPi/dietpi/conf/desktop/dietpi-uninstall.desktop /usr/share/applications/dietpi-uninstall.desktop
			ln -sf /DietPi/dietpi/conf/desktop/dietpi-backup.desktop /usr/share/applications/dietpi-backup.desktop
			ln -sf /DietPi/dietpi/conf/desktop/dietpi-sync.desktop /usr/share/applications/dietpi-sync.desktop
			ln -sf /DietPi/dietpi/conf/desktop/dietpi-bugreport.desktop /usr/share/applications/dietpi-bugreport.desktop
			ln -sf /DietPi/dietpi/conf/desktop/dietpi-process_tool.desktop /usr/share/applications/dietpi-process_tool.desktop
			ln -sf /DietPi/dietpi/conf/desktop/dietpi-cleaner.desktop /usr/share/applications/dietpi-cleaner.desktop
			ln -sf /DietPi/dietpi/conf/desktop/dietpi-cron.desktop /usr/share/applications/dietpi-cron.desktop
			ln -sf /DietPi/dietpi/conf/desktop/dietpi-launcher.desktop /usr/share/applications/dietpi-launcher.desktop

			DESKTOP_LXDE=2
		fi

		#Desktop MATE
                if (( $DESKTOP_MATE == 1 )); then

                        #Copy DietPi pcmanfm favourite links
                        cp /DietPi/dietpi/conf/desktop/.gtk-bookmarks "$HOME"/.gtk-bookmarks

			#Create Desktop SymLinks
                        mkdir -p "$HOME"/Desktop
                        ln -sf /usr/share/applications/pcmanfm.desktop "$HOME"/Desktop/pcmanfm.desktop
                        ln -sf /usr/share/applications/htop.desktop "$HOME"/Desktop/htop.desktop

                        #DietPi Desktop symlinks
                        ln -sf /DietPi/dietpi/conf/desktop/dietpi-software.desktop "$HOME"/Desktop/dietpi-software.desktop
                        ln -sf /DietPi/dietpi/conf/desktop/dietpi-config.desktop "$HOME"/Desktop/dietpi-config.desktop
                        ln -sf /DietPi/dietpi/conf/desktop/dietpi-launcher.desktop "$HOME"/Desktop/dietpi-launcher.desktop

                        #DietPi Menu symlinks
                        ln -sf /DietPi/dietpi/conf/desktop/dietpi-software.desktop /usr/share/applications/dietpi-software.desktop
                        ln -sf /DietPi/dietpi/conf/desktop/dietpi-update.desktop /usr/share/applications/dietpi-update.desktop
                        ln -sf /DietPi/dietpi/conf/desktop/dietpi-config.desktop /usr/share/applications/dietpi-config.desktop
                        ln -sf /DietPi/dietpi/conf/desktop/dietpi-uninstall.desktop /usr/share/applications/dietpi-uninstall.desktop
                        ln -sf /DietPi/dietpi/conf/desktop/dietpi-backup.desktop /usr/share/applications/dietpi-backup.desktop
                        ln -sf /DietPi/dietpi/conf/desktop/dietpi-sync.desktop /usr/share/applications/dietpi-sync.desktop
                        ln -sf /DietPi/dietpi/conf/desktop/dietpi-bugreport.desktop /usr/share/applications/dietpi-bugreport.desktop
                        ln -sf /DietPi/dietpi/conf/desktop/dietpi-process_tool.desktop /usr/share/applications/dietpi-process_tool.desktop
                        ln -sf /DietPi/dietpi/conf/desktop/dietpi-cleaner.desktop /usr/share/applications/dietpi-cleaner.desktop
                        ln -sf /DietPi/dietpi/conf/desktop/dietpi-cron.desktop /usr/share/applications/dietpi-cron.desktop
                        ln -sf /DietPi/dietpi/conf/desktop/dietpi-launcher.desktop /usr/share/applications/dietpi-launcher.desktop

                        DESKTOP_MATE=2
                fi

                #Desktop GNUStep
                if (( $DESKTOP_GNUSTEP == 1 )); then

                        #Copy DietPi pcmanfm favourite links
                        cp /DietPi/dietpi/conf/desktop/.gtk-bookmarks "$HOME"/.gtk-bookmarks

                        #Create Desktop SymLinks
                        mkdir -p "$HOME"/Desktop
                        ln -sf /usr/share/applications/pcmanfm.desktop "$HOME"/Desktop/pcmanfm.desktop
                        ln -sf /usr/share/applications/htop.desktop "$HOME"/Desktop/htop.desktop

                        #DietPi Desktop symlinks
                        ln -sf /DietPi/dietpi/conf/desktop/dietpi-software.desktop "$HOME"/Desktop/dietpi-software.desktop
                        ln -sf /DietPi/dietpi/conf/desktop/dietpi-config.desktop "$HOME"/Desktop/dietpi-config.desktop
                        ln -sf /DietPi/dietpi/conf/desktop/dietpi-launcher.desktop "$HOME"/Desktop/dietpi-launcher.desktop

                        #DietPi Menu symlinks
                        ln -sf /DietPi/dietpi/conf/desktop/dietpi-software.desktop /usr/share/applications/dietpi-software.desktop
                        ln -sf /DietPi/dietpi/conf/desktop/dietpi-update.desktop /usr/share/applications/dietpi-update.desktop
                        ln -sf /DietPi/dietpi/conf/desktop/dietpi-config.desktop /usr/share/applications/dietpi-config.desktop
                        ln -sf /DietPi/dietpi/conf/desktop/dietpi-uninstall.desktop /usr/share/applications/dietpi-uninstall.desktop
                        ln -sf /DietPi/dietpi/conf/desktop/dietpi-backup.desktop /usr/share/applications/dietpi-backup.desktop
                        ln -sf /DietPi/dietpi/conf/desktop/dietpi-sync.desktop /usr/share/applications/dietpi-sync.desktop
                        ln -sf /DietPi/dietpi/conf/desktop/dietpi-bugreport.desktop /usr/share/applications/dietpi-bugreport.desktop
                        ln -sf /DietPi/dietpi/conf/desktop/dietpi-process_tool.desktop /usr/share/applications/dietpi-process_tool.desktop
                        ln -sf /DietPi/dietpi/conf/desktop/dietpi-cleaner.desktop /usr/share/applications/dietpi-cleaner.desktop
                        ln -sf /DietPi/dietpi/conf/desktop/dietpi-cron.desktop /usr/share/applications/dietpi-cron.desktop
                        ln -sf /DietPi/dietpi/conf/desktop/dietpi-launcher.desktop /usr/share/applications/dietpi-launcher.desktop

                        DESKTOP_GNUSTEP=2
                fi

		#WEBSERVER_LAMP
		if (( $WEBSERVER_LAMP == 1 )); then

			WEBSERVER_LAMP=2
		fi

		#WEBSERVER_LASP
		if (( $WEBSERVER_LASP == 1 )); then

			WEBSERVER_LASP=2
		fi

		#WEBSERVER_LAAP
		if (( $WEBSERVER_LAAP == 1 )); then

			WEBSERVER_LAAP=2
		fi

		#WEBSERVER_LEMP
		if (( $WEBSERVER_LEMP == 1 )); then

			WEBSERVER_LEMP=2
		fi

		#WEBSERVER_LESP
		if (( $WEBSERVER_LESP == 1 )); then

			WEBSERVER_LESP=2
		fi

		#WEBSERVER_LEAP
		if (( $WEBSERVER_LEAP == 1 )); then

			WEBSERVER_LEAP=2
		fi

		#WEBSERVER_LLMP
		if (( $WEBSERVER_LLMP == 1 )); then

			WEBSERVER_LLMP=2
		fi

		#WEBSERVER_LLSP
		if (( $WEBSERVER_LLSP == 1 )); then

			WEBSERVER_LLSP=2
		fi

		#WEBSERVER_LLAP
		if (( $WEBSERVER_LLAP == 1 )); then

			WEBSERVER_LLAP=2
		fi

		#WEBSERVER_APACHE
		if (( $WEBSERVER_APACHE == 1 )); then

			#create www directory
			mkdir -p /var/www

			#Jessie
			if (( $DISTRO == 3 )); then

				#Apache2 confs
				cp /DietPi/dietpi/conf/apache2_jessie.conf /etc/apache2/apache2.conf
				cat << _EOF_ > /etc/apache2/sites-available/000-default.conf
<VirtualHost *:80>
	ServerAdmin webmaster@localhost
	DocumentRoot /var/www

	ErrorLog ${APACHE_LOG_DIR}/error.log
	CustomLog ${APACHE_LOG_DIR}/access.log combined
</VirtualHost>
_EOF_

				cat << _EOF_ > /etc/apache2/mods-available/mpm_event.conf
<IfModule mpm_event_module>
	StartServers		 $CPU_CORES_TOTAL
	MinSpareThreads		 1
	MaxSpareThreads		 8
	ThreadLimit		 	16
	ThreadsPerChild		 4
	MaxRequestWorkers	 50
	MaxConnectionsPerChild   0
</IfModule>
_EOF_

				cat << _EOF_ > /etc/apache2/mods-available/mpm_prefork.conf
<IfModule mpm_prefork_module>
	StartServers		 $CPU_CORES_TOTAL
	MinSpareServers		 1
	MaxSpareServers		 $CPU_CORES_TOTAL
	MaxRequestWorkers	 50
	MaxConnectionsPerChild   0
</IfModule>
_EOF_

				cat << _EOF_ > /etc/apache2/mods-available/mpm_worker.conf
<IfModule mpm_worker_module>
	StartServers		 $CPU_CORES_TOTAL
	MinSpareThreads		 1
	MaxSpareThreads		 8
	ThreadLimit		 	16
	ThreadsPerChild		 4
	MaxRequestWorkers	 50
	MaxConnectionsPerChild   0
</IfModule>
_EOF_

				#Use /var/www as default webfolder
				mv /var/www/html/index.html /var/www/index.html &> /dev/null
				rm -R /var/www/html &> /dev/null

			#Wheezy
			elif (( $DISTRO == 1 )); then

				#Rpi apache2 confs
				cp /DietPi/dietpi/conf/apache2_wheezy.conf /etc/apache2/apache2.conf

				sed -i "/StartServers /c\StartServers $CPU_CORES_TOTAL" /etc/apache2/apache2.conf
				sed -i "/MinSpareServers /c\MinSpareServers 1" /etc/apache2/apache2.conf
				sed -i "/MaxSpareServers /c\MaxSpareServers $CPU_CORES_TOTAL" /etc/apache2/apache2.conf
				sed -i "/MinSpareThreads /c\MinSpareThreads 1" /etc/apache2/apache2.conf
				sed -i "/MaxSpareThreads /c\MaxSpareThreads 8" /etc/apache2/apache2.conf
				sed -i "/MaxClients /c\MaxClients 50" /etc/apache2/apache2.conf
				sed -i "/MaxRequestsPerChild /c\MaxRequestsPerChild 0" /etc/apache2/apache2.conf
				sed -i "/ThreadLimit /c\ThreadLimit 16" /etc/apache2/apache2.conf
				sed -i "/ThreadsPerChild /c\ThreadsPerChild 8" /etc/apache2/apache2.conf
				sed -i "/MaxKeepAliveRequests /c\MaxKeepAliveRequests 10" /etc/apache2/apache2.conf

			fi

			#Sites-Available settings. Disable access log, set error log level
			sed -i "/CustomLog /c\        #CustomLog "'${APACHE_LOG_DIR}'"/access.log combined" /etc/apache2/sites-available/*
			sed -i "/LogLevel /c\        LogLevel error" /etc/apache2/sites-available/*

			#Apply permissions
			chown -R www-data:www-data /var/www

			WEBSERVER_APACHE=2
		fi

		#WEBSERVER_NGINX
		if (( $WEBSERVER_NGINX == 1 )); then

			#create www directory
			mkdir -p /var/www

			#Nginx confs
			mkdir /etc/nginx/sites-dietpi
			cp /DietPi/dietpi/conf/nginx.conf /etc/nginx/nginx.conf
			cp /DietPi/dietpi/conf/nginx.site-available-default /etc/nginx/sites-available/default

			#Nginx index page
			if (( $DISTRO == 1 )); then
				cp /usr/share/nginx/www/index.html /var/www/index.html
			elif (( $DISTRO == 3 )); then
				cp /usr/share/nginx/html/index.html /var/www/index.html
			fi

			#CPU core count
			sed -i "/worker_processes/c\worker_processes $CPU_CORES_TOTAL;" /etc/nginx/nginx.conf

			#Apply permissions
			chown -R www-data:www-data /var/www

			WEBSERVER_NGINX=2
		fi

		#WEBSERVER_LIGHTTPD
		if (( $WEBSERVER_LIGHTTPD == 1 )); then

			#create www directory
			mkdir -p /var/www

			#www path
			sed -i '/^server.document-root/c\server.document-root        = "/var/www"' /etc/lighttpd/lighttpd.conf

			#Configure fastcgi for PHP-FPM
			cat << _EOF_ > /etc/lighttpd/conf-available/15-fastcgi-php.conf
# -*- depends: fastcgi -*-
# /usr/share/doc/lighttpd/fastcgi.txt.gz
# http://redmine.lighttpd.net/projects/lighttpd/wiki/Docs:ConfigurationOptions#mod_fastcgi-fastcgi

## Start an FastCGI server using php-fpm
fastcgi.server += ( ".php" =>
        ((
                "socket" => "/var/run/php5-fpm.sock",
                "broken-scriptfilename" => "enable"
        ))
)
_EOF_

			#enable cgi/php
			lighttpd-enable-mod fastcgi
			lighttpd-enable-mod fastcgi-php

			#Move default page
			mv /var/www/html/index.lighttpd.html /var/www/

			#Apply permissions
			chown -R www-data:www-data /var/www

			service lighttpd force-reload

			WEBSERVER_LIGHTTPD=2
		fi

		#NB: Webserver_name now = 2

		#WEBSERVER_MYSQL
		if (( $WEBSERVER_MYSQL == 1 )); then

			WEBSERVER_MYSQL=2
		fi

		#WEBSERVER_MARIADB
		if (( $WEBSERVER_MARIADB == 1 )); then

			WEBSERVER_MARIADB=2
		fi

		#WEBSERVER_SQLITE
		if (( $WEBSERVER_SQLITE == 1 )); then

			WEBSERVER_SQLITE=2
		fi

		#WEBSERVER_PHP
		if (( $WEBSERVER_PHP == 1 )); then

			#PHP-FPM
			# - Apache2 has uses its own PHP module
			if (( $WEBSERVER_APACHE == 2 )); then
				echo -e "nothing here" &> /dev/null

			# - All other webservers (eg: Nginx/Lighttpd) use PHP-FPM
			else

				# - Php-FPM confs
				cp /DietPi/dietpi/conf/php-fpm.conf /etc/php5/fpm/php-fpm.conf
				cp /DietPi/dietpi/conf/php-fpm_pool.conf /etc/php5/fpm/pool.d/www.conf
				sed -i '/cgi.fix_pathinfo=/c\cgi.fix_pathinfo=1' /etc/php5/fpm/php.ini

				# - PHP5-fpm optimizations based on total cores
				sed -i "/pm.max_children = /c\pm.max_children = $CPU_CORES_TOTAL" /etc/php5/fpm/pool.d/www.conf
				sed -i "/pm.start_servers = /c\pm.start_servers = $CPU_CORES_TOTAL" /etc/php5/fpm/pool.d/www.conf
				sed -i "/pm.min_spare_servers = /c\pm.min_spare_servers = $CPU_CORES_TOTAL" /etc/php5/fpm/pool.d/www.conf
				sed -i "/pm.max_spare_servers = /c\pm.max_spare_servers = $CPU_CORES_TOTAL" /etc/php5/fpm/pool.d/www.conf

			fi

			#php APC/u settings
			local target_php_ini=0
			local target_php_cachesize=$(( $(free -m -o | grep -m1 'Mem:' | awk '{print $2}') / 30 ))
			if (( $target_php_cachesize < 10 )); then
				target_php_cachesize=10
			fi
			# - 3days TTL
			local target_apc_ttl='259200'

			#Wheezy APC
			if (( $DISTRO == 1 )); then

				# - apc ini locations
				if (( $WEBSERVER_APACHE == 2 )); then
					target_php_ini='/etc/php5/apache2/conf.d/20-apc.ini'
				elif (( $WEBSERVER_NGINX == 2 )); then
					target_php_ini='/etc/php5/fpm/conf.d/20-apc.ini'
				fi

				echo -e "extension=apc.so" > "$target_php_ini"
				echo -e "apc.enabled=1" >> "$target_php_ini"
				echo -e "apc.shm_size=$target_php_cachesize" >> "$target_php_ini"
				echo -e "apc.ttl=$target_apc_ttl" >> "$target_php_ini"
				cp /usr/share/doc/php-apc/apc.php /var/www/apc.php


			#Jessie. Opcache + APCu
			else

				#PHP OPcache
				php5enmod opcache

				if (( $WEBSERVER_APACHE == 2 )); then
					target_php_ini='/etc/php5/apache2/php.ini'
				else
					target_php_ini='/etc/php5/fpm/php.ini'
				fi

				sed -i "/opcache.enable=/c\opcache.enable=1" $target_php_ini
				sed -i "/opcache.memory_consumption=/c\opcache.memory_consumption=$target_php_cachesize" $target_php_ini
				sed -i "/opcache.revalidate_freq=/c\opcache.revalidate_freq=60" $target_php_ini

				wget https://raw.githubusercontent.com/rlerdorf/opcache-status/master/opcache.php -O /var/www/opcache.php

				#APCu
				php5enmod apcu

				# - apc.shm_size= requires M at end to prevent warning: https://github.com/Fourdee/DietPi/issues/218
				target_php_cachesize+="M"
				target_php_ini='/etc/php5/mods-available/apcu.ini'

				cat << _EOF_ > "$target_php_ini"
extension=apcu.so
apc.shm_size=$target_php_cachesize
apc.ttl=$target_apc_ttl
_EOF_

				cp /usr/share/doc/php5-apcu/apc.php /var/www/apc.php

			fi

			#Apply permissions
			chown -R www-data:www-data /var/www/apc.php
			chown -R www-data:www-data /var/www/opcache.php

			#Set all PHP.INI's to UTF-8
			sed -i '/default_charset/c\default_charset = "UTF-8"' /etc/php5/apache2/php.ini &> /dev/null
			sed -i '/default_charset/c\default_charset = "UTF-8"' /etc/php5/cli/php.ini &> /dev/null
			sed -i '/default_charset/c\default_charset = "UTF-8"' /etc/php5/fpm/php.ini &> /dev/null

			#Set all PHP.ini tmp_upload_dir to sd (cant be /tmp as its ramdisk and limited size. Also used by Owncloud uploads)
			local tmp_upload_dir="/var/tmp/php_upload_tmp"
			mkdir -p "$tmp_upload_dir"
			chown -R www-data:www-data "$tmp_upload_dir"

			sed -i "/upload_tmp_dir =/c\upload_tmp_dir = $tmp_upload_dir" /etc/php5/apache2/php.ini &> /dev/null
			sed -i "/upload_tmp_dir =/c\upload_tmp_dir = $tmp_upload_dir" /etc/php5/cli/php.ini &> /dev/null
			sed -i "/upload_tmp_dir =/c\upload_tmp_dir = $tmp_upload_dir" /etc/php5/fpm/php.ini &> /dev/null

			#Set all PHP.ini max upload sizes.
			local php_max_post_size='2G'
			local php_max_upload_size='2G'
			sed -i "/upload_max_filesize =/c\upload_max_filesize = $php_max_upload_size" /etc/php5/apache2/php.ini &> /dev/null
			sed -i "/post_max_size =/c\post_max_size = $php_max_post_size" /etc/php5/apache2/php.ini &> /dev/null
			sed -i "/upload_max_filesize =/c\upload_max_filesize = $php_max_upload_size" /etc/php5/cli/php.ini &> /dev/null
			sed -i "/post_max_size =/c\post_max_size = $php_max_post_size" /etc/php5/cli/php.ini &> /dev/null
			sed -i "/upload_max_filesize =/c\upload_max_filesize = $php_max_upload_size" /etc/php5/fpm/php.ini &> /dev/null
			sed -i "/post_max_size =/c\post_max_size = $php_max_post_size" /etc/php5/fpm/php.ini &> /dev/null

			#PHP info web file
			cat << _EOF_ > /var/www/phpinfo.php
<?php
phpinfo();
?>
_EOF_

			WEBSERVER_PHP=2
		fi

		#WEBSERVER_MYADMINPHP
		if (( $WEBSERVER_MYADMINPHP == 1 )); then

			if (( $WEBSERVER_NGINX == 2 )); then
				ln -s /usr/share/phpmyadmin /var/www
			fi

			WEBSERVER_MYADMINPHP=2
		fi

		#WEBSERVER_REDIS
		if (( $WEBSERVER_REDIS == 1 )); then

			#Enable resdis extensions for all webstacks:
			echo -e "extension=redis.so" > /etc/php5/cli/conf.d/20-redis.ini &> /dev/null
			echo -e "extension=redis.so" > /etc/php5/apache2/conf.d/20-redis.ini &> /dev/null


			WEBSERVER_REDIS=2
		fi

		#OPENBAZAAR
		if (( $OPENBAZAAR == 1 )); then

			# - service
			cp /DietPi/dietpi/conf/openbazaar-server.service /etc/dietpi/dietpi-software/services/openbazaar-server.service
			chmod +x /etc/dietpi/dietpi-software/services/openbazaar-server.service

			OPENBAZAAR=2

		fi


		#OwnCloud
		if (( $OWNCLOUD == 1 )); then


			#Setup Data directory
			local target_data_dir="$USERDATA_DIRECTORY/owncloud_data"
			mkdir -p "$target_data_dir"

			#Create symlink from default /var/www/owncloud/data to USERDATA_DIRECTORY
			local target_data_symlink="/var/www/owncloud/data"
			mkdir -p "$target_data_symlink" &> /dev/null

			# - Copy existing data to our data location
			cp -R "$target_data_symlink" "$target_data_dir"

			# - Create symlink
			rm -R "$target_data_symlink" &> /dev/null
			ln -fs "$target_data_dir" "$target_data_symlink"

			#Set permissions to both directory and symlink.
			chown -R www-data:www-data "$target_data_dir"
			chown -R www-data:www-data "$target_data_symlink"

			chmod -R 770 "$target_data_dir"
			chmod -R 770 "$target_data_symlink"

			#Set max upload size
			sed -i "/php_value upload_max_filesize/c\php_value upload_max_filesize 2G" /var/www/owncloud/.htaccess
			sed -i "/php_value post_max_size/c\php_value post_max_size 2G" /var/www/owncloud/.htaccess
			#Set max allowed memory total/4
			local memory_limit_max="$(( $(free -m -o | grep -m1 'Mem:' | awk '{print $2}') / 4 ))M"
			sed -i "/php_value memory_limit/c\php_value memory_limit $memory_limit_max" /var/www/owncloud/.htaccess

			if (( $WEBSERVER_NGINX == 2 )); then
				cp /DietPi/dietpi/conf/nginx.sites-dietpi.owncloud.conf /etc/nginx/sites-dietpi/owncloud.conf
			fi

			OWNCLOUD=2
		fi

		# Transmission
		if (( $TRANSMISSION == 1 )); then

			sed -i '/USER=/c\USER=root' /etc/init.d/transmission-daemon

			#Jessie, Transmission uses my systemd service: https://github.com/Fourdee/DietPi/issues/350#issuecomment-220828884
			if (( $DISTRO == 3 )); then

				rm /etc/init.d/transmission-daemon
				rm /etc/systemd/system/transmission-daemon.service
				cat << _EOF_ > /etc/systemd/system/transmission-daemon.service
[Unit]
Description=Barebones transmission-daemon service
DefaultDependencies=no

[Service]
Type=oneshot
RemainAfterExit=yes
ExecStart=/usr/bin/transmission-daemon --config-dir /var/lib/transmission-daemon/info
ExecStop=/usr/bin/killall -w transmission-daemon
StandardOutput=tty

[Install]
WantedBy=multi-user.target
_EOF_
				systemctl enable transmission-daemon.service

			fi

			cp /DietPi/dietpi/conf/transmission_settings /etc/transmission-daemon/settings.json

			Create_UserContent_Folders
			sed -i '/"download-dir":/c\"download-dir": "'$USERDATA_DIRECTORY/$FOLDER_DOWNLOADS'",' /etc/transmission-daemon/settings.json

			#total mem / 7
			# - Generally a good allround setting for > RPi3 devices
			local cache_size=$(( $(free -m -o | grep -m1 'Mem:' | awk '{print $2}') / 7 ))
			local peer_limit=20
			local max_peers=20
			local peer_limit_torrent=10
			local upload_slots=3

			#Bump up for VM's
			if (( $HW_MODEL == 20 )); then
				peer_limit=40
				max_peers=40
				peer_limit_torrent=20
				upload_slots=5

			fi

			#Reduce for RPi's below. This is due to the USB bus ethernet in the ARM SoC, which cripples network throughput/performance/latency.
			# - RPi v3
			if (( $HW_MODEL == 3 )); then
				peer_limit=14
				max_peers=14
				peer_limit_torrent=8
				upload_slots=2

			# - RPi v2
			elif (( $HW_MODEL == 2 )); then
				peer_limit=12
				max_peers=12
				peer_limit_torrent=7
				upload_slots=2

			# - RPi v1 512
			elif (( $HW_MODEL == 1 )); then
				peer_limit=10
				max_peers=10
				peer_limit_torrent=6
				upload_slots=2

			# - RPi v1 256
			elif (( $HW_MODEL == 0 )); then
				peer_limit=7
				max_peers=7
				peer_limit_torrent=5
				upload_slots=2

			fi

			#Apply optimized settings
			sed -i '/cache-size-mb/c\    "cache-size-mb": '$cache_size',' /etc/transmission-daemon/settings.json
			sed -i '/peer-limit-global/c\    "peer-limit-global": '$peer_limit',' /etc/transmission-daemon/settings.json
			sed -i '/max-peers-global/c\    "max-peers-global": '$max_peers',' /etc/transmission-daemon/settings.json
			sed -i '/peer-limit-per-torrent/c\    "peer-limit-per-torrent": '$peer_limit_torrent',' /etc/transmission-daemon/settings.json
			sed -i '/upload-slots-per-torrent/c\    "upload-slots-per-torrent": '$upload_slots',' /etc/transmission-daemon/settings.json

			TRANSMISSION=2
		fi

		#PHPBB
		if (( $PHPBB == 1 )); then
			chown -R www-data:www-data /var/www/phpBB3
			/DietPi/dietpi/func/create_mysql_db phpbb3 dietpi root dietpi

		   PHPBB=2
		fi

		# Proftpd
		if (( $FILESERVER_PROFTP == 1 )); then
			sed -i "/root/c\#root" /etc/ftpusers
			cp /DietPi/dietpi/conf/proftpd.conf /etc/proftpd/proftpd.conf
			sed -i "/DefaultRoot /c\DefaultRoot $USERDATA_DIRECTORY" /etc/proftpd/proftpd.conf

			FILESERVER_PROFTP=2
		fi

		#Samba Server
		if (( $FILESERVER_SAMBA == 1 )); then
			echo -e "dietpi\ndietpi" | smbpasswd -s -a root
			cp /DietPi/dietpi/conf/smb.conf /etc/samba/smb.conf

			sed -i "/path = /c\path = $USERDATA_DIRECTORY" /etc/samba/smb.conf

			FILESERVER_SAMBA=2
		fi

		# vsFTPD
		if (( $FILESERVER_VSFTPD == 1 )); then
			cp /DietPi/dietpi/conf/vsftpd.conf /etc/vsftpd.conf
			sed -i '/root/c\#root' /etc/ftpusers

			sed -i "/local_root=/c\local_root=$USERDATA_DIRECTORY" /etc/vsftpd.conf

			FILESERVER_VSFTPD=2
		fi

		#Ympd MPD
		if (( $HIFI == 1 )); then

			#Start at boot
			cp /DietPi/dietpi/conf/ympd_init /etc/init.d/ympd
			chmod +x /etc/init.d/ympd
			update-rc.d ympd defaults

			#Copy default config
			cp /DietPi/dietpi/conf/mpd.conf /etc/mpd.conf

			#Add audio output options to mpd config
			cat << _EOF_ >> /etc/mpd.conf
audio_output {
	type							"alsa"
	name							"My ALSA Device"
	device							"hw:0,0"
	format							"44100:16:2"
	mixer_device					"default"
	mixer_control					"PCM"
	mixer_index						"0"
}
#HDMI - Set format and audio_output_format to 48000hz
#audio_output_format				"48000:16:2"
#samplerate_converter			"Fastest Sinc Interpolator"
_EOF_

			#OrangePi , unmute 3.5mm and add mixer controls
			if (( $HW_MODEL >= 30 )) && (( $HW_MODEL < 40 )); then
				amixer set -c 0 'Audio lineout' unmute &> /dev/null

				sed -i '/mixer_device/c\mixer_device "hw:0"' /etc/mpd.conf
				sed -i '/mixer_control/c\mixer_control "Lineout volume control"' /etc/mpd.conf
			fi

			#Setup data locations
			Create_UserContent_Folders
			sed -i '/music_directory/c\music_directory "'$USERDATA_DIRECTORY/$FOLDER_MUSIC'"' /etc/mpd.conf
			sed -i '/playlist_directory/c\playlist_directory "'$USERDATA_DIRECTORY/$FOLDER_MUSIC'"' /etc/mpd.conf
			mkdir -p "$USERDATA_DIRECTORY"/.mpd_cache
			sed -i '/db_file/c\db_file "'$USERDATA_DIRECTORY'/.mpd_cache/db_file"' /etc/mpd.conf

			#Grab our test music for the user.
			Download_Test_Media

			HIFI=2
		fi

		#Kodi
		if (( $KODI == 1 )); then

			#Remove Kodi user (Whilst waving)
			userdel -r kodi &> /dev/null

			#Run Kodi as root
			sed -i '/USER=/c\USER=root' /etc/default/kodi &> /dev/null

			#Copy udev rules, probably not needed for root, but we'll do it anyway
			cp /DietPi/dietpi/conf/kodi_udev /etc/udev/rules.d/99-input.rules
			chmod +x /etc/udev/rules.d/99-input.rules

			#Create .desktop SymLinks
			mkdir -p "$HOME"/Desktop
			rm /usr/share/applications/kodi.desktop &> /dev/null
			ln -sf /DietPi/dietpi/conf/desktop/kodi.desktop /usr/share/applications/kodi.desktop
			ln -sf /DietPi/dietpi/conf/desktop/kodi.desktop "$HOME"/Desktop/kodi.desktop

			#startkodi alias.
			if (( $(cat /etc/bash.bashrc | grep -ci -m1 'startkodi') == 0 )); then
				echo -e "alias startkodi='/DietPi/dietpi/misc/start_kodi'" >> /etc/bash.bashrc
			fi


			KODI=2

		fi

		#MINIDLNA
		if (( $MINIDLNA == 1 )); then
			#Run as root
			sed -i '/USER=m/c\USER=root' /etc/init.d/minidlna
			# + SystemD (incase minidlna package updates to systemd)
			sed -i '/User=m/c\User=root' /lib/systemd/system/minidlna.service &> /dev/null
			sed -i '/Group=m/c\Group=root' /lib/systemd/system/minidlna.service &> /dev/null

			#Copy Config
			cp /DietPi/dietpi/conf/minidlna.conf /etc/minidlna.conf

			#Setup data directories
			Create_UserContent_Folders
			mkdir -p "$USERDATA_DIRECTORY"/.MiniDLNA_Cache

			sed -i "/media_dir=A,/c\media_dir=A,$USERDATA_DIRECTORY/$FOLDER_MUSIC" /etc/minidlna.conf
			sed -i "/media_dir=P,/c\media_dir=P,$USERDATA_DIRECTORY/$FOLDER_PICTURES" /etc/minidlna.conf
			sed -i "/media_dir=V,/c\media_dir=V,$USERDATA_DIRECTORY/$FOLDER_VIDEO" /etc/minidlna.conf
			sed -i "/db_dir=/c\db_dir=$USERDATA_DIRECTORY/.MiniDLNA_Cache" /etc/minidlna.conf

			MINIDLNA=2
		fi

		#NoIp
		if (( $NOIPDYNDNS == 1 )); then

			NOIPDYNDNS=2
		fi

		#OpenTyrian
		if (( $OPENTYRIAN == 1 )); then

			#Copy the DietPi run file for OpenTyrian
			cp /DietPi/dietpi/conf/opentyrian_run /usr/local/games/opentyrian/run
			chmod +x /usr/local/games/opentyrian/run

			#Create .Desktop SymLinks
			mkdir -p "$HOME"/Desktop
			rm /usr/share/applications/opentyrian.desktop &> /dev/null
			ln -s /DietPi/dietpi/conf/desktop/opentyrian.desktop /usr/share/applications/opentyrian.desktop
			ln -s /DietPi/dietpi/conf/desktop/opentyrian.desktop "$HOME"/Desktop/opentyrian.desktop

			OPENTYRIAN=2
		fi

		#DietPi-Cam
		if (( $DIETPICAM == 1 )); then

			# - raspimjpeg conf
			chmod +x /etc/raspimjpeg
			ln -s /etc/raspimjpeg /var/www/dietpicam/raspimjpeg

			# - Motion conf
			chgrp www-data /etc/motion/motion.conf
			chmod 777 /etc/motion/motion.conf
			usermod -a -G video www-data

			# - raspimjpeg/php schedule startup and control script
			cp /DietPi/dietpi/conf/raspimjpeg.service /etc/dietpi/dietpi-software/services/raspimjpeg.service

			# - Set web permissions for local dietpicam web directory
			chown -R www-data:www-data /var/www/dietpicam

			# - Setup Data directory
			local dietpicam_media_directory=$USERDATA_DIRECTORY

			mkdir -p "$dietpicam_media_directory"/dietpicam
			rm -R /var/www/dietpicam/media
			ln -s "$dietpicam_media_directory"/dietpicam /var/www/dietpicam/media
			chown -R www-data:www-data "$dietpicam_media_directory"/dietpicam
			chmod -R 777 "$dietpicam_media_directory"/dietpicam

			# - Enable RPi Camera module
			sed -i '/start_x=/c\start_x=1' /DietPi/config.txt

			DIETPICAM=2
		fi

		#Deluge
		if (( $DELUGE == 1 )); then

			#copy init
			cp /DietPi/dietpi/conf/deluge.service /etc/dietpi/dietpi-software/services/deluge.service

			#Generate deluge default config
			deluged
			killall -w deluged

			#Copy DietPi configs
			cp /DietPi/dietpi/conf/deluge.conf "$HOME"/.config/deluge/core.conf
			cp /DietPi/dietpi/conf/deluge_web.conf "$HOME"/.config/deluge/web.conf

			#Set remote access login details
			echo -e "localclient:dietpi:10" > "$HOME"/.config/deluge/auth

			#Setup data directory
			Create_UserContent_Folders
			sed -i '/"move_completed_path": /c\"move_completed_path": "'$USERDATA_DIRECTORY/$FOLDER_DOWNLOADS'",' "$HOME"/.config/deluge/core.conf
			sed -i '/"download_location": /c\"download_location": "'$USERDATA_DIRECTORY/$FOLDER_DOWNLOADS'",' "$HOME"/.config/deluge/core.conf
			sed -i '/"torrentfiles_location": /c\"torrentfiles_location": "'$USERDATA_DIRECTORY/$FOLDER_DOWNLOADS'",' "$HOME"/.config/deluge/core.conf

			#Applied Optimized settings
			# - Cache size is in steps of 16 KiB. (Cachesize * 16 = total KiB)
			local deluge_cache_size=$(( $(free -m -o | grep -m1 'Mem:' | awk '{print $2}') * 1000 / 9 / 16 ))

			sed -i '/"cache_size": /c\ "cache_size": '"$deluge_cache_size"',' "$HOME"/.config/deluge/core.conf

			DELUGE=2
		fi

		#GRASSHOPPER
		if (( $GRASSHOPPER == 1 )); then

			GRASSHOPPER=2
		fi

		#RaspControl
		if (( $RASPCONTROL == 1 )); then

			chown -R www-data:www-data /var/www/raspcontrol
			chmod -R 750 /var/www/raspcontrol

			#Setup login file
			mkdir -p /etc/raspcontrol

cat << _EOF_ > /etc/raspcontrol/database.aptmnt
{
    "user": "root",
    "password": "dietpi"
}
_EOF_

			chown -R www-data:www-data /etc/raspcontrol
			chmod -R 750 /etc/raspcontrol

			RASPCONTROL=2
		fi

		#Linux Dash
		if (( $LINUXDASH == 1 )); then

			chown -R www-data:www-data /var/www/linuxdash
			chmod -R 750 /var/www/linuxdash

			LINUXDASH=2
		fi

		#PIHOLE
		if (( $PIHOLE == 1 )); then

			#Generate index page that replaces adverts
			cat << _EOF_ > /var/www/index.html
<html>
Blocked by Pi-hole.
</html>
_EOF_

			#Set /var/www/pihole permisions
			chown -R www-data:www-data /var/www/pihole
			chmod -R 775 /var/www/pihole

			#Generate pihole.log , set permissions to www-data
			echo -e "" > /var/log/pihole.log
			chown www-data:www-data /var/log/pihole.log &> /dev/null
			chmod 775 /var/log/pihole.log

			#Apply dnsmasq.conf
			cp /DietPi/dietpi/conf/dnsmasq.conf /etc/dnsmasq.conf

			#Add active network adapter
			local active_network_adapter=$(sed -n 3p /DietPi/dietpi/.network)
			sed -i "/interface=/c\interface=$active_network_adapter" /etc/dnsmasq.conf

			#Set dnsmasq service to user www-data.
			sed -i '/DNSMASQ_USER=/c\DNSMASQ_USER="www-data"' /etc/init.d/dnsmasq

			PIHOLE=2
		fi

		#SUBSONIC 5
		if (( $SUBSONIC5 == 1 )); then

			#Generate user dir
			Create_UserContent_Folders

			#Optimize memory limit
			local subsonic_memory_max=$(( $(free -m -o | grep -m1 'Mem:' | awk '{print $2}') / 5 ))
			#Minimum cap 150mb
			if (( $subsonic_memory_max < 150 )); then
				subsonic_memory_max=150
			fi

			cat << _EOF_ > /etc/default/subsonic
SUBSONIC_USER=root
SUBSONIC_ARGS="--quiet --pidfile=/run/subsonic.pid --max-memory=$subsonic_memory_max --default-music-folder=$USERDATA_DIRECTORY/$FOLDER_MUSIC --default-podcast-folder=$USERDATA_DIRECTORY/$FOLDER_MUSIC --default-playlist-folder=$USERDATA_DIRECTORY/$FOLDER_MUSIC"
_EOF_

			#Grab our test media for user
			Download_Test_Media

			#Symlink ffmpeg to subsonic transcoder
			#rpi armv6 jessie (using compiled ffmpeg)
			if (( $HW_MODEL < 2 )) &&
				(( $DISTRO == 3 )); then
				ln -fs /usr/local/bin/ffmpeg /var/subsonic/transcode

			#ARMv7
			else
				ln -fs /usr/bin/ffmpeg /var/subsonic/transcode
			fi
			SUBSONIC5=2
		fi

		#SUBSONIC
		if (( $SUBSONIC6 == 1 )); then

			#Generate user dir
			Create_UserContent_Folders

			#Optimize memory limit
			local subsonic_memory_max=$(( $(free -m -o | grep -m1 'Mem:' | awk '{print $2}') / 5 ))
			#Minimum cap 150mb
			if (( $subsonic_memory_max < 150 )); then
				subsonic_memory_max=150
			fi

			cat << _EOF_ > /etc/default/subsonic
SUBSONIC_USER=root
SUBSONIC_ARGS="--quiet --pidfile=/run/subsonic.pid --max-memory=$subsonic_memory_max --default-music-folder=$USERDATA_DIRECTORY/$FOLDER_MUSIC --default-podcast-folder=$USERDATA_DIRECTORY/$FOLDER_MUSIC --default-playlist-folder=$USERDATA_DIRECTORY/$FOLDER_MUSIC"
_EOF_

			#Grab our test media for user
			Download_Test_Media

			#Symlink ffmpeg to subsonic transcoder
			#rpi armv6 jessie (using compiled ffmpeg)
			if (( $HW_MODEL < 2 )) &&
				(( $DISTRO == 3 )); then
				ln -fs /usr/local/bin/ffmpeg /var/subsonic/transcode

			#ARMv7
			else
				ln -fs /usr/bin/ffmpeg /var/subsonic/transcode
			fi

			SUBSONIC6=2
		fi

		#RPIGPIO
		if (( $RPIGPIO == 1 )); then

			RPIGPIO=2

		fi

		#WIRINGPI
		if (( $WIRINGPI == 1 )); then

			WIRINGPI=2

		fi

		#RPII2C
		if (( $RPII2C == 1 )); then

			RPII2C=2

		fi

		#WEBIOPI
		if (( $WEBIOPI == 1 )); then
			#auto start
			update-rc.d webiopi defaults

			WEBIOPI=2
		fi

		#WEAVED
		if (( $WEAVED == 1 )); then

			WEAVED=2
		fi

		#DIETPICLOUDSHELL
		if (( $DIETPICLOUDSHELL == 1 )); then

			#Enable DietPi-Cloudshell autostart
			/DietPi/dietpi/dietpi-autostart 5

			#add alias
			if (( $(cat /etc/bash.bashrc | grep -ci -m1 'dietpi-cloudshell=' ) == 0 )); then
				sed -i "/#DietPi Additions/a alias dietpi-cloudshell='/DietPi/dietpi/dietpi-cloudshell'" /etc/bash.bashrc
			fi


			DIETPICLOUDSHELL=2
		fi

		#XRDP
		if (( $XRDP == 1 )); then
			XRDP=2
		fi

		#NOMACHINE
		if (( $NOMACHINE == 1 )); then
			NOMACHINE=2
		fi

		#HAPROXY
		if (( $HAPROXY == 1 )); then

			#Create jail directory
			mkdir -p /var/lib/haproxy

			cat << _EOF_ > /etc/haproxy/haproxy.cfg
global

	#rsyslog is required for logging
	#log /var/log    local0
	#log /var/log    local1 notice
	maxconn 64
	#Jail directory
	chroot /var/lib/haproxy
	stats socket /run/haproxy.sock mode 660 level admin
	stats timeout 30s
	user root
	group root
	daemon

	# Default SSL material locations
	ca-base /etc/ssl/certs
	crt-base /etc/ssl/private

	# Default ciphers to use on SSL-enabled listening sockets.
	# For more information, see ciphers(1SSL).
	ssl-default-bind-ciphers kEECDH+aRSA+AES:kRSA+AES:+AES256:RC4-SHA:!kEDH:!LOW:!EXP:!MD5:!aNULL:!eNULL

defaults

	log     global
	mode    http
	option  httplog
	option  dontlognull
	timeout connect 5000
	timeout client  50000
	timeout server  50000
	errorfile 400 /etc/haproxy/errors/400.http
	errorfile 403 /etc/haproxy/errors/403.http
	errorfile 408 /etc/haproxy/errors/408.http
	errorfile 500 /etc/haproxy/errors/500.http
	errorfile 502 /etc/haproxy/errors/502.http
	errorfile 503 /etc/haproxy/errors/503.http
	errorfile 504 /etc/haproxy/errors/504.http

frontend localnodes

	bind *:80
	mode http
	default_backend nodes

backend nodes

	mode http
	balance roundrobin
	option forwardfor
	http-request set-header X-Forwarded-Port %[dst_port]
	http-request add-header X-Forwarded-Proto https if { ssl_fc }
	option httpchk HEAD / HTTP/1.1\r\nHost:localhost
	server web01 127.0.0.1:9000 check
	server web02 127.0.0.1:9001 check
	server web03 127.0.0.1:9002 check

#Admin web page

	listen stats *:1338
	stats enable
	stats uri /
	stats hide-version
	stats auth admin:dietpi
_EOF_

			#Add html error pages
			mkdir -p /etc/haproxy/errors
			local errorcode=0

			errorcode=400; echo -e "[html]$errorcode[/html]" > /etc/haproxy/errors/"$errorcode".http
			errorcode=403; echo -e "[html]$errorcode[/html]" > /etc/haproxy/errors/"$errorcode".http
			errorcode=408; echo -e "[html]$errorcode[/html]" > /etc/haproxy/errors/"$errorcode".http
			errorcode=500; echo -e "[html]$errorcode[/html]" > /etc/haproxy/errors/"$errorcode".http
			errorcode=502; echo -e "[html]$errorcode[/html]" > /etc/haproxy/errors/"$errorcode".http
			errorcode=503; echo -e "[html]$errorcode[/html]" > /etc/haproxy/errors/"$errorcode".http
			errorcode=504; echo -e "[html]$errorcode[/html]" > /etc/haproxy/errors/"$errorcode".http

			HAPROXY=2
		fi

		#SQUEEZEBOXSERVER
		if (( $SQUEEZEBOXSERVER == 1 )); then

			#Remove service
			update-rc.d logitechmediaserver remove
			rm /etc/init.d/logitechmediaserver

			#DietPi-Services init
			cp /DietPi/dietpi/conf/squeezeboxserver.service /etc/dietpi/dietpi-software/services/squeezeboxserver.service

			#Generate user dir
			Create_UserContent_Folders

			#Grab our test media for user
			Download_Test_Media

			SQUEEZEBOXSERVER=2

		fi

		#WORDPRESS
		if (( $WORDPRESS == 1 )); then

			#Create mysql DB
			/DietPi/dietpi/func/create_mysql_db wordpress dietpi root dietpi
			service mysql stop

			WORDPRESS=2

		fi


		#TIGHTVNCSERVER & VNC4SERVER - Shared setup
		if (( $TIGHTVNCSERVER == 1 || $VNC4SERVER == 1 )); then

			#User, enter PW
			WHIP_QUESTION='A password is required for your VNC Server.\n\nThe next screen will allow you to set your password, this password will be used when connecting from a VNC client/viewer.\n\nPress Ok/Enter when ready.'
			whiptail --title "VNC Server Password" --msgbox "$WHIP_QUESTION" --backtitle "$WHIP_BACKTITLE" 13 70
			local entering_pw=1
			local loop_count=0
			while (( $entering_pw == 1 )); do
				vncpasswd
				((loop_count++))

				#Password file created
				if [ -f "$HOME"/.vnc/passwd ]; then
					entering_pw=0
				#Endless loop
				elif (( $loop_count >= 30 )); then
					entering_pw=0
				fi
			done


			#Wheezy
			if (( $DISTRO == 1 )); then

				cat << _EOF_ > /etc/init.d/vncserver
#!/bin/bash -e
### BEGIN INIT INFO
# Provides:          VNC server
# Required-Start:    \$all
# Should-Start:
# Required-Stop:	 \$local_fs \$network
# Should-Stop:
# Default-Start:     2 3 4 5
# Default-Stop:      0 1 6
# Description:       DietPi VNC server control
### END INIT INFO

#Wheezy, to prevent "vncserver: The HOME/USER environment variable is not set"
export USER='root'
export HOME='/root'

start(){

	/usr/local/bin/vncserver start

}

stop(){

	/usr/local/bin/vncserver stop

}

case "\$1" in
	start)
		start
	;;
	stop)
		stop
	;;
	restart)
		stop
		start
	;;
	*)
		echo "Usage: \$0 {start|stop|restart}"
	;;
esac
_EOF_

				chmod +x /etc/init.d/vncserver
				update-rc.d vncserver defaults 00 80

			#Jessie
			elif (( $DISTRO == 3 )); then

				cat << _EOF_ > /etc/systemd/system/vncserver.service
[Unit]
Description=Manage VNC Server
After=dietpi-service.service
After=rc.local.service

[Service]
Type=idle
RemainAfterExit=yes
ExecStart=/bin/bash /usr/local/bin/vncserver start
ExecStop=/bin/bash /usr/local/bin/vncserver stop
User=root

[Install]
WantedBy=multi-user.target
_EOF_

				systemctl enable vncserver.service
				systemctl daemon-reload

			fi

			cat << _EOF_ > /usr/local/bin/vncserver
#!/bin/bash

#Globals
VNC_INSTALLED=0
BINARY_FP=0

WIDTH=\$(cat /DietPi/dietpi.txt | grep -m1 '^dietpi_vncserver_width=' | sed 's/.*=//')
HEIGHT=\$(cat /DietPi/dietpi.txt | grep -m1 '^dietpi_vncserver_height=' | sed 's/.*=//')
DEPTH=\$(cat /DietPi/dietpi.txt | grep -m1 '^dietpi_vncserver_depth=' | sed 's/.*=//')
DISPLAY=\$(cat /DietPi/dietpi.txt | grep -m1 '^dietpi_vncserver_display=' | sed 's/.*=//')

#TightVNC or VNC4server?
if [ -f /usr/bin/vnc4server ]; then
    BINARY_FP='/usr/bin/vnc4server'
    VNC_INSTALLED=1
elif  [ -f /usr/bin/vncserver ]; then
    BINARY_FP='/usr/bin/vncserver'
    VNC_INSTALLED=1
fi

#Exit if no VNC binary found
if (( ! \$VNC_INSTALLED )); then
    exit 1
fi

case "\$1" in
    start)
        \$BINARY_FP :\$DISPLAY -geometry \$WIDTH'x'\$HEIGHT -depth \$DEPTH
        ;;

    stop)
        \$BINARY_FP -kill :\$DISPLAY
        ;;

esac

exit 0
_EOF_
			chmod +x /usr/local/bin/vncserver

		fi


		#TIGHTVNCSERVER
		if (( $TIGHTVNCSERVER == 1 )); then

			TIGHTVNCSERVER=2

		fi

		#VNC4SERVER
		if (( $VNC4SERVER == 1 )); then


			cat << _EOF_ > "$HOME"/.vnc/xstartup
[ -x /etc/vnc/xstartup ] && exec /etc/vnc/xstartup
[ -r /root/.Xresources ] && xrdb /root/.Xresources
xsetroot -solid grey
vncconfig -iconic &
/usr/bin/lxsession -s LXDE &
_EOF_
			chmod +x "$HOME"/.vnc/xstartup


			VNC4SERVER=2

		fi


		#FAIL2BAN
		if (( $FAIL2BAN == 1 )); then

			cat << _EOF_ > /etc/fail2ban/fail2ban.conf
[Definition]
# loglevel #1=error #2=warn #3=info
loglevel = 3
logtarget = /var/log/fail2ban.log
socket = /var/run/fail2ban/fail2ban.sock
pidfile = /var/run/fail2ban/fail2ban.pid
_EOF_

			cp /DietPi/dietpi/conf/fail2ban_jail.conf /etc/fail2ban/jail.conf

			FAIL2BAN=2

		fi

		#PHPSYSINFO
		if (( $PHPSYSINFO == 1 )); then

			#conf
			cp /DietPi/dietpi/conf/phpsysinfo.ini /var/www/phpsysinfo/phpsysinfo.ini

			#Set permissions
			chown -R www-data:www-data /var/www/phpsysinfo
			chmod -R 775 /var/www/phpsysinfo

			PHPSYSINFO=2

		fi

		#PHPIMAGEGALLERY
		if (( $PHPIMAGEGALLERY == 1 )); then

			#Get test images
			mkdir -p /var/www/gallery/DietPi
			wget http://dietpi.com/images/dietpi-logo_256.png -O /var/www/gallery/DietPi/logo_256.png

			mkdir -p /var/www/gallery/Tr-Zero
			wget http://media.indiedb.com/images/games/1/25/24673/SS_0.jpg -O /var/www/gallery/Tr-Zero/SS_0.jpg
			wget http://media.indiedb.com/images/games/1/25/24673/SS_44.jpg -O /var/www/gallery/Tr-Zero/SS_1.jpg
			wget http://media.indiedb.com/images/games/1/25/24673/3.png -O /var/www/gallery/Tr-Zero/SS_2.jpg

			#permissions for cache/thumbnail/database
			mkdir -p /var/www/gallery/_sfpg_data
			chown -R www-data:www-data /var/www/gallery/_sfpg_data
			chmod -R 775 /var/www/gallery/_sfpg_data

			#enable (Some type of security trigger)
			sed -i "/define('SECURITY_PHRASE'/c\define('SECURITY_PHRASE', 'true');" /var/www/gallery/index.php

			PHPIMAGEGALLERY=2

		fi

		#AMPACHE
		if (( $AMPACHE == 1 )); then

			Create_UserContent_Folders
			Download_Test_Media

			#create/insert our pre-made ampache sql db
			wget http://dietpi.com/downloads/mysql_databases/ampache_mysql_3.8.2-v113.zip -O sql.zip
			unzip sql.zip
			rm sql.zip

			/DietPi/dietpi/func/create_mysql_db ampache dietpi root dietpi
			mysql -u root -pdietpi ampache < ampache.sql
			rm ampache.sql

			#Grab config
			wget http://dietpi.com/downloads/conf/ampache.cfg.php_3.8.2-v113 -O /var/www/ampache/config/ampache.cfg.php

			#Set Permisions
			chown -R www-data:www-data /var/www/ampache
			chmod -R 775 /var/www/ampache

			AMPACHE=2

		fi

		#OPENVPNSERVER
		if (( $OPENVPNSERVER == 1 )); then

			local key_size=1024

			#Start Cert/Key generation.
			cp -R /usr/share/easy-rsa/ /etc/openvpn
			mkdir -p /etc/openvpn/easy-rsa/keys
			cat << _EOF_ >> /etc/openvpn/easy-rsa/vars
export KEY_SIZE=$key_size
export KEY_COUNTRY="UK"
export KEY_PROVINCE="DietPi"
export KEY_CITY="DietPi"
export KEY_ORG="DietPi"
export KEY_EMAIL="noreply@DietPi.com"
export KEY_OU="DietPi"
export KEY_NAME="DietPi_OpenVPN_Server"
_EOF_

			#Create Server Cert Auth
			echo -e "\nDietPi:\nGenerating unique OpenVPN certificates and keys. Please wait....\n"
			openssl dhparam -out /etc/openvpn/dh"$key_size".pem "$key_size"

			#Build Server certs/keys
			chmod -R +x /etc/openvpn/easy-rsa
			cd /etc/openvpn/easy-rsa
			. ./vars
			./clean-all
			./build-ca --batch DietPi_OpenVPN_Server
			./build-key-server --batch DietPi_OpenVPN_Server

			#Copy Server cert/keys
			cp /etc/openvpn/easy-rsa/keys/{DietPi_OpenVPN_Server.crt,DietPi_OpenVPN_Server.key,ca.crt} /etc/openvpn/

			#Build client cert/keys
			./build-key --batch DietPi_OpenVPN_Client

			cd ..
			#End Cert/Key generation.

			#Server config
			cat << _EOF_ > /etc/openvpn/server.conf
port 1194
proto udp
dev tun

ca ca.crt
cert DietPi_OpenVPN_Server.crt
key DietPi_OpenVPN_Server.key
dh dh$key_size.pem

server 10.8.0.0 255.255.255.0

client-to-client
keepalive 10 60
comp-lzo
max-clients 10

user nobody
group nogroup

persist-key
persist-tun
verb 3

#Web Forwarding (uncomment to enable)
#push "redirect-gateway"
#push "dhcp-option DNS 10.8.0.1"

_EOF_

			#Client config
			cat << _EOF_ > /etc/openvpn/easy-rsa/keys/DietPi_OpenVPN_Client.ovpn
client
proto udp
dev tun

#Ip/Domain name of DietPi system, running OpenVPN server.
remote mywebsite.com 1194

resolv-retry infinite
nobind

user nobody
group nogroup

persist-key
persist-tun

ns-cert-type server
comp-lzo
verb 3

_EOF_

			#Unified client file. Add DietPi generated certs/keys.
			# - Add Server Cert auth
			echo '<ca>' >> /etc/openvpn/easy-rsa/keys/DietPi_OpenVPN_Client.ovpn
			cat /etc/openvpn/ca.crt >> /etc/openvpn/easy-rsa/keys/DietPi_OpenVPN_Client.ovpn
			echo '</ca>' >> /etc/openvpn/easy-rsa/keys/DietPi_OpenVPN_Client.ovpn
			# - Add Client Cert
			echo '<cert>' >> /etc/openvpn/easy-rsa/keys/DietPi_OpenVPN_Client.ovpn
			cat /etc/openvpn/easy-rsa/keys/DietPi_OpenVPN_Client.crt >> /etc/openvpn/easy-rsa/keys/DietPi_OpenVPN_Client.ovpn
			echo '</cert>' >> /etc/openvpn/easy-rsa/keys/DietPi_OpenVPN_Client.ovpn
			# - Add Client Key
			echo '<key>' >> /etc/openvpn/easy-rsa/keys/DietPi_OpenVPN_Client.ovpn
			cat /etc/openvpn/easy-rsa/keys/DietPi_OpenVPN_Client.key >> /etc/openvpn/easy-rsa/keys/DietPi_OpenVPN_Client.ovpn
			echo '</key>' >> /etc/openvpn/easy-rsa/keys/DietPi_OpenVPN_Client.ovpn

			#Copy client file to DietPi fileserver locations (/root or /mnt/usb_1)
			cp /etc/openvpn/easy-rsa/keys/DietPi_OpenVPN_Client.ovpn "$USERDATA_DIRECTORY"/
			# - and /boot partition
			cp /etc/openvpn/easy-rsa/keys/DietPi_OpenVPN_Client.ovpn /boot/

			#enable ipv4 forwarding
			sed -i '/net.ipv4.ip_forward=/c\net.ipv4.ip_forward=1' /etc/sysctl.conf

			#Web Fowarding (Setup IPtables, must also be run during boot)
			#iptables -t nat -A POSTROUTING -s 10.8.0.0/24 -o "$(sed -n 3p /DietPi/dietpi/.network)" -j MASQUERADE


			OPENVPNSERVER=2

		fi

		#LETSENCRYPT
		if (( $LETSENCRYPT == 1 )); then

			LETSENCRYPT=2

		fi

		#WIFIHOTSPOT
		if (( $WIFIHOTSPOT == 1 )); then

			local eth_index=$(sed -n 1p /DietPi/dietpi/.network)
			local wifi_index=$(sed -n 2p /DietPi/dietpi/.network)

			# - DHCPD Config
			cat << _EOF_ > /etc/dhcp/dhcpd.conf
ddns-update-style none;
default-lease-time 600;
max-lease-time 7200;
authoritative;
log-facility local7;

subnet 192.168.42.0 netmask 255.255.255.0 {
        range 192.168.42.10 192.168.42.50;
        option broadcast-address 192.168.42.255;
        option routers 192.168.42.1;
        option domain-name "local";
        option domain-name-servers 8.8.8.8, 8.8.4.4;
}
_EOF_

			# - Assign wlan as interface for dhcp server.
			cat << _EOF_ > /etc/default/isc-dhcp-server
INTERFACES="wlan$wifi_index"
_EOF_

			# - Remove all entries below wlan, so we can recreate them.
			sed -i '/allow-hotplug wlan/q0' /etc/network/interfaces

			# - enable up wlan
			sed -i "/allow-hotplug wlan/c\allow-hotplug wlan$wifi_index" /etc/network/interfaces

			# - Add wifi settings to network interfaces config
			cat << _EOF_ >> /etc/network/interfaces
iface wlan$wifi_index inet static
address 192.168.42.1
netmask 255.255.255.0
#gateway 192.168.0.1
#wireless-essid FuzonWifi
#wireless-key abcde12345
#wireless-mode Managed
wireless-power off
#wpa-ssid FuzonWifi
#wpa-psk abcde12345
#dns-nameservers 8.8.8.8 8.8.4.4

# IP tables
up iptables-restore < /etc/iptables.ipv4.nat
_EOF_

			# - Assign static IP for wlan now
			ifconfig wlan$wifi_index 192.168.42.1

			# - Create access point config
			cat << _EOF_ > /etc/hostapd/hostapd.conf
interface=wlan$wifi_index
driver=rtl871xdrv
ssid=$(cat /DietPi/dietpi.txt | grep -m1 '^wifi_hotspot_ssid=' | sed 's/.*=//')
hw_mode=g
channel=$(cat /DietPi/dietpi.txt | grep -m1 '^wifi_hotspot_channel=' | sed 's/.*=//')
macaddr_acl=0
auth_algs=1
ignore_broadcast_ssid=0
wpa=2
wpa_passphrase=$(cat /DietPi/dietpi.txt | grep -m1 '^wifi_hotspot_key=' | sed 's/.*=//')
wpa_key_mgmt=WPA-PSK
wpa_pairwise=TKIP
rsn_pairwise=CCMP
_EOF_

			# - Enable access point config
			cat << _EOF_ > /etc/default/hostapd
DAEMON_CONF="/etc/hostapd/hostapd.conf"
_EOF_

			# - Enable IPv4 forwarding
			sed -i "/net.ipv4.ip_forward=/c\net.ipv4.ip_forward=1" /etc/sysctl.conf
			echo 1 > /proc/sys/net/ipv4/ip_forward

			# - Apply iptables
			iptables -t nat -A POSTROUTING -o eth$eth_index -j MASQUERADE
			iptables -A FORWARD -i eth$eth_index -o wlan$wifi_index -m state --state RELATED,ESTABLISHED -j ACCEPT
			iptables -A FORWARD -i wlan$wifi_index -o eth$eth_index -j ACCEPT

			# - Save IP tables, applied during ifup in /etc/network/interfaces.
			iptables-save > /etc/iptables.ipv4.nat


			#RPi 3 - WiFi hotspot. Internal Wifi fix.
			# - Disable driver definition
			if (( $HW_MODEL == 3 )); then
				sed -i '/driver=/c\#driver=none' /etc/hostapd/hostapd.conf

				# - Add Wireless N support
				echo -e "ieee80211n=1" >> /etc/hostapd/hostapd.conf
			fi


			WIFIHOTSPOT=2

		fi

		#TORHOTSPOT
		if (( $TORHOTSPOT == 1 )); then

# - Tor config
			cat << _EOF_ > /etc/tor/torrc
Log notice file /var/log/tor/notices.log
VirtualAddrNetwork 10.192.0.0/10
AutomapHostsSuffixes .onion,.exit
AutomapHostsOnResolve 1
TransPort 9040
TransListenAddress 192.168.42.1
DNSPort 53
DNSListenAddress 192.168.42.1
_EOF_

			# - Flush IP tables
			iptables -F
			iptables -t nat -F

			# - Generate tor prerouting tables
			local wifi_index=$(sed -n 2p /DietPi/dietpi/.network)
			iptables -t nat -A PREROUTING -i wlan$wifi_index -p tcp --dport 22 -j REDIRECT --to-ports 22
			iptables -t nat -A PREROUTING -i wlan$wifi_index -p udp --dport 53 -j REDIRECT --to-ports 53
			iptables -t nat -A PREROUTING -i wlan$wifi_index -p tcp --syn -j REDIRECT --to-ports 9040

			# - Save
			iptables-save > /etc/iptables.ipv4.nat

			# - Generate Logfile
			mkdir -p /var/log/tor
			echo 0 > /var/log/tor/notices.log
			chown -R debian-tor:nogroup /var/log/tor/notices.log

			# - User: Test tor is functional.
			#https://check.torproject.org


			TORHOTSPOT=2

		fi

		#SHAIRPORTSYNC
		if (( $SHAIRPORTSYNC == 1 )); then

			#Reduce min volume scale threshold (prevents hissing on low end soundcards eg:rpi)
			sed -i '/volume_range_db = /c\volume_range_db = 40;' /etc/shairport-sync.conf

			#set service user to root (mainly for for arm64, but no harm in doing it for all installs)
			sed -i '/^User=/d' /lib/systemd/system/shairport-sync.service &> /dev/null
			sed -i '/^Group=/d' /lib/systemd/system/shairport-sync.service &> /dev/null


			SHAIRPORTSYNC=2

		fi

		#BRUTEFIR
		if (( $BRUTEFIR == 1 )); then

			#Copy configs and services
			cp /DietPi/dietpi/conf/brutefir_config /etc/BruteFIR/
			cp /DietPi/dietpi/conf/brutefir.service /etc/dietpi/dietpi-software/services/brutefir.service

			#Modules
			echo -e "snd-aloop" > /etc/modules-load.d/brutefir-alsa-loopback.conf
			echo -e "options snd-aloop id=BruteFIR enable=1 pcm_substreams=1 pcm_notify=1"	> /etc/modprobe.d/brutefir-alsa-loopback.conf

			#Asound.conf RPI
			cat << _EOF_ > /etc/asound.conf
pcm.!default {

	type plug

	slave {
		pcm {

			type hw
			card "BruteFIR"
			device 0
			channels 2
			format "S16_LE"
			rate 44100
		}
	}
}

ctl.!default {

	type hw
	card "BruteFIR"
}
_EOF_


			BRUTEFIR=2

		fi


		#PYDIO
		if (( $PYDIO == 1 )); then

			#Configure apache2
			# - Disable php output_buffering =
			sed -i '/output_buffering = /c\output_buffering = Off/' /etc/php5/apache2/php.ini
			# - Allow overrides and redirects
			sed -i "/AllowOverride /c\    AllowOverride All" /etc/apache2/sites-enabled/000-default*
			# - +Jessie
			sed -i "/AllowOverride /c\    AllowOverride All" /etc/apache2/apache2.conf

			# - Enable apache2 rewrite engine
			a2enmod rewrite

			# - Enable PHP mods
			php5enmod mcrypt
			php5enmod gd

			#Create Mysql DB
			/DietPi/dietpi/func/create_mysql_db pydio dietpi root dietpi

			#Setup Data directory
			local target_data_dir="$USERDATA_DIRECTORY/pydio_data"

			# - Generate user data dir
			mkdir -p "$target_data_dir"

			# - move data structure
			mv /var/www/pydio/data/* "$target_data_dir"/
			rm -R /var/www/pydio/data
			ln -sf "$target_data_dir" /var/www/pydio/data

			#Set permissions
			chown -R www-data:www-data /var/www/pydio
			chown -R www-data:www-data "$target_data_dir"


			PYDIO=2

		fi


		#SQUEEZELITE
		if (( $SQUEEZELITE == 1 )); then


			#Specify buffers for RPi (prevents buffer underruns on default settings)
			# - Miliseconds

			# -- Nice big buffer for single cores
			if (( $CPU_CORES_TOTAL == 1 )); then
				sed -i '/SB_EXTRA_ARGS=/c\SB_EXTRA_ARGS="-a 180"' /etc/default/squeezelite

			# -- lapse buffer for >=2 cores
			else
				sed -i '/SB_EXTRA_ARGS=/c\SB_EXTRA_ARGS="-a 75"' /etc/default/squeezelite
			fi

			# - Buffer/period/bit
			#sed -i '/SB_EXTRA_ARGS=/c\SB_EXTRA_ARGS="-a 4096:8:16:0"' /etc/default/squeezelite


			SQUEEZELITE=2

		fi

		#EMONHUB
		if (( $EMONHUB == 1 )); then

			# - Copy configs
			cp /etc/emonhub/conf/default/emonhub /etc/default/emonhub

			# - Setup service
			cp /etc/emonhub/service/emonhub /etc/init.d/emonhub
			chmod +x /etc/init.d/emonhub
			update-rc.d emonhub defaults

			chmod +x -R /etc/emonhub

			#RPI 3 - Must disable BCM BT to recover UART 0
			if (( $HW_MODEL == 3 )); then

				# - Add DToverlay to disable bluetooth
				if (( $(cat /DietPi/config.txt | grep -ci -m1 '=pi3-disable-bt') == 0 )); then
					echo -e "\ndtoverlay=pi3-disable-bt" >> /DietPi/config.txt
				# - Enable
				else
					sed -i '/pi3-disable-bt/c\dtoverlay=pi3-disable-bt' /DietPi/config.txt
				fi

				# - Disable bluetooth service
				systemctl stop hciuart
				systemctl disable hciuart

			fi

			#RPi - Disable serial tty that emonPi uses.
			/DietPi/dietpi/func/dietpi-set_serialconsole -1

			# - Apply user API KEY
			USER_EMONHUB_APIKEY_CURRENT=$(cat /DietPi/dietpi.txt | grep -m1 '^dietpi_emonhub_apikey=' | sed 's/.*=//')
			sed -i "/apikey/c\        apikey = $USER_EMONHUB_APIKEY_CURRENT" /etc/emonhub/conf/emonhub.conf


			EMONHUB=2

		fi

		#RPIMONITOR
		if (( $RPIMONITOR == 1 )); then

			# - Update apt package stats
			/usr/share/rpimonitor/scripts/updatePackagesStatus.pl

			# - Create a cron job to check this daily?

			RPIMONITOR=2

		fi

		#NETDATA
		if (( $NETDATA == 1 )); then

			getent group netdata > /dev/null || groupadd -r netdata
			getent passwd netdata > /dev/null || useradd -r -g netdata -c netdata -s /sbin/nologin -d / netdata

			for x in /var/cache/netdata /usr/share/netdata/web /etc/netdata /var/log/netdata; do
				chown -R netdata.netdata $x
				chmod 0755 $x
			done

			# - Workaround to prevent update checks and the "distracting update flashing button": https://github.com/firehol/netdata/issues/233#issuecomment-210468649
			echo 0 > /usr/share/netdata/web/version.txt


			NETDATA=2

		fi

		#BAIKAL
		if (( $BAIKAL == 1 )); then

			# - Permissions
			chown -R www-data:www-data /var/www/baikal

			# - install/run composer | Also run for ampache. Move this to a global function....
			php -r "readfile('https://getcomposer.org/installer');" > composer-setup.php
			php composer-setup.php
			php -r "unlink('composer-setup.php');"

			mv composer.phar /usr/local/bin/composer

			cd /var/www/baikal
			composer install --no-interaction
			cd ~/

			# - Mysql DB
			/DietPi/dietpi/func/create_mysql_db baikal dietpi root dietpi

			BAIKAL=2

		fi

		#MUMBLESERVER
		if (( $MUMBLESERVER == 1 )); then

			#Cap total connections
			sed -i '/users=/c\users=40' /etc/mumble-server.ini
			# - RPI 1
			if (( $HW_MODEL <= 1 )); then
				sed -i '/users=/c\users=8' /etc/mumble-server.ini
			fi

			#Name the root channel
			sed -i '/registerName=/c\registerName=DietPi Mumble Server' /etc/mumble-server.ini

			#Disable DB logging
			sed -i '/logdays=/c\logdays=-1' /etc/mumble-server.ini

			MUMBLESERVER=2

		fi

		#EMBYSERVER
		if (( $EMBYSERVER == 1 )); then

			Create_UserContent_Folders
			Download_Test_Media

			EMBYSERVER=2

		fi

		#PLEXMEDIASERVER
		if (( $PLEXMEDIASERVER == 1 )); then

			Create_UserContent_Folders
			Download_Test_Media

			#For all ARM devices:
			# - en_US.UTF8 must be installed and the default locale on system. This is for SBC installs using dev2day repo: https://github.com/Fourdee/DietPi/issues/116#issuecomment-222195911
			if (( $HW_ARCH < 20 )) &&
				(( ! $(locale | grep -ci -m1 'en_US.UTF-8') )); then

				sed -i '/en_US.UTF-8 UTF-8/c\en_US.UTF-8 UTF-8' /etc/locale.gen
				locale-gen

				WHIP_QUESTION='Plex Media Server requires en_US.UTF8 locale to be installed and set to default, else, Plex will not start.\n\nOn the next screen:\n - Press enter (Do not make any changes to the selections, we have already selected en_US.UTF8 for you).\n\nOn the screen after:\n - Select en_US.UTF8 and press enter.'
				whiptail --title "Plex en_US.UTF8" --msgbox "$WHIP_QUESTION" --backtitle "$WHIP_BACKTITLE" 16 70

				dpkg-reconfigure locales

				#en_US.UTF8 must be installed and the default locale for Plex Media Server to function correctly. If en_US.UTF8 is not the default locale on your system, DietPi will prompt you, with instructions, to set this up during installation.
			fi

			PLEXMEDIASERVER=2

		fi

	}

	Install_Apply_GPU_Settings(){

		local memory_split_mode=0

		#Define Memory Split Modes with installed software
		#Mode 3 (Kodi / Dietpicam / MED GPU RAM / 128MB)
		if (( $KODI == 2 )); then
			memory_split_mode=3
		elif (( $DIETPICAM == 2 )); then
			memory_split_mode=3

		#Mode 2 (Desktop / LOW GPU RAM)
		elif (( $DESKTOP_LXDE == 2 )); then
			memory_split_mode=2
		elif (( $DESKTOP_MATE == 2 )); then
			memory_split_mode=2
		elif (( $DESKTOP_GNUSTEP == 2 )); then
			memory_split_mode=2
		elif (( $OPENTYRIAN == 2 )); then
			memory_split_mode=2

		#Mode 1 - DietPi-Cloudshell (forces display output)
		elif (( $DIETPICLOUDSHELL == 2 )); then
			memory_split_mode=1

		#Mode 0 (Server)
		else
			memory_split_mode=0
		fi

		#Apply GPU Settings
		#Mode 3
		if (( $memory_split_mode == 3 )); then

			#odroid C1
			if (( $HW_MODEL == 10 )); then
				sed -i '/setenv hdmioutput /c\setenv hdmioutput "1"' /DietPi/boot.ini
				sed -i '/setenv vpu /c\setenv vpu "1"' /DietPi/boot.ini
				sed -i '/setenv m_bpp /c\setenv m_bpp "32"' /DietPi/boot.ini
			#rpi
			elif (( $HW_MODEL < 10 )); then
				sed -i '/gpu_mem_256=/c\gpu_mem_256=128' /DietPi/config.txt
				sed -i '/gpu_mem_512=/c\gpu_mem_512=128' /DietPi/config.txt
				sed -i '/gpu_mem_1024=/c\gpu_mem_1024=128' /DietPi/config.txt
				sed -i "/rpi_hdmi_output=/c\rpi_hdmi_output=1" /DietPi/dietpi.txt
			fi

		#Mode 2
		elif (( $memory_split_mode == 2 )); then

			#odroid C1
			if (( $HW_MODEL == 10 )); then
				sed -i '/setenv hdmioutput /c\setenv hdmioutput "1"' /DietPi/boot.ini
				sed -i '/setenv vpu /c\setenv vpu "1"' /DietPi/boot.ini
				sed -i '/setenv m_bpp /c\setenv m_bpp "32"' /DietPi/boot.ini
			#rpi
			elif (( $HW_MODEL < 10 )); then
				sed -i '/gpu_mem_256=/c\gpu_mem_256=64' /DietPi/config.txt
				sed -i '/gpu_mem_512=/c\gpu_mem_512=64' /DietPi/config.txt
				sed -i '/gpu_mem_1024=/c\gpu_mem_1024=64' /DietPi/config.txt
				sed -i "/rpi_hdmi_output=/c\rpi_hdmi_output=1" /DietPi/dietpi.txt
			fi

		#Mode 1 - DietPi-Cloudshell
		elif (( $memory_split_mode == 1 )); then

			#odroid C1
			if (( $HW_MODEL == 10 )); then
				sed -i '/setenv hdmioutput /c\setenv hdmioutput "1"' /DietPi/boot.ini
				sed -i '/setenv m_bpp /c\setenv m_bpp "16"' /DietPi/boot.ini
			#rpi
			elif (( $HW_MODEL < 10 )); then
				sed -i '/framebuffer_width=/c\framebuffer_width=320' /DietPi/config.txt
				sed -i '/framebuffer_height=/c\framebuffer_height=240' /DietPi/config.txt
				sed -i '/gpu_mem_256=/c\gpu_mem_256=16' /DietPi/config.txt
				sed -i '/gpu_mem_512=/c\gpu_mem_512=16' /DietPi/config.txt
				sed -i '/gpu_mem_1024=/c\gpu_mem_1024=16' /DietPi/config.txt
				sed -i "/rpi_hdmi_output=/c\rpi_hdmi_output=1" /DietPi/dietpi.txt
			fi

		#Mode 0
		elif (( $memory_split_mode == 0 )); then

			#odroid C1
			if (( $HW_MODEL == 10 )); then
				#sed -i '/setenv hdmioutput /c\setenv hdmioutput "1"' /DietPi/boot.ini
				sed -i '/setenv vpu /c\setenv vpu "0"' /DietPi/boot.ini
				sed -i '/setenv m_bpp /c\setenv m_bpp "16"' /DietPi/boot.ini

			#rpi
			elif (( $HW_MODEL < 10 )); then
				sed -i '/gpu_mem_256=/c\gpu_mem_256=16' /DietPi/config.txt
				sed -i '/gpu_mem_512=/c\gpu_mem_512=16' /DietPi/config.txt
				sed -i '/gpu_mem_1024=/c\gpu_mem_1024=16' /DietPi/config.txt
				#sed -i "/rpi_hdmi_output=/c\rpi_hdmi_output=1" /DietPi/dietpi.txt
			fi

		fi

		#Odroid C2 always force 24bit. This ensures both Kodi and Xserver will work. Known issue, waiting for Odroid/HK fix.
		if (( $HW_MODEL == 12 )); then
			sed -i '/setenv m_bpp /c\setenv m_bpp "24"' /DietPi/boot.ini
		fi

	}

	Dedicated_Usb_Drive_Enable(){

		local usb_hdd_mounted=$(df -h | grep -ci -m1 '/mnt/usb_1')

		#Only enable if mounted
		if (( $usb_hdd_mounted == 1 )); then

			USBDRIVE=2

			#Move swapfile to USB
			echo -e "\nDietPi: Moving swapfile to USB drive, please wait...\n"
			/DietPi/dietpi/func/dietpi-set_dphys-swapfile $(cat /etc/dphys-swapfile | grep 'CONF_SWAPSIZE=' | sed 's/.*=//') /mnt/usb_1/.swapfile

		fi

	}

	Run_Installations(){

		#------------------------------------------------------------
		#Disable powersaving on Main screen during installation
		setterm -blank 0 -powersave off 2> /dev/null

		#------------------------------------------------------------
		#Set target user/personal data base directory
		USERDATA_DIRECTORY="/mnt/dietpi_userdata"

		# - dietpi.txt custom override? (dietpi_userdata_basedirectory=)
		local dietpi_userdata_basedirectory=$(cat /DietPi/dietpi.txt | grep -m1 'dietpi_userdata_basedirectory=' | sed 's/.*=//')
		if [ "$dietpi_userdata_basedirectory" != "Auto" ]; then
			USERDATA_DIRECTORY="$dietpi_userdata_basedirectory"

		# - USB
		elif (( $USBDRIVE > 0 )); then

			# - Copy any existing data to usb drive, if it is not a symlink already.
			if [ -d "$USERDATA_DIRECTORY" ] && [ ! -L "$USERDATA_DIRECTORY" ]; then

				# - stop all running services. As this is done in apply_configs sections, its probably unessacary, but lets be safe.
				/DietPi/dietpi/dietpi-services stop

				echo -e "\n DietPi is moving existing data from $USERDATA_DIRECTORY to your USB drive. Please wait...\n"
				cp -R "$USERDATA_DIRECTORY"/* /mnt/usb_1/
				# - check for completion
				if (( $? != 0 )); then
					Error_Create_UserDataDirectory
					exit
				fi

			fi

			# - Create symlink
			rm -R "$USERDATA_DIRECTORY"
			ln -sf /mnt/usb_1 "$USERDATA_DIRECTORY"

		fi

		#Attempt to create user/personal data directory
		mkdir -p "$USERDATA_DIRECTORY" &> /dev/null

		# - Permissions test | Generate a test file inside the target directory, and check it exists.
		local test_file_name=".testfile_dietpi_userdata_basedirectory"
		echo 0 > "$USERDATA_DIRECTORY"/"$test_file_name"

		if [ -f "$USERDATA_DIRECTORY"/"$test_file_name" ]; then
			rm "$USERDATA_DIRECTORY"/"$test_file_name" &> /dev/null
		else
			Error_Create_UserDataDirectory
			exit
		fi

		#------------------------------------------------------------
		#Set current path to home folder
		cd "$HOME"/

		#Update Apt
		Banner_Apt_Update

		#Always clean and update apt, before running installs.
		#The previous "once every 7days" update caused missing package errors if a package filename was changed in the repo during that time.
		# - Wait for outstanding DietPi apt-get update thread to finish.
		/DietPi/dietpi/dietpi-apt-get_update 1
		# - use normal apt as visual for user.
		apt-get clean
		apt-get update

		#Simluated apt installation to check for failures related to apt-cache.
		echo -e "\nDietPi: Running apt simulation to check for errors, please wait...\n"
		local package_to_test="bash-doc"
		apt-get install $package_to_test -s -y &> /dev/null
		local result=$?
		if (( $result != 0 )); then
			echo -e "\nError: Apt simulation failed.\n - The apt cache may be corrupt\nDietPi-Software will now exit\n"
			exit

		fi

		#Upgrade Apt
		Banner_Setup
		Banner_Apt_Update
		# - Set noninteractive | Allows automation for Odroid kernel updates without user prompt.
		DEBIAN_FRONTEND='noninteractive' apt-get upgrade -y

		#Generate dir for dietpi-software installed "non-service" based control scripts
		mkdir -p /etc/dietpi/dietpi-software/services
		chmod -R +x /etc/dietpi/dietpi-software/services

		#Apply DietPi choice systems
		Apply_FileServer_Choices
		Apply_SSHServer_Choices
		Apply_Logging_Choices

		#Apply DietPi preference systems
		Apply_Webserver_Preference

		#Install Linux Software
		Install_Linux_Software

		#Install DietPi Optimized Software
		Install_Dietpi_Software

		#Apply Uninstall script created by DietPi choice system
		Uninstall_NonSelected_Choices

		#Apply DietPi Configuration and Optimization Files
		Banner_Configs
		Install_Apply_Configs

		#Apply GPU Memory Splits
		Install_Apply_GPU_Settings

		#Disable services so DietPi-services can take control (DietPi will start all services from rc.local)
		/DietPi/dietpi/dietpi-services disable

		#Write to .install File
		Write_InstallFileList

		#DietPi-Automation
		if (( $DIETPI_INSTALL_STAGE == 0 )) &&
			(( $AUTOINSTALL_INDEX == 1 )); then

			#Apply Timezone
			if [ "$AUTOINSTALL_TIMEZONE" != "Europe/London" ]; then
				echo -e "\nDietPi: Setting Timezone = $AUTOINSTALL_TIMEZONE"
				echo -e "$AUTOINSTALL_TIMEZONE" > /etc/timezone
				dpkg-reconfigure -f noninteractive tzdata
			fi

			#Apply Language (Locale)
			if [ "$AUTOINSTALL_LANGUAGE" != "en_GB" ]; then
				echo -e "\nDietPi: Setting Locale = $AUTOINSTALL_LANGUAGE"

				#Disable en_GB
				sed -i "/en_GB.UTF-8/c\# en_GB.UTF-8 UTF-8" /etc/locale.gen

				#Enable user setting
				sed -i "/$AUTOINSTALL_LANGUAGE.UTF-8/c $AUTOINSTALL_LANGUAGE.UTF-8 UTF-8" /etc/locale.gen
				echo -e "LANG=$AUTOINSTALL_LANGUAGE.UTF-8" > /etc/default/locale
				locale-gen
				localectl set-locale LANG=$AUTOINSTALL_LANGUAGE

			fi

			#Apply Keyboard
			if [ "$AUTOINSTALL_KEYBOARD" != "gb" ]; then
				echo -e "\nDietPi: Setting Keyboard = $AUTOINSTALL_KEYBOARD"
				sed -i '/XKBLAYOUT=/c XKBLAYOUT="'"$AUTOINSTALL_KEYBOARD"'"' /etc/default/keyboard
				#systemctl restart keyboard-setup

			fi

			#Apply & Mount Network drives if installed
			if (( $SMBCLIENT == 2 )); then
				/DietPi/dietpi/func/dietpi-set_smbclient 1
			fi

			if (( $CURLFTPFS == 2 )); then
				/DietPi/dietpi/func/dietpi-set_curlftpfs 1
			fi

			local run_custom_script=0
			#Custom 1st run Script (Local file)
			if [ -f /boot/Automation_Custom_Script.sh ]; then
				INSTALL_DESCRIPTION='Automation - Local Custom Script'
				Banner_Installing

				cp /boot/Automation_Custom_Script.sh /root/AUTO_CustomScript.sh
				run_custom_script=1

			#Custom 1st run Script (Online file)
			elif [ "$AUTOINSTALL_CUSTOMSCRIPTURL" != "0" ]; then

				INSTALL_DESCRIPTION='Automation - Online Custom Script'
				Banner_Installing

				#check source is online
				INSTALL_URL_ADDRESS=$AUTOINSTALL_CUSTOMSCRIPTURL
				/DietPi/dietpi/func/check_connection "$INSTALL_URL_ADDRESS"

				#Install
				if (( $? == 0 )); then

					#Get script and execute
					wget "$INSTALL_URL_ADDRESS" -O /root/AUTO_CustomScript.sh
					run_custom_script=1

				else
					echo -e "Automated Custom Script URL Error:\n $AUTOINSTALL_CUSTOMSCRIPTURL is offline and/or unreachable" >> "$FP_DIETPIAUTOMATION_LOG"
				fi
			fi

			if (( $run_custom_script == 1 )); then
				chmod +x /root/AUTO_CustomScript.sh
				/root/AUTO_CustomScript.sh
				local result=$?
				if (( $result == 0 )); then
					echo -e "Automated custom script executed succesfully:\n - Filepath = /root/AUTO_CustomScript.sh\n - URL = $AUTOINSTALL_CUSTOMSCRIPTURL" >> "$FP_DIETPIAUTOMATION_LOG"
				else
					echo -e "Automated Custom Script Error:\n - Exit code = $result\n - Filepath = /root/AUTO_CustomScript.sh\n - URL = $AUTOINSTALL_CUSTOMSCRIPTURL" >> "$FP_DIETPIAUTOMATION_LOG"
				fi
			fi

			#Apply AutoStart
			/DietPi/dietpi/dietpi-autostart $AUTOINSTALL_AUTOSTARTTARGET

		fi

		#Set Install Stage to Finished
		echo 1 > /DietPi/dietpi/.install_stage

	}

	FirstRun_Automation(){

		#Get settings
		AUTOINSTALL_INDEX=$(cat /DietPi/dietpi.txt | grep -m1 '^AUTO_Install_Index=' | sed 's/.*=//')

		AUTOINSTALL_SKIPUSBDRIVEPROMPT=$(cat /DietPi/dietpi.txt | grep -ci -m1 '^AUTO_DietpiSoftware_SkipUsbDrive=1')
		AUTOINSTALL_SKIPQUESTIONS=$(cat /DietPi/dietpi.txt | grep -ci -m1 '^AUTO_DietpiSoftware_SkipQuestions=1')
		AUTOINSTALL_IGNOREERRORS=$(cat /DietPi/dietpi.txt | grep -ci -m1 '^AUTO_DietpiSoftware_IgnoreErrors=1')

		AUTOINSTALL_DEDICATEDUSBDRIVEFORMAT=0

		AUTOINSTALL_AUTOSTARTTARGET=$(cat /DietPi/dietpi.txt | grep -m1 '^AUTO_AutoStartTarget=' | sed 's/.*=//' )

		AUTOINSTALL_SSHINDEX=$(cat /DietPi/dietpi.txt | grep -m1 '^AUTO_DietpiSoftware_SSHServerIndex=' | sed 's/.*=//')
		AUTOINSTALL_FILESERVERINDEX=$(cat /DietPi/dietpi.txt | grep -m1 '^AUTO_DietpiSoftware_FileServerIndex=' | sed 's/.*=//')
		AUTOINSTALL_LOGGINGINDEX=$(cat /DietPi/dietpi.txt | grep -m1 '^AUTO_DietpiSoftware_LoggingIndex=' | sed 's/.*=//')
		AUTOINSTALL_WEBSERVERINDEX=$(cat /DietPi/dietpi.txt | grep -m1 '^AUTO_DietpiSoftware_WebserverIndex=' | sed 's/.*=//')

		AUTOINSTALL_TIMEZONE=$(cat /DietPi/dietpi.txt | grep -m1 '^AUTO_Timezone=' | sed 's/.*=//' )
		AUTOINSTALL_LANGUAGE=$(cat /DietPi/dietpi.txt | grep -m1 '^AUTO_Locale=' | sed 's/.*=//' )
		AUTOINSTALL_KEYBOARD=$(cat /DietPi/dietpi.txt | grep -m1 '^AUTO_KeyboardLayout=' | sed 's/.*=//' )

		AUTOINSTALL_CUSTOMSCRIPTURL=$(cat /DietPi/dietpi.txt | grep -m1 '^AUTO_CustomScriptURL=' | sed 's/AUTO_CustomScriptURL=//')

		#Automated install based on index
		if (( $AUTOINSTALL_INDEX > 0 )); then

			/DietPi/dietpi/dietpi-banner 0
			echo -e "\n Running Automated Installation:\n"

			#Skip dietpi-software menu
			TARGETMENUID=-1

			#Set start install
			GOSTARTINSTALL=1

			#Auto format/setup USB drive
			if [ -f /boot/Automation_Format_My_Usb_Drive ]; then

				#Skip USB drive prompt
				AUTOINSTALL_SKIPUSBDRIVEPROMPT=1

				#Run Format
				/DietPi/dietpi/dietpi-external_drive_setup 1

				#Enable USB drive for this system.
				Dedicated_Usb_Drive_Enable

			fi

			#Define Install indexs
			#DietPi-Automated (from dietpi.txt)
			if (( $AUTOINSTALL_INDEX == 1 )); then
				echo -e " - DietPi-Automated\n"
				/DietPi/dietpi/dietpi-funtime 0

				#Override automation options?
				# - Leave this down to the user and their settings in dietpi.txt

				#Find if user has enabled at least 1 installation option in dietpi.txt
				if (( $(cat /DietPi/dietpi.txt | grep '^AUTO_DietpiSoftware_Install' | grep -ci -m1 '=1') )); then

					#Save current vars to .installed file
					Write_InstallFileList

					#Obtain the .installed names of all software which has been selected for install
					cat /DietPi/dietpi.txt | grep '^AUTO_DietpiSoftware_Install' | grep '=1' | sed 's/AUTO_DietpiSoftware_Install_//' | sed 's/1.*//' > /tmp/.dietpi-software_autoinstall_choices
					while read line
					do

						#Update.installed file and set to 1 (to be installed)
						sed -i "/^$line/c $line\1" "$FP_INSTALLED_FILE"

					done < /tmp/.dietpi-software_autoinstall_choices
					rm /tmp/.dietpi-software_autoinstall_choices

					#Read the .installed file to update vars.
					Read_InstallFileList

				fi

			#Grasshopper
			elif (( $AUTOINSTALL_INDEX == 2 )); then
				echo -e " - Grasshopper\n"
				/DietPi/dietpi/dietpi-funtime 0

				#Required DietPi Software
				GRASSHOPPER=1

				#Override automation options
				AUTOINSTALL_SKIPUSBDRIVEPROMPT=1
				AUTOINSTALL_SKIPQUESTIONS=1
				AUTOINSTALL_SSHINDEX=-2
				AUTOINSTALL_LOGGINGINDEX=-2

				#Inform user to setup STATIC IP
				WHIP_TITLE='DietPi - Setup static IP'
				WHIP_QUESTION='DietPi-Config will now be launched, this will allow you to setup a STATIC IP for this device.\nSimply select your Ethernet or Wifi connection from the menu to access the IP address settings.\n\nThe "copy current address to STATIC" menu option can be used to quickly setup your static IP. Please ensure you change the mode "DHCP" to "STATIC".\n\nWhen you are done, select "Apply, Save Changes", then, exit DietPi-Config to resume setup.'
				whiptail --title "$WHIP_TITLE" --msgbox "$WHIP_QUESTION" 19 70

				#Launch DietPi-config networking menu
				/DietPi/dietpi/dietpi-config 8 1

			elif (( $AUTOINSTALL_INDEX == 3 )); then
				echo -e " - Pi-hole\n"
				/DietPi/dietpi/dietpi-funtime 0

				#Required DietPi Software
				PIHOLE=1

				#Override automation options
				AUTOINSTALL_SKIPUSBDRIVEPROMPT=1
				AUTOINSTALL_SKIPQUESTIONS=1

				#Inform user to setup STATIC IP
				WHIP_TITLE='DietPi - Setup static IP'
				WHIP_QUESTION='DietPi-Config will now be launched, this will allow you to setup a STATIC IP for this device.\nSimply select your Ethernet or Wifi connection from the menu to access the IP address settings.\n\nThe "copy current address to STATIC" menu option can be used to quickly setup your static IP. Please ensure you change the mode "DHCP" to "STATIC".\n\nWhen you are done, select "Apply, Save Changes", then, exit DietPi-Config to resume setup.'
				whiptail --title "$WHIP_TITLE" --msgbox "$WHIP_QUESTION" 19 70

				#Launch DietPi-config networking menu
				/DietPi/dietpi/dietpi-config 8 1

			fi
		fi

		#Further Automated options. (Applied regardless of AUTOINSTALL_INDEX)
		INDEX_SSHSERVER_TARGET=$AUTOINSTALL_SSHINDEX
		INDEX_FILESERVER_TARGET=$AUTOINSTALL_FILESERVERINDEX
		INDEX_LOGGING_TARGET=$AUTOINSTALL_LOGGINGINDEX
		INDEX_WEBSERVER_TARGET=$AUTOINSTALL_WEBSERVERINDEX

		#VM - Disable external drive question/setup
		if (( $HW_MODEL == 20 )); then
			AUTOINSTALL_SKIPUSBDRIVEPROMPT=1
			AUTOINSTALL_SKIPQUESTIONS=1
		fi

	}

	FirstRun_DietPi_Update(){

		#Disable powersaving on main screen
		setterm -blank 0 -powersave off 2> /dev/null

		#-1 = 1st run | 0 = Reboot, updates applied | 1 = Idle, No updates
		#Update .update_stage file to completed
		echo 1 > /DietPi/dietpi/.update_stage

		#Check for updates and apply if needed (1=force apply updates).
		/DietPi/dietpi/dietpi-update 1

		#Check update stage file again (dietpi-update will set to 0 if an update was applied and requires a reboot)
		if (( $(cat /DietPi/dietpi/.update_stage) == 0 )); then

			#Update .update_stage file to completed
			echo 1 > /DietPi/dietpi/.update_stage

			clear
			/DietPi/dietpi/dietpi-banner 0
			WHIP_TITLE='DietPi Update Completed'

			#Prompt user for reboot, if not overridden by automation flag
			if (( $(cat /DietPi/dietpi.txt | grep -ci -m1 '^AUTO_DietpiSoftware_SkipUpdateRebootPrompt=1') == 0 )); then
				whiptail --title "$WHIP_TITLE" --msgbox "DietPi has been updated to the latest version.\nYour system will now reboot. Once completed, simply login to resume DietPi Setup. \n\nPress Enter to Continue." 13 65
			fi

			#Make sure apt-get_update thread is finished
			/DietPi/dietpi/dietpi-apt-get_update 1

			#Reboot required NOW, exit this script NOW
			reboot
			exit
		fi

	}

	FirstRun_Questions(){

		#Questions Start (Ask our inital questions, before allowing access to the software selection menus)
		if (( $AUTOINSTALL_SKIPQUESTIONS == 0 )); then
			WHIP_TITLE='DietPi - Welcome'
			whiptail --title "$WHIP_TITLE" --msgbox "Welcome to the DietPi Installation System. \n \nBefore we can begin, we need to ask you a few questions regarding this installation. \n \nPress Enter to begin." 14 70
		fi

		#Request for Dedicated External Drive installation.
		if (( $USBDRIVE == 0 )) &&
			(( $AUTOINSTALL_SKIPUSBDRIVEPROMPT == 0 )); then
			WHIP_TITLE='Setup USB Dedicated Drive?'
			WHIP_QUESTION='Will you be using a dedicated USB hard drive with this DietPi installation? \n \n(NOTICE) Your decision now is final and cannot be changed at a later date. DietPi will automatically setup your future software installations to utilize the USB drive instead of MicroSD.\nAs USB hard drives are generally faster than MicroSD, using a USB drive can vastly improve system performance.\n\n This is recommended for: \n - BitTorrent (Store downloads) \n - OwnCloud \n - Kodi (Store Media Files)\n - Hifi (Store Music)'
			whiptail --title "$WHIP_TITLE" --yesno "$WHIP_QUESTION" --backtitle "$WHIP_BACKTITLE" --defaultno 22 70
			CHOICE=$?
			if (( $CHOICE == 0 )); then

				# XENFOMATION: Place holder to wrap up 2 USB dedicated drives

				#Run external drive setup script
				/DietPi/dietpi/dietpi-external_drive_setup

				#Enable USB drive for this system.
				Dedicated_Usb_Drive_Enable

			fi
		fi

		#Request user to disable serial console, if not already disabled.
		if (( $AUTOINSTALL_SKIPQUESTIONS == 0 &&
			$(cat /DietPi/dietpi.txt | grep -ci -m1 '^serial_console_enabled=1') )); then

			WHIP_TITLE='Disable Serial Console?'
			WHIP_QUESTION='DietPi enables the serial console by default.\nDisabling the serial console will free up system resources if not required.\n\nIf you do not know what a serial console is, you should disable it by saying yes.\n\nWould you like to disable the serial console?'
			whiptail --title "$WHIP_TITLE" --yesno "$WHIP_QUESTION" --backtitle "$WHIP_BACKTITLE" --defaultno 15 70
			CHOICE=$?
			if (( $CHOICE == 0 )); then

				/DietPi/dietpi/func/dietpi-set_serialconsole -1

			fi

		fi

		#Questions End
		if (( $AUTOINSTALL_SKIPQUESTIONS == 0 )) &&
			(( $AUTOINSTALL_INDEX == 0 )); then
			WHIP_TITLE='DietPi - Questions Completed'
			whiptail --title "$WHIP_TITLE" --msgbox "The DietPi-Software menu will now appear with the following options: \n\n- Select DietPi Optimized Software\nThis will allow you to select Optimized and Ready to Run software.\nhttp://dietpi.com/software\n\n- Select Additional Linux Software.\nThis will allow you to select standard linux software relative to this installation. \n\n- DietPi-Config\nA feature rich configuration tool for your device.\n \n- Go Start Install\nThis will start the installation process for your selected items." 21 75
		fi

	}

	#/////////////////////////////////////////////////////////////////////////////////////
	# Error Functions
	#/////////////////////////////////////////////////////////////////////////////////////
	Error_Display(){

		#Automation | Save to logfile if errors are being ignored
		if (( $DIETPI_INSTALL_STAGE == 0 )) && (( $AUTOINSTALL_IGNOREERRORS == 1 )); then
			echo -e "Error: $ERROR_TEXT" >> "$FP_DIETPIAUTOMATION_LOG"
		else
			whiptail --title "Error" --msgbox "$ERROR_TEXT" 16 70
		fi

	}

	Error_NoConnection_NoInstall(){

		ERROR_TEXT="Unable to Install $INSTALL_DESCRIPTION \n\n$INSTALL_URL_ADDRESS is offline and/or unreachable."
		Error_Display
	}

	Error_AptGet_Failed(){

		ERROR_TEXT="Apt-get has failed:\n - Apt string = $string\n - Error code = $result\n - Software Title = $INSTALL_DESCRIPTION"
		Error_Display
	}

	Error_Create_UserDataDirectory(){

		ERROR_TEXT="DietPi was unable to create your user/personal data directory ($(cat /DietPi/dietpi.txt | grep -m1 'dietpi_userdata_basedirectory=' | sed 's/.*=//'))\n\nDietPi-Software will now exit. Please contact us on the DietPi forums for support http://dietpi.com/forum"
		Error_Display
	}

	#/////////////////////////////////////////////////////////////////////////////////////
	# WHIPTAIL MENU Functions
	#/////////////////////////////////////////////////////////////////////////////////////
	Menu_No_Internet(){

		#Ask to check settings,
		whiptail --title "No Internet Connection!" --yesno "Internet access is required to start the DietPi Installation Program.\nWould you like to change your network settings and try again?\n\nIf problems persist:\n$INTERNET_URL_TEST may be offline and/or unreachable." --yes-button "Ok" --no-button "Exit" --defaultno --backtitle "$WHIP_BACKTITLE" 15 70
		CHOICE=$?
		#run dietpi config
		if (( $CHOICE == 0 )); then
			whiptail --title "Launching DietPi-Config" --msgbox "DietPi-Config will now be started.\nUse the Network Options menu to change and test your network settings.\n\nWhen completed, Exit DietPi-Config to resume setup." --backtitle "Launching DietPi-Config" 14 60
			/DietPi/dietpi/dietpi-config 8 1
		#User aborted setup
		else
			Banner_Aborted

			#Exit Script NOW
			exit
		fi

	}

	Menu_Main(){

		#Data for storing SSH server index info
		local index_sshserver_text="None"
		if (( $INDEX_SSHSERVER_TARGET == -1 )); then
			index_sshserver_text="Dropbear"
		elif (( $INDEX_SSHSERVER_TARGET == -2 )); then
			index_sshserver_text="OpenSSH"
		fi

		#Data for storing Fileserver index info
		local index_fileserver_text="None"
		if (( $INDEX_FILESERVER_TARGET == -1 )); then
			index_fileserver_text="ProFTP"
		elif (( $INDEX_FILESERVER_TARGET == -2 )); then
			index_fileserver_text="Samba"
		fi

		#Data for storing Logging index info
		local index_logging_text="None"
		if (( $INDEX_LOGGING_TARGET == -1 )); then
			index_logging_text="DietPi-Ramlog #1"
		elif (( $INDEX_LOGGING_TARGET == -2 )); then
			index_logging_text="DietPi-Ramlog #2"
		elif (( $INDEX_LOGGING_TARGET == -3 )); then
			index_logging_text="Full"
		fi

		#Hold our string that tells the user what software will be removed when using Index based choice systems
		local toberemoved_text=""

		#User/Personal Data override
		local user_data_path=$(cat /DietPi/dietpi.txt | grep -m1 '^dietpi_userdata_basedirectory=' | sed 's/.*=//')

		# - Add location info for Auto
		local user_data_auto_location=""
		if [ "$user_data_path" = "Auto" ]; then

			if (( $USBDRIVE == 2 )); then
				user_data_auto_location="| USB Drive | $USERDATA_DIRECTORY"
			else
				user_data_auto_location="| Flash (SD/EMMC) | $USERDATA_DIRECTORY"
			fi

		fi

		# - Webserver preference system
		local index_webserver_text='Apache2'
		if (( $INDEX_WEBSERVER_TARGET == -1 )); then
			index_webserver_text='Nginx'
		elif (( $INDEX_WEBSERVER_TARGET == -2 )); then
			index_webserver_text='Lighttpd'
		fi

		WHIP_TITLE='DietPi-Software'
		WHIP_BACKTITLE="DietPi-Software | IP: $(sed -n 4p /DietPi/dietpi/.network) | Device: $HW_MODEL_DESCRIPTION"

		OPTION=$(whiptail --title "$WHIP_TITLE" --backtitle "$WHIP_BACKTITLE" --menu "" --default-item "$MENU_MAIN_LASTITEM" --cancel-button "Exit" 17 75 10 \
		"Software Optimized" "Select DietPi Optimized Software for installation." \
		"Software Additional " "Select Additional Linux Software for installation." \
		"SSH Server" ": $index_sshserver_text" \
		"File Server" ": $index_fileserver_text" \
		"Log System" ": $index_logging_text" \
		"Webserver Preference" ": $index_webserver_text" \
		"User Data Location" ": $user_data_path $user_data_auto_location" \
		"DietPi-Config" "Feature-rich configuration tool for your device." \
		"Help!" "Links to online guides and information." \
		"Go" ">> Start Installation."  3>&1 1>&2 2>&3)

		CHOICE=$?
		if (( $CHOICE == 0 )); then

			MENU_MAIN_LASTITEM="$OPTION"

			case "$OPTION" in
			  "Software Optimized")
				TARGETMENUID=1
				;;
			  "Software Additional"*)
				TARGETMENUID=2
				;;
			  "SSH Server")
				WHIP_TITLE='SSH Server Choices'
				OPTION=$(whiptail --title "$WHIP_TITLE" --menu "> None\nSelecting this option will uninstall all SSH servers. This reduces system resources and improves performance. Useful for users who do NOT require networked/remote terminal access.\n\n> Dropbear (Recommended)\nLightweight SSH server, installed by default on DietPi systems.\n\n> OpenSSH\nA feature rich SSH server with SFTP/SCP support, at the cost of increased resource usage." --cancel-button "Back" --default-item "$index_sshserver_text" 21 75 3 \
				"None" "Not required / manual setup." \
				"Dropbear" "Lightweight SSH Server (Recommended)." \
				"OpenSSH" "Feature Rich SSH Server with SFTP/SCP support." 3>&1 1>&2 2>&3)

				#Assign target index
				if [ "$OPTION" = "None" ]; then
					INDEX_SSHSERVER_TARGET=0
					toberemoved_text="Dropbear and OpenSSH Server"
				elif [ "$OPTION" = "Dropbear" ]; then
					INDEX_SSHSERVER_TARGET=-1
					toberemoved_text="OpenSSH Server"
				elif [ "$OPTION" = "OpenSSH" ]; then
					INDEX_SSHSERVER_TARGET=-2
					toberemoved_text="Dropbear"
				#Reset to current
				else
					INDEX_SSHSERVER_TARGET=$INDEX_SSHSERVER_CURRENT
				fi

				#Check for changes
				INSTALL_SSHSERVER_CHOICESMADE=0
				if (( $INDEX_SSHSERVER_TARGET != $INDEX_SSHSERVER_CURRENT )); then
					INSTALL_SSHSERVER_CHOICESMADE=1

					#Inform user
					WHIP_TITLE="SSH Server Change"
					WHIP_QUESTION="$OPTION has been selected:\n- Your choice will be applied when >> Go Start Install << is selected.\n- $toberemoved_text installations will be automatically uninstalled."
					whiptail --title "$WHIP_TITLE" --msgbox "$WHIP_QUESTION" --backtitle "$WHIP_BACKTITLE" 11 75

				fi
			  ;;
			  "File Server")
				WHIP_TITLE='Fileserver Choices'
				OPTION=$(whiptail --title "$WHIP_TITLE" --menu "> None\nSelect this option if you do NOT require a method of accessing or sharing files and folders on this device.\n\n> ProFTP (Recommended for RPi v1)\nAllows you to access/share files on this device efficiently with minimal cpu usage. Uses FTP protocol.\n\n> Samba (Recommended for RPi v2)\nAllows you to easily access/share files on this device, at the cost of higher cpu usage.\n\nMore info: http://dietpi.com/phpbb/viewtopic.php?f=8&t=15#p19" --cancel-button "Back" --default-item "$index_fileserver_text" 23 75 3 \
				"None" "Not required / manual setup." \
				"ProFTP" "Efficient, lightweight fileserver (recommended)." \
				"Samba" "Feature-rich fileserver." 3>&1 1>&2 2>&3)

				#Assign target index
				if [ "$OPTION" = "None" ]; then
					INDEX_FILESERVER_TARGET=0
					toberemoved_text="ProFTP and Samba Server"
				elif [ "$OPTION" = "ProFTP" ]; then
					INDEX_FILESERVER_TARGET=-1
					toberemoved_text="Samba Server"
				elif [ "$OPTION" = "Samba" ]; then
					INDEX_FILESERVER_TARGET=-2
					toberemoved_text="ProFTP"
				#Reset to current
				else
					INDEX_FILESERVER_TARGET=$INDEX_FILESERVER_CURRENT
				fi

				#Check for changes
				INSTALL_FILESERVER_CHOICESMADE=0
				if (( $INDEX_FILESERVER_TARGET != $INDEX_FILESERVER_CURRENT )); then
					INSTALL_FILESERVER_CHOICESMADE=1

					#Inform user
					WHIP_TITLE="Fileserver Choice Change"
					WHIP_QUESTION="$OPTION has been selected:\n- Your choice will be applied when >> Go Start Install << is selected.\n- $toberemoved_text installations will be automatically uninstalled."
					whiptail --title "$WHIP_TITLE" --msgbox "$WHIP_QUESTION" --backtitle "$WHIP_BACKTITLE" 11 75

				fi
				;;
			  "Log System")
				WHIP_TITLE='Logging System Choices'
				OPTION=$(whiptail --title "$WHIP_TITLE" --menu "> None\nSelecting this option will uninstall DietPi-Ramlog, Logrotate, Rsyslog.\n\n> DietPi-Ramlog #1 (Max performance)\nMounts /var/log to RAM, reducing filesystem IO. Logfiles are cleared every hour. Does NOT save logfiles to disk.\n\n> DietPi-Ramlog #2\nSame as #1, with the added feature of saving logfile contents to disk ($HOME/logfile_storage/*), before being cleared.\n\n> Full (Reduces performance)\nMounts /var/log to DISK, reduces SDcard lifespan. Full logging system with Logrotate and Rsyslog." --cancel-button "Back" --default-item "$index_logging_text" 25 75 4 \
				"None" " Not required / manual setup." \
				"DietPi-Ramlog #1" " Hourly clear (recommended)." \
				"DietPi-Ramlog #2" " Hourly save, then clear." \
				"Full" " Logrotate and Rsyslog." 3>&1 1>&2 2>&3)

				#Assign target index
				if [ "$OPTION" = "None" ]; then
					INDEX_LOGGING_TARGET=0
					toberemoved_text="DietPi-Ramlog, Logrotate, Rsyslog"
				elif [ "$OPTION" = "DietPi-Ramlog #1" ]; then
					INDEX_LOGGING_TARGET=-1
					toberemoved_text="Logrotate, Rsyslog"
				elif [ "$OPTION" = "DietPi-Ramlog #2" ]; then
					INDEX_LOGGING_TARGET=-2
					toberemoved_text="Logrotate, Rsyslog"
				elif [ "$OPTION" = "Full" ]; then
					INDEX_LOGGING_TARGET=-3
					toberemoved_text="DietPi-Ramlog"
				#Reset to current
				else
					INDEX_LOGGING_TARGET=$INDEX_LOGGING_CURRENT
				fi

				#Check for changes
				INSTALL_LOGGING_CHOICESMADE=0
				if (( $INDEX_LOGGING_TARGET != $INDEX_LOGGING_CURRENT )); then
					INSTALL_LOGGING_CHOICESMADE=1

					#Inform user
					WHIP_TITLE="Logging System Change"
					WHIP_QUESTION="$OPTION has been selected:\n- Your choice will be applied when >> Go Start Install << is selected.\n- $toberemoved_text installations will be automatically uninstalled."
					whiptail --title "$WHIP_TITLE" --msgbox "$WHIP_QUESTION" --backtitle "$WHIP_BACKTITLE" 11 75
				fi
				;;
			  "User Data Location")
				WHIP_TITLE='User Data Location'

				OPTION=$(whiptail --title "$WHIP_TITLE" --menu "Choose where to store your user/personal data. User/personal data includes software such as Owncloud data, BitTorrent downloads etc. Your fileserver choice (eg: samba, proftp) will also point to this location.\n\nNB: Changes will only affect NEW software that you install with DietPi-Software. Existing software will use the previous location.\n\n > Auto $user_data_auto_location\nIf a dedicated USB drive was setup on this system, DietPi will use that device. If not, Flash Storage will be used.\n\n> Manual\nInput a custom directory that will be used for your user/personal data." --cancel-button "Back" --default-item "$index_fileserver_text" 22 75 2 \
				"Auto" "Default (recommended)." \
				"Manual" "Input a custom directory." 3>&1 1>&2 2>&3)
				CHOICE=$?

				if (( $CHOICE == 0 )); then

					if [ "$OPTION" = "Auto" ]; then
						sed -i "/^dietpi_userdata_basedirectory=/c\dietpi_userdata_basedirectory=Auto" /DietPi/dietpi.txt
					elif [ "$OPTION" = "Manual" ]; then

						local default_item=$user_data_path
						if [ "$default_item" = "Auto" ]; then
							default_item=""
						fi

						OPTION=$(whiptail --inputbox "Please input a location. Your user/personal data will be stored inside this location.\n - eg: /mnt/MyDrive/MyData" 11 60 "$default_item" --title "User/Personal Data Directory" --backtitle "$WHIP_BACKTITLE" 3>&1 1>&2 2>&3)
						CHOICE=$?
						if (( $CHOICE == 0 )); then

							local path_valid=0

							#Check for / at start of value
							if [ "${OPTION:0:1}" = "/" ]; then

								# - Generate dir, check for valid.
								mkdir -p "$OPTION"

								if [ -d "$OPTION" ]; then
									path_valid=1
									sed -i "/^dietpi_userdata_basedirectory=/c\dietpi_userdata_basedirectory=$OPTION" /DietPi/dietpi.txt
								fi
							fi

							# - Invalid path
							if (( $path_valid == 0 )); then
								whiptail --title "Error: Invalid Path" --msgbox "Unable to create directory:\n - $OPTION\n\nNo changes have been applied." 11 60
							fi

						fi

					fi
				fi

				;;
			  "Webserver Preference")
				WHIP_TITLE='Webserver Preference'
				OPTION=$(whiptail --title "$WHIP_TITLE" --menu "More Info: http://dietpi.com/phpbb/viewtopic.php?f=8&t=5&p=1549#p1549\n\n> Apache2\nFeature-rich and popular. Recommended for beginners and users who are looking to follow Apache2 based guides.\n\n> Nginx\nLightweight alternative to Apache2. Nginx claims faster webserver performance compared to Apache2.\n\n> Lighttpd\nExtremely lightweight and is generally considered to offer the \"best\" webserver performance for SBC's. Recommended for users who expect low webserver traffic." --cancel-button "Back" --default-item "$index_webserver_text" 24 75 3 \
				"Apache2" "Popular webserver." \
				"Nginx" "Lightweight webserver." \
				"Lighttpd" "Extremely lightweight webserver." 3>&1 1>&2 2>&3)

				#Assign target index
				if [ "$OPTION" = "Apache2" ]; then
					INDEX_WEBSERVER_TARGET=0
				elif [ "$OPTION" = "Nginx" ]; then
					INDEX_WEBSERVER_TARGET=-1
				elif [ "$OPTION" = "Lighttpd" ]; then
					INDEX_WEBSERVER_TARGET=-2
				#Reset to current
				else
					INDEX_WEBSERVER_TARGET=$INDEX_WEBSERVER_CURRENT
				fi

				#Check for changes
				if (( $INDEX_WEBSERVER_TARGET != $INDEX_WEBSERVER_CURRENT )); then

					# - Check for existing and compatible installed stacks before allowing the change
					local incompatible_webserver_preference=0
					local info_currently_installed_webserver='None'

					if (( $(dpkg -l | awk '{print $2}' | grep -ci -m1 'apache2'))); then
						INDEX_WEBSERVER_CURRENT=0
						info_currently_installed_webserver='Apache2'
						if (( $INDEX_WEBSERVER_TARGET != 0 )); then
							incompatible_webserver_preference=1
						fi
					elif (( $(dpkg -l | awk '{print $2}' | grep -ci -m1 'nginx') )); then
						INDEX_WEBSERVER_CURRENT=-1
						info_currently_installed_webserver='Nginx'
						if (( $INDEX_WEBSERVER_TARGET != -1 )); then
							incompatible_webserver_preference=1
						fi
					elif (( $(dpkg -l | awk '{print $2}' | grep -ci -m1 'lighttpd') )); then
						INDEX_WEBSERVER_CURRENT=-2
						info_currently_installed_webserver='Lighttpd'
						if (( $INDEX_WEBSERVER_TARGET != -2 )); then
							incompatible_webserver_preference=1
						fi
					fi

					# - Reset preference selection
					if (( $incompatible_webserver_preference == 1 )); then

						INDEX_WEBSERVER_TARGET=$INDEX_WEBSERVER_CURRENT

						# - inform user
						WHIP_TITLE="Error: Incompatible Webserver Preference"
						WHIP_QUESTION="Unable to change your webserver preference to $OPTION.\n\nThis is due to an existing and incompatible webserver installation on your system ($info_currently_installed_webserver). Please remove all webserver based software (using dietpi-uninstall), before trying again."
						whiptail --title "$WHIP_TITLE" --msgbox "$WHIP_QUESTION" --backtitle "$WHIP_BACKTITLE" 11 75


					# - Apply preference selection
					else

						# - Inform user
						WHIP_TITLE="Webserver Preference Changed"
						WHIP_QUESTION="$OPTION has been selected as your webserver preference.\n\nWhen you select any software for install that requires a webserver, DietPi will automatically install your prefered choice ($OPTION)."
						whiptail --title "$WHIP_TITLE" --msgbox "$WHIP_QUESTION" --backtitle "$WHIP_BACKTITLE" 11 75

						# - NB: INDEX_WEBSERVER_CURRENT=$INDEX_WEBSERVER_TARGET | is applied during installation with func Apply_Webserver_Preference().

					fi



				fi
				;;
			  "DietPi-Config")
				#Launch DietPi-config
				/DietPi/dietpi/dietpi-config
				;;
			  "Help!")
				whiptail --title "DietPi - Help" --msgbox "Welcome to DietPi.\n\nEasy to follow, step by step guides for installing DietPi:\nhttp://dietpi.com/phpbb/viewtopic.php?f=8&t=9\n\nFor a list of all installation options and their details:\nhttp://dietpi.com/software" --backtitle "$WHIP_BACKTITLE" 16 75
				;;
			  Go)
				Menu_StartInstall
				;;
			esac
		#Exit/Abort Setup
		else
			Menu_Exit
		fi
	}

	Menu_Exit(){

		#1st run install
		if (( $DIETPI_INSTALL_STAGE == 0 )); then
			WHIP_TITLE='Exit Setup?'
			WHIP_QUESTION=' DietPi has not fully been installed.\n This must be completed prior to using DietPi by selecting:\n - Go Start Install. \n \n Would you like to exit and abort the installation?'
			whiptail --title "$WHIP_TITLE" --yesno "$WHIP_QUESTION" --backtitle "$WHIP_BACKTITLE" --yes-button "Ok" --no-button "Back" --defaultno 13 65
			CHOICE=$?
			if (( $CHOICE == 0 )); then
				Banner_Aborted
				#Exit script NOW
				exit
			else
				#Return to Main Menu
				TARGETMENUID=0
			fi
		#Standard exit
		elif (( $DIETPI_INSTALL_STAGE == 1 )); then
			WHIP_TITLE='Exit DietPi-Software?'
			WHIP_QUESTION='Do you wish to exit DietPi-Software?\n\nAll changes to software selections will be cleared.'
			whiptail --title "$WHIP_TITLE" --yesno "$WHIP_QUESTION" --backtitle "$WHIP_BACKTITLE" --yes-button "Ok" --no-button "Back" --defaultno 11 65
			CHOICE=$?
			if (( $CHOICE == 0 )); then
				Banner_Aborted
				#Exit script NOW
				exit
			else
				#Return to Main Menu
				TARGETMENUID=0
			fi
		fi
	}

	Menu_ConfirmInstall(){

		##create temp file with list of software selected for install.
		#Write_InstallFileList 1
		##Load data into a 1 line string
		#local string_output=$(cat /tmp/dietpi-software_selected | grep -m1 ' 1' | sed 's/ 1//g' | paste -s -d' ')
		#rm /tmp/dietpi-software_selected

		#Leave this until we have a SQL database to read the list from.

		#Confirm Software install
		WHIP_TITLE='DietPi - Start Installation?'
		WHIP_QUESTION="DietPi is now ready to install your software choices.\n\nSoftware details, usernames, passwords etc:\n - http://dietpi.com/software\n\nWould you like to begin?"
		whiptail --title "$WHIP_TITLE" --yesno "$WHIP_QUESTION" --yes-button "Ok" --no-button "Back" --defaultno --backtitle "$WHIP_BACKTITLE" 13 70
		CHOICE=$?
		if (( $CHOICE == 0 )); then
			#exit menu system
			TARGETMENUID=-1

			#Enable installation start flag
			GOSTARTINSTALL=1
		else
			#Return to Main Menu
			TARGETMENUID=0
		fi

	}

	Menu_StartInstall(){

		#Check if the user has made changes to their software selections.
		if (( $INSTALL_DIETPI_CHOICESMADE ||
			$INSTALL_LINUX_CHOICESMADE ||
			$INSTALL_SSHSERVER_CHOICESMADE ||
			$INSTALL_FILESERVER_CHOICESMADE ||
			$INSTALL_LOGGING_CHOICESMADE )); then

			# Confirm install with user
			Menu_ConfirmInstall

		else
			#1st run install
			if (( $DIETPI_INSTALL_STAGE == 0 )); then
				WHIP_TITLE='No Software Selected. Continue?'
				WHIP_QUESTION='DietPi was unable to detect any software selections for install. Do you wish to continue?\n\nBy selecting Ok: \n- DietPi optimized software will NOT be installed.\nYou can use dietpi-software at a later date if you change your mind. \n\n- You want a Minimal Raspbian/Debian Server Install.\nDietPi is a minimal image. A great OS base to use with your projects.'
				whiptail --title "$WHIP_TITLE" --yesno "$WHIP_QUESTION" --backtitle "$WHIP_BACKTITLE" --yes-button "Ok" --no-button "Back" --defaultno 16 75
				CHOICE=$?
				if (( $CHOICE == 0 )); then
					#exit menu system
					TARGETMENUID=-1

					#Enable installation start flag
					GOSTARTINSTALL=1
				else
					#Return to Main Menu
					TARGETMENUID=0
				fi
			#Not 1st run
			elif (( $DIETPI_INSTALL_STAGE == 1 )); then
				WHIP_TITLE='No Changes to Software Selection'
				whiptail --title "$WHIP_TITLE" --msgbox "No changes have been detected. Unable to start installation." 8 65
			fi

		fi
	}

	#TARGETMENUID=1
	Menu_Dietpi_Software(){

		#Reset Choices made flag
		INSTALL_DIETPI_CHOICESMADE=0

		#Obtain On/Off state for whiptail menu
		local grasshopper_w="off"
		if (( $GRASSHOPPER > 0 )); then
			grasshopper_w="on"
			#Reset to 0. Menu checklists will apply back to 1
			if (( $GRASSHOPPER == 1 )); then
				GRASSHOPPER=0
			fi
		fi

		local emonhub_w="off"
		if (( $EMONHUB > 0 )); then
			emonhub_w="on"
			#Reset to 0. Menu checklists will apply back to 1
			if (( $EMONHUB == 1 )); then
				EMONHUB=0
			fi
		fi

		local desktop_lxde_w="off"
		if (( $DESKTOP_LXDE > 0 )); then
			desktop_lxde_w="on"
			#Reset to 0. Menu checklists will apply back to 1
			if (( $DESKTOP_LXDE == 1 )); then
				DESKTOP_LXDE=0
			fi
		fi

                local desktop_mate_w="off"
                if (( $DESKTOP_MATE > 0 )); then
                        desktop_matew="on"
                        #Reset to 0. Menu checklists will apply back to 1
                        if (( $DESKTOP_MATE == 1 )); then
                                DESKTOP_MATE=0
                        fi
                fi

		local transmission_w="off"
		if (( $TRANSMISSION > 0 )); then
			transmission_w="on"
			#Reset to 0. Menu checklists will apply back to 1
			if (( $TRANSMISSION == 1 )); then
				TRANSMISSION=0
			fi
		fi

		local openbazaar_w="off"
		if (( $OPENBAZAAR > 0 )); then
			openbazaar_w="on"
			#Reset to 0. Menu checklists will apply back to 1
			if (( $OPENBAZAAR == 1 )); then
				OPENBAZAAR=0
			fi
		fi

		local owncloud_w="off"
		if (( $OWNCLOUD > 0 )); then
			owncloud_w="on"
			#Reset to 0. Menu checklists will apply back to 1
			if (( $OWNCLOUD == 1 )); then
				OWNCLOUD=0
			fi
		fi

		local phpbb_w="off"
		if (( $PHPBB > 0 )); then
			phpbb_w="on"
			#Reset to 0. Menu checklists will apply back to 1
			if (( $PHPBB == 1 )); then
				PHPBB=0
			fi
		fi

		local webserver_lamp_w="off"
		if (( $WEBSERVER_LAMP > 0 )); then
			webserver_lamp_w="on"
			#Reset to 0. Menu checklists will apply back to 1
			if (( $WEBSERVER_LAMP == 1 )); then
				WEBSERVER_LAMP=0
			fi
		fi

		local webserver_lasp_w="off"
		if (( $WEBSERVER_LASP > 0 )); then
			webserver_lasp_w="on"
			#Reset to 0. Menu checklists will apply back to 1
			if (( $WEBSERVER_LASP == 1 )); then
				WEBSERVER_LASP=0
			fi
		fi

		local webserver_laap_w="off"
		if (( $WEBSERVER_LAAP > 0 )); then
			webserver_laap_w="on"
			#Reset to 0. Menu checklists will apply back to 1
			if (( $WEBSERVER_LAAP == 1 )); then
				WEBSERVER_LAAP=0
			fi
		fi

		local webserver_lemp_w="off"
		if (( $WEBSERVER_LEMP > 0 )); then
			webserver_lemp_w="on"
			#Reset to 0. Menu checklists will apply back to 1
			if (( $WEBSERVER_LEMP == 1 )); then
				WEBSERVER_LEMP=0
			fi
		fi

		local webserver_lesp_w="off"
		if (( $WEBSERVER_LESP > 0 )); then
			webserver_lesp_w="on"
			#Reset to 0. Menu checklists will apply back to 1
			if (( $WEBSERVER_LESP == 1 )); then
				WEBSERVER_LESP=0
			fi
		fi

		local webserver_leap_w="off"
		if (( $WEBSERVER_LEAP > 0 )); then
			webserver_leap_w="on"
			#Reset to 0. Menu checklists will apply back to 1
			if (( $WEBSERVER_LEAP == 1 )); then
				WEBSERVER_LEAP=0
			fi
		fi

		local webserver_llmp_w="off"
		if (( $WEBSERVER_LLMP > 0 )); then
			webserver_llmp_w="on"
			#Reset to 0. Menu checklists will apply back to 1
			if (( $WEBSERVER_LLMP == 1 )); then
				WEBSERVER_LLMP=0
			fi
		fi

		local webserver_llsp_w="off"
		if (( $WEBSERVER_LLSP > 0 )); then
			webserver_llsp_w="on"
			#Reset to 0. Menu checklists will apply back to 1
			if (( $WEBSERVER_LLSP == 1 )); then
				WEBSERVER_LLSP=0
			fi
		fi

		local webserver_llap_w="off"
		if (( $WEBSERVER_LLAP > 0 )); then
			webserver_llap_w="on"
			#Reset to 0. Menu checklists will apply back to 1
			if (( $WEBSERVER_LLAP == 1 )); then
				WEBSERVER_LLAP=0
			fi
		fi

		local webserver_phpmyadmin_w="off"
		if (( $WEBSERVER_MYADMINPHP > 0 )); then
			webserver_phpmyadmin_w="on"
			#Reset to 0. Menu checklists will apply back to 1
			if (( $WEBSERVER_MYADMINPHP == 1 )); then
				WEBSERVER_MYADMINPHP=0
			fi
		fi

		local webserver_redis_w="off"
		if (( $WEBSERVER_REDIS > 0 )); then
			webserver_redis_w="on"
			#Reset to 0. Menu checklists will apply back to 1
			if (( $WEBSERVER_REDIS == 1 )); then
				WEBSERVER_REDIS=0
			fi
		fi

		local fileserver_proftp_w="off"
		if (( $FILESERVER_PROFTP > 0 )); then
			fileserver_proftp_w="on"
			#Reset to 0. Menu checklists will apply back to 1
			if (( $FILESERVER_PROFTP == 1 )); then
				FILESERVER_PROFTP=0
			fi
		fi

		local fileserver_samba_w="off"
		if (( $FILESERVER_SAMBA > 0 )); then
			fileserver_samba_w="on"
			#Reset to 0. Menu checklists will apply back to 1
			if (( $FILESERVER_SAMBA == 1 )); then
				FILESERVER_SAMBA=0
			fi
		fi

		local fileserver_vsftpd_w="off"
		if (( $FILESERVER_VSFTPD > 0 )); then
			fileserver_vsftpd_w="on"
			#Reset to 0. Menu checklists will apply back to 1
			if (( $FILESERVER_VSFTPD == 1 )); then
				FILESERVER_VSFTPD=0
			fi
		fi

		local hifi_w="off"
		if (( $HIFI > 0 )); then
			hifi_w="on"
			#Reset to 0. Menu checklists will apply back to 1
			if (( $HIFI == 1 )); then
				HIFI=0
			fi
		fi

		local kodi_w="off"
		if (( $KODI > 0 )); then
			kodi_w="on"
			#Reset to 0. Menu checklists will apply back to 1
			if (( $KODI == 1 )); then
				KODI=0
			fi
		fi

		local minidlna_w="off"
		if (( $MINIDLNA > 0 )); then
			minidlna_w="on"
			#Reset to 0. Menu checklists will apply back to 1
			if (( $MINIDLNA == 1 )); then
				MINIDLNA=0
			fi
		fi

		local noipdyndns_w="off"
		if (( $NOIPDYNDNS > 0 )); then
			noipdyndns_w="on"
			#Reset to 0. Menu checklists will apply back to 1
			if (( $NOIPDYNDNS == 1 )); then
				NOIPDYNDNS=0
			fi
		fi

		local opentyrian_w="off"
		if (( $OPENTYRIAN > 0 )); then
			opentyrian_w="on"
			#Reset to 0. Menu checklists will apply back to 1
			if (( $OPENTYRIAN == 1 )); then
				OPENTYRIAN=0
			fi
		fi

		local dietpicam_w="off"
		if (( $DIETPICAM > 0 )); then
			dietpicam_w="on"
			#Reset to 0. Menu checklists will apply back to 1
			if (( $DIETPICAM == 1 )); then
				DIETPICAM=0
			fi
		fi

		local deluge_w="off"
		if (( $DELUGE > 0 )); then
			deluge_w="on"
			#Reset to 0. Menu checklists will apply back to 1
			if (( $DELUGE == 1 )); then
				DELUGE=0
			fi
		fi

		local raspcontrol_w="off"
		if (( $RASPCONTROL > 0 )); then
			raspcontrol_w="on"
			#Reset to 0. Menu checklists will apply back to 1
			if (( $RASPCONTROL == 1 )); then
				RASPCONTROL=0
			fi
		fi

		local linuxdash_w="off"
		if (( $LINUXDASH > 0 )); then
			linuxdash_w="on"
			#Reset to 0. Menu checklists will apply back to 1
			if (( $LINUXDASH == 1 )); then
				LINUXDASH=0
			fi
		fi

		local pihole_w="off"
		if (( $PIHOLE > 0 )); then
			pihole_w="on"
			#Reset to 0. Menu checklists will apply back to 1
			if (( $PIHOLE == 1 )); then
				PIHOLE=0
			fi
		fi

		local subsonic5_w="off"
		if (( $SUBSONIC5 > 0 )); then
			subsonic5_w="on"
			#Reset to 0. Menu checklists will apply back to 1
			if (( $SUBSONIC5 == 1 )); then
				SUBSONIC5=0
			fi
		fi

		local subsonic6_w="off"
		if (( $SUBSONIC6 > 0 )); then
			subsonic6_w="on"
			#Reset to 0. Menu checklists will apply back to 1
			if (( $SUBSONIC6 == 1 )); then
				SUBSONIC6=0
			fi
		fi

		local webiopi_w="off"
		if (( $WEBIOPI > 0 )); then
			webiopi_w="on"
			#Reset to 0. Menu checklists will apply back to 1
			if (( $WEBIOPI == 1 )); then
				WEBIOPI=0
			fi
		fi

		local weaved_w="off"
		if (( $WEAVED > 0 )); then
			weaved_w="on"
			#Reset to 0. Menu checklists will apply back to 1
			if (( $WEAVED == 1 )); then
				WEAVED=0
			fi
		fi

		local dietpicloudshell_w="off"
		if (( $DIETPICLOUDSHELL > 0 )); then
			dietpicloudshell_w="on"
			#Reset to 0. Menu checklists will apply back to 1
			if (( $DIETPICLOUDSHELL == 1 )); then
				DIETPICLOUDSHELL=0
			fi
		fi

		local haproxy_w="off"
		if (( $HAPROXY > 0 )); then
			haproxy_w="on"
			#Reset to 0. Menu checklists will apply back to 1
			if (( $HAPROXY == 1 )); then
				HAPROXY=0
			fi
		fi

		local squeezeboxserver_w="off"
		if (( $SQUEEZEBOXSERVER > 0 )); then
			squeezeboxserver_w="on"
			#Reset to 0. Menu checklists will apply back to 1
			if (( $SQUEEZEBOXSERVER == 1 )); then
				SQUEEZEBOXSERVER=0
			fi
		fi

		local wordpress_w="off"
		if (( $WORDPRESS > 0 )); then
			wordpress_w="on"
			#Reset to 0. Menu checklists will apply back to 1
			if (( $WORDPRESS == 1 )); then
				WORDPRESS=0
			fi
		fi

		local tightvncserver_w="off"
		if (( $TIGHTVNCSERVER > 0 )); then
			tightvncserver_w="on"
			#Reset to 0. Menu checklists will apply back to 1
			if (( $TIGHTVNCSERVER == 1 )); then
				TIGHTVNCSERVER=0
			fi
		fi

		local vnc4server_w="off"
		if (( $VNC4SERVER > 0 )); then
			vnc4server_w="on"
			#Reset to 0. Menu checklists will apply back to 1
			if (( $VNC4SERVER == 1 )); then
				VNC4SERVER=0
			fi
		fi

		local fail2ban_w="off"
		if (( $FAIL2BAN > 0 )); then
			fail2ban_w="on"
			#Reset to 0. Menu checklists will apply back to 1
			if (( $FAIL2BAN == 1 )); then
				FAIL2BAN=0
			fi
		fi

		local phpsysinfo_w="off"
		if (( $PHPSYSINFO > 0 )); then
			phpsysinfo_w="on"
			#Reset to 0. Menu checklists will apply back to 1
			if (( $PHPSYSINFO == 1 )); then
				PHPSYSINFO=0
			fi
		fi

		local phpimagegallery_w="off"
		if (( $PHPIMAGEGALLERY > 0 )); then
			phpimagegallery_w="on"
			#Reset to 0. Menu checklists will apply back to 1
			if (( $PHPIMAGEGALLERY == 1 )); then
				PHPIMAGEGALLERY=0
			fi
		fi

		local ampache_w="off"
		if (( $AMPACHE > 0 )); then
			ampache_w="on"
			#Reset to 0. Menu checklists will apply back to 1
			if (( $AMPACHE == 1 )); then
				AMPACHE=0
			fi
		fi

		local openvpnserver_w="off"
		if (( $OPENVPNSERVER > 0 )); then
			openvpnserver_w="on"
			#Reset to 0. Menu checklists will apply back to 1
			if (( $OPENVPNSERVER == 1 )); then
				OPENVPNSERVER=0
			fi
		fi

		local letsencrypt_w="off"
		if (( $LETSENCRYPT > 0 )); then
			letsencrypt_w="on"
			#Reset to 0. Menu checklists will apply back to 1
			if (( $LETSENCRYPT == 1 )); then
				LETSENCRYPT=0
			fi
		fi

		local wiringpi_w="off"
		if (( $WIRINGPI > 0 )); then
			wiringpi_w="on"
			#Reset to 0. Menu checklists will apply back to 1
			if (( $WIRINGPI == 1 )); then
				WIRINGPI=0
			fi
		fi

		local rpigpio_w="off"
		if (( $RPIGPIO > 0 )); then
			rpigpio_w="on"
			#Reset to 0. Menu checklists will apply back to 1
			if (( $RPIGPIO == 1 )); then
				RPIGPIO=0
			fi
		fi

		local rpii2c_w="off"
		if (( $RPII2C > 0 )); then
			rpii2c_w="on"
			#Reset to 0. Menu checklists will apply back to 1
			if (( $RPII2C == 1 )); then
				RPII2C=0
			fi
		fi

		local wifihotspot_w="off"
		if (( $WIFIHOTSPOT > 0 )); then
			wifihotspot_w="on"
			#Reset to 0. Menu checklists will apply back to 1
			if (( $WIFIHOTSPOT == 1 )); then
				WIFIHOTSPOT=0
			fi
		fi


		local torhotspot_w="off"
		if (( $TORHOTSPOT > 0 )); then
			torhotspot_w="on"
			#Reset to 0. Menu checklists will apply back to 1
			if (( $TORHOTSPOT == 1 )); then
				TORHOTSPOT=0
			fi
		fi

		local shairportsync_w="off"
		if (( $SHAIRPORTSYNC > 0 )); then
			shairportsync_w="on"
			#Reset to 0. Menu checklists will apply back to 1
			if (( $SHAIRPORTSYNC == 1 )); then
				SHAIRPORTSYNC=0
			fi
		fi

		local brutefir_w="off"
		if (( $BRUTEFIR > 0 )); then
			brutefir_w="on"
			#Reset to 0. Menu checklists will apply back to 1
			if (( $BRUTEFIR == 1 )); then
				BRUTEFIR=0
			fi
		fi

		local pydio_w="off"
		if (( $PYDIO > 0 )); then
			pydio_w="on"
			#Reset to 0. Menu checklists will apply back to 1
			if (( $PYDIO == 1 )); then
				PYDIO=0
			fi
		fi

		local squeezelite_w="off"
		if (( $SQUEEZELITE > 0 )); then
			squeezelite_w="on"
			#Reset to 0. Menu checklists will apply back to 1
			if (( $SQUEEZELITE == 1 )); then
				SQUEEZELITE=0
			fi
		fi

		#RPIMONITOR
		local rpimonitor_w="off"
		if (( $RPIMONITOR > 0 )); then
			rpimonitor_w="on"
			#Reset to 0. Menu checklists will apply back to 1
			if (( $RPIMONITOR == 1 )); then
				RPIMONITOR=0
			fi
		fi

		#BAIKAL
		local baikal_w="off"
		if (( $BAIKAL > 0 )); then
			baikal_w="on"
			#Reset to 0. Menu checklists will apply back to 1
			if (( $BAIKAL == 1 )); then
				BAIKAL=0
			fi
		fi

		#NETDATA
		local netdata_w="off"
		if (( $NETDATA > 0 )); then
			netdata_w="on"
			#Reset to 0.  Menu checklists will apply back to 1
			if (( $NETDATA == 1 )); then
				NETDATA=0
			fi
		fi

		#MUMBLESERVER
		local mumbleserver_w="off"
		if (( $MUMBLESERVER > 0 )); then
			mumbleserver_w="on"
			#Reset to 0.  Menu checklists will apply back to 1
			if (( $MUMBLESERVER == 1 )); then
				MUMBLESERVER=0
			fi
		fi

		#EMBYSERVER
		local embyserver_w="off"
		if (( $EMBYSERVER > 0 )); then
			embyserver_w="on"
			#Reset to 0.  Menu checklists will apply back to 1
			if (( $EMBYSERVER == 1 )); then
				EMBYSERVER=0
			fi
		fi

		#PLEXMEDIASERVER
		local plexmediaserver_w="off"
		if (( $PLEXMEDIASERVER > 0 )); then
			plexmediaserver_w="on"
			#Reset to 0.  Menu checklists will apply back to 1
			if (( $PLEXMEDIASERVER == 1 )); then
				PLEXMEDIASERVER=0
			fi
		fi

		#Desktop GNUSetp
                local gnustep_w="off"
                if (( $DESKTOP_GNUSTEP > 0 )); then
                        gnustep_w="on"
                        #Reset to 0.  Menu checklists will apply back to 1
                        if (( $DESKTOP_GNUSTEP == 1 )); then
                                DESKTOP_GNUSTEP=0
                        fi
                fi

                #Remote Desktop: XRDP
                local xrdp_w="off"
                if (( $XRDP > 0 )); then
                        xrdp_w="on"
                        #Reset to 0.  Menu checklists will apply back to 1
                        if (( $XRDP == 1 )); then
                                XRDP=0
                        fi
                fi

                #Remote Desktop: No Machine
                local nomachine_w="off"
                if (( $NOMACHINE > 0 )); then
                        nomachine_w="on"
                        #Reset to 0.  Menu checklists will apply back to 1
                        if (( $NOMACHINE == 1 )); then
                                NOMACHINE=0
                        fi
                fi


		#-----------------------------------------------------------------------------
		WHIP_TITLE='DietPi Optimized Software Selection'

		#-----------------------------------------------------------------------------
		#ARM64 (Pine A64/A64+ | C2) Software Installation
		if (( $HW_ARCH >= 10 && $HW_ARCH < 20 )); then
			whiptail --title "$WHIP_TITLE" --checklist --separate-output "Please use the spacebar to select the software you wish to install.\nSoftware details: http://dietpi.com/software" --backtitle "$WHIP_BACKTITLE" 20 82 12 \
			"" "────Desktops────────────────────────────────" "off" \
			"LXDE: Desktop" "Ultra lightweight desktop." $desktop_lxde_w \
			"LXDE: VNC4 Server" "LXDE Desktop for remote connection." $vnc4server_w \
			"GNUStep" "Lightweight Desktop basedon OpenStep." $gnustep_w \
                        "" "────Remote Desktop Access──────────────────" "off" \
                        "XRDP" "Remote Desktop Protocol (RDP) server." $xrdp_w \
                        "NoMachine" "Multi-Platform Server and Client Access." $nomachine_w \
			"" "────Media Systems───────────────────────────" "off" \
			"Kodi" "Your very own media centre / player." $kodi_w \
			"SubSonic 5" "Web interface media streaming server." $subsonic5_w \
			"SubSonic 6" "(NEW) Web interface media streaming server." $subsonic6_w \
			"Shairport Sync" "AirPlay audio player with multiroom sync" $shairportsync_w \
			"MiniDLNA" "Media streaming server (DLNA, UPnP)." $minidlna_w \
			"Ampache" "Web interface media streaming server." $ampache_w \
			"Murmur" "Mumble VoIP server." $mumbleserver_w \
			"" "────BitTorrent──────────────────────────────" "off" \
			"Transmission" "BitTorrent server with web interface." $transmission_w \
			"Deluge" "BitTorrent server with web interface." $deluge_w \
			"" "────Cloud / Backups─────────────────────────" "off" \
			"OwnCloud" "Your very own cloud (eg: dropbox)." $owncloud_w \
			"Pydio" "Feature-rich backup and sync server" $pydio_w \
			"" "────Social Media───────────────────────────" "off" \
			"Forums" "Your very own website forums (Phpbb3)." $phpbb_w \
			"Wordpress" "Website Blog and Publishing platform." $wordpress_w \
			"Image Gallery" "Website to host / browse your images." $phpimagegallery_w \
			"BaiKal" "Lightweight CalDAV + CardDAV server." $baikal_w \
			"OpenBazaar" "Decentralized peer to peer Bitcoin market." $openbazaar_w \
			"" "────WiFi Hotspot────────────────────────────" "off" \
			"WiFi Hotspot" "Turn your device into a WiFi hotspot." $wifihotspot_w \
			"Tor Hotspot" "Optional: Route HotSpot traffic through Tor." $torhotspot_w \
			"" "────Remote Access───────────────────────────" "off" \
			"Weaved" "Access your device over the internet." $weaved_w \
			"" "────System Stats / Management──────────────" "off" \
			"DietPi-Cloudshell" "System stats for your LCD display or monitor." $dietpicloudshell_w \
			"LinuxDash" "Web interface system stats." $linuxdash_w \
			"PhpSysInfo" "Web interface system stats." $phpsysinfo_w \
			"netdata" "real-time performance monitoring" $netdata_w \
			"" "────System Security────────────────────────" "off" \
			"Fail2Ban" "Prevents brute-force attacks with IP ban." $fail2ban_w \
			"" "────Webserver Stacks───────────────────────" "off" \
			"LAMP" "Webserver: Apache2  | MySql   | Php." $webserver_lamp_w \
			"LASP" "Webserver: Apache2  | SQLite  | Php." $webserver_lasp_w \
			"LAAP" "Webserver: Apache2  | MariaDB | Php." $webserver_laap_w \
			"LEMP" "Webserver: Nginx    | MySql   | Php." $webserver_lemp_w \
			"LESP" "Webserver: Nginx    | SQLite  | Php." $webserver_lesp_w \
			"LEAP" "Webserver: Nginx    | MariaDB | Php." $webserver_leap_w \
			"LLMP" "Webserver: Lighttpd | MySql   | Php." $webserver_llmp_w \
			"LLSP" "Webserver: Lighttpd | SQLite  | Php." $webserver_llsp_w \
			"LLAP" "Webserver: Lighttpd | MariaDB | Php." $webserver_llap_w \
			"phpMyAdmin" "Optional MySql admin tools." $webserver_phpmyadmin_w \
			"LetsEncrypt" "Free, auto SSL cert install allowing https://" $letsencrypt_w \
			"" "────DNS Servers────────────────────────────" "off" \
			"Pi-hole" "Block adverts for any device on your network." $pihole_w \
			"" "────File Servers───────────────────────────" "off" \
			"ProFTP" "Lightweight FTP / file server." $fileserver_proftp_w \
			"vsFTPD" "Alternative FTP / file server." $fileserver_vsftpd_w \
			"Samba" "Feature-rich file server." $fileserver_samba_w \
			"" "────VPN Servers────────────────────────────" "off" \
			"OpenVPN" "VPN server." $openvpnserver_w \
			"" "────Network Load Balancing─────────────────" "off" \
			"HaProxy" "High performance TCP/HTTP load balancer." $haproxy_w \
			"" "────Website URLs───────────────────────────" "off" \
			"NoIp" "URL website address for your device." $noipdyndns_w 2>/tmp/dietpi-software_results

		#-----------------------------------------------------------------------------
		#H3 (OrangePi PC | BananaPi M2+) Software Installation
		elif (( $HW_MODEL == 30 || $HW_MODEL == 50 )); then
			whiptail --title "$WHIP_TITLE" --checklist --separate-output "Please use the spacebar to select the software you wish to install.\nSoftware details: http://dietpi.com/software" --backtitle "$WHIP_BACKTITLE" 20 82 12 \
			"" "────Desktops────────────────────────────────" "off" \
			"LXDE: Desktop" "Ultra lightweight desktop." $desktop_lxde_w \
			"LXDE: TightVNC Server" "LXDE Desktop for remote connection." $tightvncserver_w \
			"LXDE: VNC4 Server" "LXDE Desktop for remote connection." $vnc4server_w \
			"GNUStep" "Lightweight Desktop basedon OpenStep." $gnustep_w \
                        "" "────Remote Desktop Access──────────────────" "off" \
                        "XRDP" "Remote Desktop Protocol (RDP) server." $xrdp_w \
                        "NoMachine" "Multi-Platform Server and Client Access." $nomachine_w \
			"" "────Media Systems───────────────────────────" "off" \
			"HiFi" "Web interface music / radio player." $hifi_w \
			"SubSonic 5" "Web interface media streaming server." $subsonic5_w \
			"SubSonic 6" "(NEW) Web interface media streaming server." $subsonic6_w \
			"Shairport Sync" "AirPlay audio player with multiroom sync" $shairportsync_w \
			"MiniDLNA" "Media streaming server (DLNA, UPnP)." $minidlna_w \
			"Ampache" "Web interface media streaming server." $ampache_w \
			"Plex Server" "Web interface media streaming server." $plexmediaserver_w \
			"Murmur" "Mumble VoIP server." $mumbleserver_w \
			"" "────BitTorrent──────────────────────────────" "off" \
			"Transmission" "BitTorrent server with web interface." $transmission_w \
			"Deluge" "BitTorrent server with web interface." $deluge_w \
			"" "────Cloud / Backups─────────────────────────" "off" \
			"OwnCloud" "Your very own cloud (eg: dropbox)." $owncloud_w \
			"Pydio" "Feature-rich backup and sync server" $pydio_w \
			"" "────Social Media───────────────────────────" "off" \
			"Forums" "Your very own website forums (Phpbb3)." $phpbb_w \
			"Wordpress" "Website Blog and Publishing platform." $wordpress_w \
			"Image Gallery" "Website to host / browse your images." $phpimagegallery_w \
			"BaiKal" "Lightweight CalDAV + CardDAV server." $baikal_w \
			"OpenBazaar" "Decentralized peer to peer Bitcoin market." $openbazaar_w \
			"" "────Remote Access───────────────────────────" "off" \
			"Weaved" "Access your device over the internet." $weaved_w \
			"" "────System Stats / Management──────────────" "off" \
			"DietPi-Cloudshell" "System stats for your LCD display or monitor." $dietpicloudshell_w \
			"LinuxDash" "Web interface system stats." $linuxdash_w \
			"PhpSysInfo" "Web interface system stats." $phpsysinfo_w \
			"netdata" "real-time performance monitoring" $netdata_w \
			"" "────System Security────────────────────────" "off" \
			"Fail2Ban" "Prevents brute-force attacks with IP ban." $fail2ban_w \
			"" "────Webserver Stacks───────────────────────" "off" \
			"LAMP" "Webserver: Apache2  | MySql   | Php." $webserver_lamp_w \
			"LASP" "Webserver: Apache2  | SQLite  | Php." $webserver_lasp_w \
			"LAAP" "Webserver: Apache2  | MariaDB | Php." $webserver_laap_w \
			"LEMP" "Webserver: Nginx    | MySql   | Php." $webserver_lemp_w \
			"LESP" "Webserver: Nginx    | SQLite  | Php." $webserver_lesp_w \
			"LEAP" "Webserver: Nginx    | MariaDB | Php." $webserver_leap_w \
			"LLMP" "Webserver: Lighttpd | MySql   | Php." $webserver_llmp_w \
			"LLSP" "Webserver: Lighttpd | SQLite  | Php." $webserver_llsp_w \
			"LLAP" "Webserver: Lighttpd | MariaDB | Php." $webserver_llap_w \
			"phpMyAdmin" "Optional MySql admin tools." $webserver_phpmyadmin_w \
			"LetsEncrypt" "Free, auto SSL cert install allowing https://" $letsencrypt_w \
			"" "────DNS Servers────────────────────────────" "off" \
			"Pi-hole" "Block adverts for any device on your network." $pihole_w \
			"" "────File Servers───────────────────────────" "off" \
			"ProFTP" "Lightweight FTP / file server." $fileserver_proftp_w \
			"vsFTPD" "Alternative FTP / file server." $fileserver_vsftpd_w \
			"Samba" "Feature-rich file server." $fileserver_samba_w \
			"" "────VPN Servers────────────────────────────" "off" \
			"OpenVPN" "VPN server." $openvpnserver_w \
			"" "────Network Load Balancing─────────────────" "off" \
			"HaProxy" "High performance TCP/HTTP load balancer." $haproxy_w \
			"" "────Website URLs───────────────────────────" "off" \
			"NoIp" "URL website address for your device." $noipdyndns_w 2>/tmp/dietpi-software_results

		#-----------------------------------------------------------------------------
		#VM Software Installation
		elif (( $HW_MODEL == 20 )); then
			whiptail --title "$WHIP_TITLE" --checklist --separate-output "Please use the spacebar to select the software you wish to install.\nSoftware details: http://dietpi.com/software" --backtitle "$WHIP_BACKTITLE" 20 82 12 \
			"" "────Desktops───────────────────────────────" "off" \
			"LXDE: Desktop" "Ultra lightweight desktop." $desktop_lxde_w \
			"LXDE: TightVNC Server" "LXDE Desktop for remote connection." $tightvncserver_w \
			"LXDE: VNC4 Server" "LXDE Desktop for remote connection." $vnc4server_w \
			"GNUStep" "Lightweight Desktop basedon OpenStep." $gnustep_w \
			"" "────Remote Desktop Access──────────────────" "off" \
			"XRDP" "Remote Desktop Protocol (RDP) server." $xrdp_w \
			"NoMachine" "Multi-Platform Server and Client Access." $nomachine_w \
			"" "────Media Systems──────────────────────────" "off" \
			"SubSonic 5" "Web interface media streaming server." $subsonic5_w \
			"SubSonic 6" "(NEW) Web interface media streaming server." $subsonic6_w \
			"MiniDLNA" "Media streaming server (DLNA, UPnP)." $minidlna_w \
			"Ampache" "Web interface media streaming server." $ampache_w \
			"Emby Server" "Web interface media streaming server." $embyserver_w \
			"Plex Server" "Web interface media streaming server." $plexmediaserver_w \
			"Murmur" "Mumble VoIP server." $mumbleserver_w \
			"" "────BitTorrent─────────────────────────────" "off" \
			"Transmission" "BitTorrent server with web interface." $transmission_w \
			"Deluge" "BitTorrent server with web interface." $deluge_w \
			"" "────Cloud / Backups────────────────────────" "off" \
			"OwnCloud" "Your very own cloud (eg: dropbox)." $owncloud_w \
			"Pydio" "Feature-rich backup and sync server" $pydio_w \
			"" "────Social Media───────────────────────────" "off" \
			"Forums" "Your very own website forums (Phpbb3)." $phpbb_w \
			"Wordpress" "Website Blog and Publishing platform." $wordpress_w \
			"Image Gallery" "Website to host / browse your images." $phpimagegallery_w \
			"BaiKal" "Lightweight CalDAV + CardDAV server." $baikal_w \
			"OpenBazaar" "Decentralized peer to peer Bitcoin market." $openbazaar_w \
			"" "────System Stats / Management──────────────" "off" \
			"DietPi-Cloudshell" "System stats for your LCD display or monitor." $dietpicloudshell_w \
			"LinuxDash" "Web interface system stats." $linuxdash_w \
			"PhpSysInfo" "Web interface system stats." $phpsysinfo_w \
			"" "────System Security────────────────────────" "off" \
			"Fail2Ban" "Prevents brute-force attacks with IP ban." $fail2ban_w \
			"" "────Webserver Stacks───────────────────────" "off" \
			"LAMP" "Webserver: Apache2  | MySql   | Php." $webserver_lamp_w \
			"LASP" "Webserver: Apache2  | SQLite  | Php." $webserver_lasp_w \
			"LAAP" "Webserver: Apache2  | MariaDB | Php." $webserver_laap_w \
			"LEMP" "Webserver: Nginx    | MySql   | Php." $webserver_lemp_w \
			"LESP" "Webserver: Nginx    | SQLite  | Php." $webserver_lesp_w \
			"LEAP" "Webserver: Nginx    | MariaDB | Php." $webserver_leap_w \
			"LLMP" "Webserver: Lighttpd | MySql   | Php." $webserver_llmp_w \
			"LLSP" "Webserver: Lighttpd | SQLite  | Php." $webserver_llsp_w \
			"LLAP" "Webserver: Lighttpd | MariaDB | Php." $webserver_llap_w \
			"phpMyAdmin" "Optional MySql admin tools." $webserver_phpmyadmin_w \
			"LetsEncrypt" "Free, auto SSL cert install allowing https://" $letsencrypt_w \
			"" "────DNS Servers────────────────────────────" "off" \
			"Pi-hole" "Block adverts for any device on your network." $pihole_w \
			"" "────File Servers───────────────────────────" "off" \
			"ProFTP" "Lightweight FTP / file server." $fileserver_proftp_w \
			"vsFTPD" "Alternative FTP / file server." $fileserver_vsftpd_w \
			"Samba" "Feature-rich file server." $fileserver_samba_w \
			"" "────VPN Servers────────────────────────────" "off" \
			"OpenVPN" "VPN server." $openvpnserver_w \
			"" "────Network Load Balancing─────────────────" "off" \
			"HaProxy" "High performance TCP/HTTP load balancer." $haproxy_w \
			"" "────Website URLs───────────────────────────" "off" \
			"NoIp" "URL website address for your device." $noipdyndns_w 2>/tmp/dietpi-software_results

		#-----------------------------------------------------------------------------
<<<<<<< HEAD
=======
		#Odroid C2 Software Installation
		elif (( $HW_MODEL == 12 )); then
			whiptail --title "$WHIP_TITLE" --checklist --separate-output "Please use the spacebar to select the software you wish to install.\nSoftware details: http://dietpi.com/software" --backtitle "$WHIP_BACKTITLE" 20 82 12 \
			"" "────Desktops────────────────────────────────" "off" \
			"LXDE: Desktop" "Ultra lightweight desktop." $desktop_lxde_w \
			"LXDE: VNC4 Server" "LXDE Desktop for remote connection." $vnc4server_w \
			"GNUStep" "Lightweight Desktop basedon OpenStep." $gnustep_w \
                        "" "────Remote Desktop Access──────────────────" "off" \
                        "XRDP" "Remote Desktop Protocol (RDP) server." $xrdp_w \
                        "NoMachine" "Multi-Platform Server and Client Access." $nomachine_w \
			"" "────Media Systems───────────────────────────" "off" \
			"Kodi" "Your very own media centre / player." $kodi_w \
			"SubSonic 5" "Web interface media streaming server." $subsonic5_w \
			"SubSonic 6" "(NEW) Web interface media streaming server." $subsonic6_w \
			"Shairport Sync" "AirPlay audio player with multiroom sync" $shairportsync_w \
			"MiniDLNA" "Media streaming server (DLNA, UPnP)." $minidlna_w \
			"Ampache" "Web interface media streaming server." $ampache_w \
			"Murmur" "Mumble VoIP server." $mumbleserver_w \
			"" "────BitTorrent──────────────────────────────" "off" \
			"Transmission" "BitTorrent server with web interface." $transmission_w \
			"Deluge" "BitTorrent server with web interface." $deluge_w \
			"" "────Cloud / Backups─────────────────────────" "off" \
			"OwnCloud" "Your very own cloud (eg: dropbox)." $owncloud_w \
			"Pydio" "Feature-rich backup and sync server" $pydio_w \
			"" "────Social Media───────────────────────────" "off" \
			"Forums" "Your very own website forums (Phpbb3)." $phpbb_w \
			"Wordpress" "Website Blog and Publishing platform." $wordpress_w \
			"Image Gallery" "Website to host / browse your images." $phpimagegallery_w \
			"BaiKal" "Lightweight CalDAV + CardDAV server." $baikal_w \
			"OpenBazaar" "Decentralized peer to peer Bitcoin market." $openbazaar_w \
			"" "────WiFi Hotspot────────────────────────────" "off" \
			"WiFi Hotspot" "Turn your device into a WiFi hotspot." $wifihotspot_w \
			"Tor Hotspot" "Optional: Route HotSpot traffic through Tor." $torhotspot_w \
			"" "────Remote Access───────────────────────────" "off" \
			"Weaved" "Access your device over the internet." $weaved_w \
			"" "────System Stats / Management──────────────" "off" \
			"DietPi-Cloudshell" "System stats for your LCD display or monitor." $dietpicloudshell_w \
			"LinuxDash" "Web interface system stats." $linuxdash_w \
			"PhpSysInfo" "Web interface system stats." $phpsysinfo_w \
			"netdata" "real-time performance monitoring" $netdata_w \
			"" "────System Security────────────────────────" "off" \
			"Fail2Ban" "Prevents brute-force attacks with IP ban." $fail2ban_w \
			"" "────Webserver Stacks───────────────────────" "off" \
			"LAMP" "Webserver: Apache2  | MySql   | Php." $webserver_lamp_w \
			"LASP" "Webserver: Apache2  | SQLite  | Php." $webserver_lasp_w \
			"LAAP" "Webserver: Apache2  | MariaDB | Php." $webserver_laap_w \
			"LEMP" "Webserver: Nginx    | MySql   | Php." $webserver_lemp_w \
			"LESP" "Webserver: Nginx    | SQLite  | Php." $webserver_lesp_w \
			"LEAP" "Webserver: Nginx    | MariaDB | Php." $webserver_leap_w \
			"LLMP" "Webserver: Lighttpd | MySql   | Php." $webserver_llmp_w \
			"LLSP" "Webserver: Lighttpd | SQLite  | Php." $webserver_llsp_w \
			"LLAP" "Webserver: Lighttpd | MariaDB | Php." $webserver_llap_w \
			"phpMyAdmin" "Optional MySql admin tools." $webserver_phpmyadmin_w \
			"LetsEncrypt" "Free, auto SSL cert install allowing https://" $letsencrypt_w \
			"" "────DNS Servers────────────────────────────" "off" \
			"Pi-hole" "Block adverts for any device on your network." $pihole_w \
			"" "────File Servers───────────────────────────" "off" \
			"ProFTP" "Lightweight FTP / file server." $fileserver_proftp_w \
			"vsFTPD" "Alternative FTP / file server." $fileserver_vsftpd_w \
			"Samba" "Feature-rich file server." $fileserver_samba_w \
			"" "────VPN Servers────────────────────────────" "off" \
			"OpenVPN" "VPN server." $openvpnserver_w \
			"" "────Network Load Balancing─────────────────" "off" \
			"HaProxy" "High performance TCP/HTTP load balancer." $haproxy_w \
			"" "────Website URLs───────────────────────────" "off" \
			"NoIp" "URL website address for your device." $noipdyndns_w 2>/tmp/dietpi-software_results

		#-----------------------------------------------------------------------------
>>>>>>> 0c15dfeb
		#Odroid XU4 + C1 Software Installation
		elif (( $HW_MODEL == 10 || $HW_MODEL == 11 )); then
			whiptail --title "$WHIP_TITLE" --checklist --separate-output "Please use the spacebar to select the software you wish to install.\nSoftware details: http://dietpi.com/software" --backtitle "$WHIP_BACKTITLE" 20 82 12 \
			"" "────Desktops────────────────────────────────" "off" \
			"LXDE: Desktop" "Ultra lightweight desktop." $desktop_lxde_w \
			"LXDE: TightVNC Server" "LXDE Desktop for remote connection." $tightvncserver_w \
			"LXDE: VNC4 Server" "LXDE Desktop for remote connection." $vnc4server_w \
			"GNUStep" "Lightweight Desktop basedon OpenStep." $gnustep_w \
                        "" "────Remote Desktop Access──────────────────" "off" \
                        "XRDP" "Remote Desktop Protocol (RDP) server." $xrdp_w \
                        "NoMachine" "Multi-Platform Server and Client Access." $nomachine_w \
			"" "────Media Systems───────────────────────────" "off" \
			"Kodi" "Your very own media centre / player." $kodi_w \
			"SubSonic 5" "Web interface media streaming server." $subsonic5_w \
			"SubSonic 6" "(NEW) Web interface media streaming server." $subsonic6_w \
			"Shairport Sync" "AirPlay audio player with multiroom sync" $shairportsync_w \
			"MiniDLNA" "Media streaming server (DLNA, UPnP)." $minidlna_w \
			"Ampache" "Web interface media streaming server." $ampache_w \
			"Emby Server" "Web interface media streaming server." $embyserver_w \
			"Plex Server" "Web interface media streaming server." $plexmediaserver_w \
			"Murmur" "Mumble VoIP server." $mumbleserver_w \
			"" "────BitTorrent──────────────────────────────" "off" \
			"Transmission" "BitTorrent server with web interface." $transmission_w \
			"Deluge" "BitTorrent server with web interface." $deluge_w \
			"" "────Cloud / Backups─────────────────────────" "off" \
			"OwnCloud" "Your very own cloud (eg: dropbox)." $owncloud_w \
			"Pydio" "Feature-rich backup and sync server" $pydio_w \
			"" "────Social Media───────────────────────────" "off" \
			"Forums" "Your very own website forums (Phpbb3)." $phpbb_w \
			"Wordpress" "Website Blog and Publishing platform." $wordpress_w \
			"Image Gallery" "Website to host / browse your images." $phpimagegallery_w \
			"BaiKal" "Lightweight CalDAV + CardDAV server." $baikal_w \
			"OpenBazaar" "Decentralized peer to peer Bitcoin market." $openbazaar_w \
			"" "────WiFi Hotspot────────────────────────────" "off" \
			"WiFi Hotspot" "Turn your device into a WiFi hotspot." $wifihotspot_w \
			"Tor Hotspot" "Optional: Route HotSpot traffic through Tor." $torhotspot_w \
			"" "────Remote Access───────────────────────────" "off" \
			"Weaved" "Access your device over the internet." $weaved_w \
			"" "────System Stats / Management──────────────" "off" \
			"DietPi-Cloudshell" "System stats for your LCD display or monitor." $dietpicloudshell_w \
			"LinuxDash" "Web interface system stats." $linuxdash_w \
			"PhpSysInfo" "Web interface system stats." $phpsysinfo_w \
			"netdata" "real-time performance monitoring" $netdata_w \
			"" "────System Security────────────────────────" "off" \
			"Fail2Ban" "Prevents brute-force attacks with IP ban." $fail2ban_w \
			"" "────Webserver Stacks───────────────────────" "off" \
			"LAMP" "Webserver: Apache2  | MySql   | Php." $webserver_lamp_w \
			"LASP" "Webserver: Apache2  | SQLite  | Php." $webserver_lasp_w \
			"LAAP" "Webserver: Apache2  | MariaDB | Php." $webserver_laap_w \
			"LEMP" "Webserver: Nginx    | MySql   | Php." $webserver_lemp_w \
			"LESP" "Webserver: Nginx    | SQLite  | Php." $webserver_lesp_w \
			"LEAP" "Webserver: Nginx    | MariaDB | Php." $webserver_leap_w \
			"LLMP" "Webserver: Lighttpd | MySql   | Php." $webserver_llmp_w \
			"LLSP" "Webserver: Lighttpd | SQLite  | Php." $webserver_llsp_w \
			"LLAP" "Webserver: Lighttpd | MariaDB | Php." $webserver_llap_w \
			"phpMyAdmin" "Optional MySql admin tools." $webserver_phpmyadmin_w \
			"LetsEncrypt" "Free, auto SSL cert install allowing https://" $letsencrypt_w \
			"" "────DNS Servers────────────────────────────" "off" \
			"Pi-hole" "Block adverts for any device on your network." $pihole_w \
			"" "────File Servers───────────────────────────" "off" \
			"ProFTP" "Lightweight FTP / file server." $fileserver_proftp_w \
			"vsFTPD" "Alternative FTP / file server." $fileserver_vsftpd_w \
			"Samba" "Feature-rich file server." $fileserver_samba_w \
			"" "────VPN Servers────────────────────────────" "off" \
			"OpenVPN" "VPN server." $openvpnserver_w \
			"" "────Network Load Balancing─────────────────" "off" \
			"HaProxy" "High performance TCP/HTTP load balancer." $haproxy_w \
			"" "────Website URLs───────────────────────────" "off" \
			"NoIp" "URL website address for your device." $noipdyndns_w 2>/tmp/dietpi-software_results

		#-----------------------------------------------------------------------------
		#Rpi Software Installation
		elif (( $HW_MODEL < 10 )); then

			#Jessie
			if (( $DISTRO == 3 )); then

				whiptail --title "$WHIP_TITLE" --checklist --separate-output "Please use the spacebar to select the software you wish to install.\nSoftware details: http://dietpi.com/software" --backtitle "$WHIP_BACKTITLE" 20 82 12 \
				"" "────Desktops────────────────────────────────" "off" \
				"LXDE: Desktop" "Ultra lightweight desktop." $desktop_lxde_w \
				"LXDE: TightVNC Server" "LXDE Desktop for remote connection." $tightvncserver_w \
				"LXDE: VNC4 Server" "LXDE Desktop for remote connection." $vnc4server_w \
				"GNUStep" "Lightweight Desktop basedon OpenStep." $gnustep_w \
                        	"" "────Remote Desktop Access──────────────────" "off" \
                        	"XRDP" "Remote Desktop Protocol (RDP) server." $xrdp_w \
                        	"NoMachine" "Multi-Platform Server and Client Access." $nomachine_w \
				"" "────Media Systems───────────────────────────" "off" \
				"Kodi" "Your very own media centre / player." $kodi_w \
				"HiFi" "Web interface music / radio player." $hifi_w \
				"SubSonic 5" "Web interface media streaming server." $subsonic5_w \
				"SubSonic 6" "(NEW) Web interface media streaming server." $subsonic6_w \
				"SqueezeBox" "Logitech Media Server (LMS)." $squeezeboxserver_w \
				"SqueezeLite" "Audio player for LMS" $squeezelite_w \
				"Shairport Sync" "AirPlay audio player with multiroom sync" $shairportsync_w \
				"BruteFIR" "EQ and Digital Room Correction via ALSA." $brutefir_w \
				"MiniDLNA" "Media streaming server (DLNA, UPnP)." $minidlna_w \
				"Ampache" "Web interface media streaming server." $ampache_w \
				"Emby Server" "Web interface media streaming server." $embyserver_w \
				"Plex Server" "Web interface media streaming server." $plexmediaserver_w \
				"Murmur" "Mumble VoIP server." $mumbleserver_w \
				"" "────BitTorrent──────────────────────────────" "off" \
				"Transmission" "BitTorrent server with web interface." $transmission_w \
				"Deluge" "BitTorrent server with web interface." $deluge_w \
				"" "────Cloud / Backups─────────────────────────" "off" \
				"OwnCloud" "Your very own cloud (eg: dropbox)." $owncloud_w \
				"Pydio" "Feature-rich backup and sync server" $pydio_w \
				"" "────Gaming──────────────────────────────────" "off" \
				"OpenTyrian" "Gaming: A classic retro game, addictive." $opentyrian_w \
				"" "────Social Media───────────────────────────" "off" \
				"Forums" "Your very own website forums (Phpbb3)." $phpbb_w \
				"Wordpress" "Website Blog and Publishing platform." $wordpress_w \
				"Image Gallery" "Website to host / browse your images." $phpimagegallery_w \
				"BaiKal" "Lightweight CalDAV + CardDAV server." $baikal_w \
				"OpenBazaar" "Decentralized peer to peer Bitcoin market." $openbazaar_w \
				"" "────Camera / Surveillance───────────────────" "off" \
				"DietPi Cam" "RPi Cam Control / Web Interface Surveillance." $dietpicam_w \
				"" "────WiFi Hotspot────────────────────────────" "off" \
				"WiFi Hotspot" "Turn your device into a WiFi hotspot." $wifihotspot_w \
				"Tor Hotspot" "Optional: Route HotSpot traffic through Tor." $torhotspot_w \
				"" "────Home Automation─────────────────────────" "off" \
				"EmonPi" "Energy usage addon board with web interface." $emonhub_w \
				"Grasshopper" "Web App to control Bticino MyHome." $grasshopper_w \
				"" "────RPi Hardware Projects───────────────────" "off" \
				"RPi.GPIO" "GPIO Interface library for RPi (python)." $rpigpio_w \
				"WiringPi" "GPIO Interface library for RPi (c)." $wiringpi_w \
				"WebIOPi" "Web interface to control RPi.GPIO." $webiopi_w \
				"I2c" "Enables support for I2c based hardware." $rpii2c_w \
				"" "────Remote Access───────────────────────────" "off" \
				"Weaved" "Access your device over the internet." $weaved_w \
				"" "────System Stats / Management──────────────" "off" \
				"DietPi-Cloudshell" "System stats for your LCD display or monitor." $dietpicloudshell_w \
				"LinuxDash" "Web interface system stats." $linuxdash_w \
				"PhpSysInfo" "Web interface system stats." $phpsysinfo_w \
				"netdata" "real-time performance monitoring" $netdata_w \
				"RPi-Monitor" "Web interface system stats." $rpimonitor_w \
				"" "────System Security────────────────────────" "off" \
				"Fail2Ban" "Prevents brute-force attacks with IP ban." $fail2ban_w \
				"" "────Webserver Stacks───────────────────────" "off" \
				"LAMP" "Webserver: Apache2  | MySql   | Php." $webserver_lamp_w \
				"LASP" "Webserver: Apache2  | SQLite  | Php." $webserver_lasp_w \
				"LAAP" "Webserver: Apache2  | MariaDB | Php." $webserver_laap_w \
				"LEMP" "Webserver: Nginx    | MySql   | Php." $webserver_lemp_w \
				"LESP" "Webserver: Nginx    | SQLite  | Php." $webserver_lesp_w \
				"LEAP" "Webserver: Nginx    | MariaDB | Php." $webserver_leap_w \
				"LLMP" "Webserver: Lighttpd | MySql   | Php." $webserver_llmp_w \
				"LLSP" "Webserver: Lighttpd | SQLite  | Php." $webserver_llsp_w \
				"LLAP" "Webserver: Lighttpd | MariaDB | Php." $webserver_llap_w \
				"phpMyAdmin" "Optional MySql admin tools." $webserver_phpmyadmin_w \
				"Redis" "Optional non-SQL database store." $webserver_redis_w \
				"LetsEncrypt" "Free, auto SSL cert install allowing https://" $letsencrypt_w \
				"" "────DNS Servers────────────────────────────" "off" \
				"Pi-hole" "Block adverts for any device on your network." $pihole_w \
				"" "────File Servers───────────────────────────" "off" \
				"ProFTP" "Lightweight FTP / file server." $fileserver_proftp_w \
				"vsFTPD" "Alternative FTP / file server." $fileserver_vsftpd_w \
				"Samba" "Feature-rich file server." $fileserver_samba_w \
				"" "────VPN Servers────────────────────────────" "off" \
				"OpenVPN" "VPN server." $openvpnserver_w \
				"" "────Network Load Balancing─────────────────" "off" \
				"HaProxy" "High performance TCP/HTTP load balancer." $haproxy_w \
				"" "────Website URLs───────────────────────────" "off" \
				"NoIp" "URL website address for your device." $noipdyndns_w 2>/tmp/dietpi-software_results

			#Wheezy
			elif (( $DISTRO == 1 )); then

				whiptail --title "$WHIP_TITLE" --checklist --separate-output "Please use the spacebar to select the software you wish to install.\nSoftware details: http://dietpi.com/software" --backtitle "$WHIP_BACKTITLE" 20 82 12 \
				"" "────Desktops────────────────────────────────" "off" \
				"LXDE: Desktop" "Ultra lightweight desktop." $desktop_lxde_w \
				"LXDE: TightVNC Server" "LXDE Desktop for remote connection." $tightvncserver_w \
				"GNUStep" "Lightweight Desktop basedon OpenStep." $gnustep_w \
	                        "" "────Remote Desktop Access──────────────────" "off" \
        	                "XRDP" "Remote Desktop Protocol (RDP) server." $xrdp_w \
                	        "NoMachine" "Multi-Platform Server and Client Access." $nomachine_w \
				"" "────Media Systems───────────────────────────" "off" \
				"Kodi" "Your very own media centre / player." $kodi_w \
				"HiFi" "Web interface music / radio player." $hifi_w \
				"SubSonic 5" "Web interface media streaming server." $subsonic5_w \
				"SubSonic 6" "(NEW) Web interface media streaming server." $subsonic6_w \
				"SqueezeBox" "Logitech Media Server (LMS)." $squeezeboxserver_w \
				"MiniDLNA" "Media streaming server (DLNA, UPnP)." $minidlna_w \
				"Ampache" "Web interface media streaming server." $ampache_w \
				"" "────BitTorrent──────────────────────────────" "off" \
				"Transmission" "BitTorrent server with web interface." $transmission_w \
				"Deluge" "BitTorrent server with web interface." $deluge_w \
				"" "────Gaming──────────────────────────────────" "off" \
				"OpenTyrian" "Gaming: A classic retro game, addictive." $opentyrian_w \
				"" "────Cloud / Backups─────────────────────────" "off" \
				"OwnCloud" "Your very own cloud (eg: dropbox)." $owncloud_w \
				"" "────Social Media───────────────────────────" "off" \
				"Forums" "Your very own website forums (Phpbb3)." $phpbb_w \
				"Wordpress" "Website Blog and Publishing platform." $wordpress_w \
				"Image Gallery" "Website to host / browse your images." $phpimagegallery_w \
				"" "────Camera / Surveillance───────────────────" "off" \
				"DietPi Cam" "RPi Cam Control / Web Interface Surveillance." $dietpicam_w \
				"" "────WiFi Hotspot────────────────────────────" "off" \
				"WiFi Hotspot" "Turn your device into a WiFi hotspot." $wifihotspot_w \
				"" "────Home Automation─────────────────────────" "off" \
				"Grasshopper" "Web App to control Bticino MyHome." $grasshopper_w \
				"" "────RPi Hardware Projects───────────────────" "off" \
				"RPi.GPIO" "GPIO Interface library for RPi (python)." $rpigpio_w \
				"WiringPi" "GPIO Interface library for RPi (c)." $wiringpi_w \
				"WebIOPi" "Web interface to control RPi.GPIO." $webiopi_w \
				"I2c" "Enables support for I2c based hardware." $rpii2c_w \
				"" "────Remote Access──────────────────────────" "off" \
				"Weaved" "Access your device over the internet." $weaved_w \
				"" "────System Stats / Management──────────────" "off" \
				"DietPi-Cloudshell" "System stats for your LCD display or monitor." $dietpicloudshell_w \
				"Raspcontrol" "Web interface system stats." $raspcontrol_w \
				"LinuxDash" "Web interface system stats." $linuxdash_w \
				"PhpSysInfo" "Web interface system stats." $phpsysinfo_w \
				"" "────System Security────────────────────────" "off" \
				"Fail2Ban" "Prevents brute-force attacks with IP ban." $fail2ban_w \
				"" "────Webserver Stacks───────────────────────" "off" \
				"LAMP" "Webserver: Apache2 | MySql  | Php." $webserver_lamp_w \
				"LASP" "Webserver: Apache2 | SQLite | Php." $webserver_lasp_w \
				"LEMP" "Webserver: Nginx   | MySql  | Php." $webserver_lemp_w \
				"LESP" "Webserver: Nginx   | SQLite | Php." $webserver_lesp_w \
				"phpMyAdmin" "Optional MySql admin tools." $webserver_phpmyadmin_w \
				"" "────DNS Servers────────────────────────────" "off" \
				"Pi-hole" "Block adverts for any device on your network." $pihole_w \
				"" "────File Servers───────────────────────────" "off" \
				"ProFTP" "Lightweight FTP / file server." $fileserver_proftp_w \
				"vsFTPD" "Alternative FTP / file server." $fileserver_vsftpd_w \
				"Samba" "Feature-rich file server." $fileserver_samba_w \
				"" "────VPN Servers────────────────────────────" "off" \
				"OpenVPN" "VPN server." $openvpnserver_w \
				"" "────Network Load Balancing─────────────────" "off" \
				"HaProxy" "High performance TCP/HTTP load balancer." $haproxy_w \
				"" "────Website URLs───────────────────────────" "off" \
				"NoIp" "URL website address for your device." $noipdyndns_w 2>/tmp/dietpi-software_results

			fi

		fi


		#disabled options
		# "EmonCMS" "Web interface for Open Energy Monitor data" $emoncms_w \

		while read choice
		do
			case $choice in

                        "XRDP")
                                if (( $XRDP == 0 )); then
                                        XRDP=1
                                        INSTALL_DIETPI_CHOICESMADE=1
                                fi
                        ;;
                        "NoMachine")
                                if (( $NOMACHINE == 0 )); then
                                        NOMACHINE=1
                                        INSTALL_DIETPI_CHOICESMADE=1
                                fi
                        ;;
			"Plex Server")
				if (( $PLEXMEDIASERVER == 0 )); then
					PLEXMEDIASERVER=1
					INSTALL_DIETPI_CHOICESMADE=1
				fi
			;;
			"SubSonic 5")
				if (( $SUBSONIC5 == 0 )); then
					SUBSONIC5=1
					INSTALL_DIETPI_CHOICESMADE=1
				fi
			;;
			"SubSonic 6")
				if (( $SUBSONIC6 == 0 )); then
					SUBSONIC6=1
					INSTALL_DIETPI_CHOICESMADE=1
				fi
			;;
			"Emby Server")
				if (( $EMBYSERVER == 0 )); then
					EMBYSERVER=1
					INSTALL_DIETPI_CHOICESMADE=1
				fi
			;;
			Murmur)
				if (( $MUMBLESERVER == 0 )); then
					MUMBLESERVER=1
					INSTALL_DIETPI_CHOICESMADE=1
				fi
			;;
			"Tor Hotspot")
				if (( $TORHOTSPOT == 0 )); then
					TORHOTSPOT=1
					INSTALL_DIETPI_CHOICESMADE=1
				fi
			;;
			BaiKal)
				if (( $BAIKAL == 0 )); then
					BAIKAL=1
					INSTALL_DIETPI_CHOICESMADE=1
				fi
			;;
			"RPi-Monitor")
				if (( $RPIMONITOR == 0 )); then
					RPIMONITOR=1
					INSTALL_DIETPI_CHOICESMADE=1
				fi
			;;
			EmonHUB|EmonPi)
				if (( $EMONHUB == 0 )); then
					EMONHUB=1
					INSTALL_DIETPI_CHOICESMADE=1
				fi
			;;
			Redis)
				if (( $WEBSERVER_REDIS == 0 )); then
					WEBSERVER_REDIS=1
					INSTALL_DIETPI_CHOICESMADE=1
				fi
			;;
			SqueezeLite)
				if (( $SQUEEZELITE == 0 )); then
					SQUEEZELITE=1
					INSTALL_DIETPI_CHOICESMADE=1
				fi
			;;
			Pydio)
				if (( $PYDIO == 0 )); then
					PYDIO=1
					INSTALL_DIETPI_CHOICESMADE=1
				fi
			;;
			BruteFIR)
				if (( $BRUTEFIR == 0 )); then
					BRUTEFIR=1
					INSTALL_DIETPI_CHOICESMADE=1
				fi
			;;
			"Shairport Sync")
				if (( $SHAIRPORTSYNC == 0 )); then
					SHAIRPORTSYNC=1
					INSTALL_DIETPI_CHOICESMADE=1
				fi
			;;
			"WiFi Hotspot")
				if (( $WIFIHOTSPOT == 0 )); then
					WIFIHOTSPOT=1
					INSTALL_DIETPI_CHOICESMADE=1
				fi
			;;
			RPi.GPIO)
				if (( $RPIGPIO == 0 )); then
					RPIGPIO=1
					INSTALL_DIETPI_CHOICESMADE=1
				fi
			;;
			I2c)
				if (( $RPII2C == 0 )); then
					RPII2C=1
					INSTALL_DIETPI_CHOICESMADE=1
				fi
			;;
			WiringPi)
				if (( $WIRINGPI == 0 )); then
					WIRINGPI=1
					INSTALL_DIETPI_CHOICESMADE=1
				fi
			;;
			LetsEncrypt)
				if (( $LETSENCRYPT == 0 )); then
					LETSENCRYPT=1
					INSTALL_DIETPI_CHOICESMADE=1
				fi
			;;
			OpenVPN)
				if (( $OPENVPNSERVER == 0 )); then
					OPENVPNSERVER=1
					INSTALL_DIETPI_CHOICESMADE=1
				fi
			;;
			Ampache)
				if (( $AMPACHE == 0 )); then
					AMPACHE=1
					INSTALL_DIETPI_CHOICESMADE=1
				fi
			;;
			"Image Gallery")
				if (( $PHPIMAGEGALLERY == 0 )); then
					PHPIMAGEGALLERY=1
					INSTALL_DIETPI_CHOICESMADE=1
				fi
			;;
			PhpSysInfo)
				if (( $PHPSYSINFO == 0 )); then
					PHPSYSINFO=1
					INSTALL_DIETPI_CHOICESMADE=1
				fi
			;;
			Fail2Ban)
				if (( $FAIL2BAN == 0 )); then
					FAIL2BAN=1
					INSTALL_DIETPI_CHOICESMADE=1
				fi
			;;
			"LXDE: TightVNC Server")
				if (( $TIGHTVNCSERVER == 0 )); then
					TIGHTVNCSERVER=1
					INSTALL_DIETPI_CHOICESMADE=1
				fi
			;;
			"LXDE: VNC4 Server")
				if (( $VNC4SERVER == 0 )); then
					VNC4SERVER=1
					INSTALL_DIETPI_CHOICESMADE=1
				fi
			;;
                        "GNUStep")
                                if (( $DESKTOP_GNUSTEP == 0 )); then
                                        DESKTOP_GNUSTEP=1
                                        INSTALL_DIETPI_CHOICESMADE=1
                                fi
                        ;;
			Wordpress)
				if (( $WORDPRESS == 0 )); then
					WORDPRESS=1
					INSTALL_DIETPI_CHOICESMADE=1
				fi
			;;
			SqueezeBox)
				if (( $SQUEEZEBOXSERVER == 0 )); then
					SQUEEZEBOXSERVER=1
					INSTALL_DIETPI_CHOICESMADE=1
				fi
			;;
			HaProxy)
				if (( $HAPROXY == 0 )); then
					HAPROXY=1
					INSTALL_DIETPI_CHOICESMADE=1
				fi
			;;
			"DietPi-Cloudshell")
				if (( $DIETPICLOUDSHELL == 0 )); then
					DIETPICLOUDSHELL=1
					INSTALL_DIETPI_CHOICESMADE=1
				fi
			;;
			WebIOPi)
				if (( $WEBIOPI == 0 )); then
					WEBIOPI=1
					INSTALL_DIETPI_CHOICESMADE=1
				fi
			;;
			Weaved)
				if (( $WEAVED == 0 )); then
					WEAVED=1
					INSTALL_DIETPI_CHOICESMADE=1
				fi
			;;
			"Pi-hole")
				if (( $PIHOLE == 0 )); then
					PIHOLE=1
					INSTALL_DIETPI_CHOICESMADE=1
				fi
			;;
			Grasshopper)
				if (( $GRASSHOPPER == 0 )); then
					GRASSHOPPER=1
					INSTALL_DIETPI_CHOICESMADE=1
				fi
			;;
			LinuxDash)
				if (( $LINUXDASH == 0 )); then
					LINUXDASH=1
					INSTALL_DIETPI_CHOICESMADE=1
				fi
			;;
			"LXDE: Desktop")
				if (( $DESKTOP_LXDE == 0 )); then
					DESKTOP_LXDE=1
					INSTALL_DIETPI_CHOICESMADE=1
				fi
			;;
			Kodi)
				if (( $KODI == 0 )); then
					KODI=1
					INSTALL_DIETPI_CHOICESMADE=1
				fi
			;;
			OpenTyrian)
				if (( $OPENTYRIAN == 0 )); then
					OPENTYRIAN=1
					INSTALL_DIETPI_CHOICESMADE=1
				fi
			;;
			Transmission)
				if (( $TRANSMISSION == 0 )); then
					TRANSMISSION=1
					INSTALL_DIETPI_CHOICESMADE=1
				fi
			;;
			Deluge)
				if (( $DELUGE == 0 )); then
					DELUGE=1
					INSTALL_DIETPI_CHOICESMADE=1
				fi
			;;
			OpenBazaar)
				if (( $OPENBAZAAR == 0 )); then
					OPENBAZAAR=1
					INSTALL_DIETPI_CHOICESMADE=1
				fi
			;;
			OwnCloud)
				if (( $OWNCLOUD == 0 )); then
					OWNCLOUD=1
					INSTALL_DIETPI_CHOICESMADE=1
				fi
			;;
			"DietPi Cam")
				if (( $DIETPICAM == 0 )); then
					DIETPICAM=1
					INSTALL_DIETPI_CHOICESMADE=1
				fi
			;;
			MiniDLNA)
				if (( $MINIDLNA == 0 )); then
					MINIDLNA=1
					INSTALL_DIETPI_CHOICESMADE=1
				fi
			;;
			HiFi)
				if (( $HIFI == 0 )); then
					HIFI=1
					INSTALL_DIETPI_CHOICESMADE=1
				fi
			;;
			Forums)
				if (( $PHPBB == 0 )); then
					PHPBB=1
					INSTALL_DIETPI_CHOICESMADE=1
				fi
			;;
			LAMP)
				if (( $WEBSERVER_LAMP == 0 )); then
					WEBSERVER_LAMP=1
					INSTALL_DIETPI_CHOICESMADE=1
				fi
			;;
			LASP)
				if (( $WEBSERVER_LASP == 0 )); then
					WEBSERVER_LASP=1
					INSTALL_DIETPI_CHOICESMADE=1
				fi
			;;
			LAAP)
				if (( $WEBSERVER_LAAP == 0 )); then
					WEBSERVER_LAAP=1
					INSTALL_DIETPI_CHOICESMADE=1
				fi
			;;
			LEMP)
				if (( $WEBSERVER_LEMP == 0 )); then
					WEBSERVER_LEMP=1
					INSTALL_DIETPI_CHOICESMADE=1
				fi
			;;
			LESP)
				if (( $WEBSERVER_LESP == 0 )); then
					WEBSERVER_LESP=1
					INSTALL_DIETPI_CHOICESMADE=1
				fi
			;;
			LEAP)
				if (( $WEBSERVER_LEAP == 0 )); then
					WEBSERVER_LEAP=1
					INSTALL_DIETPI_CHOICESMADE=1
				fi
			;;
			LLMP)
				if (( $WEBSERVER_LLMP == 0 )); then
					WEBSERVER_LLMP=1
					INSTALL_DIETPI_CHOICESMADE=1
				fi
			;;
			LLSP)
				if (( $WEBSERVER_LLSP == 0 )); then
					WEBSERVER_LLSP=1
					INSTALL_DIETPI_CHOICESMADE=1
				fi
			;;
			LLAP)
				if (( $WEBSERVER_LLAP == 0 )); then
					WEBSERVER_LLAP=1
					INSTALL_DIETPI_CHOICESMADE=1
				fi
			;;
			phpMyAdmin)
				if (( $WEBSERVER_MYADMINPHP == 0 )); then
					WEBSERVER_MYADMINPHP=1
					INSTALL_DIETPI_CHOICESMADE=1
				fi
			;;
			ProFTP)
				if (( $FILESERVER_PROFTP == 0 )); then
					FILESERVER_PROFTP=1
					INSTALL_DIETPI_CHOICESMADE=1
				fi
			;;
			Samba)
				if (( $FILESERVER_SAMBA == 0 )); then
					FILESERVER_SAMBA=1
					INSTALL_DIETPI_CHOICESMADE=1
				fi
			;;
			vsFTPD)
				if (( $FILESERVER_VSFTPD == 0 )); then
					FILESERVER_VSFTPD=1
					INSTALL_DIETPI_CHOICESMADE=1
				fi
			;;
			NoIp)
				if (( $NOIPDYNDNS == 0 )); then
					NOIPDYNDNS=1
					INSTALL_DIETPI_CHOICESMADE=1
				fi
			;;
			Raspcontrol)
				if (( $RASPCONTROL == 0 )); then
					RASPCONTROL=1
					INSTALL_DIETPI_CHOICESMADE=1
				fi
			;;
			netdata)
				if (( $NETDATA == 0 )); then
					NETDATA=1
					INSTALL_DIETPI_CHOICESMADE=1
				fi
			;;
			esac
		done < /tmp/dietpi-software_results
		rm /tmp/dietpi-software_results &> /dev/null

		#-----------------------------------------------------------------------------
		#Install Info/Warnings

		#Webserver stacks, please let DietPi install them for you...
		# - == 1 to prevent installed stacks appearing
		if (( $WEBSERVER_LAMP == 1 || $WEBSERVER_LASP == 1 || $WEBSERVER_LAAP == 1 ||
			$WEBSERVER_LEMP == 1 || $WEBSERVER_LESP == 1 || $WEBSERVER_LEAP == 1 ||
			$WEBSERVER_LLMP == 1 || $WEBSERVER_LLSP == 1 || $WEBSERVER_LLAP == 1 )); then
			WHIP_TITLE='Info: Webserver Stack'
			WHIP_QUESTION="DietPi will automatically install a webserver stack (based on your Webserver Preference) when any software that requires a webserver is selected for installation (eg: Owncloud, PiHole etc).\n\nIt is highly recommended that you allow DietPi to do this for you, ensuring compatibility and stability across DietPi installed programs.\n\nPlease only select a webserver stack if you specifically need it, and, no other webserver stack is installed.\n\nTLDR: You do NOT need to select a webserver stack for installation with DietPi. Its all automatic."
			whiptail --title "$WHIP_TITLE" --msgbox "$WHIP_QUESTION" --backtitle "$WHIP_BACKTITLE" 19 70

		fi

		#phpmyadmin + Lighttpd | broken apt-get installation. User must have a fully installed LLM* stack before phpmyadmin can be selected:
		#https://github.com/Fourdee/DietPi/issues/316#issuecomment-219474664
		if (( $WEBSERVER_MYADMINPHP == 1 &&
			$INDEX_WEBSERVER_TARGET == -2 &&
			( $WEBSERVER_LLMP < 2 && $WEBSERVER_LLAP < 2 ) )); then

			WHIP_TITLE='PhpMyAdmin'
			WHIP_QUESTION="Due to a apt-get installation issue with PhpMyAdmin, you must have a fully installed Lighttpd + Mysql/MaridaDB webserver stack, before PhpMyAdmin can be selected for install.\n\nYour selection for PhpMyAdmin has been removed."
			whiptail --title "$WHIP_TITLE" --msgbox "$WHIP_QUESTION" --backtitle "$WHIP_BACKTITLE" 13 70

			WEBSERVER_MYADMINPHP=0
		fi


		#DietPiCam - warn user of locking out camera: https://github.com/Fourdee/DietPi/issues/249
		if (( $DIETPICAM == 1 )); then
			WHIP_TITLE='DietPi Cam - Camera'
			WHIP_QUESTION="DietPi Cam will automatically start and activate the camera during boot. This will prevent other programs (eg: raspistill) from using the camera.\n\nYou can free up the camera by selecting \"Stop Camera\" from the web interface:\nhttp://myip/dietpicam"
			whiptail --title "$WHIP_TITLE" --msgbox "$WHIP_QUESTION" --backtitle "$WHIP_BACKTITLE" 15 70
		fi

		#EmonHUB/EmonPi
		if (( $EMONHUB == 1 )); then

			# - Enter API KEY
			# - Grab key from dietpi.txt
			USER_EMONHUB_APIKEY_CURRENT=$(cat /DietPi/dietpi.txt | grep -m1 '^dietpi_emonhub_apikey=' | sed 's/.*=//')

			while (( $USER_EMONHUB_APIKEY_COMPLETED == 0 )); do

				WHIP_TITLE='EmonPi/Hub - API KEY'
				WHIP_QUESTION="Please enter your \"Write API KEY\":\n - Goto http://emoncms.org and register an account and login.\n - Select \"Setup\" from the top right of screen, then select \"My Account\"\n - Enter the \"Write API Key\" into the box below."
				OPTION=$(whiptail --inputbox "$WHIP_QUESTION" 14 75 "$USER_EMONHUB_APIKEY_CURRENT" --title "$WHIP_TITLE" --backtitle "$WHIP_BACKTITLE" 3>&1 1>&2 2>&3)
				CHOICE=$?
				if (( $CHOICE == 0 )); then

					USER_EMONHUB_APIKEY_CURRENT=$OPTION

					WHIP_TITLE='EmonPi/Hub - API KEY'
					WHIP_QUESTION="The following \"Write API KEY\" will be applied during installation:\n$USER_EMONHUB_APIKEY_CURRENT\n\nIs this key correct?"
					whiptail --title "$WHIP_TITLE" --yesno "$WHIP_QUESTION" --backtitle "$WHIP_BACKTITLE" 11 70
					CHOICE=$?
					if (( $CHOICE == 0 )); then

						# - update dietpi.txt so the value will be applied during installation.
						sed -i "/^dietpi_emonhub_apikey=/c\dietpi_emonhub_apikey=$USER_EMONHUB_APIKEY_CURRENT" /DietPi/dietpi.txt

						USER_EMONHUB_APIKEY_COMPLETED=1

					fi

				fi

			done

		fi

		#Pi-hole. prompt for static ip.
		if (( $PIHOLE == 1 )); then
			WHIP_TITLE=' Pi-hole - Setup Static IP Now?'
			WHIP_QUESTION='A static IP address is essential for Pi-hole installations. DietPi-Config can be used to quickly setup your static IP address.\n\nIf you have already setup your static IP, please ignore this message.\n\nWould you like to setup your static IP address now?'
			whiptail --title "$WHIP_TITLE" --yesno "$WHIP_QUESTION" --defaultno --backtitle "$WHIP_BACKTITLE" 15 70
			CHOICE=$?
			if (( $CHOICE == 0 )); then

				WHIP_TITLE=' Pi-hole - Setup Static IP'
				WHIP_QUESTION='DietPi-Config will now be launched. Simply select your Ethernet or Wifi connection from the menu to access the IP address settings.\n\nThe "copy current address to STATIC" menu option can be used to quickly setup your static IP. Please ensure you change the mode "DHCP" to "STATIC".\n\nWhen you are done, select "Apply, Save Changes", then exit DietPi-Config to resume setup.'
				whiptail --title "$WHIP_TITLE" --msgbox "$WHIP_QUESTION" --backtitle "$WHIP_BACKTITLE" 15 70

				#Launch DietPi-config networking menu
				/DietPi/dietpi/dietpi-config 8 1

			fi
		fi

		#Wifi Hotspot Criteria
		if (( $WIFIHOTSPOT == 1 )) ||
			(( $TORHOTSPOT == 1 )); then

			local check_criteria=1
			while (( $check_criteria == 1 )); do

				local criteria_passed=1

				WHIP_TITLE="WiFi Hotspot Criteria"
				WHIP_QUESTION="The following criteria must be met for this installation to succeed:"

				local ethernet_active_state=$(ip r | grep -ci -m1 "eth$(sed -n 1p /DietPi/dietpi/.network)")
				if (( $ethernet_active_state == 1 )); then
					WHIP_QUESTION+="\n\n - Ethernet online: PASSED"
				else
					criteria_passed=0
					WHIP_QUESTION+="\n\n - Ethernet online: FAILED.\nUse dietpi-config to connect and configure ethernet."
				fi

				if [ -d /sys/class/net/wlan$(sed -n 2p /DietPi/dietpi/.network) ]; then
					WHIP_QUESTION+="\n\n - Wifi adapter detected: PASSED"
				else
					criteria_passed=0
					WHIP_QUESTION+="\n\n - Wifi adapter detected: FAILED.\nPlease connect a WiFi adapter and try again."
				fi

				#Passed
				if (( $criteria_passed == 1 )); then
					WHIP_QUESTION+="\n\nPASSED: Criteria met. Good to go."
					whiptail --title "$WHIP_TITLE" --msgbox "$WHIP_QUESTION" --backtitle "$WHIP_BACKTITLE" 14 75
					check_criteria=0

				#Failed, retry?
				else
					WHIP_QUESTION+="\n\nFAILED: Criteria not met. Would you like to check again?"
					whiptail --title "$WHIP_TITLE" --yesno "$WHIP_QUESTION" --yes-button "Ok" --no-button "Back" --defaultno --backtitle "$WHIP_BACKTITLE" 16 75
					CHOICE=$?
					if (( $CHOICE == 0 )); then
						echo "retry" &> /dev/null
					else
						# - Disable user selection
						check_criteria=0
						WIFIHOTSPOT=0
						TORHOTSPOT=0
						whiptail --title "WiFi Hotspot Failed" --msgbox "WiFi Hotspot criteria was not met. Your selection has been removed." --backtitle "$WHIP_BACKTITLE" 10 65
					fi
				fi

			done

		fi

		#Weaved
		if (( $WEAVED == 1 )); then
			WHIP_TITLE=' Weaved - 1st run setup'
			WHIP_QUESTION='Weaved requires you to create an online account, and, link it this device.\n\nOnce DietPi has completed your software installations, and rebooted, please follow the First Run tutorial here:\nhttp://dietpi.com/phpbb/viewtopic.php?f=8&t=5&p=188#p188'
			whiptail --title "$WHIP_TITLE" --msgbox "$WHIP_QUESTION" --backtitle "$WHIP_BACKTITLE" 14 70
		fi

		#LetsEncrypt
		if (( $LETSENCRYPT == 1 )); then
			WHIP_TITLE='Lets Encrypt Info'
			WHIP_QUESTION='Currently, the DietPi installation of Lets Encrypt supports Apache2 (LAMP / LASP) only.\n\nOnce the installation has finished, you can setup your free SSL cert with:\n - DietPi-LetsEncrypt\n\nThis is a easy to use frontend for Lets Encrypt and allows intergration into DietPi systems.\n\nMore information:\n - http://dietpi.com/phpbb/viewtopic.php?f=8&t=5&p=1061#p1062'
			whiptail --title "$WHIP_TITLE" --msgbox "$WHIP_QUESTION" --backtitle "$WHIP_BACKTITLE" 18 70
		fi

		#RPi
		if (( $HW_MODEL < 10 )); then
			#Wheezy
			if (( $DISTRO == 1 )); then
				#Give full credit to Micheal and his Repo.
				if (( $KODI == 1 )); then
					WHIP_TITLE=' Kodi - Thanks to Michael Groven'
					WHIP_QUESTION=' DietPi uses the Kodi installation which is provided by Michael Grovens excellent Repository \n \n For more information and to thank Michael for his hard work, please goto http://michael.gorven.za.net/raspberrypi/xbmc'
					whiptail --title "$WHIP_TITLE" --msgbox "$WHIP_QUESTION" --backtitle "$WHIP_BACKTITLE" 14 70
				fi
			fi

		fi

		#-----------------------------------------------------------------------------
		#dietpi-config can be used to install/configure the following software. Ask user.
		#NoIp -
		if (( $NOIPDYNDNS == 1 )); then
			WHIP_TITLE='NoIp - Setup Now?'
			WHIP_QUESTION='NoIp can be setup and configured by using DietPi-Config. Would you like to go there now? \n\n- Once completed, exit DietPi-Config to resume setup. \n\n- More information:\nhttp://dietpi.com/phpbb/viewtopic.php?f=8&t=5&start=10#p58'
			whiptail --title "$WHIP_TITLE" --yesno "$WHIP_QUESTION" --yes-button "Ok" --no-button "Back" --defaultno --backtitle "$WHIP_BACKTITLE" 15 70
			CHOICE=$?
			if (( $CHOICE == 0 )); then
				#Launch DietPi-config
				/DietPi/dietpi/dietpi-config 16 1

				#DietPi-Config will change .installed file, so reload new value into var
				. "$FP_INSTALLED_FILE"

			fi
		fi

		#-----------------------------------------------------------------------------
		#Installations that might require File server to access data.
		#Lets inform the user of File Server option
		local inform_user_fileserver=0
		if (( $INDEX_FILESERVER_TARGET == 0 )); then
			if (( $TRANSMISSION == 1 )); then
				inform_user_fileserver=1
			elif (( $DELUGE == 1 )); then
				inform_user_fileserver=1
			elif (( $MINIDLNA == 1 )); then
				inform_user_fileserver=1
			elif (( $HIFI == 1 )); then
				inform_user_fileserver=1
			elif (( $SQUEEZEBOXSERVER == 1 )); then
				inform_user_fileserver=1
			elif (( $SUBSONIC5 == 1 || $SUBSONIC6 == 1 )); then
				inform_user_fileserver=1
			elif (( $AMPACHE == 1 )); then
				inform_user_fileserver=1
			elif (( $EMBYSERVER == 1 )); then
				inform_user_fileserver=1
			elif (( $PLEXMEDIASERVER == 1 )); then
				inform_user_fileserver=1
			fi

			if (( $inform_user_fileserver == 1 )); then
				WHIP_TITLE='File Server Recommended'
				WHIP_QUESTION="Your installation choices may benefit from a File Server. This would allow you to access and transfer files on this DietPi system.\n\nWhen you return to the main menu, select:\n- File Server\n\nThis will allow you to see the complete list of available fileserver choices."
				whiptail --title "$WHIP_TITLE" --msgbox "$WHIP_QUESTION" --backtitle "$WHIP_BACKTITLE" 16 70
			fi
		fi

		#-----------------------------------------------------------------------------
		#Boot Choices
		local bootchoices_available=0
		if (( $DESKTOP_LXDE == 1 )); then
			bootchoices_available=1
		elif (( $DESKTOP_MATE == 1 )); then
			bootchoices_available=1
		elif (( $DESKTOP_GNUSTEP == 1 )); then
			bootchoices_available=1
		elif (( $KODI == 1 )); then
			bootchoices_available=1
		elif (( $OPENTYRIAN == 1 )); then
			bootchoices_available=1
		fi

		if (( $bootchoices_available == 1 )); then
			# Set Boot Order
			WHIP_TITLE=' DietPi - Boot Options'
			WHIP_QUESTION='Would you like to configure the auto boot options for DietPi?\n\nThis will allow you to choose which program loads automatically after booting eg:\n - Console\n - Desktop\n - Kodi'
			whiptail --title "$WHIP_TITLE" --yesno "$WHIP_QUESTION" --defaultno --backtitle "$WHIP_BACKTITLE" 14 70
			CHOICE=$?
			if (( $CHOICE == 0 )); then
				/DietPi/dietpi/dietpi-autostart
			fi
		fi

		#Return to Main Menu
		TARGETMENUID=0
	}

	#TARGETMENUID=2
	Menu_Linux_Software(){

		#Inform User that DietPi software will automatically install additional linux software when required.
		WHIP_TITLE='Additional Linux Software'
		WHIP_QUESTION='DietPi will automatically install additional Linux software on the next screen, when required (eg: Desktop LXDE will install ALSA + Xserver).\n\nThis means you only need to select the software you actually require.'
		whiptail --title "$WHIP_TITLE" --msgbox "$WHIP_QUESTION" --backtitle "$WHIP_BACKTITLE" 12 70

		#Reset Choices made flag
		INSTALL_LINUX_CHOICESMADE=0

		#Obtain On/Off state for whiptail menu
		local vimfull_w="off"
		if (( $VIMFULL > 0 )); then
			vimfull_w="on"
			#Reset to 0. Menu checklists will apply back to 1
			if (( $VIMFULL == 1 )); then
				VIMFULL=0
			fi
		fi

		local vimtiny_w="off"
                if (( $VIMTINY > 0 )); then
                        vimtiny_w="on"
                        #Reset to 0. Menu checklists will apply back to 1
                        if (( $VIMTINY == 1 )); then
                                VIMTINY=0
                        fi
                fi

                local gnuemacs_w="off"
                if (( $GNUEMACS > 0 )); then
                        gnuemacs_w="on"
                        #Reset to 0. Menu checklists will apply back to 1
                        if (( $GNUEMACS == 1 )); then
                                GNUEMACS=0
                        fi
                fi

                local jed_w="off"
                if (( $JED > 0 )); then
                        jed_w="on"
                        #Reset to 0. Menu checklists will apply back to 1
                        if (( $JED == 1 )); then
                                JED=0
                        fi
                fi

                local midnightcommander_w="off"
                if (( $MIDNIGHTCOMMANDER > 0 )); then
                        midnightcommander_w="on"
                        #Reset to 0. Menu checklists will apply back to 1
                        if (( $MIDNIGHTCOMMANDER == 1 )); then
                                MIDNIGHTCOMMANDER=0
                        fi
                fi

                local vimfm_w="off"
                if (( $VIFM > 0 )); then
                        vifm_w="on"
                        #Reset to 0. Menu checklists will apply back to 1
                        if (( $VIFM == 1 )); then
                                VIFM=0
                        fi
                fi

                local iftop_w="off"
                if (( $IFTOP > 0 )); then
                        iftop_w="on"
                        #Reset to 0. Menu checklists will apply back to 1
                        if (( $IFTOP == 1 )); then
                                IFTOP=0
                        fi
                fi

                local iptraf_w="off"
                if (( $IPTRAF > 0 )); then
                        iptraf_w="on"
                        #Reset to 0. Menu checklists will apply back to 1
                        if (( $IPTRAF == 1 )); then
                                IPTRAF=0
                        fi
                fi

                local iperf_w="off"
                if (( $IPERF > 0 )); then
                        iperf_w="on"
                        #Reset to 0. Menu checklists will apply back to 1
                        if (( $IPERF == 1 )); then
                                IPERF=0
                        fi
                fi

                local mtrtiny_w="off"
                if (( $MTRTINY > 0 )); then
                        mtrtiny_w="on"
                        #Reset to 0. Menu checklists will apply back to 1
                        if (( $MTRTINY == 1 )); then
                                MTRTINY=0
                        fi
                fi

                local nload_w="off"
                if (( $NLOAD > 0 )); then
                        nload_w="on"
                        #Reset to 0. Menu checklists will apply back to 1
                        if (( $NLOAD == 1 )); then
                                NLOAD=0
                        fi
                fi

                local tcpdump_w="off"
                if (( $TCPDUMP > 0 )); then
                        tcpdump_w="on"
                        #Reset to 0. Menu checklists will apply back to 1
                        if (( $TCPDUMP == 1 )); then
                                TCPDUMP=0
                        fi
                fi

		local sshclient_w="off"
		if (( $SSHCLIENT > 0 )); then
			sshclient_w="on"
			#Reset to 0. Menu checklists will apply back to 1
			if (( $SSHCLIENT == 1 )); then
				SSHCLIENT=0
			fi
		fi

		local smbclient_w="off"
		if (( $SMBCLIENT > 0 )); then
			smbclient_w="on"
			#Reset to 0. Menu checklists will apply back to 1
			if (( $SMBCLIENT == 1 )); then
				SMBCLIENT=0
			fi
		fi

		local gitclient_w="off"
		if (( $GITCLIENT > 0 )); then
			gitclient_w="on"
			#Reset to 0. Menu checklists will apply back to 1
			if (( $GITCLIENT == 1 )); then
				GITCLIENT=0
			fi
		fi

		local buildessential_w="off"
		if (( $BUILDESSENTIAL > 0 )); then
			buildessential_w="on"
			#Reset to 0. Menu checklists will apply back to 1
			if (( $BUILDESSENTIAL == 1 )); then
				BUILDESSENTIAL=0
			fi
		fi

		local alsabase_w="off"
		if (( $ALSABASE > 0 )); then
			alsabase_w="on"
			#Reset to 0. Menu checklists will apply back to 1
			if (( $ALSABASE == 1 )); then
				ALSABASE=0
			fi
		fi

		#XSERVERXORG
		local xserverxorg_w="off"
		if (( $XSERVERXORG > 0 )); then
			xserverxorg_w="on"
			#Reset to 0. Menu checklists will apply back to 1
			if (( $XSERVERXORG == 1 )); then
				XSERVERXORG=0
			fi
		fi

		#CURLFTPFS
		local curlftpfs_w="off"
		if (( $CURLFTPFS > 0 )); then
			curlftpfs_w="on"
			#Reset to 0. Menu checklists will apply back to 1
			if (( $CURLFTPFS == 1 )); then
				CURLFTPFS=0
			fi
		fi

		#FFMPEG
		local ffmpeg_w="off"
		if (( $FFMPEG > 0 )); then
			ffmpeg_w="on"
			#Reset to 0. Menu checklists will apply back to 1
			if (( $FFMPEG == 1 )); then
				FFMPEG=0
			fi
		fi

		#ORACLEJAVA
		local oraclejava_w="off"
		if (( $ORACLEJAVA > 0 )); then
			oraclejava_w="on"
			#Reset to 0. Menu checklists will apply back to 1
			if (( $ORACLEJAVA == 1 )); then
				ORACLEJAVA=0
			fi
		fi

		local nodejs_w="off"
		if (( $NODEJS > 0 )); then
			nodejs_w="on"
			#Reset to 0. Menu checklists will apply back to 1
			if (( $NODEJS == 1 )); then
				NODEJS=0
			fi
		fi

                local desktop_mate_w="off"
                if (( $DESKTOP_MATE > 0 )); then
                        desktop_mate_w="on"
                        #Reset to 0. Menu checklists will apply back to 1
                        if (( $DESKTOP_MATE == 1 )); then
                                DESKTOP_MATE=0
                        fi
                fi

                local quiterss_w="off"
                if (( $QUITERSS > 0 )); then
                        quiterss_w="on"
                        #Reset to 0. Menu checklists will apply back to 1
                        if (( $QUITERSS == 1 )); then
                                QUITERSS=0
                        fi
                fi

		WHIP_TITLE='Linux - Software Selection'
		whiptail --title "$WHIP_TITLE" --checklist --separate-output "Press the spacebar to select additional software for installation." --backtitle "$WHIP_BACKTITLE" 19 71 12 \
		"" "────Desktops and Utilities───────────────────" "off" \
		"MATE" "MATE Desktop Enviroment" $desktop_mate_w \
		"QuiteRSS" "Cross-Platform, Free RSS Reader" $quiterss_w \
		"" "────Editors──────────────────────────────────" "off" \
		"Emacs" "GNU Emacs editor." $gnuemacs_w \
		"Jed" "Editor for programmers." $jed_w \
		"Vim" "Vi Enhanced Text Editor." $vimfull_w \
		"Vim-Tiny" "Compact release of Vim." $vimtiny_w \
		"" "────File Managers────────────────────────────" "off" \
		"MC" "Midnight Commander - a powerful file manager." $midnightcommander_w \
		"ViFM" "File Manager with Vi bindings." $vimfm_w \
		"" "────SSH Clients──────────────────────────────" "off" \
		"OpenSSH" "SSH Client: OpenSSH." $sshclient_w \
		"" "────Fileserver Clients───────────────────────" "off" \
		"Samba" "Samba Client: Access Network Shares." $smbclient_w \
		"Curlftpfs" "FTP Client: Allows filesystem mount." $curlftpfs_w \
		"" "────Development / Programming────────────────" "off" \
		"Build" "Build-Essentials." $buildessential_w \
		"Git" "Git Client." $gitclient_w \
		"" "────Network Tools─────────────────────────────" "off" \
		"iftop" "Displays bandwidth usage information." $iftop_w \
		"IPTraf" "Interactive Colorful IP LAN Monitor." $iptraf_w \
		"Iperf" "Internet Protocol bandwidth measuring tool." $iperf_w \
		"MTR-Tiny" "Full screen ncurses traceroute tool." $mtrtiny_w \
		"nLoad" "Realtime console network usage monitor." $nload_w \
		"tcpdump" "Command-line network traffic analyzer." $tcpdump_w \
		"" "────Shared Libraries──────────────────────────" "off" \
		"FFmpeg" "Audio / Visual libary." $ffmpeg_w \
		"Java" "Oracle Java 8 jdk/jre libary." $oraclejava_w \
		"Node.js" "Javascript Runtime." $nodejs_w \
		"" "────System───────────────────────────────────" "off" \
		"ALSA" "Linux Sound System" $alsabase_w \
		"Xserver" "Xinit / Xauth." $xserverxorg_w 2>/tmp/dietpi-software_results

		while read choice
		do
			case $choice in
				"QuiteRSS")
                                        if (( $QUITERSS == 0 )); then
                                                QUITERSS=1
                                                INSTALL_LINUX_CHOICESMADE=1
                                        fi
                                ;;
				"ViFM")
					if (( $VIFM == 0 )); then
						VIFM=1
						INSTALL_LINUX_CHOICESMADE=1
					fi
				;;
				MATE)
					if (( $DESKTOP_MATE == 0 )); then
						DESKTOP_MATE=1
						INSTALL_LINUX_CHOICESMADE=1
					fi
				;;
				Iperf)
					if (( $IPERF == 0 )); then
						IPERF=1
						INSTALL_LINUX_CHOICESMADE=1
					fi
				;;
				IPTraf)
					if (( $IPTRAF == 0 )); then
						IPTRAF=1
						INSTALL_LINUX_CHOICESMADE=1
					fi
				;;
				"MTR-Tiny")
					if (( $MTRTINY == 0 )); then
						MTRTINY=1
						INSTALL_LINUX_CHOICESMADE=1
					fi
				;;
				nLoad)
					if (( $NLOAD == 0 )); then
						NLOAD=1
						INSTALL_LINUX_CHOICESMADE=1
					fi
				;;
				tcpdump)
					if (( $TCPDUMP == 0 )); then
						TCPDUMP=1
						INSTALL_LINUX_CHOICESMADE=1
					fi
				;;
				"Node.js")
					if (( $NODEJS == 0 )); then
						NODEJS=1
						INSTALL_LINUX_CHOICESMADE=1
					fi
				;;
				MC)
					if (( $MIDNIGHTCOMMANDER == 0 )); then
						MIDNIGHTCOMMANDER=1
						INSTALL_LINUX_CHOICESMADE=1
					fi
				;;
				Java)
					if (( $ORACLEJAVA == 0 )); then
						ORACLEJAVA=1
						INSTALL_LINUX_CHOICESMADE=1
					fi
				;;
				FFmpeg)
					if (( $FFMPEG == 0 )); then
						FFMPEG=1
						INSTALL_LINUX_CHOICESMADE=1
					fi
				;;
				Emacs)
					if (( $GNUEMACS == 0 )); then
						GNUEMACS=1
						INSTALL_LINUX_CHOICESMADE=1
					fi
				;;
				Jed)
					if (( $JED == 0 )); then
						JED=1
						INSTALL_LINUX_CHOICESMADE=1
					fi
				;;
				Vim)
					if (( $VIMFULL == 0 )); then
						VIMFULL=1
						INSTALL_LINUX_CHOICESMADE=1
					fi
				;;
				"Vim-Tiny")
					if (( $VIMTINY == 0 )); then
						VIMTINY=1
						INSTALL_LINUX_CHOICESMADE=1
					fi
				;;
				OpenSSH)
					if (( $SSHCLIENT == 0 )); then
						SSHCLIENT=1
						INSTALL_LINUX_CHOICESMADE=1
					fi
				;;
				Samba)
					if (( $SMBCLIENT == 0 )); then
						SMBCLIENT=1
						INSTALL_LINUX_CHOICESMADE=1
					fi
				;;
				Curlftpfs)
					if (( $CURLFTPFS == 0 )); then
						CURLFTPFS=1
						INSTALL_LINUX_CHOICESMADE=1
					fi
				;;
				Build)
					if (( $BUILDESSENTIAL == 0 )); then
						BUILDESSENTIAL=1
						INSTALL_LINUX_CHOICESMADE=1
					fi
				;;
				Git)
					if (( $GITCLIENT == 0 )); then
						GITCLIENT=1
						INSTALL_LINUX_CHOICESMADE=1
					fi
				;;
				ALSA)
					if (( $ALSABASE == 0 )); then
						ALSABASE=1
						INSTALL_LINUX_CHOICESMADE=1
					fi
				;;
				Xserver)
					if (( $XSERVERXORG == 0 )); then
						XSERVERXORG=1
						INSTALL_LINUX_CHOICESMADE=1
					fi
				;;
			esac
		done < /tmp/dietpi-software_results
		rm /tmp/dietpi-software_results &> /dev/null

		#-----------------------------------------------------------------------------
		#dietpi-config can be used to install/configure the following software. Ask user.
		#CurlFTPfs -
		if (( $CURLFTPFS == 1 )); then
			WHIP_TITLE='FTP Client - Setup Now?'
			WHIP_QUESTION='FTP Client as a filesystem mount (CurlFTPfs) can be setup and configured by using DietPi-Config. Would you like to go there now? \n\n- Once completed, exit DietPi-Config to resume setup.'
			whiptail --title "$WHIP_TITLE" --yesno "$WHIP_QUESTION" --yes-button "Ok" --no-button "Back" --defaultno --backtitle "$WHIP_BACKTITLE" 13 70
			CHOICE=$?
			if (( $CHOICE == 0 )); then
				#Launch DietPi-config
				/DietPi/dietpi/dietpi-config 16 1

				#DietPi-Config will change .installed file, so reload new value into var
				. "$FP_INSTALLED_FILE"
			fi
		fi

		#SMBCLIENT -
		if (( $SMBCLIENT == 1 )); then
			WHIP_TITLE='Samba Client  - Setup Now?'
			WHIP_QUESTION='Samba Client can be setup and configured by using DietPi-Config. Would you like to go there now? \n\n- Once completed, exit DietPi-Config to resume setup.'
			whiptail --title "$WHIP_TITLE" --yesno "$WHIP_QUESTION" --yes-button "Ok" --no-button "Back" --defaultno --backtitle "$WHIP_BACKTITLE" 13 70
			CHOICE=$?
			if (( $CHOICE == 0 )); then
				#Launch DietPi-config
				/DietPi/dietpi/dietpi-config 16 1

				#DietPi-Config will change .installed file, so reload new value into var
				. "$FP_INSTALLED_FILE"
			fi
		fi
		#-----------------------------------------------------------------------------
		#Return to Main Menu
		TARGETMENUID=0
	}

	#/////////////////////////////////////////////////////////////////////////////////////
	# Banner Print
	#/////////////////////////////////////////////////////////////////////////////////////
	Banner_Setup(){
		/DietPi/dietpi/dietpi-banner 0
		echo -e "\n DietPi-Software \n"
	}

	Banner_Installing(){
		/DietPi/dietpi/dietpi-banner 0
		echo -e "\n Installing Software: $INSTALL_DESCRIPTION \n Please Wait, this may take some time... \n "
		/DietPi/dietpi/dietpi-funtime 0
	}

	Banner_Apt_Update(){
		/DietPi/dietpi/dietpi-banner 0
		echo -e "\n Please Wait: \n Updating and Upgrading APT, this may take some time... \n"
		sleep 1
	}

	Banner_Reboot(){
		/DietPi/dietpi/dietpi-banner 0
		echo -e "\n The system will now reboot. \n This completes the DietPi-Software installation.\n"
		/DietPi/dietpi/dietpi-funtime 0
		sleep 3
	}

	Banner_Configs(){
		/DietPi/dietpi/dietpi-banner 0
		echo -e "\n Please Wait: \n Applying DietPi optimizations and configurations for $HW_MODEL_DESCRIPTION \n"
		/DietPi/dietpi/dietpi-funtime 0
	}

	Banner_Aborted(){
		#1st run abort
		if (( $DIETPI_INSTALL_STAGE == 0 )); then
			/DietPi/dietpi/dietpi-banner 0
			echo -e "\n Installation Aborted by User \n Installation must be completed prior to using DietPi \n Please run dietpi-software to restart the installation \n"
		#Standard abort
		else
			/DietPi/dietpi/dietpi-banner 1
		fi
	}

	#/////////////////////////////////////////////////////////////////////////////////////
	# Main Loop
	#/////////////////////////////////////////////////////////////////////////////////////

	#--------------------------------------------------------------------------------------
	Banner_Setup

	#--------------------------------------------------------------------------------------
	#Check Internet before starting anything.
	#NB: Contains EXIT path
	Check_Internet_Connection

	#--------------------------------------------------------------------------------------
	#Check for DietPi updates on 1st run
	#NB: Contains EXIT path
	if (( $(cat /DietPi/dietpi/.update_stage) == -1 )); then
		FirstRun_DietPi_Update
	fi

	clear

	#--------------------------------------------------------------------------------------
	#load .installed file, update vars, if it exists
	Read_InstallFileList

	#Generate blank .installed file if it doesnt exist on a fresh image or update with current values.
	Write_InstallFileList

	#--------------------------------------------------------------------------------------
	#DietPi-Software, 1st run.
	if (( $DIETPI_INSTALL_STAGE == 0 )); then

		#Load and apply Automated install settings from dietpi.txt.
		FirstRun_Automation

		#1st run Questions for user.
		FirstRun_Questions

	fi

	#--------------------------------------------------------------------------------------
	#Start DietPi Menu
	while (( $TARGETMENUID > -1 )); do

		clear

		if (( $TARGETMENUID == 0 )); then
			Menu_Main
		elif (( $TARGETMENUID == 1 )); then
			Menu_Dietpi_Software
		elif (( $TARGETMENUID == 2 )); then
			Menu_Linux_Software
		fi
	done

	#--------------------------------------------------------------------------------------
	#Start DietPi-Software installs
	if (( $GOSTARTINSTALL == 1 )); then

		Check_Internet_Connection

		if (( $INTERNET_CONNECTED == 1 )); then

			#Start installations for software
			Run_Installations

			#Upload DietPi-Survey Data
			/DietPi/dietpi/dietpi-survey &> /dev/null

			#Reboot
			Banner_Reboot
			reboot

		fi

	fi

	#-----------------------------------------------------------------------------------
	exit
	#-----------------------------------------------------------------------------------
}<|MERGE_RESOLUTION|>--- conflicted
+++ resolved
@@ -543,7 +543,7 @@
 		if (( $TIGHTVNCSERVER == 1 )); then
 			if (( $DESKTOP_LXDE > 0 )); then
 				DESKTOP_LXDE=1
-			elif (( $DESKTOP_MATE > 0 )); then 
+			elif (( $DESKTOP_MATE > 0 )); then
 				DESKTOP_MATE=1
 			elif (( $DESKTOP_GNUSTEP > 0 )); then
 				DESKTOP_GNUSTEP=1
@@ -555,7 +555,7 @@
 		elif (( $VNC4SERVER == 1 )); then
                         if (( $DESKTOP_LXDE > 0 )); then
                                 DESKTOP_LXDE=1
-                        elif (( $DESKTOP_MATE > 0 )); then 
+                        elif (( $DESKTOP_MATE > 0 )); then
                                 DESKTOP_MATE=1
                         elif (( $DESKTOP_GNUSTEP > 0 )); then
                                 DESKTOP_GNUSTEP=1
@@ -570,7 +570,7 @@
 		if (( $XRDP == 1 )); then
                         if (( $DESKTOP_LXDE > 0 )); then
                                 DESKTOP_LXDE=1
-                        elif (( $DESKTOP_MATE > 0 )); then 
+                        elif (( $DESKTOP_MATE > 0 )); then
                                 DESKTOP_MATE=1
                         elif (( $DESKTOP_GNUSTEP > 0 )); then
                                 DESKTOP_GNUSTEP=1
@@ -585,7 +585,7 @@
                 if (( $QUITERSS == 1 )); then
                         if (( $DESKTOP_LXDE > 0 )); then
                                 DESKTOP_LXDE=1
-                        elif (( $DESKTOP_MATE > 0 )); then 
+                        elif (( $DESKTOP_MATE > 0 )); then
                                 DESKTOP_MATE=1
                         elif (( $DESKTOP_GNUSTEP > 0 )); then
                                 DESKTOP_GNUSTEP=1
@@ -659,7 +659,7 @@
 				INSTALL_URL_ADDRESS="http://download.nomachine.com/download/5.1/Linux/nomachine_5.1.26_5_armhf.deb"
 			fi
 
-			# Now, check that the links are legitimate	
+			# Now, check that the links are legitimate
                         /DietPi/dietpi/func/check_connection "$INSTALL_URL_ADDRESS"
 
                         if (( $? == 0 )); then
@@ -6540,9 +6540,9 @@
 			"LXDE: Desktop" "Ultra lightweight desktop." $desktop_lxde_w \
 			"LXDE: VNC4 Server" "LXDE Desktop for remote connection." $vnc4server_w \
 			"GNUStep" "Lightweight Desktop basedon OpenStep." $gnustep_w \
-                        "" "────Remote Desktop Access──────────────────" "off" \
-                        "XRDP" "Remote Desktop Protocol (RDP) server." $xrdp_w \
-                        "NoMachine" "Multi-Platform Server and Client Access." $nomachine_w \
+			"" "────Remote Desktop Access──────────────────" "off" \
+			"XRDP" "Remote Desktop Protocol (RDP) server." $xrdp_w \
+			"NoMachine" "Multi-Platform Server and Client Access." $nomachine_w \
 			"" "────Media Systems───────────────────────────" "off" \
 			"Kodi" "Your very own media centre / player." $kodi_w \
 			"SubSonic 5" "Web interface media streaming server." $subsonic5_w \
@@ -6609,9 +6609,9 @@
 			"LXDE: TightVNC Server" "LXDE Desktop for remote connection." $tightvncserver_w \
 			"LXDE: VNC4 Server" "LXDE Desktop for remote connection." $vnc4server_w \
 			"GNUStep" "Lightweight Desktop basedon OpenStep." $gnustep_w \
-                        "" "────Remote Desktop Access──────────────────" "off" \
-                        "XRDP" "Remote Desktop Protocol (RDP) server." $xrdp_w \
-                        "NoMachine" "Multi-Platform Server and Client Access." $nomachine_w \
+			"" "────Remote Desktop Access──────────────────" "off" \
+			"XRDP" "Remote Desktop Protocol (RDP) server." $xrdp_w \
+			"NoMachine" "Multi-Platform Server and Client Access." $nomachine_w \
 			"" "────Media Systems───────────────────────────" "off" \
 			"HiFi" "Web interface music / radio player." $hifi_w \
 			"SubSonic 5" "Web interface media streaming server." $subsonic5_w \
@@ -6731,77 +6731,6 @@
 			"NoIp" "URL website address for your device." $noipdyndns_w 2>/tmp/dietpi-software_results
 
 		#-----------------------------------------------------------------------------
-<<<<<<< HEAD
-=======
-		#Odroid C2 Software Installation
-		elif (( $HW_MODEL == 12 )); then
-			whiptail --title "$WHIP_TITLE" --checklist --separate-output "Please use the spacebar to select the software you wish to install.\nSoftware details: http://dietpi.com/software" --backtitle "$WHIP_BACKTITLE" 20 82 12 \
-			"" "────Desktops────────────────────────────────" "off" \
-			"LXDE: Desktop" "Ultra lightweight desktop." $desktop_lxde_w \
-			"LXDE: VNC4 Server" "LXDE Desktop for remote connection." $vnc4server_w \
-			"GNUStep" "Lightweight Desktop basedon OpenStep." $gnustep_w \
-                        "" "────Remote Desktop Access──────────────────" "off" \
-                        "XRDP" "Remote Desktop Protocol (RDP) server." $xrdp_w \
-                        "NoMachine" "Multi-Platform Server and Client Access." $nomachine_w \
-			"" "────Media Systems───────────────────────────" "off" \
-			"Kodi" "Your very own media centre / player." $kodi_w \
-			"SubSonic 5" "Web interface media streaming server." $subsonic5_w \
-			"SubSonic 6" "(NEW) Web interface media streaming server." $subsonic6_w \
-			"Shairport Sync" "AirPlay audio player with multiroom sync" $shairportsync_w \
-			"MiniDLNA" "Media streaming server (DLNA, UPnP)." $minidlna_w \
-			"Ampache" "Web interface media streaming server." $ampache_w \
-			"Murmur" "Mumble VoIP server." $mumbleserver_w \
-			"" "────BitTorrent──────────────────────────────" "off" \
-			"Transmission" "BitTorrent server with web interface." $transmission_w \
-			"Deluge" "BitTorrent server with web interface." $deluge_w \
-			"" "────Cloud / Backups─────────────────────────" "off" \
-			"OwnCloud" "Your very own cloud (eg: dropbox)." $owncloud_w \
-			"Pydio" "Feature-rich backup and sync server" $pydio_w \
-			"" "────Social Media───────────────────────────" "off" \
-			"Forums" "Your very own website forums (Phpbb3)." $phpbb_w \
-			"Wordpress" "Website Blog and Publishing platform." $wordpress_w \
-			"Image Gallery" "Website to host / browse your images." $phpimagegallery_w \
-			"BaiKal" "Lightweight CalDAV + CardDAV server." $baikal_w \
-			"OpenBazaar" "Decentralized peer to peer Bitcoin market." $openbazaar_w \
-			"" "────WiFi Hotspot────────────────────────────" "off" \
-			"WiFi Hotspot" "Turn your device into a WiFi hotspot." $wifihotspot_w \
-			"Tor Hotspot" "Optional: Route HotSpot traffic through Tor." $torhotspot_w \
-			"" "────Remote Access───────────────────────────" "off" \
-			"Weaved" "Access your device over the internet." $weaved_w \
-			"" "────System Stats / Management──────────────" "off" \
-			"DietPi-Cloudshell" "System stats for your LCD display or monitor." $dietpicloudshell_w \
-			"LinuxDash" "Web interface system stats." $linuxdash_w \
-			"PhpSysInfo" "Web interface system stats." $phpsysinfo_w \
-			"netdata" "real-time performance monitoring" $netdata_w \
-			"" "────System Security────────────────────────" "off" \
-			"Fail2Ban" "Prevents brute-force attacks with IP ban." $fail2ban_w \
-			"" "────Webserver Stacks───────────────────────" "off" \
-			"LAMP" "Webserver: Apache2  | MySql   | Php." $webserver_lamp_w \
-			"LASP" "Webserver: Apache2  | SQLite  | Php." $webserver_lasp_w \
-			"LAAP" "Webserver: Apache2  | MariaDB | Php." $webserver_laap_w \
-			"LEMP" "Webserver: Nginx    | MySql   | Php." $webserver_lemp_w \
-			"LESP" "Webserver: Nginx    | SQLite  | Php." $webserver_lesp_w \
-			"LEAP" "Webserver: Nginx    | MariaDB | Php." $webserver_leap_w \
-			"LLMP" "Webserver: Lighttpd | MySql   | Php." $webserver_llmp_w \
-			"LLSP" "Webserver: Lighttpd | SQLite  | Php." $webserver_llsp_w \
-			"LLAP" "Webserver: Lighttpd | MariaDB | Php." $webserver_llap_w \
-			"phpMyAdmin" "Optional MySql admin tools." $webserver_phpmyadmin_w \
-			"LetsEncrypt" "Free, auto SSL cert install allowing https://" $letsencrypt_w \
-			"" "────DNS Servers────────────────────────────" "off" \
-			"Pi-hole" "Block adverts for any device on your network." $pihole_w \
-			"" "────File Servers───────────────────────────" "off" \
-			"ProFTP" "Lightweight FTP / file server." $fileserver_proftp_w \
-			"vsFTPD" "Alternative FTP / file server." $fileserver_vsftpd_w \
-			"Samba" "Feature-rich file server." $fileserver_samba_w \
-			"" "────VPN Servers────────────────────────────" "off" \
-			"OpenVPN" "VPN server." $openvpnserver_w \
-			"" "────Network Load Balancing─────────────────" "off" \
-			"HaProxy" "High performance TCP/HTTP load balancer." $haproxy_w \
-			"" "────Website URLs───────────────────────────" "off" \
-			"NoIp" "URL website address for your device." $noipdyndns_w 2>/tmp/dietpi-software_results
-
-		#-----------------------------------------------------------------------------
->>>>>>> 0c15dfeb
 		#Odroid XU4 + C1 Software Installation
 		elif (( $HW_MODEL == 10 || $HW_MODEL == 11 )); then
 			whiptail --title "$WHIP_TITLE" --checklist --separate-output "Please use the spacebar to select the software you wish to install.\nSoftware details: http://dietpi.com/software" --backtitle "$WHIP_BACKTITLE" 20 82 12 \
@@ -6810,9 +6739,9 @@
 			"LXDE: TightVNC Server" "LXDE Desktop for remote connection." $tightvncserver_w \
 			"LXDE: VNC4 Server" "LXDE Desktop for remote connection." $vnc4server_w \
 			"GNUStep" "Lightweight Desktop basedon OpenStep." $gnustep_w \
-                        "" "────Remote Desktop Access──────────────────" "off" \
-                        "XRDP" "Remote Desktop Protocol (RDP) server." $xrdp_w \
-                        "NoMachine" "Multi-Platform Server and Client Access." $nomachine_w \
+			"" "────Remote Desktop Access──────────────────" "off" \
+			"XRDP" "Remote Desktop Protocol (RDP) server." $xrdp_w \
+			"NoMachine" "Multi-Platform Server and Client Access." $nomachine_w \
 			"" "────Media Systems───────────────────────────" "off" \
 			"Kodi" "Your very own media centre / player." $kodi_w \
 			"SubSonic 5" "Web interface media streaming server." $subsonic5_w \
@@ -6885,9 +6814,9 @@
 				"LXDE: TightVNC Server" "LXDE Desktop for remote connection." $tightvncserver_w \
 				"LXDE: VNC4 Server" "LXDE Desktop for remote connection." $vnc4server_w \
 				"GNUStep" "Lightweight Desktop basedon OpenStep." $gnustep_w \
-                        	"" "────Remote Desktop Access──────────────────" "off" \
-                        	"XRDP" "Remote Desktop Protocol (RDP) server." $xrdp_w \
-                        	"NoMachine" "Multi-Platform Server and Client Access." $nomachine_w \
+				"" "────Remote Desktop Access──────────────────" "off" \
+				"XRDP" "Remote Desktop Protocol (RDP) server." $xrdp_w \
+				"NoMachine" "Multi-Platform Server and Client Access." $nomachine_w \
 				"" "────Media Systems───────────────────────────" "off" \
 				"Kodi" "Your very own media centre / player." $kodi_w \
 				"HiFi" "Web interface music / radio player." $hifi_w \
@@ -6972,10 +6901,6 @@
 				"" "────Desktops────────────────────────────────" "off" \
 				"LXDE: Desktop" "Ultra lightweight desktop." $desktop_lxde_w \
 				"LXDE: TightVNC Server" "LXDE Desktop for remote connection." $tightvncserver_w \
-				"GNUStep" "Lightweight Desktop basedon OpenStep." $gnustep_w \
-	                        "" "────Remote Desktop Access──────────────────" "off" \
-        	                "XRDP" "Remote Desktop Protocol (RDP) server." $xrdp_w \
-                	        "NoMachine" "Multi-Platform Server and Client Access." $nomachine_w \
 				"" "────Media Systems───────────────────────────" "off" \
 				"Kodi" "Your very own media centre / player." $kodi_w \
 				"HiFi" "Web interface music / radio player." $hifi_w \
@@ -7039,25 +6964,22 @@
 		fi
 
 
-		#disabled options
-		# "EmonCMS" "Web interface for Open Energy Monitor data" $emoncms_w \
-
 		while read choice
 		do
 			case $choice in
 
-                        "XRDP")
-                                if (( $XRDP == 0 )); then
-                                        XRDP=1
-                                        INSTALL_DIETPI_CHOICESMADE=1
-                                fi
-                        ;;
-                        "NoMachine")
-                                if (( $NOMACHINE == 0 )); then
-                                        NOMACHINE=1
-                                        INSTALL_DIETPI_CHOICESMADE=1
-                                fi
-                        ;;
+			"XRDP")
+					if (( $XRDP == 0 )); then
+							XRDP=1
+							INSTALL_DIETPI_CHOICESMADE=1
+					fi
+			;;
+			"NoMachine")
+					if (( $NOMACHINE == 0 )); then
+							NOMACHINE=1
+							INSTALL_DIETPI_CHOICESMADE=1
+					fi
+			;;
 			"Plex Server")
 				if (( $PLEXMEDIASERVER == 0 )); then
 					PLEXMEDIASERVER=1
@@ -7214,12 +7136,12 @@
 					INSTALL_DIETPI_CHOICESMADE=1
 				fi
 			;;
-                        "GNUStep")
-                                if (( $DESKTOP_GNUSTEP == 0 )); then
-                                        DESKTOP_GNUSTEP=1
-                                        INSTALL_DIETPI_CHOICESMADE=1
-                                fi
-                        ;;
+			"GNUStep")
+					if (( $DESKTOP_GNUSTEP == 0 )); then
+							DESKTOP_GNUSTEP=1
+							INSTALL_DIETPI_CHOICESMADE=1
+					fi
+			;;
 			Wordpress)
 				if (( $WORDPRESS == 0 )); then
 					WORDPRESS=1
