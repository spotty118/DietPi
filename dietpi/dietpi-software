--- conflicted
+++ resolved
@@ -10498,7 +10498,6 @@
 				sed -i '\#ExecStartPre=/bin/chown -R netdata:netdata /var/run/netdata#d' /etc/systemd/system/netdata.service
 				sed -Ei '\#ProtectKernel(Modules|Tunables)=no#d' /etc/systemd/system/netdata.service
 
-<<<<<<< HEAD
 			fi
 
 			# - User
@@ -10515,16 +10514,6 @@
 			#	R/W
 			chown -R netdata:netdata /var/cache/netdata /var/lib/netdata /var/log/netdata
 			chmod -R 0770 /var/cache/netdata /var/lib/netdata /var/log/netdata
-=======
-			# - Create netdata user/group
-			getent passwd netdata &> /dev/null || useradd -r netdata -s /usr/sbin/nologin -d /var/lib/netdata
-
-			for i in /var/cache/netdata /usr/share/netdata/web /etc/netdata /var/log/netdata /var/lib/netdata
-			do
-
-				chown -R netdata:netdata $i
-				chmod -R 0775 $i
->>>>>>> 06c1220b
 
 			#	Required: https://github.com/Fourdee/DietPi/issues/2336#issuecomment-450196178
 			chown -R netdata:netdata /usr/share/netdata/web
@@ -12523,11 +12512,7 @@
 			Banner_Configuration
 
 		fi
-<<<<<<< HEAD
-
-=======
-		
->>>>>>> 06c1220b
+
 		#------------------------------------------------------------------
 
 	}
@@ -14226,11 +14211,7 @@
 			Banner_Uninstalling
 
 			# Remove docker, all its unused dependencies and custom repository
-<<<<<<< HEAD
 			G_AGP docker-ce docker-ce-cli docker-engine
-=======
-			G_AGP docker-ce docker-ce-cli docker docker-engine
->>>>>>> 06c1220b
 			[[ -f /etc/apt/sources.list.d/docker.list ]] && rm /etc/apt/sources.list.d/docker.list
 
 			# Remove service adjustments
@@ -16508,11 +16489,7 @@
 
 		if (( $DISABLE_REBOOT )); then
 
-<<<<<<< HEAD
-			# - Start services (restart to reload webserver confs)
-=======
 			# - Start services (restart to reload webserver configs)
->>>>>>> 06c1220b
 			/DietPi/dietpi/dietpi-services restart
 
 		else
