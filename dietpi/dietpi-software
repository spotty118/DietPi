#!/bin/bash
{
	#////////////////////////////////////
	# DietPi Software
	#
	#////////////////////////////////////
	# Created by Daniel Knight / daniel_haze@hotmail.com / dietpi.com
	#
	#////////////////////////////////////
	#
	# Info:
	# - filename /DietPi/dietpi/dietpi-software
	# - Installs "ready to run" software with optimizations unique to the device.
	# - Runs dietpi-update during 1st run setup.
	# - Generates and uses /DietPi/dietpi/.installed (software list) # 0=not installed, 1=selected for install, 2=installed
	#////////////////////////////////////

	#Force en_GB Locale for whole script. Prevents incorrect parsing with non-english locales.
	LANG=en_GB.UTF-8

	#Exit path for non-root logins.
	if (( $UID != 0 )); then
		clear
		echo -e "\n ERROR: You do not have root privileges.\n Please login as root, or, use:\n sudo dietpi-software\n"

		exit
	fi

	#/////////////////////////////////////////////////////////////////////////////////////
	#Obtain Install Stage Index
	#/////////////////////////////////////////////////////////////////////////////////////
	# -3 = first boot / -2 = partition / -1 = filesystem / 0 = run dietpi-software at login / 1 = completed
	DIETPI_INSTALL_STAGE=$(cat /DietPi/dietpi/.install_stage)

	#/////////////////////////////////////////////////////////////////////////////////////
	#Hardware Details
	#/////////////////////////////////////////////////////////////////////////////////////
	HW_MODEL=$(sed -n 1p /DietPi/dietpi/.hw_model) # 0=1(256) 1=1(512) 2=2(1024)
	HW_MODEL_DESCRIPTION=$(sed -n 2p /DietPi/dietpi/.hw_model)
	DISTRO=$(sed -n 3p /DietPi/dietpi/.hw_model)

	#cpu/core count
	CPU_CORES_TOTAL=$(nproc --all)

	#Overide XU3/4 to 4 cores
	if (( $HW_MODEL == 11 )); then
		CPU_CORES_TOTAL=4
	fi

	#/////////////////////////////////////////////////////////////////////////////////////
	#Filepath
	#/////////////////////////////////////////////////////////////////////////////////////
	FP_INSTALLED_FILE="/DietPi/dietpi/.installed"
	FP_DIETPIAUTOMATION_LOG="/root/DietPi-Automation.log"

	#Used to set user/personal data directories (eg: usbdrive /mnt/usb_1)
	TARGET_DIRECTORY="/root"

	#Uninstall temp file
	UNINSTALL_FILE='/tmp/dietpi_uninstall_list'

	#Default user content folders used in DietPi.
	FOLDER_MUSIC='Music'
	FOLDER_PICTURES='Pictures'
	FOLDER_VIDEO='Video'
	FOLDER_DOWNLOADS='downloads'

	#/////////////////////////////////////////////////////////////////////////////////////
	# Installation System Vars
	#/////////////////////////////////////////////////////////////////////////////////////
	#Run Instalation Flag (1 = run installs)
	GOSTARTINSTALL=0
	INSTALL_URL_ADDRESS=""
	INSTALL_DESCRIPTION='DietPi'

	#Special installation Vars
	USER_EMONHUB_APIKEY_COMPLETED=0
	USER_EMONHUB_APIKEY_CURRENT=0

	#DietPi Software
	INSTALL_DIETPI_CHOICESMADE=false

	#Linux Software
	INSTALL_LINUX_CHOICESMADE=false

	#SSH Server Choices system
	INSTALL_SSHSERVER_CHOICESMADE=false

	#Fileserver Choices system
	INSTALL_FILESERVER_CHOICESMADE=false

	#Logging Choices system
	INSTALL_LOGGING_CHOICESMADE=false

	#/////////////////////////////////////////////////////////////////////////////////////
	# First Run / Automation functions Vars (eg: on a fresh install)
	#/////////////////////////////////////////////////////////////////////////////////////
	AUTOINSTALL_INDEX=0

	AUTOINSTALL_SKIPUSBDRIVEPROMPT=0
	AUTOINSTALL_SKIPQUESTIONS=0
	AUTOINSTALL_IGNOREERRORS=0

	AUTOINSTALL_DEDICATEDUSBDRIVEFORMAT=0

	AUTOINSTALL_SSHINDEX=0
	AUTOINSTALL_FILESERVERINDEX=0
	AUTOINSTALL_LOGGINGINDEX=0
	AUTOINSTALL_WEBSERVERINDEX=0

	AUTOINSTALL_AUTOSTARTTARGET=0

	AUTOINSTALL_TIMEZONE=0
	AUTOINSTALL_LANGUAGE=0
	AUTOINSTALL_KEYBOARD=0

	AUTOINSTALL_CUSTOMSCRIPTURL=0

	#/////////////////////////////////////////////////////
	# Error Vars
	#/////////////////////////////////////////////////////
	ERROR_TEXT=""

	#/////////////////////////////////////////////////////////////////////////////////////
	# WHIPTAIL MENU Vars
	#/////////////////////////////////////////////////////////////////////////////////////
	WHIP_BACKTITLE='DietPi-Software'
	WHIP_TITLE=0
	WHIP_QUESTION=0
	MENU_MAIN_LASTITEM=""
	TARGETMENUID=0

	#/////////////////////////////////////////////////////////////////////////////////////
	# Internet Connection Test Vars
	#/////////////////////////////////////////////////////////////////////////////////////
	INTERNET_CONNECTED=0
	#Use /etc/apt/sources.list for connection test
	INTERNET_URL_TEST=$(cat /etc/apt/sources.list | grep -m1 "deb http" | awk '{print $2}')

	#Global funcs
	Check_Internet_Connection(){

		INTERNET_CONNECTED=0
		while (( $INTERNET_CONNECTED == 0 )); do

			/DietPi/dietpi/func/check_connection "$INTERNET_URL_TEST"
			if (( $? == 0 )); then
				INTERNET_CONNECTED=1
			else
				Menu_No_Internet
			fi

		done

	}

	Create_UserContent_Folders(){

		mkdir -p "$TARGET_DIRECTORY"/"$FOLDER_MUSIC" &> /dev/null
		mkdir -p "$TARGET_DIRECTORY"/"$FOLDER_PICTURES" &> /dev/null
		mkdir -p "$TARGET_DIRECTORY"/"$FOLDER_VIDEO" &> /dev/null
		mkdir -p "$TARGET_DIRECTORY"/"$FOLDER_DOWNLOADS" &> /dev/null

		chmod -R 775 "$TARGET_DIRECTORY"/"$FOLDER_MUSIC"
		chmod -R 775 "$TARGET_DIRECTORY"/"$FOLDER_PICTURES"
		chmod -R 775 "$TARGET_DIRECTORY"/"$FOLDER_VIDEO"
		chmod -R 775 "$TARGET_DIRECTORY"/"$FOLDER_DOWNLOADS"

	}

	Download_Test_Media(){

		if [ ! -f "$TARGET_DIRECTORY/$FOLDER_MUSIC"/fourdee_tech.ogg ]; then

			#Grab My test music
			wget http://dietpi.com/downloads/audio/fourdee_tech.ogg -O "$TARGET_DIRECTORY/$FOLDER_MUSIC"/fourdee_tech.ogg

			#Grab Absolute Radio Streams
			wget http://network.absoluteradio.co.uk/core/audio/ogg/live.pls?service=vrbb -O "$TARGET_DIRECTORY/$FOLDER_MUSIC"/Absolute-Radio.pls
			wget http://network.absoluteradio.co.uk/core/audio/ogg/live.pls?service=a8bb -O "$TARGET_DIRECTORY/$FOLDER_MUSIC"/Absolute-Radio-80s.pls
			wget http://network.absoluteradio.co.uk/core/audio/ogg/live.pls?service=a9bb -O "$TARGET_DIRECTORY/$FOLDER_MUSIC"/Absolute-Radio-90s.pls
			wget http://network.absoluteradio.co.uk/core/audio/ogg/live.pls?service=a0bb -O "$TARGET_DIRECTORY/$FOLDER_MUSIC"/Absolute-Radio-00s.pls

		fi

	}

	#apt-get install
	AGI(){
		local string="$@"
		DEBIAN_FRONTEND=noninteractive apt-get install -y $string

		local result=$?
		if (( $result != 0 )); then
			Error_AptGet_Failed
		fi
	}

	Write_InstallFileList(){

		##Write_InstallFileList   = write to /DietPi/dietpi/.installed
		##Write_InstallFileList 1 = write to /tmp/dietpi-software_selected (used to obtain list of selected software to prompt user before startring)

		#FP_INSTALLED_FILE="/DietPi/dietpi/.installed"
		#if [[ $1 =~ ^-?[0-9]+$ ]]; then
		#	if (( $1 == 1 )); then
		#		FP_INSTALLED_FILE="/tmp/dietpi-software_selected"
		#	fi
		#fi

		#Leave this until we have a SQL database to read from.

		local output="
#DietPi External Drive
USBDRIVE=${USBDRIVE:=0}

#DietPi Software
GRASSHOPPER=${GRASSHOPPER:=0}
DESKTOP_LXDE=${DESKTOP_LXDE:=0}

WEBSERVER_LAMP=${WEBSERVER_LAMP:=0}
WEBSERVER_LASP=${WEBSERVER_LASP:=0}
WEBSERVER_LAAP=${WEBSERVER_LAAP:=0}

WEBSERVER_LEMP=${WEBSERVER_LEMP:=0}
WEBSERVER_LESP=${WEBSERVER_LESP:=0}
WEBSERVER_LEAP=${WEBSERVER_LEAP:=0}

WEBSERVER_LLMP=${WEBSERVER_LLMP:=0}
WEBSERVER_LLSP=${WEBSERVER_LLSP:=0}
WEBSERVER_LLAP=${WEBSERVER_LLAP:=0}

WEBSERVER_APACHE=${WEBSERVER_APACHE:=0}
WEBSERVER_NGINX=${WEBSERVER_NGINX:=0}
WEBSERVER_LIGHTTPD=${WEBSERVER_LIGHTTPD:=0}
WEBSERVER_MYSQL=${WEBSERVER_MYSQL:=0}
WEBSERVER_MARIADB=${WEBSERVER_MARIADB:=0}
WEBSERVER_SQLITE=${WEBSERVER_SQLITE:=0}
WEBSERVER_PHP=${WEBSERVER_PHP:=0}
WEBSERVER_MYADMINPHP=${WEBSERVER_MYADMINPHP:=0}
WEBSERVER_REDIS=${WEBSERVER_REDIS:=0}

OWNCLOUD=${OWNCLOUD:=0}
TRANSMISSION=${TRANSMISSION:=0}
PHPBB=${PHPBB:=0}
HIFI=${HIFI:=0}
KODI=${KODI:=0}
MINIDLNA=${MINIDLNA:=0}
NOIPDYNDNS=${NOIPDYNDNS:=0}
OPENTYRIAN=${OPENTYRIAN:=0}
DIETPICAM=${DIETPICAM:=0}
DELUGE=${DELUGE:=0}
FILESERVER_SAMBA=${FILESERVER_SAMBA:=0}
FILESERVER_PROFTP=${FILESERVER_PROFTP:=0}
FILESERVER_VSFTPD=${FILESERVER_VSFTPD:=0}
RASPCONTROL=${RASPCONTROL:=0}
LINUXDASH=${LINUXDASH:=0}
PIHOLE=${PIHOLE:=0}
SUBSONIC5=${SUBSONIC5:=0}
SUBSONIC6=${SUBSONIC6:=0}
WEAVED=${WEAVED:=0}
WEBIOPI=${WEBIOPI:=0}
DIETPICLOUDSHELL=${DIETPICLOUDSHELL:=0}
HAPROXY=${HAPROXY:=0}
SQUEEZEBOXSERVER=${SQUEEZEBOXSERVER:=0}
WORDPRESS=${WORDPRESS:=0}
TIGHTVNCSERVER=${TIGHTVNCSERVER:=0}
FAIL2BAN=${FAIL2BAN:=0}
PHPSYSINFO=${PHPSYSINFO:=0}
PHPIMAGEGALLERY=${PHPIMAGEGALLERY:=0}
AMPACHE=${AMPACHE:=0}
OPENVPNSERVER=${OPENVPNSERVER:=0}
LETSENCRYPT=${LETSENCRYPT:=0}
WIRINGPI=${WIRINGPI:=0}
RPIGPIO=${RPIGPIO:=0}
RPII2C=${RPII2C:=0}
WIFIHOTSPOT=${WIFIHOTSPOT:=0}
TORHOTSPOT=${TORHOTSPOT:=0}
SHAIRPORTSYNC=${SHAIRPORTSYNC:=0}
BRUTEFIR=${BRUTEFIR:=0}
PYDIO=${PYDIO:=0}
SQUEEZELITE=${SQUEEZELITE:=0}
EMONHUB=${EMONHUB:=0}
RPIMONITOR=${RPIMONITOR:=0}
NETDATA=${NETDATA:=0}
BAIKAL=${BAIKAL:=0}
MUMBLESERVER=${MUMBLESERVER:=0}
EMBYSERVER=${EMBYSERVER:=0}

#Additional Linux Software
VIMFULL=${VIMFULL:=0}
VIMTINY=${VIMTINY:=0}
GNUEMACS=${GNUEMACS:=0}
SSHCLIENT=${SSHCLIENT:=0}
SMBCLIENT=${SMBCLIENT:=0}
MIDNIGHTCOMMANDER=${MIDNIGHTCOMMANDER:=0}
JED=${JED:=0}
IFTOP=${IFTOP:=0}
IPTRAF=${IPTRAF:=0}
IPERF=${IPERF:=0}
MTRTINY=${MTRTINY:=0}
NLOAD=${NLOAD:=0}
TCPDUMP=${TCPDUMP:=0}

GITCLIENT=${GITCLIENT:=0}
BUILDESSENTIAL=${BUILDESSENTIAL:=0}
ALSABASE=${ALSABASE:=0}
XSERVERXORG=${XSERVERXORG:=0}
CURLFTPFS=${CURLFTPFS:=0}
FFMPEG=${FFMPEG:=0}
ORACLEJAVA=${ORACLEJAVA:=0}
NODEJS=${NODEJS:=0}

SSHSERVER_DROPBEAR=${SSHSERVER_DROPBEAR:=2}
SSHSERVER_OPENSSH=${SSHSERVER_OPENSSH:=0}
LOGGING_LOGROTATE=${LOGGING_LOGROTATE:=0}
LOGGING_RAMLOG=${LOGGING_RAMLOG:=2}
LOGGING_RSYSLOG=${LOGGING_RSYSLOG:=0}


#DietPi Choice System: SSH Server
INDEX_SSHSERVER_CURRENT=${INDEX_SSHSERVER_CURRENT:=-1}
INDEX_SSHSERVER_TARGET=${INDEX_SSHSERVER_TARGET:=-1}

#DietPi Choice System: File Server
INDEX_FILESERVER_CURRENT=${INDEX_FILESERVER_CURRENT:=0}
INDEX_FILESERVER_TARGET=${INDEX_FILESERVER_TARGET:=0}

#DietPi Choice System: Logging
INDEX_LOGGING_CURRENT=${INDEX_LOGGING_CURRENT:=-1}
INDEX_LOGGING_TARGET=${INDEX_LOGGING_TARGET:=-1}

#DietPi Preference System: Webserver base
INDEX_WEBSERVER_CURRENT=${INDEX_WEBSERVER_CURRENT:=-2}
INDEX_WEBSERVER_TARGET=${INDEX_WEBSERVER_TARGET:=-2}

"

		echo "$output" > "$FP_INSTALLED_FILE"
	}

	Read_InstallFileList(){

		if [[ -f "$FP_INSTALLED_FILE" ]]; then
			. "$FP_INSTALLED_FILE"
		fi

	}

	Install_Dietpi_Software(){

		#--------------------------------------------------------------
		# Stop Services
		/DietPi/dietpi/dietpi-services stop
		#--------------------------------------------------------------
		#Text install info vars (for Webserver stacks)
		local info_1="LAMP"
		local info_2="Apache2"
		local info_3="MySql"
		local info_4="PHP"

		# Apply all "combo" installs that require webserver stack
		# - Installs that require any WEBSERVER_L??P
		if (( $DIETPICAM || $LINUXDASH || $PIHOLE || $PHPSYSINFO || $PHPIMAGEGALLERY )); then

			# - Check for existing installations
			if (( ! $WEBSERVER_LAMP && ! $WEBSERVER_LASP && ! $WEBSERVER_LAAP && \
			      ! $WEBSERVER_LLMP && ! $WEBSERVER_LLSP && ! $WEBSERVER_LLAP && \
			      ! $WEBSERVER_LEMP && ! $WEBSERVER_LESP && ! $WEBSERVER_LEAP )); then

				# - None found, Select one for Install, based on user preference
				if (( $INDEX_WEBSERVER_TARGET == 0 )); then
					WEBSERVER_LASP=1
				elif (( $INDEX_WEBSERVER_TARGET == -1 )); then
					WEBSERVER_LESP=1
				elif  (( $INDEX_WEBSERVER_TARGET == -2 )); then
					WEBSERVER_LLSP=1
				fi

			fi
		fi

		# - Installs that require a SQLite stack: WEBSERVER_L?SP
		if (( $GRASSHOPPER )); then

			# - Check for existing installations
			if (( ! $WEBSERVER_LASP && ! $WEBSERVER_LLSP && ! $WEBSERVER_LESP )); then

				if (( $WEBSERVER_LAMP || $WEBSERVER_LAAP )); then
					WEBSERVER_LASP=1
				elif (( $WEBSERVER_LLMP || $WEBSERVER_LLAP )); then
					WEBSERVER_LLSP=1
				elif (( $WEBSERVER_LEMP || $WEBSERVER_LEAP )); then
					WEBSERVER_LESP=1

				# - None found, Select one for Install, based on user preference
				else
					if (( $INDEX_WEBSERVER_TARGET == 0 )); then
						WEBSERVER_LASP=1
					elif (( $INDEX_WEBSERVER_TARGET == -1 )); then
						WEBSERVER_LESP=1
					elif  (( $INDEX_WEBSERVER_TARGET == -2 )); then
						WEBSERVER_LLSP=1
					fi
				fi
			fi
		fi

		# - Installs that require a MySQL stack:  WEBSERVER_L?[MA]P
		if (( $OWNCLOUD || $PHPBB || $WORDPRESS || $AMPACHE || $PYDIO || $BAIKAL || $WEBSERVER_MYADMINPHP )); then

			# - Check for existing installations
			if (( ! $WEBSERVER_LAMP && ! $WEBSERVER_LAAP && \
			      ! $WEBSERVER_LLMP && ! $WEBSERVER_LLAP && \
			      ! $WEBSERVER_LEMP && ! $WEBSERVER_LEAP )); then

				if (( $WEBSERVER_LASP )); then
					WEBSERVER_LAMP=1
				elif (( $WEBSERVER_LLSP )); then
					WEBSERVER_LLMP=1
				elif (( $WEBSERVER_LESP )); then
					WEBSERVER_LEMP=1

				# - None found, Select one for Install, based on user preference
				else
					if (( $INDEX_WEBSERVER_TARGET == 0 )); then
						WEBSERVER_LAMP=1
					elif (( $INDEX_WEBSERVER_TARGET == -1 )); then
						WEBSERVER_LEMP=1
					elif  (( $INDEX_WEBSERVER_TARGET == -2 )); then
						WEBSERVER_LLMP=1
					fi
				fi
			fi
		fi

		#Define extra DietPi install flags for WEBSERVER_STACKS
		if (( $WEBSERVER_LLAP == 1 )); then
			WEBSERVER_LIGHTTPD=1
			WEBSERVER_MARIADB=1
			WEBSERVER_PHP=1
			info_1="LLAP"
			info_2="Lighttpd"
			info_3="MariaDB"
			info_4="PHP"
		fi

		if (( $WEBSERVER_LLSP == 1 )); then
			WEBSERVER_LIGHTTPD=1
			WEBSERVER_SQLITE=1
			WEBSERVER_PHP=1
			info_1="LLSP"
			info_2="Lighttpd"
			info_3="SQLite"
			info_4="PHP"
		fi

		if (( $WEBSERVER_LLMP == 1 )); then
			WEBSERVER_LIGHTTPD=1
			WEBSERVER_MYSQL=1
			WEBSERVER_PHP=1
			info_1="LLMP"
			info_2="Lighttpd"
			info_3="MySql"
			info_4="PHP"
		fi

		if (( $WEBSERVER_LEAP == 1 )); then
			WEBSERVER_NGINX=1
			WEBSERVER_MARIADB=1
			WEBSERVER_PHP=1
			info_1="LEAP"
			info_2="Nginx"
			info_3="MariaDB"
			info_4="PHP"
		fi

		if (( $WEBSERVER_LESP == 1 )); then
			WEBSERVER_NGINX=1
			WEBSERVER_SQLITE=1
			WEBSERVER_PHP=1
			info_1="LESP"
			info_2="Nginx"
			info_3="SQLite"
			info_4="PHP"
		fi

		if (( $WEBSERVER_LEMP == 1 )); then
			WEBSERVER_NGINX=1
			WEBSERVER_MYSQL=1
			WEBSERVER_PHP=1
			info_1="LEMP"
			info_2="Nginx"
			info_3="MySql"
			info_4="PHP"
		fi

		if (( $WEBSERVER_LAAP == 1 )); then
			WEBSERVER_APACHE=1
			WEBSERVER_MARIADB=1
			WEBSERVER_PHP=1
			info_1="LAAP"
			info_2="Apache2"
			info_3="MariaDB"
			info_4="PHP"
		fi

		if (( $WEBSERVER_LASP == 1 )); then
			WEBSERVER_APACHE=1
			WEBSERVER_SQLITE=1
			WEBSERVER_PHP=1
			info_1="LASP"
			info_2="Apache2"
			info_3="SQLite"
			info_4="PHP"
		fi

		if (( $WEBSERVER_LAMP == 1 )); then
			WEBSERVER_APACHE=1
			WEBSERVER_MYSQL=1
			WEBSERVER_PHP=1
			info_1="LAMP"
			info_2="Apache2"
			info_3="MySql"
			info_4="PHP"
		fi

		#--------------------------------------------------------------
		#Install Software

		#Installs that require DESKTOP_LXDE
		if (( $TIGHTVNCSERVER == 1 )); then
			DESKTOP_LXDE=1
		fi

		#Desktop LXDE
		if (( $DESKTOP_LXDE == 1 )); then

			INSTALL_DESCRIPTION='Desktop (LXDE)'
			Banner_Installing

			AGI lxde upower policykit-1 iceweasel p7zip-full --no-install-recommends
			#upower policykit-1. Needed for LXDE logout menu item to show shutdown/restart ......

		fi

		#BitTorrent Transmission
		if (( $TRANSMISSION == 1 )); then
			INSTALL_DESCRIPTION='BitTorrent (Transmission)'
			Banner_Installing
			AGI transmission-daemon
		fi

		#ProFTPd
		if (( $FILESERVER_PROFTP == 1 )); then
			INSTALL_DESCRIPTION='FTP Server (Proftp)'
			Banner_Installing

			echo -e "proftpd-basic shared/proftpd/inetd_or_standalone select standalone" | debconf-set-selections
			AGI proftpd-basic
		fi

		#Samba Server
		if (( $FILESERVER_SAMBA == 1 )); then
			INSTALL_DESCRIPTION='Samba File Server'
			Banner_Installing
			AGI samba samba-common-bin --no-install-recommends

		fi

		#vsFTPD
		if (( $FILESERVER_VSFTPD == 1 )); then
			INSTALL_DESCRIPTION='FTP Server (vsFTPD)'
			Banner_Installing

			AGI vsftpd --no-install-recommends

		fi

		#WEBSERVER_APACHE
		if (( $WEBSERVER_APACHE == 1 )); then

			INSTALL_DESCRIPTION="$info_1: ($info_2) / $info_3 / $info_4"
			Banner_Installing
			AGI apache2
		fi

		#WEBSERVER_NGINX
		if (( $WEBSERVER_NGINX == 1 )); then

			INSTALL_DESCRIPTION="$info_1: ($info_2) / $info_3 / $info_4"
			Banner_Installing
			AGI nginx xml-core --no-install-recommends
		fi

		#WEBSERVER_LIGHTTPD
		if (( $WEBSERVER_LIGHTTPD == 1 )); then

			INSTALL_DESCRIPTION="$info_1: ($info_2) / $info_3 / $info_4"
			Banner_Installing
			AGI lighttpd
		fi

		#WEBSERVER_MYSQL
		if (( $WEBSERVER_MYSQL == 1 )); then
			INSTALL_DESCRIPTION="$info_1: $info_2 / ($info_3) / $info_4"
			Banner_Installing

			echo -e "mysql-server mysql-server/root_password password dietpi" | debconf-set-selections
			echo -e "mysql-server mysql-server/root_password_again password dietpi" | debconf-set-selections

			AGI mysql-server mysql-client

			# Fix depricated key_buffer -> key_buffer_size per MySQL 5.x notification
			sed -i 's/key_buffer/key_buffer_size/g' /etc/mysql/my.cnf

			# Restart the service and install the client
			service mysql restart

		fi

		#WEBSERVER_MARIADB
		if (( $WEBSERVER_MARIADB == 1 )); then
			INSTALL_DESCRIPTION="$info_1: $info_2 / ($info_3) / $info_4"
			Banner_Installing

			echo -e "mysql-server mysql-server/root_password password dietpi" | debconf-set-selections
			echo -e "mysql-server mysql-server/root_password_again password dietpi" | debconf-set-selections

			AGI mariadb-server mariadb-client
		fi

		#WEBSERVER_SQLITE
		if (( $WEBSERVER_SQLITE == 1 )); then
			INSTALL_DESCRIPTION="$info_1: $info_2 / ($info_3) / $info_4"
			Banner_Installing
			AGI sqlite3
		fi

		#WEBSERVER_REDIS
		if (( $WEBSERVER_REDIS == 1 )); then

			INSTALL_DESCRIPTION="Redis Server"
			Banner_Installing
			AGI redis-server
		fi

		#WEBSERVER_PHP
		if (( $WEBSERVER_PHP == 1 )); then
			INSTALL_DESCRIPTION="$info_1: $info_2 / $info_3 / ($info_4)"
			Banner_Installing

			#Install base PHP packages/modules.
			if (( $WEBSERVER_APACHE == 1 )); then
				AGI php5 libapache2-mod-php5
			else
				AGI php5-fpm php5-cgi php5-xsl
			fi

			#php-SQL modules
			if (( $WEBSERVER_MYSQL == 1 )) ||
				(( $WEBSERVER_MARIADB == 1 )); then
				AGI php5-mysql
			fi

			if (( $WEBSERVER_SQLITE == 1 )); then
				AGI php5-sqlite
			fi

			#Redis php5 module | >= 1 to check for existing installs (2)
			if (( $WEBSERVER_REDIS >= 1 )); then
				AGI php5-redis
			fi


			#Wheezy - APC
			if (( $DISTRO == 1 )); then
				AGI php-apc
			#Jessie - APCu
			else
				AGI php5-apcu
			fi
		fi

		#WEBSERVER_MYADMINPHP
		if (( $WEBSERVER_MYADMINPHP == 1 )); then
			INSTALL_DESCRIPTION='phpMyAdmin'
			Banner_Installing

			#Mysql must be running during install to allow debconf setup.
			service mysql restart

			# Set password parameters before installing
			echo "phpmyadmin phpmyadmin/dbconfig-install boolean true" | debconf-set-selections
			echo "phpmyadmin phpmyadmin/app-password-confirm password dietpi" | debconf-set-selections
			echo "phpmyadmin phpmyadmin/mysql/admin-pass password dietpi" | debconf-set-selections
			echo "phpmyadmin phpmyadmin/mysql/app-pass password dietpi" | debconf-set-selections

			if (( $WEBSERVER_APACHE == 1 )); then
				echo "phpmyadmin phpmyadmin/reconfigure-webserver multiselect apache2" | debconf-set-selections
			elif (( $WEBSERVER_LIGHTTPD == 1 )); then
				echo "phpmyadmin phpmyadmin/reconfigure-webserver multiselect lighttpd" | debconf-set-selections
			else
				echo "phpmyadmin phpmyadmin/reconfigure-webserver multiselect none" | debconf-set-selections
			fi

			AGI phpmyadmin
		fi

		#Forums PHPBB
		if (( $PHPBB == 1 )); then
			INSTALL_DESCRIPTION='phpBB3 Forums'
			Banner_Installing

			INSTALL_URL_ADDRESS='https://www.phpbb.com/files/release/phpBB-3.1.6.zip'
			/DietPi/dietpi/func/check_connection "$INSTALL_URL_ADDRESS"
			#Install
			if (( $? == 0 )); then

				wget "$INSTALL_URL_ADDRESS" -O package.zip
				unzip package.zip -d /var/www
				rm package.zip

			else
				Error_NoConnection_NoInstall

				#Abort failed install
				PHPBB=0
			fi

		fi
<<<<<<< HEAD

		#OPENBAZAAR
		if (( $OPENBAZAAR == 1 )); then

			INSTALL_DESCRIPTION='OpenBazaar'
			Banner_Installing

			INSTALL_URL_ADDRESS='https://github.com/OpenBazaar/OpenBazaar-Server.git'
			/DietPi/dietpi/func/check_connection "$INSTALL_URL_ADDRESS"
			#Install

			if (( $? == 0 )); then

				AGI libsodium-dev automake autoconf pkg-config libtool libssl-dev libffi-dev python-dev openssl python-pip libzmq3-dev

				#Not required.
				#AGI software-properties-common
				#add-apt-repository -y ppa:chris-lea/libsodium
				#apt-get update

				pip install cryptography


				cd "$HOME"
				git clone --depth 1 https://github.com/zeromq/libzmq
				git clone --depth 1 https://github.com/pyca/pynacl/
				git clone --depth 1 "$INSTALL_URL_ADDRESS"

				# - compile
				cd "$HOME"/libzmq
				./autogen.sh && ./configure && make -j "$(nproc --all)"
				make check && make install && ldconfig

				cd "$HOME"/pynacl
				python setup.py build && python setup.py install

				cd "$HOME"

				# - Move OpenBazaar to a 'better' location
				mkdir -p /etc/openbazaar-server
				mv "$HOME"/OpenBazaar-Server/* /etc/openbazaar-server/
				rm -R "$HOME"/OpenBazaar-Server

				# - install OpenBazaar
				cd /etc/openbazaar-server
				pip install -r requirements.txt

				cd "$HOME"

				# - Clean up, remove source libaries
				rm -R "$HOME"/libzmq
				rm -R "$HOME"/pynacl


			else

				Error_NoConnection_NoInstall
				OPENBAZAAR=0

			fi


		fi


=======
>>>>>>> a1e567d3

		#OwnCloud
		if (( $OWNCLOUD == 1 )); then
			INSTALL_DESCRIPTION='OwnCloud'
			Banner_Installing

			#Wheezy
			if (( $DISTRO == 1 )); then
				INSTALL_URL_ADDRESS='http://download.opensuse.org/repositories/isv:/ownCloud:/community/Debian_7.0/'
			#Jessie
			elif (( $DISTRO == 3 )); then
				INSTALL_URL_ADDRESS='http://download.opensuse.org/repositories/isv:/ownCloud:/community/Debian_8.0/'
			fi

			/DietPi/dietpi/func/check_connection "$INSTALL_URL_ADDRESS"
			#Install
			if (( $? == 0 )); then

				if [ ! -f /etc/apt/sources.list.d/owncloud.list ]; then
					echo "deb $INSTALL_URL_ADDRESS /" > /etc/apt/sources.list.d/owncloud.list
					wget "$INSTALL_URL_ADDRESS"Release.key
					apt-key add - < Release.key

					apt-get update
				fi

				AGI owncloud --force-yes

			else
				Error_NoConnection_NoInstall

				#Abort failed install
				OWNCLOUD=0
			fi

		fi

		#Hifi
		if (( $HIFI == 1 )); then
			INSTALL_DESCRIPTION='Hifi / Web Interface Music Player (Mpd Ympd)'
			Banner_Installing

			#check source is online
			INSTALL_URL_ADDRESS='http://www.ympd.org/downloads/ympd-1.2.3-armhf.tar.bz2'
			/DietPi/dietpi/func/check_connection "$INSTALL_URL_ADDRESS"

			#Install
			if (( $? == 0 )); then

				#Install MPD
				AGI mpd libmpdclient2

				#Setup ympd
				wget "$INSTALL_URL_ADDRESS"
				tar -xvf ympd-*
				rm ympd-*
				mv ympd /usr/bin/ympd

			else
				Error_NoConnection_NoInstall

				#Abort failed install
				HIFI=0
			fi
		fi

		#Kodi
		if (( $KODI == 1 )); then
			INSTALL_DESCRIPTION='Kodi'
			Banner_Installing

			#Wheezy
			if (( $DISTRO == 1 )); then

				if (( $HW_MODEL < 10 )); then

					#check source is online
					INSTALL_URL_ADDRESS='http://archive.mene.za.net/raspbian'
					/DietPi/dietpi/func/check_connection "$INSTALL_URL_ADDRESS"

					#Install
					if (( $? == 0 )); then
						#Check if apt address and key needs adding
						if (( $(cat /etc/apt/sources.list.d/mene.list | grep -ci -m1 'http://archive.mene.za.net/raspbian') == 0 )); then
							echo -e 'deb http://archive.mene.za.net/raspbian wheezy contrib' >> /etc/apt/sources.list.d/mene.list
							apt-key adv --keyserver keyserver.ubuntu.com --recv-key 5243CDED
						fi

						apt-get update

						INSTALL_DESCRIPTION='Kodi (Michael Gorven Repo)'
						Banner_Installing

						AGI kodi

					else
						Error_NoConnection_NoInstall

						#Abort failed install
						KODI=0
					fi
				fi

			#Jessie
			elif (( $DISTRO == 3 )); then

				#Odroids
				if (( $HW_MODEL >= 10 )) && (( $HW_MODEL < 20 )); then
					AGI kodi-odroid

					#XU4 - requires pulse audio (fixes corrupt sound)
					if (( $HW_MODEL == 11 )); then
						AGI pulseaudio --no-install-recommends
					fi

				#Everything else
				else
					AGI kodi
				fi

			fi
		fi

		#MINIDLNA
		if (( $MINIDLNA == 1 )); then
			INSTALL_DESCRIPTION='DLNA/UPnP Media Server (MiniDLNA)'
			Banner_Installing
			AGI minidlna
		fi

		#NoIp
		if (( $NOIPDYNDNS == 1 )); then
			INSTALL_DESCRIPTION='Website URL Address (No-Ip)'
			Banner_Installing

			#x32 x64
			if (( $HW_MODEL == 20 )); then
				INSTALL_URL_ADDRESS="http://dietpi.com/downloads/binaries/all/noip_x32_x64.zip"
			#arm64
			elif (( ( $HW_MODEL == 12 ) || ( $HW_MODEL >=40 && $HW_MODEL < 50 ) )); then
				INSTALL_URL_ADDRESS="http://dietpi.com/downloads/binaries/all/noip_arm64.zip"
			#armv6+
			else
				INSTALL_URL_ADDRESS="http://dietpi.com/downloads/binaries/all/noip_armhf.zip"
			fi
			/DietPi/dietpi/func/check_connection "$INSTALL_URL_ADDRESS"

			#Install
			if (( $? == 0 )); then

				#NoIp Binary install
				wget "$INSTALL_URL_ADDRESS" -O dietpi-noip.zip
				unzip dietpi-noip.zip
				rm dietpi-noip.zip
				mv noip_binary /usr/local/bin/noip2
				chmod +x /usr/local/bin/noip2

				#noip2 service file
				cp /DietPi/dietpi/conf/noip_init /etc/init.d/noip2
				chmod +x /etc/init.d/noip2
				update-rc.d noip2 defaults

			else
				Error_NoConnection_NoInstall

				#Abort failed install
				NOIPDYNDNS=0
			fi
		fi

		#OpenTyrian
		if (( $OPENTYRIAN == 1 )); then
			INSTALL_DESCRIPTION='Gaming (OpenTyrian Game)'
			Banner_Installing

			INSTALL_URL_ADDRESS="http://dietpi.com/downloads/binaries/rpi/opentyrian_armhf.zip"
			/DietPi/dietpi/func/check_connection "$INSTALL_URL_ADDRESS"

			#Install
			if (( $? == 0 )); then
				AGI ibsdl1.2debian libsdl-net1.2 --no-install-recommends

				#Download binaries
				wget "$INSTALL_URL_ADDRESS" -O package.zip
				unzip package.zip -d /
				rm package.zip
				chmod +x /usr/local/games/opentyrian/opentyrian

			else
				Error_NoConnection_NoInstall

				#Abort failed install
				OPENTYRIAN=0
			fi
		fi

		if (( $DIETPICAM == 1 )); then
			INSTALL_DESCRIPTION='RPi Camera / Web Interface Surveillance (DietPi-Cam)'
			Banner_Installing

			#check source is online
			INSTALL_URL_ADDRESS='https://github.com/Fourdee/RPi_Cam_Web_Interface/archive/6.0.19.zip'
			/DietPi/dietpi/func/check_connection "$INSTALL_URL_ADDRESS"

			#Install
			if (( $? == 0 )); then

				#Install pre-reqs
				AGI gpac motion

				#Get source/binaries and extract
				wget "$INSTALL_URL_ADDRESS" -O File.zip
				unzip File.zip
				rm File.zip

				#work form inside RPi_Cam folder
				cd RPi_Cam*

				#Setup /var/www/dietpicam
				mkdir -p /var/www/dietpicam/media
				cp -R www/* /var/www/dietpicam/
				chmod +x /var/www/dietpicam/raspizip.sh
				mknod /var/www/dietpicam/FIFO p
				mknod /var/www/dietpicam/FIFO1 p

				#Temp cam.jpg file symlink
				ln -sf /run/shm/mjpeg/cam.jpg /var/www/dietpicam/cam.jpg

				#Setup Raspimjpeg binary
				cp bin/raspimjpeg /opt/vc/bin/raspimjpeg
				chmod +x /opt/vc/bin/raspimjpeg
				ln -s /opt/vc/bin/raspimjpeg /usr/bin/raspimjpeg

				#Cleanup / remove extracted source
				cd "$HOME"/
				rm -R "$HOME"/RPi_Cam*

			else
				Error_NoConnection_NoInstall

				#Abort failed install
				DIETPICAM=0
			fi

		fi

		#DELUGE
		if (( $DELUGE == 1 )); then
			INSTALL_DESCRIPTION='Deluge (BitTorrent Server, Web Interface)'
			Banner_Installing
			AGI deluged deluge-web deluge-webui deluge-console
		fi

		#GRASSHOPPER
		if (( $GRASSHOPPER == 1 )); then
			INSTALL_DESCRIPTION='Grasshopper'
			Banner_Installing

			AGI python

			#Download Grasshopper
			local grasshopper_directory='/var/www'
			INSTALL_URL_ADDRESS='http://sourceforge.net/projects/grasshopperwebapp/files/grasshopper_v5_application.zip/download'
			/DietPi/dietpi/func/check_connection "$INSTALL_URL_ADDRESS"
			if (( $? == 0 )); then
				wget "$INSTALL_URL_ADDRESS" -O grasshopper.zip
				unzip grasshopper.zip -d "$grasshopper_directory"
				rm grasshopper.zip

				#Install
				chmod +x "$grasshopper_directory"/install/install.sh
				"$grasshopper_directory"/install/install.sh
			else
				Error_NoConnection_NoInstall
				GRASSHOPPER=0
			fi

		fi

		#RASPCONTROL
		if (( $RASPCONTROL == 1 )); then
			INSTALL_DESCRIPTION='Raspcontrol (Web interface system stats)'
			Banner_Installing

			INSTALL_URL_ADDRESS='https://github.com/harmon25/raspcontrol/archive/master.zip'
			/DietPi/dietpi/func/check_connection "$INSTALL_URL_ADDRESS"
			if (( $? == 0 )); then
				wget "$INSTALL_URL_ADDRESS" -O package.zip

				unzip package.zip
				rm package.zip
				mkdir -p /var/www/raspcontrol
				mv raspcontrol-master/* /var/www/raspcontrol
				rm -R raspcontrol-master

			else
				Error_NoConnection_NoInstall
				RASPCONTROL=0
			fi

		fi

		#LINUXDASH
		if (( $LINUXDASH == 1 )); then
			INSTALL_DESCRIPTION='Linux Dash (Web interface system stats)'
			Banner_Installing

			INSTALL_URL_ADDRESS='https://github.com/afaqurk/linux-dash/archive/master.zip'
			/DietPi/dietpi/func/check_connection "$INSTALL_URL_ADDRESS"
			if (( $? == 0 )); then
				wget "$INSTALL_URL_ADDRESS" -O package.zip

				unzip package.zip
				rm package.zip
				mkdir -p /var/www/linuxdash
				mv linux-dash-master/* /var/www/linuxdash
				rm -R linux-dash-master

			else
				Error_NoConnection_NoInstall
				LINUXDASH=0
			fi

		fi

		#PIHOLE
		if (( $PIHOLE == 1 )); then
			INSTALL_DESCRIPTION='Pi-hole (Block adverts on your network)'
			Banner_Installing

			# - Web stats (Downloaded as zip)
			INSTALL_URL_ADDRESS='https://github.com/Fourdee/AdminLTE/archive/master.zip'
			/DietPi/dietpi/func/check_connection "$INSTALL_URL_ADDRESS"
			if (( $? == 0 )); then

				#Install
				AGI dnsmasq bc
				service dnsmasq stop

				#Generate PiHole Dirs
				mkdir -p /etc/pihole
				mkdir -p /var/www/pihole

				#Grab/Setup Web interface panel
				wget "$INSTALL_URL_ADDRESS" -O package.zip
				unzip package.zip
				mv AdminLTE-master/* /var/www/pihole/
				rm -R AdminLTE-master
				rm package.zip

				# - Grab chronometer (this script is run to parse logfiles for PiHole webpage stats)
				wget https://raw.githubusercontent.com/Fourdee/pi-hole/master/advanced/Scripts/chronometer.sh -O /usr/local/bin/chronometer.sh
				chmod +x /usr/local/bin/chronometer.sh

				# - Blacklist/whitelist scripts
				wget https://raw.githubusercontent.com/Fourdee/pi-hole/master/advanced/Scripts/blacklist.sh -O /usr/local/bin/blacklist.sh
				chmod +x /usr/local/bin/blacklist.sh

				wget https://raw.githubusercontent.com/Fourdee/pi-hole/master/advanced/Scripts/whitelist.sh -O /usr/local/bin/whitelist.sh
				chmod +x /usr/local/bin/whitelist.sh

				# - Default ads list
				wget https://raw.githubusercontent.com/Fourdee/pi-hole/master/adlists.default -O /etc/pihole/adlists.default

				#Check free available memory. Increase swapfile size to prevent gravity running out of mem.
				if (( $(free -m -o | grep -m1 'Mem:' | awk '{print $4}') < 512 )); then
					if [ -f /etc/dphys-swapfile ] &&
						(( $(cat /etc/dphys-swapfile | grep 'CONF_SWAPSIZE=' | sed 's/.*=//') < 512 )); then
						echo -e "\nDietPi:\nIncreasing swapfile size to 512MB before running gravity.sh, please wait.....\n"
						/DietPi/dietpi/func/dietpi-set_dphys-swapfile 512
					fi
				fi

				#Run and update adblocking databases (gravity)
				wget https://raw.githubusercontent.com/Fourdee/pi-hole/master/gravity.sh -O /usr/local/bin/gravity.sh
				chmod 755 /usr/local/bin/gravity.sh
				/usr/local/bin/gravity.sh

			else
				Error_NoConnection_NoInstall
				PIHOLE=0
			fi

		fi

		#SUBSONIC 5
		if (( $SUBSONIC5 == 1 )); then
			INSTALL_DESCRIPTION='SubSonic 5 (Web interface media streamer)'
			Banner_Installing

			INSTALL_URL_ADDRESS='http://sourceforge.net/projects/subsonic/files/subsonic/5.3/subsonic-5.3.deb/download'
			/DietPi/dietpi/func/check_connection "$INSTALL_URL_ADDRESS"
			if (( $? == 0 )); then

				AGI lame

				#Install SubSonic 5.3
				wget "$INSTALL_URL_ADDRESS" -O package.deb
				dpkg -i package.deb
				rm package.deb

			else
				Error_NoConnection_NoInstall
				SUBSONIC5=0
			fi
		fi

		#SUBSONIC 6
		if (( $SUBSONIC6 == 1 )); then
			INSTALL_DESCRIPTION='SubSonic 6 (Web interface media streamer)'
			Banner_Installing

			INSTALL_URL_ADDRESS='https://sourceforge.net/projects/subsonic/files/subsonic/6.0/subsonic-6.0.deb/download'
			/DietPi/dietpi/func/check_connection "$INSTALL_URL_ADDRESS"
			if (( $? == 0 )); then

				AGI lame

				#Install SubSonic 6.0
				wget "$INSTALL_URL_ADDRESS" -O package.deb
				dpkg -i package.deb
				rm package.deb

			else
				Error_NoConnection_NoInstall
				SUBSONIC6=0
			fi
		fi

		#WEAVED
		if (( $WEAVED == 1 )); then
			INSTALL_DESCRIPTION='Weaved (Access your device over the internet)'
			Banner_Installing

			INSTALL_URL_ADDRESS='https://github.com/weaved/installer/raw/master/binaries/weaved-nixinstaller_1.2.13.bin'
			/DietPi/dietpi/func/check_connection "$INSTALL_URL_ADDRESS"
			if (( $? == 0 )); then

				#Install WEAVED
				wget "$INSTALL_URL_ADDRESS" -O weaved_setup.bin
				chmod +x weaved_setup.bin

				##Dont run this, let the user run it for "1st time setup"
				#./weaved_setup.bin

			else
				Error_NoConnection_NoInstall
				WEAVED=0
			fi

		fi

		#DietPi software that requires RPI GPIO
		if (( $WEBIOPI == 1 )); then
			RPIGPIO=1
		fi

		if (( $RPIGPIO == 1 )); then
			INSTALL_DESCRIPTION='RPi.GPIO'
			Banner_Installing

			#Wheezy
			if (( $DISTRO == 1 )); then
				AGI python-rpi.gpio python3-rpi.gpio

			#Jessie
			elif (( $DISTRO == 3 )); then

				# >= v111 image
				if [ -f /etc/.dietpi_image_version ]; then
					AGI python-rpi.gpio python3-rpi.gpio

				# - < v111 Bug in older DietPi images with sources.list | Use pip, as offical repo = python3-rpi.gpio: Depends: python3 (< 3.3) but 3.4.2-2 is to be installed
				else
					AGI python3-pip
					pip3 install RPi.GPIO

				fi
			fi

		fi

		#WIRINGPI
		if (( $WIRINGPI == 1 )); then
			INSTALL_DESCRIPTION='Wiring Pi'
			Banner_Installing

			#check source is online | https://git.drogon.net/?p=wiringPi;a=shortlog;h=refs/heads/master snapshot
			INSTALL_URL_ADDRESS='https://git.drogon.net/?p=wiringPi;a=snapshot;h=b0a60c3302973ca1878d149d61f2f612c8f27fac;sf=tgz'
			/DietPi/dietpi/func/check_connection "$INSTALL_URL_ADDRESS"

			#Install
			if (( $? == 0 )); then
				wget "$INSTALL_URL_ADDRESS" -O package.tar
				tar xfz package.tar
				rm package.tar
				cd wiringPi*
				./build
				cd ..
				#rm -R /root/wiringPi* #Also Contains example code for users.

			else
				Error_NoConnection_NoInstall

				#Abort Install
				WIRINGPI=0
			fi

		fi

		#RPII2C
		if (( $RPII2C == 1 )); then
			INSTALL_DESCRIPTION='RPi I2C'
			Banner_Installing

			/DietPi/dietpi/func/dietpi-rpi_i2c_control 1

		fi

		#WEBIOPI
		if (( $WEBIOPI == 1 )); then
			INSTALL_DESCRIPTION='WebIOPi (Control RPi.GPIO from web interface)'
			Banner_Installing

			INSTALL_URL_ADDRESS='http://sourceforge.net/projects/webiopi/files/WebIOPi-0.7.1.tar.gz/download'
			/DietPi/dietpi/func/check_connection "$INSTALL_URL_ADDRESS"
			if (( $? == 0 )); then

				#Python dev, pre-reqs
				AGI python-dev python-setuptools --no-install-recommends

				#Install WEBIOPI
				wget "$INSTALL_URL_ADDRESS" -O package.tar
				tar xvzf package.tar
				rm package.tar

				cd WebIOPi*

				#Automate Weaved prompt
				sed -i '/read response/c\response="n"' setup.sh

				#Run setup script
				./setup.sh skip-apt
				clear

				cd ..

				#Cleanup
				rm -R WebIOPi*

			else
				Error_NoConnection_NoInstall
				WEBIOPI=0
			fi

		fi

		#DIETPICLOUDSHELL
		if (( $DIETPICLOUDSHELL == 1 )); then
			INSTALL_DESCRIPTION='DietPi-Cloudshell (System stats)'
			Banner_Installing

			AGI net-tools

			##Cloudshell (Enable LCD screen)
			## - Already set on DietPi Image.
			#echo "options fbtft_device name=hktft9340 busnum=1 rotate=270" > /etc/modprobe.d/cloudshell.conf
			#echo "fbtft_device" >> /etc/modules

		fi

		#HAPROXY
		if (( $HAPROXY == 1 )); then
			INSTALL_DESCRIPTION='HaProxy - High Performance TCP/HTTP Load Balancer'
			Banner_Installing

			#check source is online
			INSTALL_URL_ADDRESS='http://www.haproxy.org/download/1.6/src/haproxy-1.6.2.tar.gz'
			/DietPi/dietpi/func/check_connection "$INSTALL_URL_ADDRESS"

			#Install
			if (( $? == 0 )); then

				#Download HAPROXY
				wget "$INSTALL_URL_ADDRESS" -O package.tar
				tar -xvf package.tar
				rm package.tar

				cd haproxy-*

				#Pre-reqs
				AGI libpcre3-dev libssl-dev
				#Compile and install
				make -j "$(nproc --all)" TARGET=linux2628 CPU=generic USE_PCRE=1 USE_OPENSSL=1 USE_ZLIB=1 USE_LINUX_SPLICE=1
				make install

				mkdir /etc/haproxy

				#Exit directory
				cd ..

				#Clean up
				rm -R haproxy-*

				#Install init script as service
				cp /DietPi/dietpi/conf/haproxy_init /etc/init.d/haproxy
				chmod +x /etc/init.d/haproxy
				update-rc.d haproxy defaults

			else
				Error_NoConnection_NoInstall

				#Abort failed install
				HAPROXY=0
			fi

		fi

		#SQUEEZEBOXSERVER
		if (( $SQUEEZEBOXSERVER == 1 )); then
			INSTALL_DESCRIPTION='SqueezeBox (Logitech Media Server)'
			Banner_Installing

			INSTALL_URL_ADDRESS='http://dietpi.com/downloads/binaries/all/logitechmediaserver_7.9.0_all.deb'
			/DietPi/dietpi/func/check_connection "$INSTALL_URL_ADDRESS"

			#Install
			if (( $? == 0 )); then
				wget "$INSTALL_URL_ADDRESS" -O package.deb
				dpkg -i package.deb
				rm package.deb

				#Stop service
				service logitechmediaserver stop

				# + ARMv6 cpan
				if (( $HW_MODEL <= 1 )); then
					wget http://dietpi.com/downloads/binaries/all/logitechmediaserver_7.9.0_CPAN_5.20_armv6hf.tar.gz -O package.tar
					tar xvzf package.tar -C /
					rm package.tar
				fi

			else
				Error_NoConnection_NoInstall

				#Abort failed install
				SQUEEZEBOXSERVER=0
			fi

		fi

		#WORDPRESS
		if (( $WORDPRESS == 1 )); then
			INSTALL_DESCRIPTION='Wordpress'
			Banner_Installing

			#check source is online
			INSTALL_URL_ADDRESS='https://wordpress.org/latest.zip'
			/DietPi/dietpi/func/check_connection "$INSTALL_URL_ADDRESS"

			#Install
			if (( $? == 0 )); then
				wget "$INSTALL_URL_ADDRESS" -O package.zip
				unzip package.zip -d /var/www/
				rm package.zip
				chown -R www-data:www-data /var/www/wordpress
				chmod -R 775 /var/www/wordpress
			else
				Error_NoConnection_NoInstall

				#Abort failed install
				WORDPRESS=0
			fi

		fi

		#TIGHTVNCSERVER
		if (( $TIGHTVNCSERVER == 1 )); then
			INSTALL_DESCRIPTION='VNC Server (Tight)'
			Banner_Installing

			AGI tightvncserver --no-install-recommends

		fi

		#FAIL2BAN
		if (( $FAIL2BAN == 1 )); then
			INSTALL_DESCRIPTION='Fail2Ban'
			Banner_Installing

			AGI fail2ban --no-install-recommends

		fi

		#PHPSYSINFO
		if (( $PHPSYSINFO == 1 )); then
			INSTALL_DESCRIPTION='PhpSysInfo (Stats)'
			Banner_Installing

			#check source is online
			INSTALL_URL_ADDRESS='https://github.com/phpsysinfo/phpsysinfo/archive/master.zip'
			/DietPi/dietpi/func/check_connection "$INSTALL_URL_ADDRESS"

			#Install
			if (( $? == 0 )); then
				wget "$INSTALL_URL_ADDRESS" -O package.zip
				unzip package.zip -d /var/www/
				rm package.zip
				mv /var/www/phpsysinfo-* /var/www/phpsysinfo
			else
				Error_NoConnection_NoInstall

				#Abort failed install
				PHPSYSINFO=0
			fi

		fi

		#PHPIMAGEGALLERY
		if (( $PHPIMAGEGALLERY == 1 )); then
			INSTALL_DESCRIPTION='Php Image Gallery'
			Banner_Installing

			#check source is online
			INSTALL_URL_ADDRESS='http://dietpi.com/downloads/binaries/all/Single_File_PHP_Gallery_4.6.1.zip'
			/DietPi/dietpi/func/check_connection "$INSTALL_URL_ADDRESS"

			#Install
			if (( $? == 0 )); then
				AGI php5-gd
				wget "$INSTALL_URL_ADDRESS" -O package.zip
				unzip package.zip -d /var/www/gallery
				rm package.zip

			else
				Error_NoConnection_NoInstall

				#Abort failed install
				PHPIMAGEGALLERY=0
			fi

		fi

		#AMPACHE
		if (( $AMPACHE == 1 )); then
			INSTALL_DESCRIPTION='Ampache'
			Banner_Installing

			#check source is online
			INSTALL_URL_ADDRESS='https://github.com/ampache/ampache/archive/master.zip'

			/DietPi/dietpi/func/check_connection "$INSTALL_URL_ADDRESS"

			#Install
			if (( $? == 0 )); then

				AGI php5-curl

				wget "$INSTALL_URL_ADDRESS" -O package.zip
				unzip package.zip
				rm package.zip
				mv ampache-* /var/www/ampache

				#composer install required for 3.8.2
				php -r "readfile('https://getcomposer.org/installer');" > composer-setup.php
				php composer-setup.php
				php -r "unlink('composer-setup.php');"

				mv composer.phar /usr/local/bin/composer

				cd /var/www/ampache
				composer install --prefer-source --no-interaction
				cd ~/

			else
				Error_NoConnection_NoInstall

				#Abort failed install
				AMPACHE=0
			fi

		fi

		#OPENVPNSERVER
		if (( $OPENVPNSERVER == 1 )); then
			INSTALL_DESCRIPTION='OpenVPN Server'
			Banner_Installing

			AGI openvpn easy-rsa iptables

		fi

		#LETSENCRYPT
		if (( $LETSENCRYPT == 1 )); then
			INSTALL_DESCRIPTION='Lets Encrypt (SSL cert)'
			Banner_Installing

			#check source is online
			INSTALL_URL_ADDRESS='https://github.com/letsencrypt/letsencrypt/archive/master.zip'
			/DietPi/dietpi/func/check_connection "$INSTALL_URL_ADDRESS"

			#Install
			if (( $? == 0 )); then
				wget "$INSTALL_URL_ADDRESS" -O package.zip
				unzip package.zip -d /root
				rm package.zip
				mv letsencrypt* /etc/letsencrypt_scripts

				#This is the only way to run the apt-get installs, without running the front end.
				cd /etc/letsencrypt_scripts
				./letsencrypt-auto --help
				cd ~/

			else
				Error_NoConnection_NoInstall

				#Abort failed install
				LETSENCRYPT=0
			fi

		fi

		#Software that requires WiFihotspot:
		if (( $TORHOTSPOT == 1 )); then
			WIFIHOTSPOT=1
		fi

		#WIFIHOTSPOT
		if (( $WIFIHOTSPOT == 1 )); then
			INSTALL_DESCRIPTION='Wifi Hotspot'
			Banner_Installing

			#check source is online
			# - NB: These are hostapd binaries with RTL drivers enabled.
			# - armv6
			INSTALL_URL_ADDRESS='http://dietpi.com/downloads/binaries/all/hostapd_14128.zip'
			# - arm64
			if (( ( $HW_MODEL == 12 ) || ( $HW_MODEL >= 40 && $HW_MODEL < 50 ) )); then
				INSTALL_URL_ADDRESS='http://dietpi.com/downloads/binaries/all/hostapd_2.5-arm64.zip'
			fi

			/DietPi/dietpi/func/check_connection "$INSTALL_URL_ADDRESS"

			#Install
			if (( $? == 0 )); then

				# - Prereqs
				AGI hostapd isc-dhcp-server iptables

				# - For all devices, excluding RPi 3 inbuilt wifi, Install modified hostapd binary with RTL drivers enabled.
				if (( $HW_MODEL != 3 )); then
					wget "$INSTALL_URL_ADDRESS" -O package.zip
					unzip -o package.zip -d /usr/sbin
					rm package.zip
					chmod +x /usr/sbin/hostapd
				fi

			else
				Error_NoConnection_NoInstall

				#Abort failed install
				WIFIHOTSPOT=0
			fi

		fi


		#TORHOTSPOT
		if (( $TORHOTSPOT == 1 )); then
			INSTALL_DESCRIPTION='Tor Hotspot'
			Banner_Installing

			# - Prereqs
			AGI tor

		fi


		#SHAIRPORTSYNC
		if (( $SHAIRPORTSYNC == 1 )); then
			INSTALL_DESCRIPTION='Shairport Sync'
			Banner_Installing

			#check source is online
			# - ARMv6
			if (( $HW_MODEL <= 1 )); then
				INSTALL_URL_ADDRESS='http://dietpi.com/downloads/binaries/all/shairport-sync-dietpi_armv6.deb'
			# - ARMv7
			else
				INSTALL_URL_ADDRESS='http://dietpi.com/downloads/binaries/all/shairport-sync-dietpi_armv7.deb'
			fi

			/DietPi/dietpi/func/check_connection "$INSTALL_URL_ADDRESS"

			#Install
			if (( $? == 0 )); then

				# - Prereqs
				AGI openssl avahi-daemon libsoxr0 libavahi-client3 libtool libconfig9 libpopt0 libdaemon0 --no-install-recommends

				wget "$INSTALL_URL_ADDRESS" -O package.deb
				dpkg -i package.deb
				rm package.deb

			else
				Error_NoConnection_NoInstall

				#Abort failed install
				SHAIRPORTSYNC=0
			fi

		fi

		#BRUTEFIR
		if (( $BRUTEFIR == 1 )); then
			INSTALL_DESCRIPTION='BruteFIR / ALSA Loopback'
			Banner_Installing

			#check folder is online
			INSTALL_URL_ADDRESS='http://dietpi.com/downloads/conf/BruteFIR/'
			/DietPi/dietpi/func/check_connection "$INSTALL_URL_ADDRESS"

			#Install
			if (( $? == 0 )); then

				# - Prereqs
				AGI brutefir

				wget -r -nH --cut-dirs=2 --no-parent --reject="index.htm*" -e robots=off "$INSTALL_URL_ADDRESS"
				mv BruteFIR /etc/

			else
				Error_NoConnection_NoInstall

				#Abort failed install
				BRUTEFIR=0
			fi

		fi

		#PYDIO
		if (( $PYDIO == 1 )); then
			INSTALL_DESCRIPTION='Pydio'
			Banner_Installing

			#check folder is online
			INSTALL_URL_ADDRESS='http://sourceforge.net/projects/ajaxplorer/files/pydio/stable-channel/6.2.2/pydio-core-6.2.2.zip/download'
			/DietPi/dietpi/func/check_connection "$INSTALL_URL_ADDRESS"

			#Install
			if (( $? == 0 )); then

				# - Prereqs
				AGI php5-mcrypt php5-gd

				wget "$INSTALL_URL_ADDRESS" -O package.zip
				unzip package.zip -d /var/www
				mv /var/www/pydio-core-* /var/www/pydio
				rm package.zip

			else
				Error_NoConnection_NoInstall

				#Abort failed install
				PYDIO=0
			fi

		fi

		#SQUEEZELITE
		if (( $SQUEEZELITE == 1 )); then
			INSTALL_DESCRIPTION='SqueezeLite'
			Banner_Installing

			# - Prereqs
			AGI squeezelite

		fi

		#EMONHUB
		if (( $EMONHUB == 1 )); then
			INSTALL_DESCRIPTION='EmonPi / EmonHub'
			Banner_Installing

			#check, is online
			INSTALL_URL_ADDRESS='https://github.com/Fourdee/emonhub/archive/emon-pi.zip'
			/DietPi/dietpi/func/check_connection "$INSTALL_URL_ADDRESS"

			#Install
			if (( $? == 0 )); then

				# - Prereqs
				AGI minicom python-pip python-serial python-configobj --no-install-recommends
				pip install paho-mqtt pydispatcher

				wget "$INSTALL_URL_ADDRESS" -O package.zip
				unzip package.zip
				rm package.zip

				# - move everything to /etc/emonhub
				rm -R /etc/emonhub
				mkdir -p /etc/emonhub
				mv emonhub-*/* /etc/emonhub/
				rm -R emonhub-*

			else
				Error_NoConnection_NoInstall

				#Abort failed install
				EMONHUB=0
			fi

		fi

		#RPIMONITOR
		if (( $RPIMONITOR == 1 )); then
			INSTALL_DESCRIPTION='Rpi-Monitor'
			Banner_Installing

			#check, is online
			INSTALL_URL_ADDRESS='https://github.com/XavierBerger/RPi-Monitor-deb/raw/master/packages/rpimonitor_2.10-1_all.deb'
			/DietPi/dietpi/func/check_connection "$INSTALL_URL_ADDRESS"

			#Install
			if (( $? == 0 )); then

				wget "$INSTALL_URL_ADDRESS" -O package.deb
				dpkg -i package.deb
				rm package.deb

				# - Prereqs
				apt-get -f -y install

			else
				Error_NoConnection_NoInstall

				#Abort failed install
				RPIMONITOR=0
			fi

		fi

		#NETDATA
		if (( $NETDATA == 1 )); then
			INSTALL_DESCRIPTION='netdata'
			Banner_Installing

			#Rpi 1
			if (( $HW_MODEL < 2 )); then
				INSTALL_URL_ADDRESS='http://dietpi.com/downloads/binaries/all/netdata_1.0.0_armv6.tgz'
			#arm64
			elif (( ( $HW_MODEL == 12 ) || ( $HW_MODEL >= 40 && $HW_MODEL < 50 ) )); then
				INSTALL_URL_ADDRESS='http://dietpi.com/downloads/binaries/all/netdata_1.0.0_arm64.tgz'
			#all others
			else
				INSTALL_URL_ADDRESS='http://dietpi.com/downloads/binaries/all/netdata_1.0.0_armv7.tgz'
			fi

			#check, is online
			/DietPi/dietpi/func/check_connection "$INSTALL_URL_ADDRESS"

			#Install
			if (( $? == 0 )); then

				AGI --no-install-recommends zlib1g-dev
				wget "$INSTALL_URL_ADDRESS" -O package.tgz
				tar -xzvf package.tgz -C /
				rm package.tgz

			else
				Error_NoConnection_NoInstall

				#Abort failed install
				NETDATA=0
			fi

		fi

		#BAIKAL
		if (( $BAIKAL == 1 )); then
			INSTALL_DESCRIPTION='BaiKal'
			Banner_Installing

			#check folder is online
			INSTALL_URL_ADDRESS='https://github.com/fruux/Baikal/archive/master.zip'
			/DietPi/dietpi/func/check_connection "$INSTALL_URL_ADDRESS"

			#Install
			if (( $? == 0 )); then

				wget "$INSTALL_URL_ADDRESS" -O package.zip
				unzip package.zip -d /var/www
				rm package.zip
				mv /var/www/Baikal* /var/www/baikal

			else
				Error_NoConnection_NoInstall

				#Abort failed install
				BAIKAL=0
			fi

		fi

		#MUMBLESERVER
		if (( $MUMBLESERVER == 1 )); then
			INSTALL_DESCRIPTION='Murmur - Mumble VoIP Server'
			Banner_Installing

			AGI mumble-server

		fi

		#EMBYSERVER
		if (( $EMBYSERVER == 1 )); then
			INSTALL_DESCRIPTION='Emby Server'
			Banner_Installing

			local url_tests=0

			#check is online
			INSTALL_URL_ADDRESS='http://download.opensuse.org/repositories/home:/emby/Debian_8.0'
			/DietPi/dietpi/func/check_connection "$INSTALL_URL_ADDRESS"

			if (( $? == 0 )); then

				INSTALL_URL_ADDRESS='http://download.mono-project.com/repo/debian'
				/DietPi/dietpi/func/check_connection "$INSTALL_URL_ADDRESS"

				if (( $? == 0 )); then

					url_tests=1

				fi

			fi

			#install
			if (( $url_tests == 1 )); then

				# - Alternative mono repo: https://github.com/Fourdee/DietPi/issues/310#issuecomment-216247879
				apt-key adv --keyserver hkp://keyserver.ubuntu.com:80 --recv-keys 3FA7E0328081BFF6A14DA29AA6A19B38D3D831EF
				echo -e "deb http://download.mono-project.com/repo/debian wheezy main" > /etc/apt/sources.list.d/mono-xamarin.list
				echo -e "deb http://download.mono-project.com/repo/debian wheezy-libjpeg62-compat main" >> /etc/apt/sources.list.d/mono-xamarin.list


				# - Emby repo
				wget http://download.opensuse.org/repositories/home:emby/Debian_8.0/Release.key
				apt-key add - < Release.key
				echo -e "deb http://download.opensuse.org/repositories/home:/emby/Debian_8.0/ /" > /etc/apt/sources.list.d/emby-server.list
				apt-get update

				AGI emby-server

			else
				Error_NoConnection_NoInstall

				#Abort failed install
				EMBYSERVER=0
			fi

		fi

	}

	Install_Linux_Software(){

		# Stop Services
		/DietPi/dietpi/dietpi-services stop

		if (( $VIMFULL == 1 )); then
			INSTALL_DESCRIPTION='Vim'
			Banner_Installing
			AGI vim

			VIMFULL=2
		fi

		if (( $VIMTINY == 1 )); then
			INSTALL_DESCRIPTION='Vim Tiny'
			Banner_Installing
			AGI vim-tiny

			VIMTINY=2
		fi

		if (( $GNUEMACS == 1 )); then
			INSTALL_DESCRIPTION='Emacs'
			Banner_Installing
			AGI emacs

			GNUEMACS=2
		fi

		if (( $MIDNIGHTCOMMANDER == 1 )); then
			INSTALL_DESCRIPTION='Midnight Commander'
			Banner_Installing
			AGI mc

			MIDNIGHTCOMMANDER=2
		fi

		if (( $JED == 1 )); then
			INSTALL_DESCRIPTION='Jed Text Editor'
			Banner_Installing
			AGI jed

			JED=2
		fi

		if (( $IFTOP == 1 )); then
			INSTALL_DESCRIPTION='iftop'
			Banner_Installing
			AGI iftop

			IFTOP=2
		fi

		if (( $IPTRAF == 1 )); then
			INSTALL_DESCRIPTION='IPTraf'
			Banner_Installing
			AGI iptraf

			IPTRAF=2
		fi

		if (( $MTRTINY == 1 )); then
			INSTALL_DESCRIPTION='MTR-Tiny'
			Banner_Installing
			AGI mtr-tiny

			MTR-TINY=2
		fi

		if (( $NLOAD == 1 )); then
			INSTALL_DESCRIPTION='nLoad'
			Banner_Installing
			AGI nload

			NLOAD=2
		fi

		if (( $TCPDUMP == 1 )); then
			INSTALL_DESCRIPTION='TCPDUMP'
			Banner_Installing
			AGI tcpdump

			TCPDUMP=2
		fi

		if (( $SSHCLIENT == 1 )); then
			INSTALL_DESCRIPTION='OpenSSH Client'
			Banner_Installing
			AGI openssh-client

			SSHCLIENT=2
		fi

		if (( $SMBCLIENT == 1 )); then
			INSTALL_DESCRIPTION='Samba Client'
			Banner_Installing

			#Remove Information file
			rm /mnt/samba/readme.txt &> /dev/null

			AGI smbclient cifs-utils --no-install-recommends

			SMBCLIENT=2
		fi

		#DietPi software that requires Build-Essential
		if (( $HAPROXY == 1 )); then
			BUILDESSENTIAL=1
		elif (( $WIRINGPI == 1 )); then
			BUILDESSENTIAL=1
		fi

		if (( $BUILDESSENTIAL == 1 )); then
			INSTALL_DESCRIPTION='Build Essential'
			Banner_Installing
			AGI build-essential --no-install-recommends

			BUILDESSENTIAL=2
		fi

		#DietPi software that requires GITCLIENT
		if (( $AMPACHE == 1 )); then
			GITCLIENT=1
		fi

		if (( $GITCLIENT == 1 )); then
			INSTALL_DESCRIPTION='Git'
			Banner_Installing
			AGI git --no-install-recommends

			GITCLIENT=2
		fi

		#DietPi software that requires Alsa-base
		if (( $DESKTOP_LXDE == 1 )); then
			ALSABASE=1
		elif (( $HIFI == 1 )); then
			ALSABASE=1
		elif (( $KODI == 1 )); then
			ALSABASE=1
		elif (( $MINIDLNA == 1 )); then
			ALSABASE=1
		elif (( $OPENTYRIAN == 1 )); then
			ALSABASE=1
		elif (( $SUBSONIC5 == 1 )); then
			ALSABASE=1
		elif (( $SUBSONIC6 == 1 )); then
			ALSABASE=1
		elif (( $TIGHTVNCSERVER == 1 )); then
			ALSABASE=1
		elif (( $SQUEEZEBOXSERVER == 1 )); then
			ALSABASE=1
		elif (( $AMPACHE == 1 )); then
			ALSABASE=1
		elif (( $SHAIRPORTSYNC == 1 )); then
			ALSABASE=1
		elif (( $BRUTEFIR == 1 )); then
			ALSABASE=1
		elif (( $SQUEEZELITE == 1 )); then
			ALSABASE=1
		fi

		if (( $ALSABASE == 1 )); then
			INSTALL_DESCRIPTION='ALSA (Linux Sound System)'
			Banner_Installing
			AGI alsa-base alsa-utils

			#RPI
			if (( $HW_MODEL < 10 )); then

				#enable snd-bcm2835 if no other soundcard is configured.
				if (( $(cat /DietPi/config.txt | grep -ci -m1 '#dtoverlay') == 1 )); then

					/DietPi/dietpi/func/dietpi-set_soundcard rpi-bcm2835

				fi

			#C2 - asound.conf by oversun
			elif (( $HW_MODEL == 12 )); then
				cat << _EOF_ > /etc/asound.conf
pcm.!default {
	type plug
	slave {
		pcm "hw:0,0"
		format S32_LE
	}
}
_EOF_

			#OrangePi PC (HDMI)
			elif (( $HW_MODEL == 30 )); then
				cat << _EOF_ > /etc/asound.conf
pcm.!default {
   type hw
   card 1
}

ctl.!default {
   type hw
   card 1
}
_EOF_
			fi

			ALSABASE=2
		fi

		#DietPi software that requires Xserver - Xorg
		if (( $DESKTOP_LXDE == 1 )); then
			XSERVERXORG=1
		elif (( $KODI == 1 )); then
			XSERVERXORG=1
		elif (( $OPENTYRIAN == 1 )); then
			XSERVERXORG=1
		elif (( $TIGHTVNCSERVER == 1 )); then
			XSERVERXORG=1
		fi

		if (( $XSERVERXORG == 1 )); then

			XSERVERXORG=2

			#Xserver Prereqs (ALL)
			INSTALL_DESCRIPTION='Xserver (Xinit / Xauth)'
			Banner_Installing
			AGI xinit xauth xserver-xorg dbus-x11 xfonts-base x11-xserver-utils x11-common x11-utils --no-install-recommends

			#RPI
			if (( $HW_MODEL < 10 )); then
				INSTALL_DESCRIPTION='Xserver (FBTurbo)'
				Banner_Installing

				#Wheezy
				if (( $DISTRO == 1 )); then
					AGI xserver-xorg-video-fbturbo xserver-xorg-video-fbdev  --no-install-recommends

				#Jessie
				elif (( $DISTRO == 3 )); then
					sleep 1
					# - Install OpenGL driver?
					#AGI xcompmgr libgl1-mesa-dri raspi-gpio mesa-utils
					# - Requires 256mb GPU?

					# - status: still software driver being used on rpi 3.
				fi

			#Odroid C2
			elif (( $HW_MODEL == 12 )); then
				INSTALL_DESCRIPTION='Xserver (AMLogic VPU / Mali GPU)'
				Banner_Installing

				AGI xcompmgr xterm aml-libs-odroid mali450-odroid --no-install-recommends
				# xcompmgr is fix for broken transparency with lxdesession and improve performance

				#No xorg needed

			#Odroid XU4
			elif (( $HW_MODEL == 11 )); then
				INSTALL_DESCRIPTION='Xserver (Exynos 5422)'
				Banner_Installing

				AGI xterm firmware-samsung xf86-video-armsoc-odroid malit628-odroid --no-install-recommends

				cp /DietPi/dietpi/conf/xorg_xu4.conf /etc/X11/xorg.conf

			#Odroid C1
			elif (( $HW_MODEL == 10 )); then
				INSTALL_DESCRIPTION='Xserver (AMLogic VPU / Mali GPU)'
				Banner_Installing

				AGI xcompmgr xterm aml-libs-odroid xf86-video-mali-odroid libump-odroid mali450-odroid --no-install-recommends
				# xcompmgr is fix for broken transparency with lxdesession and improve performance

				cp /DietPi/dietpi/conf/xorg_c1.conf /etc/X11/xorg.conf

			fi

		fi

		if (( $CURLFTPFS == 1 )); then
			INSTALL_DESCRIPTION='CurlFtpFs (FTP client as filesystem mount)'
			Banner_Installing

			#Remove information file
			rm /mnt/ftp_client/readme.txt &> /dev/null

			AGI curlftpfs

			CURLFTPFS=2
		fi

		#Install Choice based SSH Server
		if (( $SSHSERVER_DROPBEAR == 1 )); then

			INSTALL_DESCRIPTION='Dropbear SSH Server'
			Banner_Installing
			AGI dropbear

			#set to start on next boot
			sed -i '/NO_START=1/c\NO_START=0' /etc/default/dropbear

			SSHSERVER_DROPBEAR=2

		fi

		if (( $SSHSERVER_OPENSSH == 1 )); then

			INSTALL_DESCRIPTION='OpenSSH Server'
			Banner_Installing
			AGI openssh-server --no-install-recommends

			#Jessie, must enable root login
			if (( $DISTRO == 3 )); then
				sed -i '/PermitRootLogin/c\PermitRootLogin yes' /etc/ssh/sshd_config

				#Restart ssh server now so root users can login during setup.
				systemctl restart ssh
			fi

			SSHSERVER_OPENSSH=2

			#SSH server package also installs client.
			SSHCLIENT=2

		fi

		#Install Choices Logging
		if (( $LOGGING_RAMLOG == 1 )); then

			INSTALL_DESCRIPTION='DietPi-Ramlog'
			Banner_Installing

			#Install (add tmpfs mount to fstab)
			sed -i '/\/var\/log/c\tmpfs                   \/var\/log                tmpfs   defaults,size=20m,noatime,nodev,nosuid,mode=1777  0 0' /etc/fstab
			LOGGING_RAMLOG=2

		fi

		if (( $LOGGING_LOGROTATE == 1 )); then

			INSTALL_DESCRIPTION='Logrotate'
			Banner_Installing
			AGI logrotate --no-install-recommends

			LOGGING_LOGROTATE=2
		fi

		#Software that requires rsyslog
		if (( $FAIL2BAN == 1 )); then
			LOGGING_RSYSLOG=1
		elif (( $OPENVPNSERVER == 1 )); then
			LOGGING_RSYSLOG=1
		fi

		if (( $LOGGING_RSYSLOG == 1 )); then

			INSTALL_DESCRIPTION='Rsyslog'
			Banner_Installing
			AGI rsyslog --no-install-recommends

			LOGGING_RSYSLOG=2

		fi

		#Software that requires ffmpeg
		if (( $SUBSONIC5 == 1 )); then
			FFMPEG=1
		elif (( $SUBSONIC6 == 1 )); then
			FFMPEG=1
		elif (( $AMPACHE == 1 )); then
			FFMPEG=1
		fi

		if (( $FFMPEG == 1 )); then

			INSTALL_DESCRIPTION='FFmpeg'
			Banner_Installing

			if (( $DISTRO == 1 )); then

				AGI ffmpeg

			elif (( $DISTRO == 3 )); then

				#RPi v1 armv6, broken packages in multimedia repo. https://github.com/Fourdee/DietPi/issues/84#issuecomment-151201361
				if (( $HW_MODEL < 2 )); then

					INSTALL_URL_ADDRESS='http://dietpi.com/downloads/binaries/all/ffmpeg_2.7.2-1_armhf-v6.deb'
					wget "$INSTALL_URL_ADDRESS" -O package.deb
					dpkg -i package.deb
					rm package.deb

					INSTALL_URL_ADDRESS='http://dietpi.com/downloads/binaries/all/fdk-aac_0.1.4_armhf-v6.deb'
					wget "$INSTALL_URL_ADDRESS" -O package.deb
					dpkg -i package.deb
					rm package.deb

					#Install pre-reqs
					AGI libogg0 libvorbisenc2 libtheora0 libspeex1 libopencore-amrwb0 libopencore-amrnb0 libass5

				#rpi 2/3
				elif (( $HW_MODEL == 2 )) || (( $HW_MODEL == 3 )); then

					#Add Deb Multimedia repo for ffmpeg
					if [ ! -f /etc/apt/sources.list.d/debmultimedia.list ]; then

						echo -e "deb http://www.deb-multimedia.org jessie main non-free" > /etc/apt/sources.list.d/debmultimedia.list
						apt-get update
						AGI deb-multimedia-keyring --force-yes
						apt-get update

						AGI ffmpeg

						#Done. Remove deb http://www.deb-multimedia.org from apt sources
						# - When installing Kodi, apt uses the packages from deb http://www.deb-multimedia.org, rather than Raspbian.
						rm /etc/apt/sources.list.d/debmultimedia.list
						/DietPi/dietpi/dietpi-apt-get_update 2
					fi

				#Jessie (now available from backports).
				else
					AGI ffmpeg

				fi
			fi

			FFMPEG=2

		fi

		#ORACLEJAVA
		# - Software that requires JRE/JDK
		if (( $SUBSONIC5 == 1 )); then
			ORACLEJAVA=1
		elif (( $SUBSONIC6 == 1 )); then
			ORACLEJAVA=1
		fi

		if (( $ORACLEJAVA == 1 )); then

			INSTALL_DESCRIPTION='Oracle Java 8 jdk'
			Banner_Installing

			# - Raspbian
			if (( $HW_MODEL < 10 )); then

				AGI oracle-java8-jdk

			# - Debian. Add repo
			else

				cat << _EOF_ > /etc/apt/sources.list.d/webupd8team-java.list
deb http://ppa.launchpad.net/webupd8team/java/ubuntu trusty main
deb-src http://ppa.launchpad.net/webupd8team/java/ubuntu trusty main
_EOF_

				apt-key adv --keyserver keyserver.ubuntu.com --recv-keys EEA14886
				apt-get update

				# - Accept the license: https://github.com/Fourdee/DietPi/issues/298
				debconf-set-selections <<< "oracle-java8-installer shared/accepted-oracle-license-v1-1 boolean true"

				AGI oracle-java8-installer

			fi

			ORACLEJAVA=2

		fi

		#Programs that require NODEJS
		if (( $NETDATA == 1 )); then
			NODEJS=1
		fi

		#NODEJS
		if (( $NODEJS == 1 )); then
			INSTALL_DESCRIPTION='NodeJS - Javascript Runtime'
			Banner_Installing

			#arm64 (Odroid C2 and PineA64) - Not currently available via nodesource.com
			if (( ( $HW_MODEL == 12 ) || ( $HW_MODEL >= 40 && $HW_MODEL < 50 ) )); then

				#check, is online
				INSTALL_URL_ADDRESS='http://dietpi.com/downloads/binaries/c2/nodejs_5-1_arm64.deb'
				/DietPi/dietpi/func/check_connection "$INSTALL_URL_ADDRESS"

				#Install
				if (( $? == 0 )); then

					# - Preqs
					wget "$INSTALL_URL_ADDRESS" -O package.deb
					dpkg -i package.deb
					rm package.deb

					NODEJS=2

				else
					Error_NoConnection_NoInstall

					#Abort failed install
					NODEJS=0
				fi

			#Everything else
			else

				#check, is online
				INSTALL_URL_ADDRESS='https://deb.nodesource.com/setup_5.x'
				/DietPi/dietpi/func/check_connection "$INSTALL_URL_ADDRESS"

				#Install
				if (( $? == 0 )); then

					# - Preqs
					AGI apt-transport-https

					# - Add repo (use their install script)
					curl -sL "$INSTALL_URL_ADDRESS" | -E bash -

					# - install
					AGI nodejs

					NODEJS=2

				else
					Error_NoConnection_NoInstall

					#Abort failed install
					NODEJS=0
				fi

			fi

		fi

	}

	Uninstall_NonSelected_Choices(){

		#Uninstall software using our temp uninstall file script
		if [ -f "$UNINSTALL_FILE" ]; then

			#Write .Install File
			Write_InstallFileList

			#Run the temp uninstall script
			while read -r line
			do
				/DietPi/dietpi/dietpi-uninstall "$line"

			done < $UNINSTALL_FILE
			rm $UNINSTALL_FILE

			#Reload installed file (dietpi-uninstall sets flags back to 0)
			Read_InstallFileList

		fi

	}

	Apply_SSHServer_Choices(){

		#Work out which SSH Server needs installing from Indexs (if any)
		#Work out which SSH server needs removing (if any), and, create a temp script file
		if (( $INDEX_SSHSERVER_TARGET != $INDEX_SSHSERVER_CURRENT )); then

			#No SSH server
			if (( $INDEX_SSHSERVER_TARGET == 0 )); then
				echo -e "SSHSERVER_DROPBEAR" >> "$UNINSTALL_FILE"
				echo -e "SSHSERVER_OPENSSH" >> "$UNINSTALL_FILE"

			#Dropbear
			elif (( $INDEX_SSHSERVER_TARGET == -1 )); then

				SSHSERVER_DROPBEAR=1
				echo -e "SSHSERVER_OPENSSH" >> "$UNINSTALL_FILE"

			#Openssh
			elif (( $INDEX_SSHSERVER_TARGET == -2 )); then

				SSHSERVER_OPENSSH=1
				echo -e "SSHSERVER_DROPBEAR" >> "$UNINSTALL_FILE"

			fi

			#Inform user (From testing, stopping SSH server services does not disconnect user, however, just incase it does in the future)
			/DietPi/dietpi/dietpi-banner 0
			echo -e "\n Stopping SSH Servers, please wait.....\n\n - If you are connected via SSH, you may be disconnected.\n - Your system will reboot once your DietPi-Software installation is completed.\n - Go make a coffee :) \n"

			#stop all SSH server services
			service ssh stop &> /dev/null
			service dropbear stop &> /dev/null

			#Update Current SSHSERVER index
			INDEX_SSHSERVER_CURRENT=$INDEX_SSHSERVER_TARGET

		fi

	}

	Apply_FileServer_Choices(){

		#Work out which File Server needs installing from Indexs (if any)
		#Work out which File server needs removing (if any), and, create a temp script file
		if (( $INDEX_FILESERVER_TARGET != $INDEX_FILESERVER_CURRENT )); then

			#No File server
			if (( $INDEX_FILESERVER_TARGET == 0 )); then
				echo -e "FILESERVER_SAMBA" >> "$UNINSTALL_FILE"
				echo -e "FILESERVER_PROFTP" >> "$UNINSTALL_FILE"
				#echo -e "FILESERVER_VSFTPD" >> "$UNINSTALL_FILE"

			#ProFTP
			elif (( $INDEX_FILESERVER_TARGET == -1 )); then

				FILESERVER_PROFTP=1
				echo -e "FILESERVER_SAMBA" >> "$UNINSTALL_FILE"

			#Samba
			elif (( $INDEX_FILESERVER_TARGET == -2 )); then

				FILESERVER_SAMBA=1
				echo -e "FILESERVER_PROFTP" >> "$UNINSTALL_FILE"

			fi

			#Update Current SSHSERVER index
			INDEX_FILESERVER_CURRENT=$INDEX_FILESERVER_TARGET

		fi

	}

	Apply_Logging_Choices(){

		#Work out which Logging system needs installing from Indexs (if any)
		#Work out which Logging system needs removing (if any), and, create a temp script file
		if (( $INDEX_LOGGING_TARGET != $INDEX_LOGGING_CURRENT )); then

			#None
			if (( $INDEX_LOGGING_TARGET == 0 )); then
				echo -e "LOGGING_LOGROTATE" >> "$UNINSTALL_FILE"
				echo -e "LOGGING_RAMLOG" >> "$UNINSTALL_FILE"
				echo -e "LOGGING_RSYSLOG" >> "$UNINSTALL_FILE"

			#Ramlog - clear every 24H
			elif (( $INDEX_LOGGING_TARGET == -1 )); then

				LOGGING_RAMLOG=1
				echo -e "LOGGING_LOGROTATE" >> "$UNINSTALL_FILE"
				echo -e "LOGGING_RSYSLOG" >> "$UNINSTALL_FILE"

			#Ramlog - backup every 1H to $HOME/logfile_storage, then clear.
			elif (( $INDEX_LOGGING_TARGET == -2 )); then

				LOGGING_RAMLOG=1
				echo -e "LOGGING_LOGROTATE" >> "$UNINSTALL_FILE"
				echo -e "LOGGING_RSYSLOG" >> "$UNINSTALL_FILE"

			#Logrotate + rsyslog - logs to disk
			elif (( $INDEX_LOGGING_TARGET == -3 )); then

				LOGGING_LOGROTATE=1
				LOGGING_RSYSLOG=1
				echo -e "LOGGING_RAMLOG" >> "$UNINSTALL_FILE"

			fi

			#Requires Rsyslog. Override and remove from uninstall file.
			if (( $FAIL2BAN > 0 )) ||
				(( $OPENVPNSERVER > 0 )); then
				sed -i '/LOGGING_RSYSLOG/d' "$UNINSTALL_FILE"
			fi

			#Update Current Logging index
			INDEX_LOGGING_CURRENT=$INDEX_LOGGING_TARGET

		fi

	}

	Apply_Webserver_Preference(){

		if (( $INDEX_WEBSERVER_TARGET != $INDEX_WEBSERVER_CURRENT )); then

			#Update Current to Target
			INDEX_WEBSERVER_CURRENT=$INDEX_WEBSERVER_TARGET

		fi

	}

	Install_Apply_Configs(){

		# Stop Services
		/DietPi/dietpi/dietpi-services stop

		# Copy/Set optimised Software settings.
		# Set install states to 2 (installed).

		#Destop
		if (( $DESKTOP_LXDE == 1 )); then

			#Odroid C1/C2 - Fix for broken/laggy transparency
			# - xcompmgr -a seems faster, but causes display corruption vertically on right side of screen
			if (( $HW_MODEL == 10 )) || (( $HW_MODEL == 12 )); then
				cat << _EOF_ > /etc/xdg/lxsession/LXDE/autostart
xcompmgr -n
@lxpanel --profile LXDE
@pcmanfm --desktop --profile LXDE
@xscreensaver -no-splash
_EOF_

			fi

			#Remove Lxrandr Menu item (monitor configuration tool as we set res in dietpi-config)
			rm /usr/share/applications/lxrandr.desktop &> /dev/null

			#Copy PCmanFM configs
			mkdir -p "$HOME"/.config/pcmanfm/LXDE
			cp /DietPi/dietpi/conf/desktop/pcmanfm.conf "$HOME"/.config/pcmanfm/LXDE/pcmanfm.conf
			cp /DietPi/dietpi/conf/desktop/pcmanfm-desktopitems.conf "$HOME"/.config/pcmanfm/LXDE/desktop-items-0.conf

			#Disable Trash
			sed -i '/use_trash=/c\use_trash=0' /etc/xdg/libfm/libfm.conf

			#Copy DietPi pcmanfm favourite links
			cp /DietPi/dietpi/conf/desktop/.gtk-bookmarks "$HOME"/.gtk-bookmarks

			#Copy DietPi Panel config
			mkdir -p "$HOME"/.config/lxpanel/LXDE/panels
			cp /DietPi/dietpi/conf/desktop/panel "$HOME"/.config/lxpanel/LXDE/panels/panel

			#Openbox config
			mkdir -p "$HOME"/.config/openbox
			cp /DietPi/dietpi/conf/desktop/lxde-rc.xml "$HOME"/.config/openbox/lxde-rc.xml

			#Create Desktop SymLinks
			mkdir -p "$HOME"/Desktop
			ln -sf /usr/share/applications/pcmanfm.desktop "$HOME"/Desktop/pcmanfm.desktop
			ln -sf /usr/share/applications/htop.desktop "$HOME"/Desktop/htop.desktop

			#DietPi Desktop symlinks
			ln -sf /DietPi/dietpi/conf/desktop/dietpi-software.desktop "$HOME"/Desktop/dietpi-software.desktop
			ln -sf /DietPi/dietpi/conf/desktop/dietpi-config.desktop "$HOME"/Desktop/dietpi-config.desktop
			ln -sf /DietPi/dietpi/conf/desktop/dietpi-launcher.desktop "$HOME"/Desktop/dietpi-launcher.desktop

			#DietPi Menu symlinks
			ln -sf /DietPi/dietpi/conf/desktop/dietpi-software.desktop /usr/share/applications/dietpi-software.desktop
			ln -sf /DietPi/dietpi/conf/desktop/dietpi-update.desktop /usr/share/applications/dietpi-update.desktop
			ln -sf /DietPi/dietpi/conf/desktop/dietpi-config.desktop /usr/share/applications/dietpi-config.desktop
			ln -sf /DietPi/dietpi/conf/desktop/dietpi-uninstall.desktop /usr/share/applications/dietpi-uninstall.desktop
			ln -sf /DietPi/dietpi/conf/desktop/dietpi-backup.desktop /usr/share/applications/dietpi-backup.desktop
			ln -sf /DietPi/dietpi/conf/desktop/dietpi-sync.desktop /usr/share/applications/dietpi-sync.desktop
			ln -sf /DietPi/dietpi/conf/desktop/dietpi-bugreport.desktop /usr/share/applications/dietpi-bugreport.desktop
			ln -sf /DietPi/dietpi/conf/desktop/dietpi-process_tool.desktop /usr/share/applications/dietpi-process_tool.desktop
			ln -sf /DietPi/dietpi/conf/desktop/dietpi-cleaner.desktop /usr/share/applications/dietpi-cleaner.desktop
			ln -sf /DietPi/dietpi/conf/desktop/dietpi-cron.desktop /usr/share/applications/dietpi-cron.desktop
			ln -sf /DietPi/dietpi/conf/desktop/dietpi-launcher.desktop /usr/share/applications/dietpi-launcher.desktop

			DESKTOP_LXDE=2
		fi

		#WEBSERVER_LAMP
		if (( $WEBSERVER_LAMP == 1 )); then

			WEBSERVER_LAMP=2
		fi

		#WEBSERVER_LASP
		if (( $WEBSERVER_LASP == 1 )); then

			WEBSERVER_LASP=2
		fi

		#WEBSERVER_LAAP
		if (( $WEBSERVER_LAAP == 1 )); then

			WEBSERVER_LAAP=2
		fi

		#WEBSERVER_LEMP
		if (( $WEBSERVER_LEMP == 1 )); then

			WEBSERVER_LEMP=2
		fi

		#WEBSERVER_LESP
		if (( $WEBSERVER_LESP == 1 )); then

			WEBSERVER_LESP=2
		fi

		#WEBSERVER_LEAP
		if (( $WEBSERVER_LEAP == 1 )); then

			WEBSERVER_LEAP=2
		fi

		#WEBSERVER_LLMP
		if (( $WEBSERVER_LLMP == 1 )); then

			WEBSERVER_LLMP=2
		fi

		#WEBSERVER_LLSP
		if (( $WEBSERVER_LLSP == 1 )); then

			WEBSERVER_LLSP=2
		fi

		#WEBSERVER_LLAP
		if (( $WEBSERVER_LLAP == 1 )); then

			WEBSERVER_LLAP=2
		fi

		#WEBSERVER_APACHE
		if (( $WEBSERVER_APACHE == 1 )); then

			#create www directory
			mkdir -p /var/www

			#Jessie
			if (( $DISTRO == 3 )); then

				#Apache2 confs
				cp /DietPi/dietpi/conf/apache2_jessie.conf /etc/apache2/apache2.conf
				cat << _EOF_ > /etc/apache2/sites-available/000-default.conf
<VirtualHost *:80>
	ServerAdmin webmaster@localhost
	DocumentRoot /var/www

	ErrorLog ${APACHE_LOG_DIR}/error.log
	CustomLog ${APACHE_LOG_DIR}/access.log combined
</VirtualHost>
_EOF_

				cat << _EOF_ > /etc/apache2/mods-available/mpm_event.conf
<IfModule mpm_event_module>
	StartServers		 $CPU_CORES_TOTAL
	MinSpareThreads		 1
	MaxSpareThreads		 8
	ThreadLimit		 	16
	ThreadsPerChild		 4
	MaxRequestWorkers	 50
	MaxConnectionsPerChild   0
</IfModule>
_EOF_

				cat << _EOF_ > /etc/apache2/mods-available/mpm_prefork.conf
<IfModule mpm_prefork_module>
	StartServers		 $CPU_CORES_TOTAL
	MinSpareServers		 1
	MaxSpareServers		 $CPU_CORES_TOTAL
	MaxRequestWorkers	 50
	MaxConnectionsPerChild   0
</IfModule>
_EOF_

				cat << _EOF_ > /etc/apache2/mods-available/mpm_worker.conf
<IfModule mpm_worker_module>
	StartServers		 $CPU_CORES_TOTAL
	MinSpareThreads		 1
	MaxSpareThreads		 8
	ThreadLimit		 	16
	ThreadsPerChild		 4
	MaxRequestWorkers	 50
	MaxConnectionsPerChild   0
</IfModule>
_EOF_

				#Use /var/www as default webfolder
				mv /var/www/html/index.html /var/www/index.html &> /dev/null
				rm -R /var/www/html &> /dev/null

			#Wheezy
			elif (( $DISTRO == 1 )); then

				#Rpi apache2 confs
				cp /DietPi/dietpi/conf/apache2_wheezy.conf /etc/apache2/apache2.conf

				sed -i "/StartServers /c\StartServers $CPU_CORES_TOTAL" /etc/apache2/apache2.conf
				sed -i "/MinSpareServers /c\MinSpareServers 1" /etc/apache2/apache2.conf
				sed -i "/MaxSpareServers /c\MaxSpareServers $CPU_CORES_TOTAL" /etc/apache2/apache2.conf
				sed -i "/MinSpareThreads /c\MinSpareThreads 1" /etc/apache2/apache2.conf
				sed -i "/MaxSpareThreads /c\MaxSpareThreads 8" /etc/apache2/apache2.conf
				sed -i "/MaxClients /c\MaxClients 50" /etc/apache2/apache2.conf
				sed -i "/MaxRequestsPerChild /c\MaxRequestsPerChild 0" /etc/apache2/apache2.conf
				sed -i "/ThreadLimit /c\ThreadLimit 16" /etc/apache2/apache2.conf
				sed -i "/ThreadsPerChild /c\ThreadsPerChild 8" /etc/apache2/apache2.conf
				sed -i "/MaxKeepAliveRequests /c\MaxKeepAliveRequests 10" /etc/apache2/apache2.conf

			fi

			#Sites-Available settings. Disable access log, set error log level
			sed -i "/CustomLog /c\        #CustomLog "'${APACHE_LOG_DIR}'"/access.log combined" /etc/apache2/sites-available/*
			sed -i "/LogLevel /c\        LogLevel error" /etc/apache2/sites-available/*

			#Apply permissions
			chown -R www-data:www-data /var/www

			WEBSERVER_APACHE=2
		fi

		#WEBSERVER_NGINX
		if (( $WEBSERVER_NGINX == 1 )); then

			#create www directory
			mkdir -p /var/www

			#Nginx confs
			mkdir /etc/nginx/sites-dietpi
			cp /DietPi/dietpi/conf/nginx.conf /etc/nginx/nginx.conf
			cp /DietPi/dietpi/conf/nginx.site-available-default /etc/nginx/sites-available/default

			#Nginx index page
			if (( $DISTRO == 1 )); then
				cp /usr/share/nginx/www/index.html /var/www/index.html
			elif (( $DISTRO == 3 )); then
				cp /usr/share/nginx/html/index.html /var/www/index.html
			fi

			#CPU core count
			sed -i "/worker_processes/c\worker_processes $CPU_CORES_TOTAL;" /etc/nginx/nginx.conf

			#Apply permissions
			chown -R www-data:www-data /var/www

			WEBSERVER_NGINX=2
		fi

		#WEBSERVER_LIGHTTPD
		if (( $WEBSERVER_LIGHTTPD == 1 )); then

			#create www directory
			mkdir -p /var/www

			#www path
			sed -i '/^server.document-root/c\server.document-root        = "/var/www"' /etc/lighttpd/lighttpd.conf

			#Configure fastcgi for PHP-FPM
			cat << _EOF_ > /etc/lighttpd/conf-available/15-fastcgi-php.conf
# -*- depends: fastcgi -*-
# /usr/share/doc/lighttpd/fastcgi.txt.gz
# http://redmine.lighttpd.net/projects/lighttpd/wiki/Docs:ConfigurationOptions#mod_fastcgi-fastcgi

## Start an FastCGI server using php-fpm
fastcgi.server += ( ".php" =>
        ((
                "socket" => "/var/run/php5-fpm.sock",
                "broken-scriptfilename" => "enable"
        ))
)
_EOF_

			#enable cgi/php
			lighttpd-enable-mod fastcgi
			lighttpd-enable-mod fastcgi-php

			#Move default page
			mv /var/www/html/index.lighttpd.html /var/www/

			#Apply permissions
			chown -R www-data:www-data /var/www

			service lighttpd force-reload

			WEBSERVER_LIGHTTPD=2
		fi

		#NB: Webserver_name now = 2

		#WEBSERVER_MYSQL
		if (( $WEBSERVER_MYSQL == 1 )); then

			WEBSERVER_MYSQL=2
		fi

		#WEBSERVER_MARIADB
		if (( $WEBSERVER_MARIADB == 1 )); then

			WEBSERVER_MARIADB=2
		fi

		#WEBSERVER_SQLITE
		if (( $WEBSERVER_SQLITE == 1 )); then

			WEBSERVER_SQLITE=2
		fi

		#WEBSERVER_PHP
		if (( $WEBSERVER_PHP == 1 )); then

			#PHP-FPM
			# - Apache2 has uses its own PHP module
			if (( $WEBSERVER_APACHE == 2 )); then
				echo -e "nothing here" &> /dev/null

			# - All other webservers (eg: Nginx/Lighttpd) use PHP-FPM
			else

				# - Php-FPM confs
				cp /DietPi/dietpi/conf/php-fpm.conf /etc/php5/fpm/php-fpm.conf
				cp /DietPi/dietpi/conf/php-fpm_pool.conf /etc/php5/fpm/pool.d/www.conf
				sed -i '/cgi.fix_pathinfo=/c\cgi.fix_pathinfo=1' /etc/php5/fpm/php.ini

				# - PHP5-fpm optimizations based on total cores
				sed -i "/pm.max_children = /c\pm.max_children = $CPU_CORES_TOTAL" /etc/php5/fpm/pool.d/www.conf
				sed -i "/pm.start_servers = /c\pm.start_servers = $CPU_CORES_TOTAL" /etc/php5/fpm/pool.d/www.conf
				sed -i "/pm.min_spare_servers = /c\pm.min_spare_servers = $CPU_CORES_TOTAL" /etc/php5/fpm/pool.d/www.conf
				sed -i "/pm.max_spare_servers = /c\pm.max_spare_servers = $CPU_CORES_TOTAL" /etc/php5/fpm/pool.d/www.conf

			fi

			#php APC/u settings
			local target_php_ini=0
			local target_php_cachesize=$(( $(free -m -o | grep -m1 'Mem:' | awk '{print $2}') / 30 ))
			if (( $target_php_cachesize < 10 )); then
				target_php_cachesize=10
			fi
			# - 3days TTL
			local target_apc_ttl='259200'

			#Wheezy APC
			if (( $DISTRO == 1 )); then

				# - apc ini locations
				if (( $WEBSERVER_APACHE == 2 )); then
					target_php_ini='/etc/php5/apache2/conf.d/20-apc.ini'
				elif (( $WEBSERVER_NGINX == 2 )); then
					target_php_ini='/etc/php5/fpm/conf.d/20-apc.ini'
				fi

				echo -e "extension=apc.so" > "$target_php_ini"
				echo -e "apc.enabled=1" >> "$target_php_ini"
				echo -e "apc.shm_size=$target_php_cachesize" >> "$target_php_ini"
				echo -e "apc.ttl=$target_apc_ttl" >> "$target_php_ini"
				cp /usr/share/doc/php-apc/apc.php /var/www/apc.php


			#Jessie. Opcache + APCu
			else

				#PHP OPcache
				php5enmod opcache

				if (( $WEBSERVER_APACHE == 2 )); then
					target_php_ini='/etc/php5/apache2/php.ini'
				else
					target_php_ini='/etc/php5/fpm/php.ini'
				fi

				sed -i "/opcache.enable=/c\opcache.enable=1" $target_php_ini
				sed -i "/opcache.memory_consumption=/c\opcache.memory_consumption=$target_php_cachesize" $target_php_ini
				sed -i "/opcache.revalidate_freq=/c\opcache.revalidate_freq=60" $target_php_ini

				wget https://raw.githubusercontent.com/rlerdorf/opcache-status/master/opcache.php -O /var/www/opcache.php

				#APCu
				php5enmod apcu

				# - apc.shm_size= requires M at end to prevent warning: https://github.com/Fourdee/DietPi/issues/218
				target_php_cachesize+="M"
				target_php_ini='/etc/php5/mods-available/apcu.ini'

				cat << _EOF_ > "$target_php_ini"
extension=apcu.so
apc.shm_size=$target_php_cachesize
apc.ttl=$target_apc_ttl
_EOF_

				cp /usr/share/doc/php5-apcu/apc.php /var/www/apc.php

			fi

			#Apply permissions
			chown -R www-data:www-data /var/www/apc.php
			chown -R www-data:www-data /var/www/opcache.php

			#Set all PHP.INI's to UTF-8
			sed -i '/default_charset/c\default_charset = "UTF-8"' /etc/php5/apache2/php.ini &> /dev/null
			sed -i '/default_charset/c\default_charset = "UTF-8"' /etc/php5/cli/php.ini &> /dev/null
			sed -i '/default_charset/c\default_charset = "UTF-8"' /etc/php5/fpm/php.ini &> /dev/null

			#Set all PHP.ini tmp_upload_dir to sd (cant be /tmp as its ramdisk and limited size. Also used by Owncloud uploads)
			local tmp_upload_dir="/var/tmp/php_upload_tmp"
			mkdir -p "$tmp_upload_dir"
			chown -R www-data:www-data "$tmp_upload_dir"

			sed -i "/upload_tmp_dir =/c\upload_tmp_dir = $tmp_upload_dir" /etc/php5/apache2/php.ini &> /dev/null
			sed -i "/upload_tmp_dir =/c\upload_tmp_dir = $tmp_upload_dir" /etc/php5/cli/php.ini &> /dev/null
			sed -i "/upload_tmp_dir =/c\upload_tmp_dir = $tmp_upload_dir" /etc/php5/fpm/php.ini &> /dev/null

			#Set all PHP.ini max upload sizes.
			local php_max_post_size='2G'
			local php_max_upload_size='2G'
			sed -i "/upload_max_filesize =/c\upload_max_filesize = $php_max_upload_size" /etc/php5/apache2/php.ini &> /dev/null
			sed -i "/post_max_size =/c\post_max_size = $php_max_post_size" /etc/php5/apache2/php.ini &> /dev/null
			sed -i "/upload_max_filesize =/c\upload_max_filesize = $php_max_upload_size" /etc/php5/cli/php.ini &> /dev/null
			sed -i "/post_max_size =/c\post_max_size = $php_max_post_size" /etc/php5/cli/php.ini &> /dev/null
			sed -i "/upload_max_filesize =/c\upload_max_filesize = $php_max_upload_size" /etc/php5/fpm/php.ini &> /dev/null
			sed -i "/post_max_size =/c\post_max_size = $php_max_post_size" /etc/php5/fpm/php.ini &> /dev/null

			#PHP info web file
			cat << _EOF_ > /var/www/phpinfo.php
<?php
phpinfo();
?>
_EOF_

			WEBSERVER_PHP=2
		fi

		#WEBSERVER_MYADMINPHP
		if (( $WEBSERVER_MYADMINPHP == 1 )); then

			if (( $WEBSERVER_NGINX == 2 )); then
				ln -s /usr/share/phpmyadmin /var/www
			fi

			WEBSERVER_MYADMINPHP=2
		fi

		#WEBSERVER_REDIS
		if (( $WEBSERVER_REDIS == 1 )); then

			#Enable resdis extensions for all webstacks:
			echo -e "extension=redis.so" > /etc/php5/cli/conf.d/20-redis.ini &> /dev/null
			echo -e "extension=redis.so" > /etc/php5/apache2/conf.d/20-redis.ini &> /dev/null


			WEBSERVER_REDIS=2
		fi

<<<<<<< HEAD

		#OPENBAZAAR
		if (( $OPENBAZAAR == 1 )); then

			# - service
			cp /DietPi/dietpi/conf/openbazaar-server.service /etc/dietpi/dietpi-software/services/openbazaar-server.service
			chmod +x /etc/dietpi/dietpi-software/services/openbazaar-server.service

			OPENBAZAAR=2

		fi


=======
>>>>>>> a1e567d3
		#OwnCloud
		if (( $OWNCLOUD == 1 )); then

			#Setup /var/lib/owncloud/data
			local target_data_symlink="/var/lib/owncloud/data"
			mkdir -p "$target_data_symlink" &> /dev/null
			#remove the /data path, but keep base directories
			rm -R "$target_data_symlink" &> /dev/null

			#Setup Data directory
			local target_data_dir="$TARGET_DIRECTORY"
			# we cant use /root with www-data.
			if [ "$target_data_dir" = "/root" ]; then
				target_data_dir=""
			fi

			# - Add target dir to base dirs
			target_data_dir+="/owncloud_data"

			mkdir -p "$target_data_dir"

			#Create symlink
			ln -fs "$target_data_dir" "$target_data_symlink"

			#Set permissions to both directory and symlink.
			chown -R www-data:www-data "$target_data_dir"
			chown -R www-data:www-data "$target_data_symlink"

			chmod -R 770 "$target_data_dir"
			chmod -R 770 "$target_data_symlink"

			#Set max upload size
			sed -i "/php_value upload_max_filesize/c\php_value upload_max_filesize 2G" /var/www/owncloud/.htaccess
			sed -i "/php_value post_max_size/c\php_value post_max_size 2G" /var/www/owncloud/.htaccess
			#Set max allowed memory total/4
			local memory_limit_max="$(( $(free -m -o | grep -m1 'Mem:' | awk '{print $2}') / 4 ))M"
			sed -i "/php_value memory_limit/c\php_value memory_limit $memory_limit_max" /var/www/owncloud/.htaccess

			if (( $WEBSERVER_NGINX == 2 )); then
				cp /DietPi/dietpi/conf/nginx.sites-dietpi.owncloud.conf /etc/nginx/sites-dietpi/owncloud.conf
			fi

			OWNCLOUD=2
		fi

		# Transmission
		if (( $TRANSMISSION == 1 )); then

			sed -i '/USER=/c\USER=root' /etc/init.d/transmission-daemon

			#Jessie, Transmission uses a systemd service
			if (( $DISTRO == 3 )); then

				sed -i '/User=/c\User=root' /lib/systemd/system/transmission-daemon.service

				# SystemD Service missing --config-dir - Falling back to stable LSB.
				#https://github.com/Fourdee/DietPi/issues/86
				rm /lib/systemd/system/transmission-daemon.service
				systemctl daemon-reload
			fi

			cp /DietPi/dietpi/conf/transmission_settings /etc/transmission-daemon/settings.json

			Create_UserContent_Folders
			sed -i '/"download-dir":/c\"download-dir": "'$TARGET_DIRECTORY/$FOLDER_DOWNLOADS'",' /etc/transmission-daemon/settings.json

			#total mem / 7
			local cache_size=$(( $(free -m -o | grep -m1 'Mem:' | awk '{print $2}') / 7 ))
			local peer_limit=25
			local max_peers=25
			local peer_limit_torrent=15
			local upload_slots=3

			#Reduce for hardware below
			#OrangePi
			if (( $HW_MODEL == 30 )); then
				peer_limit=15
				max_peers=15
				peer_limit_torrent=10
				upload_slots=3

			#Odroid C2
			elif (( $HW_MODEL == 12 )); then
				peer_limit=18
				max_peers=18
				peer_limit_torrent=10
				upload_slots=3

			#Odroid XU4
			elif (( $HW_MODEL == 11 )); then
				peer_limit=20
				max_peers=20
				peer_limit_torrent=10
				upload_slots=3

			#Odroid C1
			elif (( $HW_MODEL == 10 )); then
				peer_limit=16
				max_peers=16
				peer_limit_torrent=10
				upload_slots=3

			#RPi v3
			elif (( $HW_MODEL == 3 )); then
				peer_limit=14
				max_peers=14
				peer_limit_torrent=8
				upload_slots=2

			#RPi v2
			elif (( $HW_MODEL == 2 )); then
				peer_limit=12
				max_peers=12
				peer_limit_torrent=7
				upload_slots=2

			#RPi v1 512
			elif (( $HW_MODEL == 1 )); then
				peer_limit=10
				max_peers=10
				peer_limit_torrent=6
				upload_slots=2

			#RPi v1 256
			elif (( $HW_MODEL == 0 )); then
				peer_limit=7
				max_peers=7
				peer_limit_torrent=5
				upload_slots=2

			fi

			#Apply optimized settings
			sed -i '/cache-size-mb/c\    "cache-size-mb": '$cache_size',' /etc/transmission-daemon/settings.json
			sed -i '/peer-limit-global/c\    "peer-limit-global": '$peer_limit',' /etc/transmission-daemon/settings.json
			sed -i '/max-peers-global/c\    "max-peers-global": '$max_peers',' /etc/transmission-daemon/settings.json
			sed -i '/peer-limit-per-torrent/c\    "peer-limit-per-torrent": '$peer_limit_torrent',' /etc/transmission-daemon/settings.json
			sed -i '/upload-slots-per-torrent/c\    "upload-slots-per-torrent": '$upload_slots',' /etc/transmission-daemon/settings.json

			TRANSMISSION=2
		fi

		#PHPBB
		if (( $PHPBB == 1 )); then
			chown -R www-data:www-data /var/www/phpBB3
			/DietPi/dietpi/func/create_mysql_db phpbb3 dietpi root dietpi

		   PHPBB=2
		fi

		# Proftpd
		if (( $FILESERVER_PROFTP == 1 )); then
			sed -i "/root/c\#root" /etc/ftpusers
			cp /DietPi/dietpi/conf/proftpd.conf /etc/proftpd/proftpd.conf
			sed -i "/DefaultRoot /c\DefaultRoot $TARGET_DIRECTORY" /etc/proftpd/proftpd.conf

			FILESERVER_PROFTP=2
		fi

		#Samba Server
		if (( $FILESERVER_SAMBA == 1 )); then
			echo -e "dietpi\ndietpi" | smbpasswd -s -a root
			cp /DietPi/dietpi/conf/smb.conf /etc/samba/smb.conf

			sed -i "/path = /c\path = $TARGET_DIRECTORY" /etc/samba/smb.conf

			FILESERVER_SAMBA=2
		fi

		# vsFTPD
		if (( $FILESERVER_VSFTPD == 1 )); then
			cp /DietPi/dietpi/conf/vsftpd.conf /etc/vsftpd.conf
			sed -i '/root/c\#root' /etc/ftpusers

			sed -i "/local_root=/c\local_root=$TARGET_DIRECTORY" /etc/vsftpd.conf

			FILESERVER_VSFTPD=2
		fi

		#Ympd MPD
		if (( $HIFI == 1 )); then

			#Start at boot
			cp /DietPi/dietpi/conf/ympd_init /etc/init.d/ympd
			chmod +x /etc/init.d/ympd
			update-rc.d ympd defaults

			#Copy default config
			cp /DietPi/dietpi/conf/mpd.conf /etc/mpd.conf

			#Add audio output options to mpd config
			cat << _EOF_ >> /etc/mpd.conf
audio_output {
	type							"alsa"
	name							"My ALSA Device"
	device							"hw:0,0"
	format							"44100:16:2"
	mixer_device					"default"
	mixer_control					"PCM"
	mixer_index						"0"
}
#HDMI - Set format and audio_output_format to 48000hz
#audio_output_format				"48000:16:2"
#samplerate_converter			"Fastest Sinc Interpolator"
_EOF_

			#OrangePi , unmute 3.5mm and add mixer controls
			if (( $HW_MODEL >= 30 )) && (( $HW_MODEL < 40 )); then
				amixer set -c 0 'Audio lineout' unmute &> /dev/null

				sed -i '/mixer_device/c\mixer_device "hw:0"' /etc/mpd.conf
				sed -i '/mixer_control/c\mixer_control "Lineout volume control"' /etc/mpd.conf
			fi

			#Setup data locations
			Create_UserContent_Folders
			sed -i '/music_directory/c\music_directory "'$TARGET_DIRECTORY/$FOLDER_MUSIC'"' /etc/mpd.conf
			sed -i '/playlist_directory/c\playlist_directory "'$TARGET_DIRECTORY/$FOLDER_MUSIC'"' /etc/mpd.conf
			mkdir -p "$TARGET_DIRECTORY"/.mpd_cache
			sed -i '/db_file/c\db_file "'$TARGET_DIRECTORY'/.mpd_cache/db_file"' /etc/mpd.conf

			#Grab our test music for the user.
			Download_Test_Media

			HIFI=2
		fi

		#Kodi
		if (( $KODI == 1 )); then

			#Remove Kodi user (Whilst waving)
			userdel -r kodi &> /dev/null

			#Run Kodi as root
			sed -i '/USER=/c\USER=root' /etc/default/kodi &> /dev/null

			#Copy udev rules, probably not needed for root, but we'll do it anyway
			cp /DietPi/dietpi/conf/kodi_udev /etc/udev/rules.d/99-input.rules
			chmod +x /etc/udev/rules.d/99-input.rules

			#Create .desktop SymLinks
			mkdir -p "$HOME"/Desktop
			rm /usr/share/applications/kodi.desktop &> /dev/null
			ln -sf /DietPi/dietpi/conf/desktop/kodi.desktop /usr/share/applications/kodi.desktop
			ln -sf /DietPi/dietpi/conf/desktop/kodi.desktop "$HOME"/Desktop/kodi.desktop

			#startkodi alias.
			if (( $(cat /etc/bash.bashrc | grep -ci -m1 'startkodi') == 0 )); then
				echo -e "alias startkodi='/DietPi/dietpi/misc/start_kodi'" >> /etc/bash.bashrc
			fi


			KODI=2

		fi

		#MINIDLNA
		if (( $MINIDLNA == 1 )); then
			#Run as root
			sed -i '/USER=m/c\USER=root' /etc/init.d/minidlna
			# + SystemD (incase minidlna package updates to systemd)
			sed -i '/User=m/c\User=root' /lib/systemd/system/minidlna.service &> /dev/null
			sed -i '/Group=m/c\Group=root' /lib/systemd/system/minidlna.service &> /dev/null

			#Copy Config
			cp /DietPi/dietpi/conf/minidlna.conf /etc/minidlna.conf

			#Setup data directories
			Create_UserContent_Folders
			mkdir -p "$TARGET_DIRECTORY"/.MiniDLNA_Cache

			sed -i "/media_dir=A,/c\media_dir=A,$TARGET_DIRECTORY/$FOLDER_MUSIC" /etc/minidlna.conf
			sed -i "/media_dir=P,/c\media_dir=P,$TARGET_DIRECTORY/$FOLDER_PICTURES" /etc/minidlna.conf
			sed -i "/media_dir=V,/c\media_dir=V,$TARGET_DIRECTORY/$FOLDER_VIDEO" /etc/minidlna.conf
			sed -i "/db_dir=/c\db_dir=$TARGET_DIRECTORY/.MiniDLNA_Cache" /etc/minidlna.conf

			MINIDLNA=2
		fi

		#NoIp
		if (( $NOIPDYNDNS == 1 )); then

			NOIPDYNDNS=2
		fi

		#OpenTyrian
		if (( $OPENTYRIAN == 1 )); then

			#Copy the DietPi run file for OpenTyrian
			cp /DietPi/dietpi/conf/opentyrian_run /usr/local/games/opentyrian/run
			chmod +x /usr/local/games/opentyrian/run

			#Create .Desktop SymLinks
			mkdir -p "$HOME"/Desktop
			rm /usr/share/applications/opentyrian.desktop &> /dev/null
			ln -s /DietPi/dietpi/conf/desktop/opentyrian.desktop /usr/share/applications/opentyrian.desktop
			ln -s /DietPi/dietpi/conf/desktop/opentyrian.desktop "$HOME"/Desktop/opentyrian.desktop

			OPENTYRIAN=2
		fi

		#DietPi-Cam
		if (( $DIETPICAM == 1 )); then

			#raspimjpeg Conf
			cp /DietPi/dietpi/conf/dietpicam_raspimjpeg /etc/raspimjpeg
			chmod +x /etc/raspimjpeg
			ln -s /etc/raspimjpeg /var/www/dietpicam/raspimjpeg

			#raspimjpeg/php schedule startup and control script
			cp /DietPi/dietpi/conf/raspimjpeg.service /etc/dietpi/dietpi-software/services/raspimjpeg.service

			#Motion config file
			mkdir -p /etc/motion
			cp /DietPi/dietpi/conf/dietpicam_motion /etc/motion/motion.conf
			chgrp www-data /etc/motion/motion.conf
			chmod 777 /etc/motion/motion.conf
			usermod -a -G video www-data

			#Set web permissions for local dietpicam web directory
			chown -R www-data:www-data /var/www/dietpicam

			#Setup Data directory
			local dietpicam_media_directory=$TARGET_DIRECTORY
			# we cant use /root/dietpicam, even with permissions setup, it cant access it. So move it to /dietpicam
			if [ "$dietpicam_media_directory" = "/root" ]; then
				dietpicam_media_directory=""
			fi

			mkdir -p "$dietpicam_media_directory"/dietpicam
			rm -R /var/www/dietpicam/media
			ln -s "$dietpicam_media_directory"/dietpicam /var/www/dietpicam/media
			chown -R www-data:www-data "$dietpicam_media_directory"/dietpicam
			chmod -R 777 "$dietpicam_media_directory"/dietpicam

			#Enable RPi Camera module
			sed -i '/start_x=/c\start_x=1' /DietPi/config.txt

			DIETPICAM=2
		fi

		#Deluge
		if (( $DELUGE == 1 )); then

			#copy init
			cp /DietPi/dietpi/conf/deluge.service /etc/dietpi/dietpi-software/services/deluge.service

			#Generate deluge default config
			deluged
			killall -w deluged

			#Copy DietPi configs
			cp /DietPi/dietpi/conf/deluge.conf "$HOME"/.config/deluge/core.conf
			cp /DietPi/dietpi/conf/deluge_web.conf "$HOME"/.config/deluge/web.conf

			#Set remote access login details
			echo -e "localclient:dietpi:10" > "$HOME"/.config/deluge/auth

			#Setup data directory
			Create_UserContent_Folders
			sed -i '/"move_completed_path": /c\"move_completed_path": "'$TARGET_DIRECTORY/$FOLDER_DOWNLOADS'",' "$HOME"/.config/deluge/core.conf
			sed -i '/"download_location": /c\"download_location": "'$TARGET_DIRECTORY/$FOLDER_DOWNLOADS'",' "$HOME"/.config/deluge/core.conf
			sed -i '/"torrentfiles_location": /c\"torrentfiles_location": "'$TARGET_DIRECTORY/$FOLDER_DOWNLOADS'",' "$HOME"/.config/deluge/core.conf

			#Applied Optimized settings
			# - Cache size is in steps of 16 KiB. (Cachesize * 16 = total KiB)
			local deluge_cache_size=$(( $(free -m -o | grep -m1 'Mem:' | awk '{print $2}') * 1000 / 9 / 16 ))

			sed -i '/"cache_size": /c\ "cache_size": '"$deluge_cache_size"',' "$HOME"/.config/deluge/core.conf

			DELUGE=2
		fi

		#GRASSHOPPER
		if (( $GRASSHOPPER == 1 )); then

			GRASSHOPPER=2
		fi

		#RaspControl
		if (( $RASPCONTROL == 1 )); then

			chown -R www-data:www-data /var/www/raspcontrol
			chmod -R 750 /var/www/raspcontrol

			#Setup login file
			mkdir -p /etc/raspcontrol

cat << _EOF_ > /etc/raspcontrol/database.aptmnt
{
    "user": "root",
    "password": "dietpi"
}
_EOF_

			chown -R www-data:www-data /etc/raspcontrol
			chmod -R 750 /etc/raspcontrol

			RASPCONTROL=2
		fi

		#Linux Dash
		if (( $LINUXDASH == 1 )); then

			chown -R www-data:www-data /var/www/linuxdash
			chmod -R 750 /var/www/linuxdash

			LINUXDASH=2
		fi

		#PIHOLE
		if (( $PIHOLE == 1 )); then

			#Generate index page that replaces adverts
			cat << _EOF_ > /var/www/index.html
<html>
Blocked by Pi-hole.
</html>
_EOF_

			#Set /var/www/pihole permisions
			chown -R www-data:www-data /var/www/pihole
			chmod -R 775 /var/www/pihole

			#Generate pihole.log , set permissions to www-data
			echo -e "" > /var/log/pihole.log
			chown www-data:www-data /var/log/pihole.log &> /dev/null
			chmod 775 /var/log/pihole.log

			#Apply dnsmasq.conf
			cp /DietPi/dietpi/conf/dnsmasq.conf /etc/dnsmasq.conf

			#Add active network adapter
			local active_network_adapter=$(sed -n 3p /DietPi/dietpi/.network)
			sed -i "/interface=/c\interface=$active_network_adapter" /etc/dnsmasq.conf

			#Set dnsmasq service to user www-data.
			sed -i '/DNSMASQ_USER=/c\DNSMASQ_USER="www-data"' /etc/init.d/dnsmasq

			PIHOLE=2
		fi

		#SUBSONIC 5
		if (( $SUBSONIC5 == 1 )); then

			#Generate user dir
			Create_UserContent_Folders

			#Optimize memory limit
			local subsonic_memory_max=$(( $(free -m -o | grep -m1 'Mem:' | awk '{print $2}') / 5 ))
			#Minimum cap 150mb
			if (( $subsonic_memory_max < 150 )); then
				subsonic_memory_max=150
			fi

			cat << _EOF_ > /etc/default/subsonic
SUBSONIC_USER=root
SUBSONIC_ARGS="--quiet --pidfile=/run/subsonic.pid --max-memory=$subsonic_memory_max --default-music-folder=$TARGET_DIRECTORY/$FOLDER_MUSIC --default-podcast-folder=$TARGET_DIRECTORY/$FOLDER_MUSIC --default-playlist-folder=$TARGET_DIRECTORY/$FOLDER_MUSIC"
_EOF_

			#Grab our test media for user
			Download_Test_Media

			#Symlink ffmpeg to subsonic transcoder
			#rpi armv6 jessie (using compiled ffmpeg)
			if (( $HW_MODEL < 2 )) &&
				(( $DISTRO == 3 )); then
				ln -fs /usr/local/bin/ffmpeg /var/subsonic/transcode

			#ARMv7
			else
				ln -fs /usr/bin/ffmpeg /var/subsonic/transcode
			fi
			SUBSONIC5=2
		fi

		#SUBSONIC
		if (( $SUBSONIC6 == 1 )); then

			#Generate user dir
			Create_UserContent_Folders

			#Optimize memory limit
			local subsonic_memory_max=$(( $(free -m -o | grep -m1 'Mem:' | awk '{print $2}') / 5 ))
			#Minimum cap 150mb
			if (( $subsonic_memory_max < 150 )); then
				subsonic_memory_max=150
			fi

			cat << _EOF_ > /etc/default/subsonic
SUBSONIC_USER=root
SUBSONIC_ARGS="--quiet --pidfile=/run/subsonic.pid --max-memory=$subsonic_memory_max --default-music-folder=$TARGET_DIRECTORY/$FOLDER_MUSIC --default-podcast-folder=$TARGET_DIRECTORY/$FOLDER_MUSIC --default-playlist-folder=$TARGET_DIRECTORY/$FOLDER_MUSIC"
_EOF_

			#Grab our test media for user
			Download_Test_Media

			#Symlink ffmpeg to subsonic transcoder
			#rpi armv6 jessie (using compiled ffmpeg)
			if (( $HW_MODEL < 2 )) &&
				(( $DISTRO == 3 )); then
				ln -fs /usr/local/bin/ffmpeg /var/subsonic/transcode

			#ARMv7
			else
				ln -fs /usr/bin/ffmpeg /var/subsonic/transcode
			fi

			SUBSONIC6=2
		fi

		#RPIGPIO
		if (( $RPIGPIO == 1 )); then

			RPIGPIO=2

		fi

		#WIRINGPI
		if (( $WIRINGPI == 1 )); then

			WIRINGPI=2

		fi

		#RPII2C
		if (( $RPII2C == 1 )); then

			RPII2C=2

		fi

		#WEBIOPI
		if (( $WEBIOPI == 1 )); then
			#auto start
			update-rc.d webiopi defaults

			WEBIOPI=2
		fi

		#WEAVED
		if (( $WEAVED == 1 )); then

			WEAVED=2
		fi

		#DIETPICLOUDSHELL
		if (( $DIETPICLOUDSHELL == 1 )); then

			#Enable DietPi-Cloudshell autostart
			/DietPi/dietpi/dietpi-autostart 5

			#add alias
			if (( $(cat /etc/bash.bashrc | grep -ci -m1 'dietpi-cloudshell=' ) == 0 )); then
				sed -i "/#DietPi Additions/a alias dietpi-cloudshell='/DietPi/dietpi/dietpi-cloudshell'" /etc/bash.bashrc
			fi


			DIETPICLOUDSHELL=2
		fi

		#HAPROXY
		if (( $HAPROXY == 1 )); then

			#Create jail directory
			mkdir -p /var/lib/haproxy

			cat << _EOF_ > /etc/haproxy/haproxy.cfg
global

	#rsyslog is required for logging
	#log /var/log    local0
	#log /var/log    local1 notice
	maxconn 64
	#Jail directory
	chroot /var/lib/haproxy
	stats socket /run/haproxy.sock mode 660 level admin
	stats timeout 30s
	user root
	group root
	daemon

	# Default SSL material locations
	ca-base /etc/ssl/certs
	crt-base /etc/ssl/private

	# Default ciphers to use on SSL-enabled listening sockets.
	# For more information, see ciphers(1SSL).
	ssl-default-bind-ciphers kEECDH+aRSA+AES:kRSA+AES:+AES256:RC4-SHA:!kEDH:!LOW:!EXP:!MD5:!aNULL:!eNULL

defaults

	log     global
	mode    http
	option  httplog
	option  dontlognull
	timeout connect 5000
	timeout client  50000
	timeout server  50000
	errorfile 400 /etc/haproxy/errors/400.http
	errorfile 403 /etc/haproxy/errors/403.http
	errorfile 408 /etc/haproxy/errors/408.http
	errorfile 500 /etc/haproxy/errors/500.http
	errorfile 502 /etc/haproxy/errors/502.http
	errorfile 503 /etc/haproxy/errors/503.http
	errorfile 504 /etc/haproxy/errors/504.http

frontend localnodes

	bind *:80
	mode http
	default_backend nodes

backend nodes

	mode http
	balance roundrobin
	option forwardfor
	http-request set-header X-Forwarded-Port %[dst_port]
	http-request add-header X-Forwarded-Proto https if { ssl_fc }
	option httpchk HEAD / HTTP/1.1\r\nHost:localhost
	server web01 127.0.0.1:9000 check
	server web02 127.0.0.1:9001 check
	server web03 127.0.0.1:9002 check

#Admin web page

	listen stats *:1338
	stats enable
	stats uri /
	stats hide-version
	stats auth admin:dietpi
_EOF_

			#Add html error pages
			mkdir -p /etc/haproxy/errors
			local errorcode=0

			errorcode=400; echo -e "[html]$errorcode[/html]" > /etc/haproxy/errors/"$errorcode".http
			errorcode=403; echo -e "[html]$errorcode[/html]" > /etc/haproxy/errors/"$errorcode".http
			errorcode=408; echo -e "[html]$errorcode[/html]" > /etc/haproxy/errors/"$errorcode".http
			errorcode=500; echo -e "[html]$errorcode[/html]" > /etc/haproxy/errors/"$errorcode".http
			errorcode=502; echo -e "[html]$errorcode[/html]" > /etc/haproxy/errors/"$errorcode".http
			errorcode=503; echo -e "[html]$errorcode[/html]" > /etc/haproxy/errors/"$errorcode".http
			errorcode=504; echo -e "[html]$errorcode[/html]" > /etc/haproxy/errors/"$errorcode".http

			HAPROXY=2
		fi

		#SQUEEZEBOXSERVER
		if (( $SQUEEZEBOXSERVER == 1 )); then

			#Remove service
			update-rc.d logitechmediaserver remove
			rm /etc/init.d/logitechmediaserver

			#DietPi-Services init
			cp /DietPi/dietpi/conf/squeezeboxserver.service /etc/dietpi/dietpi-software/services/squeezeboxserver.service

			#Generate user dir
			Create_UserContent_Folders

			#Grab our test media for user
			Download_Test_Media

			SQUEEZEBOXSERVER=2

		fi

		#WORDPRESS
		if (( $WORDPRESS == 1 )); then

			#Create mysql DB
			/DietPi/dietpi/func/create_mysql_db wordpress dietpi root dietpi
			service mysql stop

			WORDPRESS=2

		fi

		#TIGHTVNCSERVER
		if (( $TIGHTVNCSERVER == 1 )); then

			#User, enter PW
			WHIP_QUESTION='A password is required for your VNC Server.\n\nThe next screen will allow you to set your password, this password will be used when connecting from a VNC client/viewer.\n\nPress Ok/Enter when ready.'
			whiptail --title "VNC Server Password" --msgbox "$WHIP_QUESTION" --backtitle "$WHIP_BACKTITLE" 13 70
			local entering_pw=1
			local loop_count=0
			while (( $entering_pw == 1 )); do
				vncpasswd
				((loop_count++))

				#Password file created
				if [ -f "$HOME"/.vnc/passwd ]; then
					entering_pw=0
				#Endless loop
				elif (( $loop_count >= 30 )); then
					entering_pw=0
				fi
			done

			TIGHTVNCSERVER=2

		fi

		#FAIL2BAN
		if (( $FAIL2BAN == 1 )); then

			cat << _EOF_ > /etc/fail2ban/fail2ban.conf
[Definition]
# loglevel #1=error #2=warn #3=info
loglevel = 3
logtarget = /var/log/fail2ban.log
socket = /var/run/fail2ban/fail2ban.sock
pidfile = /var/run/fail2ban/fail2ban.pid
_EOF_

			cp /DietPi/dietpi/conf/fail2ban_jail.conf /etc/fail2ban/jail.conf

			FAIL2BAN=2

		fi

		#PHPSYSINFO
		if (( $PHPSYSINFO == 1 )); then

			#conf
			cp /DietPi/dietpi/conf/phpsysinfo.ini /var/www/phpsysinfo/phpsysinfo.ini

			#Set permissions
			chown -R www-data:www-data /var/www/phpsysinfo
			chmod -R 775 /var/www/phpsysinfo

			PHPSYSINFO=2

		fi

		#PHPIMAGEGALLERY
		if (( $PHPIMAGEGALLERY == 1 )); then

			#Get test images
			mkdir -p /var/www/gallery/DietPi
			wget http://dietpi.com/images/dietpi-logo_256.png -O /var/www/gallery/DietPi/logo_256.png

			mkdir -p /var/www/gallery/Tr-Zero
			wget http://media.indiedb.com/images/games/1/25/24673/SS_0.jpg -O /var/www/gallery/Tr-Zero/SS_0.jpg
			wget http://media.indiedb.com/images/games/1/25/24673/SS_44.jpg -O /var/www/gallery/Tr-Zero/SS_1.jpg
			wget http://media.indiedb.com/images/games/1/25/24673/3.png -O /var/www/gallery/Tr-Zero/SS_2.jpg

			#permissions for cache/thumbnail/database
			mkdir -p /var/www/gallery/_sfpg_data
			chown -R www-data:www-data /var/www/gallery/_sfpg_data
			chmod -R 775 /var/www/gallery/_sfpg_data

			#enable (Some type of security trigger)
			sed -i "/define('SECURITY_PHRASE'/c\define('SECURITY_PHRASE', 'true');" /var/www/gallery/index.php

			PHPIMAGEGALLERY=2

		fi

		#AMPACHE
		if (( $AMPACHE == 1 )); then

			Create_UserContent_Folders
			Download_Test_Media

			#create/insert our pre-made ampache sql db
			wget http://dietpi.com/downloads/mysql_databases/ampache_mysql_3.8.2-v113.zip -O sql.zip
			unzip sql.zip
			rm sql.zip

			/DietPi/dietpi/func/create_mysql_db ampache dietpi root dietpi
			mysql -u root -pdietpi ampache < ampache.sql
			rm ampache.sql

			#Grab config
			wget http://dietpi.com/downloads/conf/ampache.cfg.php_3.8.2-v113 -O /var/www/ampache/config/ampache.cfg.php

			#Set Permisions
			chown -R www-data:www-data /var/www/ampache
			chmod -R 775 /var/www/ampache

			AMPACHE=2

		fi

		#OPENVPNSERVER
		if (( $OPENVPNSERVER == 1 )); then

			local key_size=1024

			#Start Cert/Key generation.
			cp -R /usr/share/easy-rsa/ /etc/openvpn
			mkdir -p /etc/openvpn/easy-rsa/keys
			cat << _EOF_ >> /etc/openvpn/easy-rsa/vars
export KEY_SIZE=$key_size
export KEY_COUNTRY="UK"
export KEY_PROVINCE="DietPi"
export KEY_CITY="DietPi"
export KEY_ORG="DietPi"
export KEY_EMAIL="noreply@DietPi.com"
export KEY_OU="DietPi"
export KEY_NAME="DietPi_OpenVPN_Server"
_EOF_

			#Create Server Cert Auth
			echo -e "\nDietPi:\nGenerating unique OpenVPN certificates and keys. Please wait....\n"
			openssl dhparam -out /etc/openvpn/dh"$key_size".pem "$key_size"

			#Build Server certs/keys
			chmod -R +x /etc/openvpn/easy-rsa
			cd /etc/openvpn/easy-rsa
			. ./vars
			./clean-all
			./build-ca --batch DietPi_OpenVPN_Server
			./build-key-server --batch DietPi_OpenVPN_Server

			#Copy Server cert/keys
			cp /etc/openvpn/easy-rsa/keys/{DietPi_OpenVPN_Server.crt,DietPi_OpenVPN_Server.key,ca.crt} /etc/openvpn/

			#Build client cert/keys
			./build-key --batch DietPi_OpenVPN_Client

			cd ..
			#End Cert/Key generation.

			#Server config
			cat << _EOF_ > /etc/openvpn/server.conf
port 1194
proto udp
dev tun

ca ca.crt
cert DietPi_OpenVPN_Server.crt
key DietPi_OpenVPN_Server.key
dh dh$key_size.pem

server 10.8.0.0 255.255.255.0

client-to-client
keepalive 10 60
comp-lzo
max-clients 10

user nobody
group nogroup

persist-key
persist-tun
verb 3

#Web Forwarding (uncomment to enable)
#push "redirect-gateway"
#push "dhcp-option DNS 10.8.0.1"

_EOF_

			#Client config
			cat << _EOF_ > /etc/openvpn/easy-rsa/keys/DietPi_OpenVPN_Client.ovpn
client
proto udp
dev tun

#Ip/Domain name of DietPi system, running OpenVPN server.
remote mywebsite.com 1194

resolv-retry infinite
nobind

user nobody
group nogroup

persist-key
persist-tun

ns-cert-type server
comp-lzo
verb 3

_EOF_

			#Unified client file. Add DietPi generated certs/keys.
			# - Add Server Cert auth
			echo '<ca>' >> /etc/openvpn/easy-rsa/keys/DietPi_OpenVPN_Client.ovpn
			cat /etc/openvpn/ca.crt >> /etc/openvpn/easy-rsa/keys/DietPi_OpenVPN_Client.ovpn
			echo '</ca>' >> /etc/openvpn/easy-rsa/keys/DietPi_OpenVPN_Client.ovpn
			# - Add Client Cert
			echo '<cert>' >> /etc/openvpn/easy-rsa/keys/DietPi_OpenVPN_Client.ovpn
			cat /etc/openvpn/easy-rsa/keys/DietPi_OpenVPN_Client.crt >> /etc/openvpn/easy-rsa/keys/DietPi_OpenVPN_Client.ovpn
			echo '</cert>' >> /etc/openvpn/easy-rsa/keys/DietPi_OpenVPN_Client.ovpn
			# - Add Client Key
			echo '<key>' >> /etc/openvpn/easy-rsa/keys/DietPi_OpenVPN_Client.ovpn
			cat /etc/openvpn/easy-rsa/keys/DietPi_OpenVPN_Client.key >> /etc/openvpn/easy-rsa/keys/DietPi_OpenVPN_Client.ovpn
			echo '</key>' >> /etc/openvpn/easy-rsa/keys/DietPi_OpenVPN_Client.ovpn

			#Copy client file to DietPi fileserver locations (/root or /mnt/usb_1)
			cp /etc/openvpn/easy-rsa/keys/DietPi_OpenVPN_Client.ovpn "$TARGET_DIRECTORY"/
			# - and /boot partition
			cp /etc/openvpn/easy-rsa/keys/DietPi_OpenVPN_Client.ovpn /boot/

			#enable ipv4 forwarding
			sed -i '/net.ipv4.ip_forward=/c\net.ipv4.ip_forward=1' /etc/sysctl.conf

			#Web Fowarding (Setup IPtables, must also be run during boot)
			#iptables -t nat -A POSTROUTING -s 10.8.0.0/24 -o "$(sed -n 3p /DietPi/dietpi/.network)" -j MASQUERADE


			OPENVPNSERVER=2

		fi

		#LETSENCRYPT
		if (( $LETSENCRYPT == 1 )); then

			LETSENCRYPT=2

		fi

		#WIFIHOTSPOT
		if (( $WIFIHOTSPOT == 1 )); then

			local eth_index=$(sed -n 1p /DietPi/dietpi/.network)
			local wifi_index=$(sed -n 2p /DietPi/dietpi/.network)

			# - DHCPD Config
			cat << _EOF_ > /etc/dhcp/dhcpd.conf
ddns-update-style none;
default-lease-time 600;
max-lease-time 7200;
authoritative;
log-facility local7;

subnet 192.168.42.0 netmask 255.255.255.0 {
        range 192.168.42.10 192.168.42.50;
        option broadcast-address 192.168.42.255;
        option routers 192.168.42.1;
        option domain-name "local";
        option domain-name-servers 8.8.8.8, 8.8.4.4;
}
_EOF_

			# - Assign wlan as interface for dhcp server.
			cat << _EOF_ > /etc/default/isc-dhcp-server
INTERFACES="wlan$wifi_index"
_EOF_

			# - Remove all entries below wlan, so we can recreate them.
			sed -i '/allow-hotplug wlan/q0' /etc/network/interfaces

			# - enable up wlan
			sed -i "/allow-hotplug wlan/c\allow-hotplug wlan$wifi_index" /etc/network/interfaces

			# - Add wifi settings to network interfaces config
			cat << _EOF_ >> /etc/network/interfaces
iface wlan$wifi_index inet static
address 192.168.42.1
netmask 255.255.255.0
#gateway 192.168.0.1
#wireless-essid FuzonWifi
#wireless-key abcde12345
#wireless-mode Managed
wireless-power off
#wpa-ssid FuzonWifi
#wpa-psk abcde12345
#dns-nameservers 8.8.8.8 8.8.4.4

# IP tables
up iptables-restore < /etc/iptables.ipv4.nat
_EOF_

			# - Assign static IP for wlan now
			ifconfig wlan$wifi_index 192.168.42.1

			# - Create access point config
			cat << _EOF_ > /etc/hostapd/hostapd.conf
interface=wlan$wifi_index
driver=rtl871xdrv
ssid=$(cat /DietPi/dietpi.txt | grep -m1 '^wifi_hotspot_ssid=' | sed 's/.*=//')
hw_mode=g
channel=$(cat /DietPi/dietpi.txt | grep -m1 '^wifi_hotspot_channel=' | sed 's/.*=//')
macaddr_acl=0
auth_algs=1
ignore_broadcast_ssid=0
wpa=2
wpa_passphrase=$(cat /DietPi/dietpi.txt | grep -m1 '^wifi_hotspot_key=' | sed 's/.*=//')
wpa_key_mgmt=WPA-PSK
wpa_pairwise=TKIP
rsn_pairwise=CCMP
_EOF_

			# - Enable access point config
			cat << _EOF_ > /etc/default/hostapd
DAEMON_CONF="/etc/hostapd/hostapd.conf"
_EOF_

			# - Enable IPv4 forwarding
			sed -i "/net.ipv4.ip_forward=/c\net.ipv4.ip_forward=1" /etc/sysctl.conf
			echo 1 > /proc/sys/net/ipv4/ip_forward

			# - Apply iptables
			iptables -t nat -A POSTROUTING -o eth$eth_index -j MASQUERADE
			iptables -A FORWARD -i eth$eth_index -o wlan$wifi_index -m state --state RELATED,ESTABLISHED -j ACCEPT
			iptables -A FORWARD -i wlan$wifi_index -o eth$eth_index -j ACCEPT

			# - Save IP tables, applied during ifup in /etc/network/interfaces.
			iptables-save > /etc/iptables.ipv4.nat


			#RPi 3 - WiFi hotspot. Internal Wifi fix.
			# - Disable driver definition
			if (( $HW_MODEL == 3 )); then
				sed -i '/driver=/c\#driver=none' /etc/hostapd/hostapd.conf

				# - Add Wireless N support
				echo -e "ieee80211n=1" >> /etc/hostapd/hostapd.conf
			fi


			WIFIHOTSPOT=2

		fi

		#TORHOTSPOT
		if (( $TORHOTSPOT == 1 )); then

# - Tor config
			cat << _EOF_ > /etc/tor/torrc
Log notice file /var/log/tor/notices.log
VirtualAddrNetwork 10.192.0.0/10
AutomapHostsSuffixes .onion,.exit
AutomapHostsOnResolve 1
TransPort 9040
TransListenAddress 192.168.42.1
DNSPort 53
DNSListenAddress 192.168.42.1
_EOF_

			# - Flush IP tables
			iptables -F
			iptables -t nat -F

			# - Generate tor prerouting tables
			local wifi_index=$(sed -n 2p /DietPi/dietpi/.network)
			iptables -t nat -A PREROUTING -i wlan$wifi_index -p tcp --dport 22 -j REDIRECT --to-ports 22
			iptables -t nat -A PREROUTING -i wlan$wifi_index -p udp --dport 53 -j REDIRECT --to-ports 53
			iptables -t nat -A PREROUTING -i wlan$wifi_index -p tcp --syn -j REDIRECT --to-ports 9040

			# - Save
			iptables-save > /etc/iptables.ipv4.nat

			# - Generate Logfile
			mkdir -p /var/log/tor
			echo 0 > /var/log/tor/notices.log
			chown -R debian-tor:nogroup /var/log/tor/notices.log

			# - User: Test tor is functional.
			#https://check.torproject.org


			TORHOTSPOT=2

		fi

		#SHAIRPORTSYNC
		if (( $SHAIRPORTSYNC == 1 )); then

			#Reduce min volume scale threshold (prevents hissing on low end soundcards eg:rpi)
			sed -i '/volume_range_db = /c\volume_range_db = 40;' /etc/shairport-sync.conf


			SHAIRPORTSYNC=2

		fi

		#BRUTEFIR
		if (( $BRUTEFIR == 1 )); then

			#Copy configs and services
			cp /DietPi/dietpi/conf/brutefir_config /etc/BruteFIR/
			cp /DietPi/dietpi/conf/brutefir.service /etc/dietpi/dietpi-software/services/brutefir.service

			#Modules
			echo -e "snd-aloop" > /etc/modules-load.d/brutefir-alsa-loopback.conf
			echo -e "options snd-aloop id=BruteFIR enable=1 pcm_substreams=1 pcm_notify=1"	> /etc/modprobe.d/brutefir-alsa-loopback.conf

			#Asound.conf RPI
			cat << _EOF_ > /etc/asound.conf
pcm.!default {

	type plug

	slave {
		pcm {

			type hw
			card "BruteFIR"
			device 0
			channels 2
			format "S16_LE"
			rate 44100
		}
	}
}

ctl.!default {

	type hw
	card "BruteFIR"
}
_EOF_


			BRUTEFIR=2

		fi


		#PYDIO
		if (( $PYDIO == 1 )); then

			#Configure apache2
			# - Disable php output_buffering =
			sed -i '/output_buffering = /c\output_buffering = Off/' /etc/php5/apache2/php.ini
			# - Allow overrides and redirects
			sed -i "/AllowOverride /c\    AllowOverride All" /etc/apache2/sites-enabled/000-default*
			# - +Jessie
			sed -i "/AllowOverride /c\    AllowOverride All" /etc/apache2/apache2.conf

			# - Enable apache2 rewrite engine
			a2enmod rewrite

			# - Enable PHP mods
			php5enmod mcrypt
			php5enmod gd

			#Create Mysql DB
			/DietPi/dietpi/func/create_mysql_db pydio dietpi root dietpi

			#Setup Data directory
			local target_data_dir="$TARGET_DIRECTORY"
			# - we cant use /root with www-data.
			if [ "$target_data_dir" = "/root" ]; then
				target_data_dir=""
			fi
			target_data_dir+="/pydio_data"

			# - Generate user data dir
			mkdir -p "$target_data_dir"

			# - move data structure
			mv /var/www/pydio/data/* "$target_data_dir"/
			rm -R /var/www/pydio/data
			ln -sf "$target_data_dir" /var/www/pydio/data

			#Set permissions
			chown -R www-data:www-data /var/www/pydio
			chown -R www-data:www-data "$target_data_dir"


			PYDIO=2

		fi


		#SQUEEZELITE
		if (( $SQUEEZELITE == 1 )); then


			#Specify buffers for RPi (prevents buffer underruns on default settings)
			# - Miliseconds

			# -- Nice big buffer for single cores
			if (( $CPU_CORES_TOTAL == 1 )); then
				sed -i '/SB_EXTRA_ARGS=/c\SB_EXTRA_ARGS="-a 180"' /etc/default/squeezelite

			# -- lapse buffer for >=2 cores
			else
				sed -i '/SB_EXTRA_ARGS=/c\SB_EXTRA_ARGS="-a 75"' /etc/default/squeezelite
			fi

			# - Buffer/period/bit
			#sed -i '/SB_EXTRA_ARGS=/c\SB_EXTRA_ARGS="-a 4096:8:16:0"' /etc/default/squeezelite


			SQUEEZELITE=2

		fi

		#EMONHUB
		if (( $EMONHUB == 1 )); then

			# - Copy configs
			cp /etc/emonhub/conf/default/emonhub /etc/default/emonhub

			# - Setup service
			cp /etc/emonhub/service/emonhub /etc/init.d/emonhub
			chmod +x /etc/init.d/emonhub
			update-rc.d emonhub defaults

			chmod +x -R /etc/emonhub

			#RPI 3 - Must disable BCM BT to recover UART 0
			if (( $HW_MODEL == 3 )); then

				# - Add DToverlay to disable bluetooth
				if (( $(cat /DietPi/config.txt | grep -ci -m1 '=pi3-disable-bt') == 0 )); then
					echo -e "\ndtoverlay=pi3-disable-bt" >> /DietPi/config.txt
				# - Enable
				else
					sed -i '/pi3-disable-bt/c\dtoverlay=pi3-disable-bt' /DietPi/config.txt
				fi

				# - Disable bluetooth service
				systemctl stop hciuart
				systemctl disable hciuart

			fi

			#RPI - Disable serial tty that emonPi uses.
			sed -i 's/console=ttyAMA0,115200//' /boot/cmdline.txt

			systemctl stop serial-getty@ttyAMA0.service
			systemctl disable serial-getty@ttyAMA0.service

			# - Apply user API KEY
			USER_EMONHUB_APIKEY_CURRENT=$(cat /DietPi/dietpi.txt | grep -m1 '^dietpi_emonhub_apikey=' | sed 's/.*=//')
			sed -i "/apikey/c\        apikey = $USER_EMONHUB_APIKEY_CURRENT" /etc/emonhub/conf/emonhub.conf


			EMONHUB=2

		fi

		#RPIMONITOR
		if (( $RPIMONITOR == 1 )); then

			# - Update apt package stats
			/usr/share/rpimonitor/scripts/updatePackagesStatus.pl

			# - Create a cron job to check this daily?

			RPIMONITOR=2

		fi

		#NETDATA
		if (( $NETDATA == 1 )); then

			getent group netdata > /dev/null || groupadd -r netdata
			getent passwd netdata > /dev/null || useradd -r -g netdata -c netdata -s /sbin/nologin -d / netdata

			for x in /var/cache/netdata /usr/share/netdata/web /etc/netdata /var/log/netdata; do
				chown -R netdata.netdata $x
				chmod 0755 $x
			done

			# - Workaround to prevent update checks and the "distracting update flashing button": https://github.com/firehol/netdata/issues/233#issuecomment-210468649
			echo 0 > /usr/share/netdata/web/version.txt


			NETDATA=2

		fi

		#BAIKAL
		if (( $BAIKAL == 1 )); then

			# - Permissions
			chown -R www-data:www-data /var/www/baikal

			# - install/run composer | Also run for ampache. Move this to a global function....
			php -r "readfile('https://getcomposer.org/installer');" > composer-setup.php
			php composer-setup.php
			php -r "unlink('composer-setup.php');"

			mv composer.phar /usr/local/bin/composer

			cd /var/www/baikal
			composer install --no-interaction
			cd ~/

			# - Mysql DB
			/DietPi/dietpi/func/create_mysql_db baikal dietpi root dietpi

			BAIKAL=2

		fi

		#MUMBLESERVER
		if (( $MUMBLESERVER == 1 )); then

			#Cap total connections
			sed -i '/users=/c\users=40' /etc/mumble-server.ini
			# - RPI 1
			if (( $HW_MODEL <= 1 )); then
				sed -i '/users=/c\users=8' /etc/mumble-server.ini
			fi

			#Name the root channel
			sed -i '/registerName=/c\registerName=DietPi Mumble Server' /etc/mumble-server.ini

			#Disable DB logging
			sed -i '/logdays=/c\logdays=-1' /etc/mumble-server.ini

			MUMBLESERVER=2

		fi

		#EMBYSERVER
		if (( $EMBYSERVER == 1 )); then

			EMBYSERVER=2

		fi

	}

	Install_Apply_GPU_Settings(){

		local memory_split_mode=0

		#Define Memory Split Modes with installed software
		#Mode 3 (Kodi / Dietpicam / MED GPU RAM / 128MB)
		if (( $KODI == 2 )); then
			memory_split_mode=3
		elif (( $DIETPICAM == 2 )); then
			memory_split_mode=3

		#Mode 2 (Desktop / LOW GPU RAM)
		elif (( $DESKTOP_LXDE == 2 )); then
			memory_split_mode=2
		elif (( $OPENTYRIAN == 2 )); then
			memory_split_mode=2

		#Mode 1 - DietPi-Cloudshell (forces display output)
		elif (( $DIETPICLOUDSHELL == 2 )); then
			memory_split_mode=1

		#Mode 0 (Server)
		else
			memory_split_mode=0
		fi

		#Apply GPU Settings
		#Mode 3
		if (( $memory_split_mode == 3 )); then

			#odroid C1
			if (( $HW_MODEL == 10 )); then
				sed -i '/setenv hdmioutput /c\setenv hdmioutput "1"' /DietPi/boot.ini
				sed -i '/setenv vpu /c\setenv vpu "1"' /DietPi/boot.ini
				sed -i '/setenv m_bpp /c\setenv m_bpp "32"' /DietPi/boot.ini
			#rpi
			elif (( $HW_MODEL < 10 )); then
				sed -i '/gpu_mem_256=/c\gpu_mem_256=128' /DietPi/config.txt
				sed -i '/gpu_mem_512=/c\gpu_mem_512=128' /DietPi/config.txt
				sed -i '/gpu_mem_1024=/c\gpu_mem_1024=128' /DietPi/config.txt
				sed -i "/rpi_hdmi_output=/c\rpi_hdmi_output=1" /DietPi/dietpi.txt
			fi

		#Mode 2
		elif (( $memory_split_mode == 2 )); then

			#odroid C1
			if (( $HW_MODEL == 10 )); then
				sed -i '/setenv hdmioutput /c\setenv hdmioutput "1"' /DietPi/boot.ini
				sed -i '/setenv vpu /c\setenv vpu "1"' /DietPi/boot.ini
				sed -i '/setenv m_bpp /c\setenv m_bpp "32"' /DietPi/boot.ini
			#rpi
			elif (( $HW_MODEL < 10 )); then
				sed -i '/gpu_mem_256=/c\gpu_mem_256=64' /DietPi/config.txt
				sed -i '/gpu_mem_512=/c\gpu_mem_512=64' /DietPi/config.txt
				sed -i '/gpu_mem_1024=/c\gpu_mem_1024=64' /DietPi/config.txt
				sed -i "/rpi_hdmi_output=/c\rpi_hdmi_output=1" /DietPi/dietpi.txt
			fi

		#Mode 1 - DietPi-Cloudshell
		elif (( $memory_split_mode == 1 )); then

			#odroid C1
			if (( $HW_MODEL == 10 )); then
				sed -i '/setenv hdmioutput /c\setenv hdmioutput "1"' /DietPi/boot.ini
				sed -i '/setenv m_bpp /c\setenv m_bpp "16"' /DietPi/boot.ini
			#rpi
			elif (( $HW_MODEL < 10 )); then
				sed -i '/framebuffer_width=/c\framebuffer_width=320' /DietPi/config.txt
				sed -i '/framebuffer_height=/c\framebuffer_height=240' /DietPi/config.txt
				sed -i '/gpu_mem_256=/c\gpu_mem_256=16' /DietPi/config.txt
				sed -i '/gpu_mem_512=/c\gpu_mem_512=16' /DietPi/config.txt
				sed -i '/gpu_mem_1024=/c\gpu_mem_1024=16' /DietPi/config.txt
				sed -i "/rpi_hdmi_output=/c\rpi_hdmi_output=1" /DietPi/dietpi.txt
			fi

		#Mode 0
		elif (( $memory_split_mode == 0 )); then

			#odroid C1
			if (( $HW_MODEL == 10 )); then
				#sed -i '/setenv hdmioutput /c\setenv hdmioutput "1"' /DietPi/boot.ini
				sed -i '/setenv vpu /c\setenv vpu "0"' /DietPi/boot.ini
				sed -i '/setenv m_bpp /c\setenv m_bpp "16"' /DietPi/boot.ini

			#rpi
			elif (( $HW_MODEL < 10 )); then
				sed -i '/gpu_mem_256=/c\gpu_mem_256=16' /DietPi/config.txt
				sed -i '/gpu_mem_512=/c\gpu_mem_512=16' /DietPi/config.txt
				sed -i '/gpu_mem_1024=/c\gpu_mem_1024=16' /DietPi/config.txt
				#sed -i "/rpi_hdmi_output=/c\rpi_hdmi_output=1" /DietPi/dietpi.txt
			fi

		fi

		#Odroid C2 always force 24bit. This ensures both Kodi and Xserver will work. Known issue, waiting for Odroid/HK fix.
		if (( $HW_MODEL == 12 )); then
			sed -i '/setenv m_bpp /c\setenv m_bpp "24"' /DietPi/boot.ini
		fi

	}

	Dedicated_Usb_Drive_Enable(){

		local usb_hdd_mounted=$(df -h | grep -ci -m1 '/mnt/usb_1')

		#Only enable if mounted
		if (( $usb_hdd_mounted == 1 )); then

			USBDRIVE=2

			#Move swapfile to USB
			echo -e "\nDietPi: Moving swapfile to USB drive, please wait...\n"
			/DietPi/dietpi/func/dietpi-set_dphys-swapfile $(cat /etc/dphys-swapfile | grep 'CONF_SWAPSIZE=' | sed 's/.*=//') /mnt/usb_1/.swapfile

		fi

	}

	Run_Installations(){

		#------------------------------------------------------------
		#Disable powersaving on Main screen during installation
		setterm -blank 0 -powersave off 2> /dev/null

		#------------------------------------------------------------
		#Set target user/personal data base directory
		# - Flash (default)
		TARGET_DIRECTORY="/root"

		# - dietpi.txt custom override (dietpi_userdata_basedirectory=)
		local dietpi_userdata_basedirectory=$(cat /DietPi/dietpi.txt | grep -m1 'dietpi_userdata_basedirectory=' | sed 's/.*=//')
		if [ "$dietpi_userdata_basedirectory" != "Auto" ]; then
			TARGET_DIRECTORY="$dietpi_userdata_basedirectory"

		# - USB
		elif (( $USBDRIVE > 0 )); then
			TARGET_DIRECTORY="/mnt/usb_1"

		fi

		#Attempt to create user/personal data directory
		mkdir -p "$TARGET_DIRECTORY" &> /dev/null

		# - Permissions test | Generate a test file inside the target directory, and check it exists.
		local test_file_name=".testfile_dietpi_userdata_basedirectory"
		echo 0 > "$TARGET_DIRECTORY"/"$test_file_name"

		if [ -f "$TARGET_DIRECTORY"/"$test_file_name" ]; then
			rm "$TARGET_DIRECTORY"/"$test_file_name" &> /dev/null
		else
			Error_Create_UserDataDirectory
			exit
		fi

		#------------------------------------------------------------
		#Set current path to home folder
		cd "$HOME"/

		#Update Apt
		Banner_Apt_Update

		#Always clean and update apt, before running installs.
		#The previous "once every 7days" update caused missing package errors if a package filename was changed in the repo during that time.
		# - Wait for outstanding DietPi apt-get update thread to finish.
		/DietPi/dietpi/dietpi-apt-get_update 1
		# - use normal apt as visual for user.
		apt-get clean
		apt-get update

		#Simluated apt installation to check for failures related to apt-cache.
		echo -e "\nDietPi: Running apt simulation to check for errors, please wait...\n"
		local package_to_test="bash-doc"
		apt-get install $package_to_test -s -y &> /dev/null
		local result=$?
		if (( $result != 0 )); then
			echo -e "\nError: Apt simulation failed.\n - The apt cache may be corrupt\nDietPi-Software will now exit\n"
			exit

		fi

		#Upgrade Apt
		Banner_Setup
		Banner_Apt_Update
		# - Set noninteractive | Allows automation for Odroid kernel updates without user prompt.
		DEBIAN_FRONTEND='noninteractive' apt-get upgrade -y

		#Generate dir for dietpi-software installed "non-service" based control scripts
		mkdir -p /etc/dietpi/dietpi-software/services
		chmod -R +x /etc/dietpi/dietpi-software/services

		#Apply DietPi choice systems
		Apply_FileServer_Choices
		Apply_SSHServer_Choices
		Apply_Logging_Choices

		#Apply DietPi preference systems
		Apply_Webserver_Preference

		#Install Linux Software
		Install_Linux_Software

		#Install DietPi Optimized Software
		Install_Dietpi_Software

		#Apply Uninstall script created by DietPi choice system
		Uninstall_NonSelected_Choices

		#Apply DietPi Configuration and Optimization Files
		Banner_Configs
		Install_Apply_Configs

		#Apply GPU Memory Splits
		Install_Apply_GPU_Settings

		#Disable services so DietPi-services can take control (DietPi will start all services from rc.local)
		/DietPi/dietpi/dietpi-services disable

		#Write to .install File
		Write_InstallFileList

		#DietPi-Automation
		if (( $DIETPI_INSTALL_STAGE == 0 )) &&
			(( $AUTOINSTALL_INDEX == 1 )); then

			#Apply Timezone
			if [ "$AUTOINSTALL_TIMEZONE" != "Europe/London" ]; then
				echo -e "\nDietPi: Setting Timezone = $AUTOINSTALL_TIMEZONE"
				echo -e "$AUTOINSTALL_TIMEZONE" > /etc/timezone
				dpkg-reconfigure -f noninteractive tzdata
			fi

			#Apply Language (Locale)
			if [ "$AUTOINSTALL_LANGUAGE" != "en_GB" ]; then
				echo -e "\nDietPi: Setting Locale = $AUTOINSTALL_LANGUAGE"

				#Disable en_GB
				sed -i "/en_GB.UTF-8/c\# en_GB.UTF-8 UTF-8" /etc/locale.gen

				#Enable user setting
				sed -i "/$AUTOINSTALL_LANGUAGE.UTF-8/c $AUTOINSTALL_LANGUAGE.UTF-8 UTF-8" /etc/locale.gen
				echo -e "LANG=$AUTOINSTALL_LANGUAGE.UTF-8" > /etc/default/locale
				locale-gen
				localectl set-locale LANG=$AUTOINSTALL_LANGUAGE

			fi

			#Apply Keyboard
			if [ "$AUTOINSTALL_KEYBOARD" != "gb" ]; then
				echo -e "\nDietPi: Setting Keyboard = $AUTOINSTALL_KEYBOARD"
				sed -i '/XKBLAYOUT=/c XKBLAYOUT="'"$AUTOINSTALL_KEYBOARD"'"' /etc/default/keyboard
				#systemctl restart keyboard-setup

			fi

			#Apply & Mount Network drives if installed
			if (( $SMBCLIENT == 2 )); then
				/DietPi/dietpi/func/dietpi-set_smbclient 1
			fi

			if (( $CURLFTPFS == 2 )); then
				/DietPi/dietpi/func/dietpi-set_curlftpfs 1
			fi

			local run_custom_script=0
			#Custom 1st run Script (Local file)
			if [ -f /boot/Automation_Custom_Script.sh ]; then
				INSTALL_DESCRIPTION='Automation - Local Custom Script'
				Banner_Installing

				cp /boot/Automation_Custom_Script.sh /root/AUTO_CustomScript.sh
				run_custom_script=1

			#Custom 1st run Script (Online file)
			elif [ "$AUTOINSTALL_CUSTOMSCRIPTURL" != "0" ]; then

				INSTALL_DESCRIPTION='Automation - Online Custom Script'
				Banner_Installing

				#check source is online
				INSTALL_URL_ADDRESS=$AUTOINSTALL_CUSTOMSCRIPTURL
				/DietPi/dietpi/func/check_connection "$INSTALL_URL_ADDRESS"

				#Install
				if (( $? == 0 )); then

					#Get script and execute
					wget "$INSTALL_URL_ADDRESS" -O /root/AUTO_CustomScript.sh
					run_custom_script=1

				else
					echo -e "Automated Custom Script URL Error:\n $AUTOINSTALL_CUSTOMSCRIPTURL is offline and/or unreachable" >> "$FP_DIETPIAUTOMATION_LOG"
				fi
			fi

			if (( $run_custom_script == 1 )); then
				chmod +x /root/AUTO_CustomScript.sh
				/root/AUTO_CustomScript.sh
				local result=$?
				if (( $result == 0 )); then
					echo -e "Automated custom script executed succesfully:\n - Filepath = /root/AUTO_CustomScript.sh\n - URL = $AUTOINSTALL_CUSTOMSCRIPTURL" >> "$FP_DIETPIAUTOMATION_LOG"
				else
					echo -e "Automated Custom Script Error:\n - Exit code = $result\n - Filepath = /root/AUTO_CustomScript.sh\n - URL = $AUTOINSTALL_CUSTOMSCRIPTURL" >> "$FP_DIETPIAUTOMATION_LOG"
				fi
			fi

			#Apply AutoStart
			/DietPi/dietpi/dietpi-autostart $AUTOINSTALL_AUTOSTARTTARGET

		fi

		#Set Install Stage to Finished
		echo 1 > /DietPi/dietpi/.install_stage

	}

	FirstRun_Automation(){

		#Get settings
		AUTOINSTALL_INDEX=$(cat /DietPi/dietpi.txt | grep -m1 '^AUTO_Install_Index=' | sed 's/.*=//')

		AUTOINSTALL_SKIPUSBDRIVEPROMPT=$(cat /DietPi/dietpi.txt | grep -ci -m1 '^AUTO_DietpiSoftware_SkipUsbDrive=1')
		AUTOINSTALL_SKIPQUESTIONS=$(cat /DietPi/dietpi.txt | grep -ci -m1 '^AUTO_DietpiSoftware_SkipQuestions=1')
		AUTOINSTALL_IGNOREERRORS=$(cat /DietPi/dietpi.txt | grep -ci -m1 '^AUTO_DietpiSoftware_IgnoreErrors=1')

		AUTOINSTALL_DEDICATEDUSBDRIVEFORMAT=0

		AUTOINSTALL_AUTOSTARTTARGET=$(cat /DietPi/dietpi.txt | grep -m1 '^AUTO_AutoStartTarget=' | sed 's/.*=//' )

		AUTOINSTALL_SSHINDEX=$(cat /DietPi/dietpi.txt | grep -m1 '^AUTO_DietpiSoftware_SSHServerIndex=' | sed 's/.*=//')
		AUTOINSTALL_FILESERVERINDEX=$(cat /DietPi/dietpi.txt | grep -m1 '^AUTO_DietpiSoftware_FileServerIndex=' | sed 's/.*=//')
		AUTOINSTALL_LOGGINGINDEX=$(cat /DietPi/dietpi.txt | grep -m1 '^AUTO_DietpiSoftware_LoggingIndex=' | sed 's/.*=//')
		AUTOINSTALL_WEBSERVERINDEX=$(cat /DietPi/dietpi.txt | grep -m1 '^AUTO_DietpiSoftware_WebserverIndex=' | sed 's/.*=//')

		AUTOINSTALL_TIMEZONE=$(cat /DietPi/dietpi.txt | grep -m1 '^AUTO_Timezone=' | sed 's/.*=//' )
		AUTOINSTALL_LANGUAGE=$(cat /DietPi/dietpi.txt | grep -m1 '^AUTO_Locale=' | sed 's/.*=//' )
		AUTOINSTALL_KEYBOARD=$(cat /DietPi/dietpi.txt | grep -m1 '^AUTO_KeyboardLayout=' | sed 's/.*=//' )

		AUTOINSTALL_CUSTOMSCRIPTURL=$(cat /DietPi/dietpi.txt | grep -m1 '^AUTO_CustomScriptURL=' | sed 's/AUTO_CustomScriptURL=//')

		#Automated install based on index
		if (( $AUTOINSTALL_INDEX > 0 )); then

			/DietPi/dietpi/dietpi-banner 0
			echo -e "\n Running Automated Installation:\n"

			#Skip dietpi-software menu
			TARGETMENUID=-1

			#Set start install
			GOSTARTINSTALL=1

			#Auto format/setup USB drive
			if [ -f /boot/Automation_Format_My_Usb_Drive ]; then

				#Skip USB drive prompt
				AUTOINSTALL_SKIPUSBDRIVEPROMPT=1

				#Run Format
				/DietPi/dietpi/dietpi-external_drive_setup 1

				#Enable USB drive for this system.
				Dedicated_Usb_Drive_Enable

			fi

			#Define Install indexs
			#DietPi-Automated (from dietpi.txt)
			if (( $AUTOINSTALL_INDEX == 1 )); then
				echo -e " - DietPi-Automated\n"
				/DietPi/dietpi/dietpi-funtime 0

				#Override automation options?
				# - Leave this down to the user and their settings in dietpi.txt

				#Find if user has enabled at least 1 installation option in dietpi.txt
				if (( $(cat /DietPi/dietpi.txt | grep '^AUTO_DietpiSoftware_Install' | grep -ci -m1 '=1') )); then

					#Save current vars to .installed file
					Write_InstallFileList

					#Obtain the .installed names of all software which has been selected for install
					cat /DietPi/dietpi.txt | grep '^AUTO_DietpiSoftware_Install' | grep '=1' | sed 's/AUTO_DietpiSoftware_Install_//' | sed 's/1.*//' > /tmp/.dietpi-software_autoinstall_choices
					while read line
					do

						#Update.installed file and set to 1 (to be installed)
						sed -i "/^$line/c $line\1" "$FP_INSTALLED_FILE"

					done < /tmp/.dietpi-software_autoinstall_choices
					rm /tmp/.dietpi-software_autoinstall_choices

					#Read the .installed file to update vars.
					Read_InstallFileList

				fi

			#Grasshopper
			elif (( $AUTOINSTALL_INDEX == 2 )); then
				echo -e " - Grasshopper\n"
				/DietPi/dietpi/dietpi-funtime 0

				#Required DietPi Software
				GRASSHOPPER=1

				#Override automation options
				AUTOINSTALL_SKIPUSBDRIVEPROMPT=1
				AUTOINSTALL_SKIPQUESTIONS=1
				AUTOINSTALL_SSHINDEX=-2
				AUTOINSTALL_LOGGINGINDEX=-2

				#Inform user to setup STATIC IP
				WHIP_TITLE='DietPi - Setup static IP'
				WHIP_QUESTION='DietPi-Config will now be launched, this will allow you to setup a STATIC IP for this device.\nSimply select your Ethernet or Wifi connection from the menu to access the IP address settings.\n\nThe "copy current address to STATIC" menu option can be used to quickly setup your static IP. Please ensure you change the mode "DHCP" to "STATIC".\n\nWhen you are done, select "Apply, Save Changes", then, exit DietPi-Config to resume setup.'
				whiptail --title "$WHIP_TITLE" --msgbox "$WHIP_QUESTION" 19 70

				#Launch DietPi-config networking menu
				/DietPi/dietpi/dietpi-config 8 1

			elif (( $AUTOINSTALL_INDEX == 3 )); then
				echo -e " - Pi-hole\n"
				/DietPi/dietpi/dietpi-funtime 0

				#Required DietPi Software
				PIHOLE=1

				#Override automation options
				AUTOINSTALL_SKIPUSBDRIVEPROMPT=1
				AUTOINSTALL_SKIPQUESTIONS=1

				#Inform user to setup STATIC IP
				WHIP_TITLE='DietPi - Setup static IP'
				WHIP_QUESTION='DietPi-Config will now be launched, this will allow you to setup a STATIC IP for this device.\nSimply select your Ethernet or Wifi connection from the menu to access the IP address settings.\n\nThe "copy current address to STATIC" menu option can be used to quickly setup your static IP. Please ensure you change the mode "DHCP" to "STATIC".\n\nWhen you are done, select "Apply, Save Changes", then, exit DietPi-Config to resume setup.'
				whiptail --title "$WHIP_TITLE" --msgbox "$WHIP_QUESTION" 19 70

				#Launch DietPi-config networking menu
				/DietPi/dietpi/dietpi-config 8 1

			fi
		fi

		#Further Automated options. (Applied regardless of AUTOINSTALL_INDEX)
		INDEX_SSHSERVER_TARGET=$AUTOINSTALL_SSHINDEX
		INDEX_FILESERVER_TARGET=$AUTOINSTALL_FILESERVERINDEX
		INDEX_LOGGING_TARGET=$AUTOINSTALL_LOGGINGINDEX
		INDEX_WEBSERVER_TARGET=$AUTOINSTALL_WEBSERVERINDEX

		#VM - Disable external drive question/setup
		if (( $HW_MODEL == 20 )); then
			AUTOINSTALL_SKIPUSBDRIVEPROMPT=1
			AUTOINSTALL_SKIPQUESTIONS=1
		fi

	}

	FirstRun_DietPi_Update(){

		#Disable powersaving on main screen
		setterm -blank 0 -powersave off 2> /dev/null

		#-1 = 1st run | 0 = Reboot, updates applied | 1 = Idle, No updates
		#Update .update_stage file to completed
		echo 1 > /DietPi/dietpi/.update_stage

		#Check for updates and apply if needed (1=force apply updates).
		/DietPi/dietpi/dietpi-update 1

		#Check update stage file again (dietpi-update will set to 0 if an update was applied and requires a reboot)
		if (( $(cat /DietPi/dietpi/.update_stage) == 0 )); then

			#Update .update_stage file to completed
			echo 1 > /DietPi/dietpi/.update_stage

			clear
			/DietPi/dietpi/dietpi-banner 0
			WHIP_TITLE='DietPi Update Completed'

			#Prompt user for reboot, if not overridden by automation flag
			if (( $(cat /DietPi/dietpi.txt | grep -ci -m1 '^AUTO_DietpiSoftware_SkipUpdateRebootPrompt=1') == 0 )); then
				whiptail --title "$WHIP_TITLE" --msgbox "DietPi has been updated to the latest version.\nYour system will now reboot. Once completed, simply login to resume DietPi Setup. \n\nPress Enter to Continue." 13 65
			fi

			#Make sure apt-get_update thread is finished
			/DietPi/dietpi/dietpi-apt-get_update 1

			#Reboot required NOW, exit this script NOW
			reboot
			exit
		fi

	}

	FirstRun_Questions(){

		#Questions Start (Ask our inital questions, before allowing access to the software selection menus)
		if (( $AUTOINSTALL_SKIPQUESTIONS == 0 )); then
			WHIP_TITLE='DietPi - Welcome'
			whiptail --title "$WHIP_TITLE" --msgbox "Welcome to the DietPi Installation System. \n \nBefore we can begin, we need to ask you a few questions regarding this installation. \n \nPress Enter to begin." 14 70
		fi

		#Request for Dedicated External Drive installation.
		if (( $USBDRIVE == 0 )) &&
			(( $AUTOINSTALL_SKIPUSBDRIVEPROMPT == 0 )); then
			WHIP_TITLE='Setup USB Dedicated Drive?'
			WHIP_QUESTION='Will you be using a dedicated USB hard drive with this DietPi installation? \n \n(NOTICE) Your decision now is final and cannot be changed at a later date. DietPi will automatically setup your future software installations to utilize the USB drive instead of MicroSD.\nAs USB hard drives are generally faster than MicroSD, using a USB drive can vastly improve system performance.\n\n This is recommended for: \n - BitTorrent (Store downloads) \n - OwnCloud \n - Kodi (Store Media Files)\n - Hifi (Store Music)'
			whiptail --title "$WHIP_TITLE" --yesno "$WHIP_QUESTION" --backtitle "$WHIP_BACKTITLE" --defaultno 22 70
			CHOICE=$?
			if (( $CHOICE == 0 )); then

				# XENFOMATION: Place holder to wrap up 2 USB dedicated drives

				#Run external drive setup script
				/DietPi/dietpi/dietpi-external_drive_setup

				#Enable USB drive for this system.
				Dedicated_Usb_Drive_Enable

			fi
		fi

		#Questions End
		if (( $AUTOINSTALL_SKIPQUESTIONS == 0 )) &&
			(( $AUTOINSTALL_INDEX == 0 )); then
			WHIP_TITLE='DietPi - Questions Completed'
			whiptail --title "$WHIP_TITLE" --msgbox "The DietPi-Software menu will now appear with the following options: \n\n- Select DietPi Optimized Software\nThis will allow you to select Optimized and Ready to Run software.\nhttp://dietpi.com/software\n\n- Select Additional Linux Software.\nThis will allow you to select standard linux software relative to this installation. \n\n- DietPi-Config\nA feature rich configuration tool for your device.\n \n- Go Start Install\nThis will start the installation process for your selected items." 21 75
		fi

	}

	#/////////////////////////////////////////////////////////////////////////////////////
	# Error Functions
	#/////////////////////////////////////////////////////////////////////////////////////
	Error_Display(){

		#Automation | Save to logfile if errors are being ignored
		if (( $DIETPI_INSTALL_STAGE == 0 )) && (( $AUTOINSTALL_IGNOREERRORS == 1 )); then
			echo -e "Error: $ERROR_TEXT" >> "$FP_DIETPIAUTOMATION_LOG"
		else
			whiptail --title "Error" --msgbox "$ERROR_TEXT" 16 70
		fi

	}

	Error_NoConnection_NoInstall(){

		ERROR_TEXT="Unable to Install $INSTALL_DESCRIPTION \n\n$INSTALL_URL_ADDRESS is offline and/or unreachable."
		Error_Display
	}

	Error_AptGet_Failed(){

		ERROR_TEXT="Apt-get has failed:\n - Apt string = $string\n - Error code = $result\n - Software Title = $INSTALL_DESCRIPTION"
		Error_Display
	}

	Error_Create_UserDataDirectory(){

		ERROR_TEXT="DietPi was unable to create your custom user/personal data directory (dietpi_userdata_basedirectory= set in dietpi.txt):\n\n - $(cat /DietPi/dietpi.txt | grep -m1 'dietpi_userdata_basedirectory=' | sed 's/.*=//')\n\nDietPi-Software will now exit. Please correct the value of dietpi_userdata_basedirectory in dietpi.txt before trying again."
		Error_Display
	}

	#/////////////////////////////////////////////////////////////////////////////////////
	# WHIPTAIL MENU Functions
	#/////////////////////////////////////////////////////////////////////////////////////
	Menu_No_Internet(){

		#Ask to check settings,
		whiptail --title "No Internet Connection!" --yesno "Internet access is required to start the DietPi Installation Program.\nWould you like to change your network settings and try again?\n\nIf problems persist:\n$INTERNET_URL_TEST may be offline and/or unreachable." --yes-button "Ok" --no-button "Exit" --defaultno --backtitle "$WHIP_BACKTITLE" 15 70
		CHOICE=$?
		#run dietpi config
		if (( $CHOICE == 0 )); then
			whiptail --title "Launching DietPi-Config" --msgbox "DietPi-Config will now be started.\nUse the Network Options menu to change and test your network settings.\n\nWhen completed, Exit DietPi-Config to resume setup." --backtitle "Launching DietPi-Config" 14 60
			/DietPi/dietpi/dietpi-config 8 1
		#User aborted setup
		else
			Banner_Aborted

			#Exit Script NOW
			exit
		fi

	}

	Menu_Main(){

		#Data for storing SSH server index info
		local index_sshserver_text="None"
		if (( $INDEX_SSHSERVER_TARGET == -1 )); then
			index_sshserver_text="Dropbear"
		elif (( $INDEX_SSHSERVER_TARGET == -2 )); then
			index_sshserver_text="OpenSSH"
		fi

		#Data for storing Fileserver index info
		local index_fileserver_text="None"
		if (( $INDEX_FILESERVER_TARGET == -1 )); then
			index_fileserver_text="ProFTP"
		elif (( $INDEX_FILESERVER_TARGET == -2 )); then
			index_fileserver_text="Samba"
		fi

		#Data for storing Logging index info
		local index_logging_text="None"
		if (( $INDEX_LOGGING_TARGET == -1 )); then
			index_logging_text="DietPi-Ramlog #1"
		elif (( $INDEX_LOGGING_TARGET == -2 )); then
			index_logging_text="DietPi-Ramlog #2"
		elif (( $INDEX_LOGGING_TARGET == -3 )); then
			index_logging_text="Full"
		fi

		#Hold our string that tells the user what software will be removed when using Index based choice systems
		local toberemoved_text=""

		#User/Personal Data override
		local user_data_path=$(cat /DietPi/dietpi.txt | grep -m1 '^dietpi_userdata_basedirectory=' | sed 's/.*=//')

		# - Add location info for Auto
		local user_data_auto_location=""
		if [ "$user_data_path" = "Auto" ]; then

			if (( $USBDRIVE == 2 )); then
				user_data_auto_location="| USB Drive | /mnt/usb_1"
			else
				user_data_auto_location="| Flash (SD/EMMC) | /root"
			fi

		fi

		# - Webserver preference system
		local index_webserver_text='Apache2'
		if (( $INDEX_WEBSERVER_TARGET == -1 )); then
			index_webserver_text='Nginx'
		elif (( $INDEX_WEBSERVER_TARGET == -2 )); then
			index_webserver_text='Lighttpd'
		fi

		WHIP_TITLE='DietPi-Software'
		WHIP_BACKTITLE="DietPi-Software | IP address: $(sed -n 4p /DietPi/dietpi/.network)"

		OPTION=$(whiptail --title "$WHIP_TITLE" --backtitle "$WHIP_BACKTITLE" --menu " Hardware Detected : $HW_MODEL_DESCRIPTION" --default-item "$MENU_MAIN_LASTITEM" --cancel-button "Exit" 17 75 10 \
		"Software Optimized" "Select DietPi Optimized Software for installation." \
		"Software Additional " "Select Additional Linux Software for installation." \
		"SSH Server" ": $index_sshserver_text" \
		"File Server" ": $index_fileserver_text" \
		"Log System" ": $index_logging_text" \
		"Webserver Preference" ": $index_webserver_text" \
		"User Data Location" ": $user_data_path $user_data_auto_location" \
		"DietPi-Config" "Feature-rich configuration tool for your device." \
		"Help!" "Links to online guides and information." \
		"Go" ">> Start Installation."  3>&1 1>&2 2>&3)

		CHOICE=$?
		if (( $CHOICE == 0 )); then

			MENU_MAIN_LASTITEM="$OPTION"

			case "$OPTION" in
			  "Software Optimized")
				TARGETMENUID=1
				;;
			  "Software Additional"*)
				TARGETMENUID=2
				;;
			  "SSH Server")
				WHIP_TITLE='SSH Server Choices'
				OPTION=$(whiptail --title "$WHIP_TITLE" --menu "> None\nSelecting this option will uninstall all SSH servers. This reduces system resources and improves performance. Useful for users who do NOT require networked/remote terminal access.\n\n> Dropbear (Recommended)\nLightweight SSH server, installed by default on DietPi systems.\n\n> OpenSSH\nA feature rich SSH server with SFTP/SCP support, at the cost of increased resource usage." --cancel-button "Back" --default-item "$index_sshserver_text" 21 75 3 \
				"None" "Not required / manual setup." \
				"Dropbear" "Lightweight SSH Server (Recommended)." \
				"OpenSSH" "Feature Rich SSH Server with SFTP/SCP support." 3>&1 1>&2 2>&3)

				#Assign target index
				if [ "$OPTION" = "None" ]; then
					INDEX_SSHSERVER_TARGET=0
					toberemoved_text="Dropbear and OpenSSH Server"
				elif [ "$OPTION" = "Dropbear" ]; then
					INDEX_SSHSERVER_TARGET=-1
					toberemoved_text="OpenSSH Server"
				elif [ "$OPTION" = "OpenSSH" ]; then
					INDEX_SSHSERVER_TARGET=-2
					toberemoved_text="Dropbear"
				#Reset to current
				else
					INDEX_SSHSERVER_TARGET=$INDEX_SSHSERVER_CURRENT
				fi

				#Check for changes
				INSTALL_SSHSERVER_CHOICESMADE=false
				if (( $INDEX_SSHSERVER_TARGET != $INDEX_SSHSERVER_CURRENT )); then
					INSTALL_SSHSERVER_CHOICESMADE=true

					#Inform user
					WHIP_TITLE="SSH Server Change"
					WHIP_QUESTION="$OPTION has been selected:\n- Your choice will be applied when >> Go Start Install << is selected.\n- $toberemoved_text installations will be automatically uninstalled."
					whiptail --title "$WHIP_TITLE" --msgbox "$WHIP_QUESTION" --backtitle "$WHIP_BACKTITLE" 11 75

				fi
			  ;;
			  "File Server")
				WHIP_TITLE='Fileserver Choices'
				OPTION=$(whiptail --title "$WHIP_TITLE" --menu "> None\nSelect this option if you do NOT require a method of accessing or sharing files and folders on this device.\n\n> ProFTP (Recommended for RPi v1)\nAllows you to access/share files on this device efficiently with minimal cpu usage. Uses FTP protocol.\n\n> Samba (Recommended for RPi v2)\nAllows you to easily access/share files on this device, at the cost of higher cpu usage.\n\nMore info: http://dietpi.com/phpbb/viewtopic.php?f=8&t=15#p19" --cancel-button "Back" --default-item "$index_fileserver_text" 23 75 3 \
				"None" "Not required / manual setup." \
				"ProFTP" "Efficient, lightweight fileserver (recommended)." \
				"Samba" "Feature-rich fileserver." 3>&1 1>&2 2>&3)

				#Assign target index
				if [ "$OPTION" = "None" ]; then
					INDEX_FILESERVER_TARGET=0
					toberemoved_text="ProFTP and Samba Server"
				elif [ "$OPTION" = "ProFTP" ]; then
					INDEX_FILESERVER_TARGET=-1
					toberemoved_text="Samba Server"
				elif [ "$OPTION" = "Samba" ]; then
					INDEX_FILESERVER_TARGET=-2
					toberemoved_text="ProFTP"
				#Reset to current
				else
					INDEX_FILESERVER_TARGET=$INDEX_FILESERVER_CURRENT
				fi

				#Check for changes
				INSTALL_FILESERVER_CHOICESMADE=false
				if (( $INDEX_FILESERVER_TARGET != $INDEX_FILESERVER_CURRENT )); then
					INSTALL_FILESERVER_CHOICESMADE=true

					#Inform user
					WHIP_TITLE="Fileserver Choice Change"
					WHIP_QUESTION="$OPTION has been selected:\n- Your choice will be applied when >> Go Start Install << is selected.\n- $toberemoved_text installations will be automatically uninstalled."
					whiptail --title "$WHIP_TITLE" --msgbox "$WHIP_QUESTION" --backtitle "$WHIP_BACKTITLE" 11 75

				fi
				;;
			  "Log System")
				WHIP_TITLE='Logging System Choices'
				OPTION=$(whiptail --title "$WHIP_TITLE" --menu "> None\nSelecting this option will uninstall DietPi-Ramlog, Logrotate, Rsyslog.\n\n> DietPi-Ramlog #1 (Max performance)\nMounts /var/log to RAM, reducing filesystem IO. Logfiles are cleared every hour. Does NOT save logfiles to disk.\n\n> DietPi-Ramlog #2\nSame as #1, with the added feature of saving logfile contents to disk ($HOME/logfile_storage/*), before being cleared.\n\n> Full (Reduces performance)\nMounts /var/log to DISK, reduces SDcard lifespan. Full logging system with Logrotate and Rsyslog." --cancel-button "Back" --default-item "$index_logging_text" 25 75 4 \
				"None" " Not required / manual setup." \
				"DietPi-Ramlog #1" " Hourly clear (recommended)." \
				"DietPi-Ramlog #2" " Hourly save, then clear." \
				"Full" " Logrotate and Rsyslog." 3>&1 1>&2 2>&3)

				#Assign target index
				if [ "$OPTION" = "None" ]; then
					INDEX_LOGGING_TARGET=0
					toberemoved_text="DietPi-Ramlog, Logrotate, Rsyslog"
				elif [ "$OPTION" = "DietPi-Ramlog #1" ]; then
					INDEX_LOGGING_TARGET=-1
					toberemoved_text="Logrotate, Rsyslog"
				elif [ "$OPTION" = "DietPi-Ramlog #2" ]; then
					INDEX_LOGGING_TARGET=-2
					toberemoved_text="Logrotate, Rsyslog"
				elif [ "$OPTION" = "Full" ]; then
					INDEX_LOGGING_TARGET=-3
					toberemoved_text="DietPi-Ramlog"
				#Reset to current
				else
					INDEX_LOGGING_TARGET=$INDEX_LOGGING_CURRENT
				fi

				#Check for changes
				INSTALL_LOGGING_CHOICESMADE=false
				if (( $INDEX_LOGGING_TARGET != $INDEX_LOGGING_CURRENT )); then
					INSTALL_LOGGING_CHOICESMADE=true

					#Inform user
					WHIP_TITLE="Logging System Change"
					WHIP_QUESTION="$OPTION has been selected:\n- Your choice will be applied when >> Go Start Install << is selected.\n- $toberemoved_text installations will be automatically uninstalled."
					whiptail --title "$WHIP_TITLE" --msgbox "$WHIP_QUESTION" --backtitle "$WHIP_BACKTITLE" 11 75
				fi
				;;
			  "User Data Location")
				WHIP_TITLE='User Data Location'

				OPTION=$(whiptail --title "$WHIP_TITLE" --menu "Choose where to store your user/personal data. User/personal data includes software such as Owncloud data, BitTorrent downloads etc. Your fileserver choice (eg: samba, proftp) will also point to this location.\n\nNB: Changes will only affect NEW software that you install with DietPi-Software. Existing software will use the previous location.\n\n > Auto $user_data_auto_location\nIf a dedicated USB drive was setup on this system, DietPi will use that device. If not, Flash Storage will be used.\n\n> Manual\nInput a custom directory that will be used for your user/personal data." --cancel-button "Back" --default-item "$index_fileserver_text" 22 75 2 \
				"Auto" "Default (recommended)." \
				"Manual" "Input a custom directory." 3>&1 1>&2 2>&3)
				CHOICE=$?

				if (( $CHOICE == 0 )); then

					if [ "$OPTION" = "Auto" ]; then
						sed -i "/^dietpi_userdata_basedirectory=/c\dietpi_userdata_basedirectory=Auto" /DietPi/dietpi.txt
					elif [ "$OPTION" = "Manual" ]; then

						local default_item=$user_data_path
						if [ "$default_item" = "Auto" ]; then
							default_item=""
						fi

						OPTION=$(whiptail --inputbox "Please input a location. Your user/personal data will be stored inside this location.\n - eg: /mnt/MyDrive/MyData" 11 60 "$default_item" --title "User/Personal Data Directory" --backtitle "$WHIP_BACKTITLE" 3>&1 1>&2 2>&3)
						CHOICE=$?
						if (( $CHOICE == 0 )); then

							local path_valid=0

							#Check for / at start of value
							if [ "${OPTION:0:1}" = "/" ]; then

								# - Generate dir, check for valid.
								mkdir -p "$OPTION"

								if [ -d "$OPTION" ]; then
									path_valid=1
									sed -i "/^dietpi_userdata_basedirectory=/c\dietpi_userdata_basedirectory=$OPTION" /DietPi/dietpi.txt
								fi
							fi

							# - Invalid path
							if (( $path_valid == 0 )); then
								whiptail --title "Error: Invalid Path" --msgbox "Unable to create directory:\n - $OPTION\n\nNo changes have been applied." 11 60
							fi

						fi

					fi
				fi

				;;
			  "Webserver Preference")
				WHIP_TITLE='Webserver Preference'
				OPTION=$(whiptail --title "$WHIP_TITLE" --menu "More Info: http://dietpi.com/phpbb/viewtopic.php?f=8&t=5&p=1549#p1549\n\n> Apache2\nFeature-rich and popular. Recommended for beginners and users who are looking to follow Apache2 based guides.\n\n> Nginx\nLightweight alternative to Apache2. Nginx claims faster webserver performance compared to Apache2.\n\n> Lighttpd\nExtremely lightweight and is generally considered to offer the \"best\" webserver performance for SBC's. Recommended for users who expect low webserver traffic." --cancel-button "Back" --default-item "$index_webserver_text" 24 75 3 \
				"Apache2" "Popular webserver." \
				"Nginx" "Lightweight webserver." \
				"Lighttpd" "Extremely lightweight webserver." 3>&1 1>&2 2>&3)

				#Assign target index
				if [ "$OPTION" = "Apache2" ]; then
					INDEX_WEBSERVER_TARGET=0
				elif [ "$OPTION" = "Nginx" ]; then
					INDEX_WEBSERVER_TARGET=-1
				elif [ "$OPTION" = "Lighttpd" ]; then
					INDEX_WEBSERVER_TARGET=-2
				#Reset to current
				else
					INDEX_WEBSERVER_TARGET=$INDEX_WEBSERVER_CURRENT
				fi

				#Check for changes
				if (( $INDEX_WEBSERVER_TARGET != $INDEX_WEBSERVER_CURRENT )); then

					# - Check for existing and compatible installed stacks before allowing the change
					local incompatible_webserver_preference=0
					local info_currently_installed_webserver='None'

					if (( $(dpkg -l | awk '{print $2}' | grep -ci -m1 'apache2'))); then
						INDEX_WEBSERVER_CURRENT=0
						info_currently_installed_webserver='Apache2'
						if (( $INDEX_WEBSERVER_TARGET != 0 )); then
							incompatible_webserver_preference=1
						fi
					elif (( $(dpkg -l | awk '{print $2}' | grep -ci -m1 'nginx') )); then
						INDEX_WEBSERVER_CURRENT=-1
						info_currently_installed_webserver='Nginx'
						if (( $INDEX_WEBSERVER_TARGET != -1 )); then
							incompatible_webserver_preference=1
						fi
					elif (( $(dpkg -l | awk '{print $2}' | grep -ci -m1 'lighttpd') )); then
						INDEX_WEBSERVER_CURRENT=-2
						info_currently_installed_webserver='Lighttpd'
						if (( $INDEX_WEBSERVER_TARGET != -2 )); then
							incompatible_webserver_preference=1
						fi
					fi

					# - Reset preference selection
					if (( $incompatible_webserver_preference == 1 )); then

						INDEX_WEBSERVER_TARGET=$INDEX_WEBSERVER_CURRENT

						# - inform user
						WHIP_TITLE="Error: Incompatible Webserver Preference"
						WHIP_QUESTION="Unable to change your webserver preference to $OPTION.\n\nThis is due to an existing and incompatible webserver installation on your system ($info_currently_installed_webserver). Please remove all webserver based software (using dietpi-uninstall), before trying again."
						whiptail --title "$WHIP_TITLE" --msgbox "$WHIP_QUESTION" --backtitle "$WHIP_BACKTITLE" 11 75


					# - Apply preference selection
					else

						# - Inform user
						WHIP_TITLE="Webserver Preference Changed"
						WHIP_QUESTION="$OPTION has been selected as your webserver preference.\n\nWhen you select any software for install that requires a webserver, DietPi will automatically install your prefered choice ($OPTION)."
						whiptail --title "$WHIP_TITLE" --msgbox "$WHIP_QUESTION" --backtitle "$WHIP_BACKTITLE" 11 75

						# - NB: INDEX_WEBSERVER_CURRENT=$INDEX_WEBSERVER_TARGET | is applied during installation with func Apply_Webserver_Preference().

					fi



				fi
				;;
			  "DietPi-Config")
				#Launch DietPi-config
				/DietPi/dietpi/dietpi-config
				;;
			  "Help!")
				whiptail --title "DietPi - Help" --msgbox "Welcome to DietPi.\n\nEasy to follow, step by step guides for installing DietPi:\nhttp://dietpi.com/phpbb/viewtopic.php?f=8&t=9\n\nFor a list of all installation options and their details:\nhttp://dietpi.com/software" --backtitle "$WHIP_BACKTITLE" 16 75
				;;
			  Go)
				Menu_StartInstall
				;;
			esac
		#Exit/Abort Setup
		else
			Menu_Exit
		fi
	}

	Menu_Exit(){

		#1st run install
		if (( $DIETPI_INSTALL_STAGE == 0 )); then
			WHIP_TITLE='Exit Setup?'
			WHIP_QUESTION=' DietPi has not fully been installed.\n This must be completed prior to using DietPi by selecting:\n - Go Start Install. \n \n Would you like to exit and abort the installation?'
			whiptail --title "$WHIP_TITLE" --yesno "$WHIP_QUESTION" --backtitle "$WHIP_BACKTITLE" --yes-button "Ok" --no-button "Back" --defaultno 13 65
			CHOICE=$?
			if (( $CHOICE == 0 )); then
				Banner_Aborted
				#Exit script NOW
				exit
			else
				#Return to Main Menu
				TARGETMENUID=0
			fi
		#Standard exit
		elif (( $DIETPI_INSTALL_STAGE == 1 )); then
			WHIP_TITLE='Exit DietPi-Software?'
			WHIP_QUESTION='Do you wish to exit DietPi-Software?\n\nAll changes to software selections will be cleared.'
			whiptail --title "$WHIP_TITLE" --yesno "$WHIP_QUESTION" --backtitle "$WHIP_BACKTITLE" --yes-button "Ok" --no-button "Back" --defaultno 11 65
			CHOICE=$?
			if (( $CHOICE == 0 )); then
				Banner_Aborted
				#Exit script NOW
				exit
			else
				#Return to Main Menu
				TARGETMENUID=0
			fi
		fi
	}

	Menu_ConfirmInstall(){

		##create temp file with list of software selected for install.
		#Write_InstallFileList 1
		##Load data into a 1 line string
		#local string_output=$(cat /tmp/dietpi-software_selected | grep -m1 ' 1' | sed 's/ 1//g' | paste -s -d' ')
		#rm /tmp/dietpi-software_selected

		#Leave this until we have a SQL database to read the list from.

		#Confirm Software install
		WHIP_TITLE='DietPi - Start Installation?'
		WHIP_QUESTION="DietPi is now ready to install your software choices.\n\nSoftware details, usernames, passwords etc:\n - http://dietpi.com/software\n\nWould you like to begin?"
		whiptail --title "$WHIP_TITLE" --yesno "$WHIP_QUESTION" --yes-button "Ok" --no-button "Back" --defaultno --backtitle "$WHIP_BACKTITLE" 13 70
		CHOICE=$?
		if (( $CHOICE == 0 )); then
			#exit menu system
			TARGETMENUID=-1

			#Enable installation start flag
			GOSTARTINSTALL=1
		else
			#Return to Main Menu
			TARGETMENUID=0
		fi

	}

	Menu_StartInstall(){

		#Check if the user has made changes to their software selections.
		if [ "$INSTALL_DIETPI_CHOICESMADE" = false ] &&
			[ "$INSTALL_LINUX_CHOICESMADE" = false ] &&
			[ "$INSTALL_SSHSERVER_CHOICESMADE" = false ] &&
			[ "$INSTALL_FILESERVER_CHOICESMADE" = false ] &&
			[ "$INSTALL_LOGGING_CHOICESMADE" = false ]; then

			#1st run install
			if (( $DIETPI_INSTALL_STAGE == 0 )); then
				WHIP_TITLE='No Software Selected. Continue?'
				WHIP_QUESTION='DietPi was unable to detect any software selections for install. Do you wish to continue?\n\nBy selecting Ok: \n- DietPi optimized software will NOT be installed.\nYou can use dietpi-software at a later date if you change your mind. \n\n- You want a Minimal Raspbian/Debian Server Install.\nDietPi is a minimal image. A great OS base to use with your projects.'
				whiptail --title "$WHIP_TITLE" --yesno "$WHIP_QUESTION" --backtitle "$WHIP_BACKTITLE" --yes-button "Ok" --no-button "Back" --defaultno 16 75
				CHOICE=$?
				if (( $CHOICE == 0 )); then
					#exit menu system
					TARGETMENUID=-1

					#Enable installation start flag
					GOSTARTINSTALL=1
				else
					#Return to Main Menu
					TARGETMENUID=0
				fi
			#Not 1st run
			elif (( $DIETPI_INSTALL_STAGE == 1 )); then
				WHIP_TITLE='No Changes to Software Selection'
				whiptail --title "$WHIP_TITLE" --msgbox "No changes have been detected. Unable to start installation." 8 65
			fi
		# Confirm install with user
		else
			Menu_ConfirmInstall
		fi
	}

	#TARGETMENUID=1
	Menu_Dietpi_Software(){

		#Reset Choices made flag
		INSTALL_DIETPI_CHOICESMADE=false

		#Obtain On/Off state for whiptail menu
		local grasshopper_w="off"
		if (( $GRASSHOPPER > 0 )); then
			grasshopper_w="on"
			#Reset to 0. Menu checklists will apply back to 1
			if (( $GRASSHOPPER == 1 )); then
				GRASSHOPPER=0
			fi
		fi

		local emonhub_w="off"
		if (( $EMONHUB > 0 )); then
			emonhub_w="on"
			#Reset to 0. Menu checklists will apply back to 1
			if (( $EMONHUB == 1 )); then
				EMONHUB=0
			fi
		fi

		local desktop_w="off"
		if (( $DESKTOP_LXDE > 0 )); then
			desktop_w="on"
			#Reset to 0. Menu checklists will apply back to 1
			if (( $DESKTOP_LXDE == 1 )); then
				DESKTOP_LXDE=0
			fi
		fi

		local transmission_w="off"
		if (( $TRANSMISSION > 0 )); then
			transmission_w="on"
			#Reset to 0. Menu checklists will apply back to 1
			if (( $TRANSMISSION == 1 )); then
				TRANSMISSION=0
			fi
		fi

<<<<<<< HEAD

		local openbazaar_w="off"
		if (( $OPENBAZAAR > 0 )); then
			openbazaar_w="on"
			#Reset to 0. Menu checklists will apply back to 1
			if (( $OPENBAZAAR == 1 )); then
				OPENBAZAAR=0
			fi
		fi

=======
>>>>>>> a1e567d3
		local owncloud_w="off"
		if (( $OWNCLOUD > 0 )); then
			owncloud_w="on"
			#Reset to 0. Menu checklists will apply back to 1
			if (( $OWNCLOUD == 1 )); then
				OWNCLOUD=0
			fi
		fi
<<<<<<< HEAD

=======
>>>>>>> a1e567d3

		local phpbb_w="off"
		if (( $PHPBB > 0 )); then
			phpbb_w="on"
			#Reset to 0. Menu checklists will apply back to 1
			if (( $PHPBB == 1 )); then
				PHPBB=0
			fi
		fi

		local webserver_lamp_w="off"
		if (( $WEBSERVER_LAMP > 0 )); then
			webserver_lamp_w="on"
			#Reset to 0. Menu checklists will apply back to 1
			if (( $WEBSERVER_LAMP == 1 )); then
				WEBSERVER_LAMP=0
			fi
		fi

		local webserver_lasp_w="off"
		if (( $WEBSERVER_LASP > 0 )); then
			webserver_lasp_w="on"
			#Reset to 0. Menu checklists will apply back to 1
			if (( $WEBSERVER_LASP == 1 )); then
				WEBSERVER_LASP=0
			fi
		fi

		local webserver_laap_w="off"
		if (( $WEBSERVER_LAAP > 0 )); then
			webserver_laap_w="on"
			#Reset to 0. Menu checklists will apply back to 1
			if (( $WEBSERVER_LAAP == 1 )); then
				WEBSERVER_LAAP=0
			fi
		fi

		local webserver_lemp_w="off"
		if (( $WEBSERVER_LEMP > 0 )); then
			webserver_lemp_w="on"
			#Reset to 0. Menu checklists will apply back to 1
			if (( $WEBSERVER_LEMP == 1 )); then
				WEBSERVER_LEMP=0
			fi
		fi

		local webserver_lesp_w="off"
		if (( $WEBSERVER_LESP > 0 )); then
			webserver_lesp_w="on"
			#Reset to 0. Menu checklists will apply back to 1
			if (( $WEBSERVER_LESP == 1 )); then
				WEBSERVER_LESP=0
			fi
		fi

		local webserver_leap_w="off"
		if (( $WEBSERVER_LEAP > 0 )); then
			webserver_leap_w="on"
			#Reset to 0. Menu checklists will apply back to 1
			if (( $WEBSERVER_LEAP == 1 )); then
				WEBSERVER_LEAP=0
			fi
		fi

		local webserver_llmp_w="off"
		if (( $WEBSERVER_LLMP > 0 )); then
			webserver_llmp_w="on"
			#Reset to 0. Menu checklists will apply back to 1
			if (( $WEBSERVER_LLMP == 1 )); then
				WEBSERVER_LLMP=0
			fi
		fi

		local webserver_llsp_w="off"
		if (( $WEBSERVER_LLSP > 0 )); then
			webserver_llsp_w="on"
			#Reset to 0. Menu checklists will apply back to 1
			if (( $WEBSERVER_LLSP == 1 )); then
				WEBSERVER_LLSP=0
			fi
		fi

		local webserver_llap_w="off"
		if (( $WEBSERVER_LLAP > 0 )); then
			webserver_llap_w="on"
			#Reset to 0. Menu checklists will apply back to 1
			if (( $WEBSERVER_LLAP == 1 )); then
				WEBSERVER_LLAP=0
			fi
		fi

		local webserver_phpmyadmin_w="off"
		if (( $WEBSERVER_MYADMINPHP > 0 )); then
			webserver_phpmyadmin_w="on"
			#Reset to 0. Menu checklists will apply back to 1
			if (( $WEBSERVER_MYADMINPHP == 1 )); then
				WEBSERVER_MYADMINPHP=0
			fi
		fi

		local webserver_redis_w="off"
		if (( $WEBSERVER_REDIS > 0 )); then
			webserver_redis_w="on"
			#Reset to 0. Menu checklists will apply back to 1
			if (( $WEBSERVER_REDIS == 1 )); then
				WEBSERVER_REDIS=0
			fi
		fi

		local fileserver_proftp_w="off"
		if (( $FILESERVER_PROFTP > 0 )); then
			fileserver_proftp_w="on"
			#Reset to 0. Menu checklists will apply back to 1
			if (( $FILESERVER_PROFTP == 1 )); then
				FILESERVER_PROFTP=0
			fi
		fi

		local fileserver_samba_w="off"
		if (( $FILESERVER_SAMBA > 0 )); then
			fileserver_samba_w="on"
			#Reset to 0. Menu checklists will apply back to 1
			if (( $FILESERVER_SAMBA == 1 )); then
				FILESERVER_SAMBA=0
			fi
		fi

		local fileserver_vsftpd_w="off"
		if (( $FILESERVER_VSFTPD > 0 )); then
			fileserver_vsftpd_w="on"
			#Reset to 0. Menu checklists will apply back to 1
			if (( $FILESERVER_VSFTPD == 1 )); then
				FILESERVER_VSFTPD=0
			fi
		fi

		local hifi_w="off"
		if (( $HIFI > 0 )); then
			hifi_w="on"
			#Reset to 0. Menu checklists will apply back to 1
			if (( $HIFI == 1 )); then
				HIFI=0
			fi
		fi

		local kodi_w="off"
		if (( $KODI > 0 )); then
			kodi_w="on"
			#Reset to 0. Menu checklists will apply back to 1
			if (( $KODI == 1 )); then
				KODI=0
			fi
		fi

		local minidlna_w="off"
		if (( $MINIDLNA > 0 )); then
			minidlna_w="on"
			#Reset to 0. Menu checklists will apply back to 1
			if (( $MINIDLNA == 1 )); then
				MINIDLNA=0
			fi
		fi

		local noipdyndns_w="off"
		if (( $NOIPDYNDNS > 0 )); then
			noipdyndns_w="on"
			#Reset to 0. Menu checklists will apply back to 1
			if (( $NOIPDYNDNS == 1 )); then
				NOIPDYNDNS=0
			fi
		fi

		local opentyrian_w="off"
		if (( $OPENTYRIAN > 0 )); then
			opentyrian_w="on"
			#Reset to 0. Menu checklists will apply back to 1
			if (( $OPENTYRIAN == 1 )); then
				OPENTYRIAN=0
			fi
		fi

		local dietpicam_w="off"
		if (( $DIETPICAM > 0 )); then
			dietpicam_w="on"
			#Reset to 0. Menu checklists will apply back to 1
			if (( $DIETPICAM == 1 )); then
				DIETPICAM=0
			fi
		fi

		local deluge_w="off"
		if (( $DELUGE > 0 )); then
			deluge_w="on"
			#Reset to 0. Menu checklists will apply back to 1
			if (( $DELUGE == 1 )); then
				DELUGE=0
			fi
		fi

		local raspcontrol_w="off"
		if (( $RASPCONTROL > 0 )); then
			raspcontrol_w="on"
			#Reset to 0. Menu checklists will apply back to 1
			if (( $RASPCONTROL == 1 )); then
				RASPCONTROL=0
			fi
		fi

		local linuxdash_w="off"
		if (( $LINUXDASH > 0 )); then
			linuxdash_w="on"
			#Reset to 0. Menu checklists will apply back to 1
			if (( $LINUXDASH == 1 )); then
				LINUXDASH=0
			fi
		fi

		local pihole_w="off"
		if (( $PIHOLE > 0 )); then
			pihole_w="on"
			#Reset to 0. Menu checklists will apply back to 1
			if (( $PIHOLE == 1 )); then
				PIHOLE=0
			fi
		fi

		local subsonic5_w="off"
		if (( $SUBSONIC5 > 0 )); then
			subsonic5_w="on"
			#Reset to 0. Menu checklists will apply back to 1
			if (( $SUBSONIC5 == 1 )); then
				SUBSONIC5=0
			fi
		fi

		local subsonic6_w="off"
		if (( $SUBSONIC6 > 0 )); then
			subsonic6_w="on"
			#Reset to 0. Menu checklists will apply back to 1
			if (( $SUBSONIC6 == 1 )); then
				SUBSONIC6=0
			fi
		fi

		local webiopi_w="off"
		if (( $WEBIOPI > 0 )); then
			webiopi_w="on"
			#Reset to 0. Menu checklists will apply back to 1
			if (( $WEBIOPI == 1 )); then
				WEBIOPI=0
			fi
		fi

		local weaved_w="off"
		if (( $WEAVED > 0 )); then
			weaved_w="on"
			#Reset to 0. Menu checklists will apply back to 1
			if (( $WEAVED == 1 )); then
				WEAVED=0
			fi
		fi

		local dietpicloudshell_w="off"
		if (( $DIETPICLOUDSHELL > 0 )); then
			dietpicloudshell_w="on"
			#Reset to 0. Menu checklists will apply back to 1
			if (( $DIETPICLOUDSHELL == 1 )); then
				DIETPICLOUDSHELL=0
			fi
		fi

		local haproxy_w="off"
		if (( $HAPROXY > 0 )); then
			haproxy_w="on"
			#Reset to 0. Menu checklists will apply back to 1
			if (( $HAPROXY == 1 )); then
				HAPROXY=0
			fi
		fi

		local squeezeboxserver_w="off"
		if (( $SQUEEZEBOXSERVER > 0 )); then
			squeezeboxserver_w="on"
			#Reset to 0. Menu checklists will apply back to 1
			if (( $SQUEEZEBOXSERVER == 1 )); then
				SQUEEZEBOXSERVER=0
			fi
		fi

		local wordpress_w="off"
		if (( $WORDPRESS > 0 )); then
			wordpress_w="on"
			#Reset to 0. Menu checklists will apply back to 1
			if (( $WORDPRESS == 1 )); then
				WORDPRESS=0
			fi
		fi

		local tightvncserver_w="off"
		if (( $TIGHTVNCSERVER > 0 )); then
			tightvncserver_w="on"
			#Reset to 0. Menu checklists will apply back to 1
			if (( $TIGHTVNCSERVER == 1 )); then
				TIGHTVNCSERVER=0
			fi
		fi

		local fail2ban_w="off"
		if (( $FAIL2BAN > 0 )); then
			fail2ban_w="on"
			#Reset to 0. Menu checklists will apply back to 1
			if (( $FAIL2BAN == 1 )); then
				FAIL2BAN=0
			fi
		fi

		local phpsysinfo_w="off"
		if (( $PHPSYSINFO > 0 )); then
			phpsysinfo_w="on"
			#Reset to 0. Menu checklists will apply back to 1
			if (( $PHPSYSINFO == 1 )); then
				PHPSYSINFO=0
			fi
		fi

		local phpimagegallery_w="off"
		if (( $PHPIMAGEGALLERY > 0 )); then
			phpimagegallery_w="on"
			#Reset to 0. Menu checklists will apply back to 1
			if (( $PHPIMAGEGALLERY == 1 )); then
				PHPIMAGEGALLERY=0
			fi
		fi

		local ampache_w="off"
		if (( $AMPACHE > 0 )); then
			ampache_w="on"
			#Reset to 0. Menu checklists will apply back to 1
			if (( $AMPACHE == 1 )); then
				AMPACHE=0
			fi
		fi

		local openvpnserver_w="off"
		if (( $OPENVPNSERVER > 0 )); then
			openvpnserver_w="on"
			#Reset to 0. Menu checklists will apply back to 1
			if (( $OPENVPNSERVER == 1 )); then
				OPENVPNSERVER=0
			fi
		fi

		local letsencrypt_w="off"
		if (( $LETSENCRYPT > 0 )); then
			letsencrypt_w="on"
			#Reset to 0. Menu checklists will apply back to 1
			if (( $LETSENCRYPT == 1 )); then
				LETSENCRYPT=0
			fi
		fi

		local wiringpi_w="off"
		if (( $WIRINGPI > 0 )); then
			wiringpi_w="on"
			#Reset to 0. Menu checklists will apply back to 1
			if (( $WIRINGPI == 1 )); then
				WIRINGPI=0
			fi
		fi

		local rpigpio_w="off"
		if (( $RPIGPIO > 0 )); then
			rpigpio_w="on"
			#Reset to 0. Menu checklists will apply back to 1
			if (( $RPIGPIO == 1 )); then
				RPIGPIO=0
			fi
		fi

		local rpii2c_w="off"
		if (( $RPII2C > 0 )); then
			rpii2c_w="on"
			#Reset to 0. Menu checklists will apply back to 1
			if (( $RPII2C == 1 )); then
				RPII2C=0
			fi
		fi

		local wifihotspot_w="off"
		if (( $WIFIHOTSPOT > 0 )); then
			wifihotspot_w="on"
			#Reset to 0. Menu checklists will apply back to 1
			if (( $WIFIHOTSPOT == 1 )); then
				WIFIHOTSPOT=0
			fi
		fi


		local torhotspot_w="off"
		if (( $TORHOTSPOT > 0 )); then
			torhotspot_w="on"
			#Reset to 0. Menu checklists will apply back to 1
			if (( $TORHOTSPOT == 1 )); then
				TORHOTSPOT=0
			fi
		fi

		local shairportsync_w="off"
		if (( $SHAIRPORTSYNC > 0 )); then
			shairportsync_w="on"
			#Reset to 0. Menu checklists will apply back to 1
			if (( $SHAIRPORTSYNC == 1 )); then
				SHAIRPORTSYNC=0
			fi
		fi

		local brutefir_w="off"
		if (( $BRUTEFIR > 0 )); then
			brutefir_w="on"
			#Reset to 0. Menu checklists will apply back to 1
			if (( $BRUTEFIR == 1 )); then
				BRUTEFIR=0
			fi
		fi

		local pydio_w="off"
		if (( $PYDIO > 0 )); then
			pydio_w="on"
			#Reset to 0. Menu checklists will apply back to 1
			if (( $PYDIO == 1 )); then
				PYDIO=0
			fi
		fi

		local squeezelite_w="off"
		if (( $SQUEEZELITE > 0 )); then
			squeezelite_w="on"
			#Reset to 0. Menu checklists will apply back to 1
			if (( $SQUEEZELITE == 1 )); then
				SQUEEZELITE=0
			fi
		fi

		#RPIMONITOR
		local rpimonitor_w="off"
		if (( $RPIMONITOR > 0 )); then
			rpimonitor_w="on"
			#Reset to 0. Menu checklists will apply back to 1
			if (( $RPIMONITOR == 1 )); then
				RPIMONITOR=0
			fi
		fi

		#BAIKAL
		local baikal_w="off"
		if (( $BAIKAL > 0 )); then
			baikal_w="on"
			#Reset to 0. Menu checklists will apply back to 1
			if (( $BAIKAL == 1 )); then
				BAIKAL=0
			fi
		fi

		#NETDATA
		local netdata_w="off"
		if (( $NETDATA > 0 )); then
			netdata_w="on"
			#Reset to 0.  Menu checklists will apply back to 1
			if (( $NETDATA == 1 )); then
				NETDATA=0
			fi
		fi

		#MUMBLESERVER
		local mumbleserver_w="off"
		if (( $MUMBLESERVER > 0 )); then
			mumbleserver_w="on"
			#Reset to 0.  Menu checklists will apply back to 1
			if (( $MUMBLESERVER == 1 )); then
				MUMBLESERVER=0
			fi
		fi

		#EMBYSERVER
		local embyserver_w="off"
		if (( $EMBYSERVER > 0 )); then
			embyserver_w="on"
			#Reset to 0.  Menu checklists will apply back to 1
			if (( $EMBYSERVER == 1 )); then
				EMBYSERVER=0
			fi
		fi

		#-----------------------------------------------------------------------------
		WHIP_TITLE='DietPi Optimized Software Selection'

		#-----------------------------------------------------------------------------
		#Pine A64/A64+ Software Installation
		if (( $HW_MODEL >= 40 )) && (( $HW_MODEL < 50 )); then
			whiptail --title "$WHIP_TITLE" --checklist --separate-output "Please use the spacebar to select the software you wish to install.\nSoftware details: http://dietpi.com/software" --backtitle "$WHIP_BACKTITLE" 20 78 12 \
			"" "────Desktops────────────────────────────────" "off" \
			"LXDE: Desktop" "Ultra lightweight desktop." $desktop_w \
			"LXDE: VNC Server" "LXDE Desktop for remote connection. **WIP**" $tightvncserver_w \
			"" "────Media Systems───────────────────────────" "off" \
			"Kodi" "Your very own media centre / player. **WIP**" $kodi_w \
			"MiniDLNA" "Media streaming server (DLNA, UPnP)." $minidlna_w \
			"SubSonic 5" "Web interface media streaming server." $subsonic5_w \
			"SubSonic 6" "(NEW) Web interface media streaming server." $subsonic6_w \
			"Ampache" "Web interface media streaming server." $ampache_w \
			"Shairport Sync" "AirPlay audio player with multiroom sync" $shairportsync_w \
			"Murmur" "Mumble VoIP server." $mumbleserver_w \
			"" "────BitTorrent──────────────────────────────" "off" \
			"Transmission" "BitTorrent server with web interface." $transmission_w \
			"Deluge" "BitTorrent server with web interface." $deluge_w \
			"" "────Cloud / Backups─────────────────────────" "off" \
			"OpenBazaar" "Your very own store (eg: ebay)." $openbazaar_w \
			"OwnCloud" "Your very own cloud (eg: dropbox)." $owncloud_w \
			"Pydio" "Feature-rich backup and sync server" $pydio_w \
			"" "────Social Media───────────────────────────" "off" \
			"Forums" "Your very own website forums (Phpbb3)." $phpbb_w \
			"Wordpress" "Website Blog and Publishing platform." $wordpress_w \
			"Image Gallery" "Website to host / browse your images." $phpimagegallery_w \
			"BaiKal" "Lightweight CalDAV + CardDAV server." $baikal_w \
			"" "────WiFi Hotspot────────────────────────────" "off" \
			"WiFi Hotspot" "Turn your device into a WiFi hotspot." $wifihotspot_w \
			"Tor Hotspot" "Optional: Route HotSpot traffic through Tor." $torhotspot_w \
			"" "────Remote Access───────────────────────────" "off" \
			"Weaved" "Access your device over the internet." $weaved_w \
			"" "────System Stats / Management──────────────" "off" \
			"DietPi-Cloudshell" "System stats for your LCD display or monitor." $dietpicloudshell_w \
			"LinuxDash" "Web interface system stats." $linuxdash_w \
			"PhpSysInfo" "Web interface system stats." $phpsysinfo_w \
			"netdata" "real-time performance monitoring" $netdata_w \
			"" "────System Security────────────────────────" "off" \
			"Fail2Ban" "Prevents brute-force attacks with IP ban." $fail2ban_w \
			"" "────Webserver Stacks───────────────────────" "off" \
			"LAMP" "Webserver: Apache2  | MySql   | Php." $webserver_lamp_w \
			"LASP" "Webserver: Apache2  | SQLite  | Php." $webserver_lasp_w \
			"LAAP" "Webserver: Apache2  | MariaDB | Php." $webserver_laap_w \
			"LEMP" "Webserver: Nginx    | MySql   | Php." $webserver_lemp_w \
			"LESP" "Webserver: Nginx    | SQLite  | Php." $webserver_lesp_w \
			"LEAP" "Webserver: Nginx    | MariaDB | Php." $webserver_leap_w \
			"LLMP" "Webserver: Lighttpd | MySql   | Php." $webserver_llmp_w \
			"LLSP" "Webserver: Lighttpd | SQLite  | Php." $webserver_llsp_w \
			"LLAP" "Webserver: Lighttpd | MariaDB | Php." $webserver_llap_w \
			"phpMyAdmin" "Optional MySql admin tools." $webserver_phpmyadmin_w \
			"LetsEncrypt" "Free, auto SSL cert install allowing https://" $letsencrypt_w \
			"" "────DNS Servers────────────────────────────" "off" \
			"Pi-hole" "Block adverts for any device on your network." $pihole_w \
			"" "────File Servers───────────────────────────" "off" \
			"ProFTP" "Lightweight FTP / file server." $fileserver_proftp_w \
			"vsFTPD" "Alternative FTP / file server." $fileserver_vsftpd_w \
			"Samba" "Feature-rich file server." $fileserver_samba_w \
			"" "────VPN Servers────────────────────────────" "off" \
			"OpenVPN" "VPN server." $openvpnserver_w \
			"" "────Network Load Balancing─────────────────" "off" \
			"HaProxy" "High performance TCP/HTTP load balancer." $haproxy_w \
			"" "────Website URLs───────────────────────────" "off" \
			"NoIp" "URL website address for your device." $noipdyndns_w 2>/tmp/dietpi-software_results

		#-----------------------------------------------------------------------------
		#OrangePi Software Installation
		elif (( $HW_MODEL == 30 )); then
			whiptail --title "$WHIP_TITLE" --checklist --separate-output "Please use the spacebar to select the software you wish to install.\nSoftware details: http://dietpi.com/software" --backtitle "$WHIP_BACKTITLE" 20 78 12 \
			"" "────Desktops────────────────────────────────" "off" \
			"LXDE: Desktop" "Ultra lightweight desktop." $desktop_w \
			"LXDE: VNC Server" "LXDE Desktop for remote connection." $tightvncserver_w \
			"" "────Media Systems───────────────────────────" "off" \
			"HiFi" "Web interface music / radio player." $hifi_w \
			"MiniDLNA" "Media streaming server (DLNA, UPnP)." $minidlna_w \
			"SubSonic 5" "Web interface media streaming server." $subsonic5_w \
			"SubSonic 6" "(NEW) Web interface media streaming server." $subsonic6_w \
			"Ampache" "Web interface media streaming server." $ampache_w \
			"Shairport Sync" "AirPlay audio player with multiroom sync" $shairportsync_w \
			"Murmur" "Mumble VoIP server." $mumbleserver_w \
			"" "────BitTorrent──────────────────────────────" "off" \
			"Transmission" "BitTorrent server with web interface." $transmission_w \
			"Deluge" "BitTorrent server with web interface." $deluge_w \
			"" "────Cloud / Backups─────────────────────────" "off" \
			"OwnCloud" "Your very own cloud (eg: dropbox)." $owncloud_w \
			"Pydio" "Feature-rich backup and sync server" $pydio_w \
			"" "────Social Media───────────────────────────" "off" \
			"Forums" "Your very own website forums (Phpbb3)." $phpbb_w \
			"Wordpress" "Website Blog and Publishing platform." $wordpress_w \
			"Image Gallery" "Website to host / browse your images." $phpimagegallery_w \
			"BaiKal" "Lightweight CalDAV + CardDAV server." $baikal_w \
			"OpenBazaar" "Decentralized peer to peer Bitcoin market." $openbazaar_w \
			"" "────Remote Access───────────────────────────" "off" \
			"Weaved" "Access your device over the internet." $weaved_w \
			"" "────System Stats / Management──────────────" "off" \
			"DietPi-Cloudshell" "System stats for your LCD display or monitor." $dietpicloudshell_w \
			"LinuxDash" "Web interface system stats." $linuxdash_w \
			"PhpSysInfo" "Web interface system stats." $phpsysinfo_w \
			"netdata" "real-time performance monitoring" $netdata_w \
			"" "────System Security────────────────────────" "off" \
			"Fail2Ban" "Prevents brute-force attacks with IP ban." $fail2ban_w \
			"" "────Webserver Stacks───────────────────────" "off" \
			"LAMP" "Webserver: Apache2  | MySql   | Php." $webserver_lamp_w \
			"LASP" "Webserver: Apache2  | SQLite  | Php." $webserver_lasp_w \
			"LAAP" "Webserver: Apache2  | MariaDB | Php." $webserver_laap_w \
			"LEMP" "Webserver: Nginx    | MySql   | Php." $webserver_lemp_w \
			"LESP" "Webserver: Nginx    | SQLite  | Php." $webserver_lesp_w \
			"LEAP" "Webserver: Nginx    | MariaDB | Php." $webserver_leap_w \
			"LLMP" "Webserver: Lighttpd | MySql   | Php." $webserver_llmp_w \
			"LLSP" "Webserver: Lighttpd | SQLite  | Php." $webserver_llsp_w \
			"LLAP" "Webserver: Lighttpd | MariaDB | Php." $webserver_llap_w \
			"phpMyAdmin" "Optional MySql admin tools." $webserver_phpmyadmin_w \
			"LetsEncrypt" "Free, auto SSL cert install allowing https://" $letsencrypt_w \
			"" "────DNS Servers────────────────────────────" "off" \
			"Pi-hole" "Block adverts for any device on your network." $pihole_w \
			"" "────File Servers───────────────────────────" "off" \
			"ProFTP" "Lightweight FTP / file server." $fileserver_proftp_w \
			"vsFTPD" "Alternative FTP / file server." $fileserver_vsftpd_w \
			"Samba" "Feature-rich file server." $fileserver_samba_w \
			"" "────VPN Servers────────────────────────────" "off" \
			"OpenVPN" "VPN server." $openvpnserver_w \
			"" "────Network Load Balancing─────────────────" "off" \
			"HaProxy" "High performance TCP/HTTP load balancer." $haproxy_w \
			"" "────Website URLs───────────────────────────" "off" \
			"NoIp" "URL website address for your device." $noipdyndns_w 2>/tmp/dietpi-software_results

		#-----------------------------------------------------------------------------
		#VM Software Installation
		elif (( $HW_MODEL == 20 )); then
			whiptail --title "$WHIP_TITLE" --checklist --separate-output "Please use the spacebar to select the software you wish to install.\nSoftware details: http://dietpi.com/software" --backtitle "$WHIP_BACKTITLE" 20 78 12 \
			"" "────Desktops───────────────────────────────" "off" \
			"LXDE: Desktop" "Ultra lightweight desktop." $desktop_w \
			"LXDE: VNC Server" "LXDE Desktop for remote connection." $tightvncserver_w \
			"" "────Media Systems──────────────────────────" "off" \
			"MiniDLNA" "Media streaming server (DLNA, UPnP)." $minidlna_w \
			"SubSonic 5" "Web interface media streaming server." $subsonic5_w \
			"SubSonic 6" "(NEW) Web interface media streaming server." $subsonic6_w \
			"Ampache" "Web interface media streaming server." $ampache_w \
			"Murmur" "Mumble VoIP server." $mumbleserver_w \
			"Emby Server" "Web interface media streaming server." $embyserver_w \
			"" "────BitTorrent─────────────────────────────" "off" \
			"Transmission" "BitTorrent server with web interface." $transmission_w \
			"Deluge" "BitTorrent server with web interface." $deluge_w \
			"" "────Cloud / Backups────────────────────────" "off" \
			"OwnCloud" "Your very own cloud (eg: dropbox)." $owncloud_w \
			"Pydio" "Feature-rich backup and sync server" $pydio_w \
			"" "────Social Media───────────────────────────" "off" \
			"Forums" "Your very own website forums (Phpbb3)." $phpbb_w \
			"Wordpress" "Website Blog and Publishing platform." $wordpress_w \
			"Image Gallery" "Website to host / browse your images." $phpimagegallery_w \
			"BaiKal" "Lightweight CalDAV + CardDAV server." $baikal_w \
			"OpenBazaar" "Decentralized peer to peer Bitcoin market." $openbazaar_w \
			"" "────System Stats / Management──────────────" "off" \
			"DietPi-Cloudshell" "System stats for your LCD display or monitor." $dietpicloudshell_w \
			"LinuxDash" "Web interface system stats." $linuxdash_w \
			"PhpSysInfo" "Web interface system stats." $phpsysinfo_w \
			"" "────System Security────────────────────────" "off" \
			"Fail2Ban" "Prevents brute-force attacks with IP ban." $fail2ban_w \
			"" "────Webserver Stacks───────────────────────" "off" \
			"LAMP" "Webserver: Apache2  | MySql   | Php." $webserver_lamp_w \
			"LASP" "Webserver: Apache2  | SQLite  | Php." $webserver_lasp_w \
			"LAAP" "Webserver: Apache2  | MariaDB | Php." $webserver_laap_w \
			"LEMP" "Webserver: Nginx    | MySql   | Php." $webserver_lemp_w \
			"LESP" "Webserver: Nginx    | SQLite  | Php." $webserver_lesp_w \
			"LEAP" "Webserver: Nginx    | MariaDB | Php." $webserver_leap_w \
			"LLMP" "Webserver: Lighttpd | MySql   | Php." $webserver_llmp_w \
			"LLSP" "Webserver: Lighttpd | SQLite  | Php." $webserver_llsp_w \
			"LLAP" "Webserver: Lighttpd | MariaDB | Php." $webserver_llap_w \
			"phpMyAdmin" "Optional MySql admin tools." $webserver_phpmyadmin_w \
			"LetsEncrypt" "Free, auto SSL cert install allowing https://" $letsencrypt_w \
			"" "────DNS Servers────────────────────────────" "off" \
			"Pi-hole" "Block adverts for any device on your network." $pihole_w \
			"" "────File Servers───────────────────────────" "off" \
			"ProFTP" "Lightweight FTP / file server." $fileserver_proftp_w \
			"vsFTPD" "Alternative FTP / file server." $fileserver_vsftpd_w \
			"Samba" "Feature-rich file server." $fileserver_samba_w \
			"" "────VPN Servers────────────────────────────" "off" \
			"OpenVPN" "VPN server." $openvpnserver_w \
			"" "────Network Load Balancing─────────────────" "off" \
			"HaProxy" "High performance TCP/HTTP load balancer." $haproxy_w \
			"" "────Website URLs───────────────────────────" "off" \
			"NoIp" "URL website address for your device." $noipdyndns_w 2>/tmp/dietpi-software_results

		#-----------------------------------------------------------------------------
		#Odroid C2 Software Installation
		elif (( $HW_MODEL == 12 )); then
			whiptail --title "$WHIP_TITLE" --checklist --separate-output "Please use the spacebar to select the software you wish to install.\nSoftware details: http://dietpi.com/software" --backtitle "$WHIP_BACKTITLE" 20 78 12 \
			"" "────Desktops────────────────────────────────" "off" \
			"LXDE: Desktop" "Ultra lightweight desktop." $desktop_w \
			"LXDE: VNC Server" "LXDE Desktop for remote connection. **WIP**" $tightvncserver_w \
			"" "────Media Systems───────────────────────────" "off" \
			"Kodi" "Your very own media centre / player." $kodi_w \
			"MiniDLNA" "Media streaming server (DLNA, UPnP)." $minidlna_w \
			"SubSonic 5" "Web interface media streaming server." $subsonic5_w \
			"SubSonic 6" "(NEW) Web interface media streaming server." $subsonic6_w \
			"Ampache" "Web interface media streaming server." $ampache_w \
			"Shairport Sync" "AirPlay audio player with multiroom sync" $shairportsync_w \
			"Murmur" "Mumble VoIP server." $mumbleserver_w \
			"" "────BitTorrent──────────────────────────────" "off" \
			"Transmission" "BitTorrent server with web interface." $transmission_w \
			"Deluge" "BitTorrent server with web interface." $deluge_w \
			"" "────Cloud / Backups─────────────────────────" "off" \
			"OwnCloud" "Your very own cloud (eg: dropbox)." $owncloud_w \
			"Pydio" "Feature-rich backup and sync server" $pydio_w \
			"" "────Social Media───────────────────────────" "off" \
			"Forums" "Your very own website forums (Phpbb3)." $phpbb_w \
			"Wordpress" "Website Blog and Publishing platform." $wordpress_w \
			"Image Gallery" "Website to host / browse your images." $phpimagegallery_w \
			"BaiKal" "Lightweight CalDAV + CardDAV server." $baikal_w \
			"OpenBazaar" "Decentralized peer to peer Bitcoin market." $openbazaar_w \
			"" "────WiFi Hotspot────────────────────────────" "off" \
			"WiFi Hotspot" "Turn your device into a WiFi hotspot." $wifihotspot_w \
			"Tor Hotspot" "Optional: Route HotSpot traffic through Tor." $torhotspot_w \
			"" "────Remote Access───────────────────────────" "off" \
			"Weaved" "Access your device over the internet." $weaved_w \
			"" "────System Stats / Management──────────────" "off" \
			"DietPi-Cloudshell" "System stats for your LCD display or monitor." $dietpicloudshell_w \
			"LinuxDash" "Web interface system stats." $linuxdash_w \
			"PhpSysInfo" "Web interface system stats." $phpsysinfo_w \
			"netdata" "real-time performance monitoring" $netdata_w \
			"" "────System Security────────────────────────" "off" \
			"Fail2Ban" "Prevents brute-force attacks with IP ban." $fail2ban_w \
			"" "────Webserver Stacks───────────────────────" "off" \
			"LAMP" "Webserver: Apache2  | MySql   | Php." $webserver_lamp_w \
			"LASP" "Webserver: Apache2  | SQLite  | Php." $webserver_lasp_w \
			"LAAP" "Webserver: Apache2  | MariaDB | Php." $webserver_laap_w \
			"LEMP" "Webserver: Nginx    | MySql   | Php." $webserver_lemp_w \
			"LESP" "Webserver: Nginx    | SQLite  | Php." $webserver_lesp_w \
			"LEAP" "Webserver: Nginx    | MariaDB | Php." $webserver_leap_w \
			"LLMP" "Webserver: Lighttpd | MySql   | Php." $webserver_llmp_w \
			"LLSP" "Webserver: Lighttpd | SQLite  | Php." $webserver_llsp_w \
			"LLAP" "Webserver: Lighttpd | MariaDB | Php." $webserver_llap_w \
			"phpMyAdmin" "Optional MySql admin tools." $webserver_phpmyadmin_w \
			"LetsEncrypt" "Free, auto SSL cert install allowing https://" $letsencrypt_w \
			"" "────DNS Servers────────────────────────────" "off" \
			"Pi-hole" "Block adverts for any device on your network." $pihole_w \
			"" "────File Servers───────────────────────────" "off" \
			"ProFTP" "Lightweight FTP / file server." $fileserver_proftp_w \
			"vsFTPD" "Alternative FTP / file server." $fileserver_vsftpd_w \
			"Samba" "Feature-rich file server." $fileserver_samba_w \
			"" "────VPN Servers────────────────────────────" "off" \
			"OpenVPN" "VPN server." $openvpnserver_w \
			"" "────Network Load Balancing─────────────────" "off" \
			"HaProxy" "High performance TCP/HTTP load balancer." $haproxy_w \
			"" "────Website URLs───────────────────────────" "off" \
			"NoIp" "URL website address for your device." $noipdyndns_w 2>/tmp/dietpi-software_results

		#-----------------------------------------------------------------------------
		#Odroid XU4 + C1 Software Installation
		elif (( $HW_MODEL == 10 || $HW_MODEL == 11 )); then
			whiptail --title "$WHIP_TITLE" --checklist --separate-output "Please use the spacebar to select the software you wish to install.\nSoftware details: http://dietpi.com/software" --backtitle "$WHIP_BACKTITLE" 20 78 12 \
			"" "────Desktops────────────────────────────────" "off" \
			"LXDE: Desktop" "Ultra lightweight desktop." $desktop_w \
			"LXDE: VNC Server" "LXDE Desktop for remote connection." $tightvncserver_w \
			"" "────Media Systems───────────────────────────" "off" \
			"Kodi" "Your very own media centre / player." $kodi_w \
			"MiniDLNA" "Media streaming server (DLNA, UPnP)." $minidlna_w \
			"SubSonic 5" "Web interface media streaming server." $subsonic5_w \
			"SubSonic 6" "(NEW) Web interface media streaming server." $subsonic6_w \
			"Ampache" "Web interface media streaming server." $ampache_w \
			"Shairport Sync" "AirPlay audio player with multiroom sync" $shairportsync_w \
			"Murmur" "Mumble VoIP server." $mumbleserver_w \
			"Emby Server" "Web interface media streaming server." $embyserver_w \
			"" "────BitTorrent──────────────────────────────" "off" \
			"Transmission" "BitTorrent server with web interface." $transmission_w \
			"Deluge" "BitTorrent server with web interface." $deluge_w \
			"" "────Cloud / Backups─────────────────────────" "off" \
			"OwnCloud" "Your very own cloud (eg: dropbox)." $owncloud_w \
			"Pydio" "Feature-rich backup and sync server" $pydio_w \
			"" "────Social Media───────────────────────────" "off" \
			"Forums" "Your very own website forums (Phpbb3)." $phpbb_w \
			"Wordpress" "Website Blog and Publishing platform." $wordpress_w \
			"Image Gallery" "Website to host / browse your images." $phpimagegallery_w \
			"BaiKal" "Lightweight CalDAV + CardDAV server." $baikal_w \
			"OpenBazaar" "Decentralized peer to peer Bitcoin market." $openbazaar_w \
			"" "────WiFi Hotspot────────────────────────────" "off" \
			"WiFi Hotspot" "Turn your device into a WiFi hotspot." $wifihotspot_w \
			"Tor Hotspot" "Optional: Route HotSpot traffic through Tor." $torhotspot_w \
			"" "────Remote Access───────────────────────────" "off" \
			"Weaved" "Access your device over the internet." $weaved_w \
			"" "────System Stats / Management──────────────" "off" \
			"DietPi-Cloudshell" "System stats for your LCD display or monitor." $dietpicloudshell_w \
			"LinuxDash" "Web interface system stats." $linuxdash_w \
			"PhpSysInfo" "Web interface system stats." $phpsysinfo_w \
			"netdata" "real-time performance monitoring" $netdata_w \
			"" "────System Security────────────────────────" "off" \
			"Fail2Ban" "Prevents brute-force attacks with IP ban." $fail2ban_w \
			"" "────Webserver Stacks───────────────────────" "off" \
			"LAMP" "Webserver: Apache2  | MySql   | Php." $webserver_lamp_w \
			"LASP" "Webserver: Apache2  | SQLite  | Php." $webserver_lasp_w \
			"LAAP" "Webserver: Apache2  | MariaDB | Php." $webserver_laap_w \
			"LEMP" "Webserver: Nginx    | MySql   | Php." $webserver_lemp_w \
			"LESP" "Webserver: Nginx    | SQLite  | Php." $webserver_lesp_w \
			"LEAP" "Webserver: Nginx    | MariaDB | Php." $webserver_leap_w \
			"LLMP" "Webserver: Lighttpd | MySql   | Php." $webserver_llmp_w \
			"LLSP" "Webserver: Lighttpd | SQLite  | Php." $webserver_llsp_w \
			"LLAP" "Webserver: Lighttpd | MariaDB | Php." $webserver_llap_w \
			"phpMyAdmin" "Optional MySql admin tools." $webserver_phpmyadmin_w \
			"LetsEncrypt" "Free, auto SSL cert install allowing https://" $letsencrypt_w \
			"" "────DNS Servers────────────────────────────" "off" \
			"Pi-hole" "Block adverts for any device on your network." $pihole_w \
			"" "────File Servers───────────────────────────" "off" \
			"ProFTP" "Lightweight FTP / file server." $fileserver_proftp_w \
			"vsFTPD" "Alternative FTP / file server." $fileserver_vsftpd_w \
			"Samba" "Feature-rich file server." $fileserver_samba_w \
			"" "────VPN Servers────────────────────────────" "off" \
			"OpenVPN" "VPN server." $openvpnserver_w \
			"" "────Network Load Balancing─────────────────" "off" \
			"HaProxy" "High performance TCP/HTTP load balancer." $haproxy_w \
			"" "────Website URLs───────────────────────────" "off" \
			"NoIp" "URL website address for your device." $noipdyndns_w 2>/tmp/dietpi-software_results

		#-----------------------------------------------------------------------------
		#Rpi Software Installation
		elif (( $HW_MODEL < 10 )); then

			#Jessie
			if (( $DISTRO == 3 )); then

				whiptail --title "$WHIP_TITLE" --checklist --separate-output "Please use the spacebar to select the software you wish to install.\nSoftware details: http://dietpi.com/software" --backtitle "$WHIP_BACKTITLE" 20 78 12 \
				"" "────Desktops────────────────────────────────" "off" \
				"LXDE: Desktop" "Ultra lightweight desktop." $desktop_w \
				"LXDE: VNC Server" "LXDE Desktop for remote connection." $tightvncserver_w \
				"" "────Media Systems───────────────────────────" "off" \
				"Kodi" "Your very own media centre / player." $kodi_w \
				"HiFi" "Web interface music / radio player." $hifi_w \
				"MiniDLNA" "Media streaming server (DLNA, UPnP)." $minidlna_w \
				"SubSonic 5" "Web interface media streaming server." $subsonic5_w \
				"SubSonic 6" "(NEW) Web interface media streaming server." $subsonic6_w \
				"SqueezeBox" "Logitech Media Server (LMS)." $squeezeboxserver_w \
				"SqueezeLite" "Audio player for LMS" $squeezelite_w \
				"Ampache" "Web interface media streaming server." $ampache_w \
				"Shairport Sync" "AirPlay audio player with multiroom sync" $shairportsync_w \
				"BruteFIR" "EQ and Digital Room Correction via ALSA." $brutefir_w \
				"Murmur" "Mumble VoIP server." $mumbleserver_w \
				"Emby Server" "Web interface media streaming server." $embyserver_w \
				"" "────BitTorrent──────────────────────────────" "off" \
				"Transmission" "BitTorrent server with web interface." $transmission_w \
				"Deluge" "BitTorrent server with web interface." $deluge_w \
				"" "────Cloud / Backups─────────────────────────" "off" \
				"OwnCloud" "Your very own cloud (eg: dropbox)." $owncloud_w \
				"Pydio" "Feature-rich backup and sync server" $pydio_w \
				"" "────Gaming──────────────────────────────────" "off" \
				"OpenTyrian" "Gaming: A classic retro game, addictive." $opentyrian_w \
				"" "────Social Media───────────────────────────" "off" \
				"Forums" "Your very own website forums (Phpbb3)." $phpbb_w \
				"Wordpress" "Website Blog and Publishing platform." $wordpress_w \
				"Image Gallery" "Website to host / browse your images." $phpimagegallery_w \
				"BaiKal" "Lightweight CalDAV + CardDAV server." $baikal_w \
				"OpenBazaar" "Decentralized peer to peer Bitcoin market." $openbazaar_w \
				"" "────Camera / Surveillance───────────────────" "off" \
				"DietPi Cam" "RPi Cam Control / Web Interface Surveillance." $dietpicam_w \
				"" "────WiFi Hotspot────────────────────────────" "off" \
				"WiFi Hotspot" "Turn your device into a WiFi hotspot." $wifihotspot_w \
				"Tor Hotspot" "Optional: Route HotSpot traffic through Tor." $torhotspot_w \
				"" "────Home Automation─────────────────────────" "off" \
				"EmonPi" "Energy usage addon board with web interface." $emonhub_w \
				"Grasshopper" "Web App to control Bticino MyHome." $grasshopper_w \
				"" "────RPi Hardware Projects───────────────────" "off" \
				"RPi.GPIO" "GPIO Interface library for RPi (python)." $rpigpio_w \
				"WiringPi" "GPIO Interface library for RPi (c)." $wiringpi_w \
				"WebIOPi" "Web interface to control RPi.GPIO." $webiopi_w \
				"I2c" "Enables support for I2c based hardware." $rpii2c_w \
				"" "────Remote Access───────────────────────────" "off" \
				"Weaved" "Access your device over the internet." $weaved_w \
				"" "────System Stats / Management──────────────" "off" \
				"DietPi-Cloudshell" "System stats for your LCD display or monitor." $dietpicloudshell_w \
				"LinuxDash" "Web interface system stats." $linuxdash_w \
				"PhpSysInfo" "Web interface system stats." $phpsysinfo_w \
				"netdata" "real-time performance monitoring" $netdata_w \
				"RPi-Monitor" "Web interface system stats." $rpimonitor_w \
				"" "────System Security────────────────────────" "off" \
				"Fail2Ban" "Prevents brute-force attacks with IP ban." $fail2ban_w \
				"" "────Webserver Stacks───────────────────────" "off" \
				"LAMP" "Webserver: Apache2  | MySql   | Php." $webserver_lamp_w \
				"LASP" "Webserver: Apache2  | SQLite  | Php." $webserver_lasp_w \
				"LAAP" "Webserver: Apache2  | MariaDB | Php." $webserver_laap_w \
				"LEMP" "Webserver: Nginx    | MySql   | Php." $webserver_lemp_w \
				"LESP" "Webserver: Nginx    | SQLite  | Php." $webserver_lesp_w \
				"LEAP" "Webserver: Nginx    | MariaDB | Php." $webserver_leap_w \
				"LLMP" "Webserver: Lighttpd | MySql   | Php." $webserver_llmp_w \
				"LLSP" "Webserver: Lighttpd | SQLite  | Php." $webserver_llsp_w \
				"LLAP" "Webserver: Lighttpd | MariaDB | Php." $webserver_llap_w \
				"phpMyAdmin" "Optional MySql admin tools." $webserver_phpmyadmin_w \
				"Redis" "Optional non-SQL database store." $webserver_redis_w \
				"LetsEncrypt" "Free, auto SSL cert install allowing https://" $letsencrypt_w \
				"" "────DNS Servers────────────────────────────" "off" \
				"Pi-hole" "Block adverts for any device on your network." $pihole_w \
				"" "────File Servers───────────────────────────" "off" \
				"ProFTP" "Lightweight FTP / file server." $fileserver_proftp_w \
				"vsFTPD" "Alternative FTP / file server." $fileserver_vsftpd_w \
				"Samba" "Feature-rich file server." $fileserver_samba_w \
				"" "────VPN Servers────────────────────────────" "off" \
				"OpenVPN" "VPN server." $openvpnserver_w \
				"" "────Network Load Balancing─────────────────" "off" \
				"HaProxy" "High performance TCP/HTTP load balancer." $haproxy_w \
				"" "────Website URLs───────────────────────────" "off" \
				"NoIp" "URL website address for your device." $noipdyndns_w 2>/tmp/dietpi-software_results

			#Wheezy
			elif (( $DISTRO == 1 )); then

				whiptail --title "$WHIP_TITLE" --checklist --separate-output "Please use the spacebar to select the software you wish to install.\nSoftware details: http://dietpi.com/software" --backtitle "$WHIP_BACKTITLE" 20 78 12 \
				"" "────Desktops────────────────────────────────" "off" \
				"LXDE: Desktop" "Ultra lightweight desktop." $desktop_w \
				"LXDE: VNC Server" "LXDE Desktop for remote connection." $tightvncserver_w \
				"" "────Media Systems───────────────────────────" "off" \
				"Kodi" "Your very own media centre / player." $kodi_w \
				"HiFi" "Web interface music / radio player." $hifi_w \
				"MiniDLNA" "Media streaming server (DLNA, UPnP)." $minidlna_w \
				"SubSonic 5" "Web interface media streaming server." $subsonic5_w \
				"SubSonic 6" "(NEW) Web interface media streaming server." $subsonic6_w \
				"SqueezeBox" "Logitech Media Server (LMS)." $squeezeboxserver_w \
				"Ampache" "Web interface media streaming server." $ampache_w \
				"" "────BitTorrent──────────────────────────────" "off" \
				"Transmission" "BitTorrent server with web interface." $transmission_w \
				"Deluge" "BitTorrent server with web interface." $deluge_w \
				"" "────Gaming──────────────────────────────────" "off" \
				"OpenTyrian" "Gaming: A classic retro game, addictive." $opentyrian_w \
				"" "────Cloud / Backups─────────────────────────" "off" \
				"OwnCloud" "Your very own cloud (eg: dropbox)." $owncloud_w \
				"" "────Social Media───────────────────────────" "off" \
				"Forums" "Your very own website forums (Phpbb3)." $phpbb_w \
				"Wordpress" "Website Blog and Publishing platform." $wordpress_w \
				"Image Gallery" "Website to host / browse your images." $phpimagegallery_w \
				"" "────Camera / Surveillance───────────────────" "off" \
				"DietPi Cam" "RPi Cam Control / Web Interface Surveillance." $dietpicam_w \
				"" "────WiFi Hotspot────────────────────────────" "off" \
				"WiFi Hotspot" "Turn your device into a WiFi hotspot." $wifihotspot_w \
				"" "────Home Automation─────────────────────────" "off" \
				"Grasshopper" "Web App to control Bticino MyHome." $grasshopper_w \
				"" "────RPi Hardware Projects───────────────────" "off" \
				"RPi.GPIO" "GPIO Interface library for RPi (python)." $rpigpio_w \
				"WiringPi" "GPIO Interface library for RPi (c)." $wiringpi_w \
				"WebIOPi" "Web interface to control RPi.GPIO." $webiopi_w \
				"I2c" "Enables support for I2c based hardware." $rpii2c_w \
				"" "────Remote Access──────────────────────────" "off" \
				"Weaved" "Access your device over the internet." $weaved_w \
				"" "────System Stats / Management──────────────" "off" \
				"DietPi-Cloudshell" "System stats for your LCD display or monitor." $dietpicloudshell_w \
				"Raspcontrol" "Web interface system stats." $raspcontrol_w \
				"LinuxDash" "Web interface system stats." $linuxdash_w \
				"PhpSysInfo" "Web interface system stats." $phpsysinfo_w \
				"" "────System Security────────────────────────" "off" \
				"Fail2Ban" "Prevents brute-force attacks with IP ban." $fail2ban_w \
				"" "────Webserver Stacks───────────────────────" "off" \
				"LAMP" "Webserver: Apache2 | MySql  | Php." $webserver_lamp_w \
				"LASP" "Webserver: Apache2 | SQLite | Php." $webserver_lasp_w \
				"LEMP" "Webserver: Nginx   | MySql  | Php." $webserver_lemp_w \
				"LESP" "Webserver: Nginx   | SQLite | Php." $webserver_lesp_w \
				"phpMyAdmin" "Optional MySql admin tools." $webserver_phpmyadmin_w \
				"" "────DNS Servers────────────────────────────" "off" \
				"Pi-hole" "Block adverts for any device on your network." $pihole_w \
				"" "────File Servers───────────────────────────" "off" \
				"ProFTP" "Lightweight FTP / file server." $fileserver_proftp_w \
				"vsFTPD" "Alternative FTP / file server." $fileserver_vsftpd_w \
				"Samba" "Feature-rich file server." $fileserver_samba_w \
				"" "────VPN Servers────────────────────────────" "off" \
				"OpenVPN" "VPN server." $openvpnserver_w \
				"" "────Network Load Balancing─────────────────" "off" \
				"HaProxy" "High performance TCP/HTTP load balancer." $haproxy_w \
				"" "────Website URLs───────────────────────────" "off" \
				"NoIp" "URL website address for your device." $noipdyndns_w 2>/tmp/dietpi-software_results

			fi

		fi


		#disabled options
		# "EmonCMS" "Web interface for Open Energy Monitor data" $emoncms_w \

		while read choice
		do
			case $choice in

			"SubSonic 5")
				if (( $SUBSONIC5 == 0 )); then
					SUBSONIC5=1
					INSTALL_DIETPI_CHOICESMADE=true
				fi
			;;
			"SubSonic 6")
				if (( $SUBSONIC6 == 0 )); then
					SUBSONIC6=1
					INSTALL_DIETPI_CHOICESMADE=true
				fi
			;;
			"Emby Server")
				if (( $EMBYSERVER == 0 )); then
					EMBYSERVER=1
					INSTALL_DIETPI_CHOICESMADE=true
				fi
			;;
			Murmur)
				if (( $MUMBLESERVER == 0 )); then
					MUMBLESERVER=1
					INSTALL_DIETPI_CHOICESMADE=true
				fi
			;;
			"Tor Hotspot")
				if (( $TORHOTSPOT == 0 )); then
					TORHOTSPOT=1
					INSTALL_DIETPI_CHOICESMADE=true
				fi
			;;
			BaiKal)
				if (( $BAIKAL == 0 )); then
					BAIKAL=1
					INSTALL_DIETPI_CHOICESMADE=true
				fi
			;;
			"RPi-Monitor")
				if (( $RPIMONITOR == 0 )); then
					RPIMONITOR=1
					INSTALL_DIETPI_CHOICESMADE=true
				fi
			;;
			EmonHUB|EmonPi)
				if (( $EMONHUB == 0 )); then
					EMONHUB=1
					INSTALL_DIETPI_CHOICESMADE=true
				fi
			;;
			Redis)
				if (( $WEBSERVER_REDIS == 0 )); then
					WEBSERVER_REDIS=1
					INSTALL_DIETPI_CHOICESMADE=true
				fi
			;;
			SqueezeLite)
				if (( $SQUEEZELITE == 0 )); then
					SQUEEZELITE=1
					INSTALL_DIETPI_CHOICESMADE=true
				fi
			;;
			Pydio)
				if (( $PYDIO == 0 )); then
					PYDIO=1
					INSTALL_DIETPI_CHOICESMADE=true
				fi
			;;
			BruteFIR)
				if (( $BRUTEFIR == 0 )); then
					BRUTEFIR=1
					INSTALL_DIETPI_CHOICESMADE=true
				fi
			;;
			"Shairport Sync")
				if (( $SHAIRPORTSYNC == 0 )); then
					SHAIRPORTSYNC=1
					INSTALL_DIETPI_CHOICESMADE=true
				fi
			;;
			"WiFi Hotspot")
				if (( $WIFIHOTSPOT == 0 )); then
					WIFIHOTSPOT=1
					INSTALL_DIETPI_CHOICESMADE=true
				fi
			;;
			RPi.GPIO)
				if (( $RPIGPIO == 0 )); then
					RPIGPIO=1
					INSTALL_DIETPI_CHOICESMADE=true
				fi
			;;
			I2c)
				if (( $RPII2C == 0 )); then
					RPII2C=1
					INSTALL_DIETPI_CHOICESMADE=true
				fi
			;;
			WiringPi)
				if (( $WIRINGPI == 0 )); then
					WIRINGPI=1
					INSTALL_DIETPI_CHOICESMADE=true
				fi
			;;
			LetsEncrypt)
				if (( $LETSENCRYPT == 0 )); then
					LETSENCRYPT=1
					INSTALL_DIETPI_CHOICESMADE=true
				fi
			;;
			OpenVPN)
				if (( $OPENVPNSERVER == 0 )); then
					OPENVPNSERVER=1
					INSTALL_DIETPI_CHOICESMADE=true
				fi
			;;
			Ampache)
				if (( $AMPACHE == 0 )); then
					AMPACHE=1
					INSTALL_DIETPI_CHOICESMADE=true
				fi
			;;
			"Image Gallery")
				if (( $PHPIMAGEGALLERY == 0 )); then
					PHPIMAGEGALLERY=1
					INSTALL_DIETPI_CHOICESMADE=true
				fi
			;;
			PhpSysInfo)
				if (( $PHPSYSINFO == 0 )); then
					PHPSYSINFO=1
					INSTALL_DIETPI_CHOICESMADE=true
				fi
			;;
			Fail2Ban)
				if (( $FAIL2BAN == 0 )); then
					FAIL2BAN=1
					INSTALL_DIETPI_CHOICESMADE=true
				fi
			;;
			"LXDE: VNC Server")
				if (( $TIGHTVNCSERVER == 0 )); then
					TIGHTVNCSERVER=1
					INSTALL_DIETPI_CHOICESMADE=true
				fi
			;;
			Wordpress)
				if (( $WORDPRESS == 0 )); then
					WORDPRESS=1
					INSTALL_DIETPI_CHOICESMADE=true
				fi
			;;
			SqueezeBox)
				if (( $SQUEEZEBOXSERVER == 0 )); then
					SQUEEZEBOXSERVER=1
					INSTALL_DIETPI_CHOICESMADE=true
				fi
			;;
			HaProxy)
				if (( $HAPROXY == 0 )); then
					HAPROXY=1
					INSTALL_DIETPI_CHOICESMADE=true
				fi
			;;
			"DietPi-Cloudshell")
				if (( $DIETPICLOUDSHELL == 0 )); then
					DIETPICLOUDSHELL=1
					INSTALL_DIETPI_CHOICESMADE=true
				fi
			;;
			WebIOPi)
				if (( $WEBIOPI == 0 )); then
					WEBIOPI=1
					INSTALL_DIETPI_CHOICESMADE=true
				fi
			;;
			Weaved)
				if (( $WEAVED == 0 )); then
					WEAVED=1
					INSTALL_DIETPI_CHOICESMADE=true
				fi
			;;
			"Pi-hole")
				if (( $PIHOLE == 0 )); then
					PIHOLE=1
					INSTALL_DIETPI_CHOICESMADE=true
				fi
			;;
			Grasshopper)
				if (( $GRASSHOPPER == 0 )); then
					GRASSHOPPER=1
					INSTALL_DIETPI_CHOICESMADE=true
				fi
			;;
			LinuxDash)
				if (( $LINUXDASH == 0 )); then
					LINUXDASH=1
					INSTALL_DIETPI_CHOICESMADE=true
				fi
			;;
			"LXDE: Desktop")
				if (( $DESKTOP_LXDE == 0 )); then
					DESKTOP_LXDE=1
					INSTALL_DIETPI_CHOICESMADE=true
				fi
			;;
			Kodi)
				if (( $KODI == 0 )); then
					KODI=1
					INSTALL_DIETPI_CHOICESMADE=true
				fi
			;;
			OpenTyrian)
				if (( $OPENTYRIAN == 0 )); then
					OPENTYRIAN=1
					INSTALL_DIETPI_CHOICESMADE=true
				fi
			;;
			Transmission)
				if (( $TRANSMISSION == 0 )); then
					TRANSMISSION=1
					INSTALL_DIETPI_CHOICESMADE=true
				fi
			;;
			Deluge)
				if (( $DELUGE == 0 )); then
					DELUGE=1
					INSTALL_DIETPI_CHOICESMADE=true
				fi
			;;
			OwnCloud)
				if (( $OWNCLOUD == 0 )); then
					OWNCLOUD=1
					INSTALL_DIETPI_CHOICESMADE=true
				fi
			;;
			"DietPi Cam")
				if (( $DIETPICAM == 0 )); then
					DIETPICAM=1
					INSTALL_DIETPI_CHOICESMADE=true
				fi
			;;
			MiniDLNA)
				if (( $MINIDLNA == 0 )); then
					MINIDLNA=1
					INSTALL_DIETPI_CHOICESMADE=true
				fi
			;;
			HiFi)
				if (( $HIFI == 0 )); then
					HIFI=1
					INSTALL_DIETPI_CHOICESMADE=true
				fi
			;;
			Forums)
				if (( $PHPBB == 0 )); then
					PHPBB=1
					INSTALL_DIETPI_CHOICESMADE=true
				fi
			;;
			LAMP)
				if (( $WEBSERVER_LAMP == 0 )); then
					WEBSERVER_LAMP=1
					INSTALL_DIETPI_CHOICESMADE=true
				fi
			;;
			LASP)
				if (( $WEBSERVER_LASP == 0 )); then
					WEBSERVER_LASP=1
					INSTALL_DIETPI_CHOICESMADE=true
				fi
			;;
			LAAP)
				if (( $WEBSERVER_LAAP == 0 )); then
					WEBSERVER_LAAP=1
					INSTALL_DIETPI_CHOICESMADE=true
				fi
			;;
			LEMP)
				if (( $WEBSERVER_LEMP == 0 )); then
					WEBSERVER_LEMP=1
					INSTALL_DIETPI_CHOICESMADE=true
				fi
			;;
			LESP)
				if (( $WEBSERVER_LESP == 0 )); then
					WEBSERVER_LESP=1
					INSTALL_DIETPI_CHOICESMADE=true
				fi
			;;
			LEAP)
				if (( $WEBSERVER_LEAP == 0 )); then
					WEBSERVER_LEAP=1
					INSTALL_DIETPI_CHOICESMADE=true
				fi
			;;
			LLMP)
				if (( $WEBSERVER_LLMP == 0 )); then
					WEBSERVER_LLMP=1
					INSTALL_DIETPI_CHOICESMADE=true
				fi
			;;
			LLSP)
				if (( $WEBSERVER_LLSP == 0 )); then
					WEBSERVER_LLSP=1
					INSTALL_DIETPI_CHOICESMADE=true
				fi
			;;
			LLAP)
				if (( $WEBSERVER_LLAP == 0 )); then
					WEBSERVER_LLAP=1
					INSTALL_DIETPI_CHOICESMADE=true
				fi
			;;
			phpMyAdmin)
				if (( $WEBSERVER_MYADMINPHP == 0 )); then
					WEBSERVER_MYADMINPHP=1
					INSTALL_DIETPI_CHOICESMADE=true
				fi
			;;
			ProFTP)
				if (( $FILESERVER_PROFTP == 0 )); then
					FILESERVER_PROFTP=1
					INSTALL_DIETPI_CHOICESMADE=true
				fi
			;;
			Samba)
				if (( $FILESERVER_SAMBA == 0 )); then
					FILESERVER_SAMBA=1
					INSTALL_DIETPI_CHOICESMADE=true
				fi
			;;
			vsFTPD)
				if (( $FILESERVER_VSFTPD == 0 )); then
					FILESERVER_VSFTPD=1
					INSTALL_DIETPI_CHOICESMADE=true
				fi
			;;
			NoIp)
				if (( $NOIPDYNDNS == 0 )); then
					NOIPDYNDNS=1
					INSTALL_DIETPI_CHOICESMADE=true
				fi
			;;
			Raspcontrol)
				if (( $RASPCONTROL == 0 )); then
					RASPCONTROL=1
					INSTALL_DIETPI_CHOICESMADE=true
				fi
			;;
			netdata)
				if (( $NETDATA == 0 )); then
					NETDATA=1
					INSTALL_DIETPI_CHOICESMADE=true
				fi
			;;
			esac
		done < /tmp/dietpi-software_results
		rm /tmp/dietpi-software_results &> /dev/null

		#-----------------------------------------------------------------------------
		#Install Info/Warnings

		#Webserver stacks, please let DietPi install them for you...
		# - == 1 to prevent installed stacks appearing
		if (( $WEBSERVER_LAMP == 1 || $WEBSERVER_LASP == 1 || $WEBSERVER_LAAP == 1 ||
			$WEBSERVER_LEMP == 1 || $WEBSERVER_LESP == 1 || $WEBSERVER_LEAP == 1 ||
			$WEBSERVER_LLMP == 1 || $WEBSERVER_LLSP == 1 || $WEBSERVER_LLAP == 1 )); then
			WHIP_TITLE='Info: Webserver Stack'
			WHIP_QUESTION="DietPi will automatically install a webserver stack (based on your Webserver Preference) when any software that requires a webserver is selected for installation (eg: Owncloud, PiHole etc).\n\nIt is highly recommended that you allow DietPi to do this for you, ensuring compatibility and stability across DietPi installed programs.\n\nPlease only select a webserver stack if you specifically need it, and, no other webserver stack is installed.\n\nTLDR: You do NOT need to select a webserver stack for installation with DietPi. Its all automatic."
			whiptail --title "$WHIP_TITLE" --msgbox "$WHIP_QUESTION" --backtitle "$WHIP_BACKTITLE" 19 70

		fi

		#phpmyadmin + Lighttpd | broken apt-get installation. User must have a fully installed LLM* stack before phpmyadmin can be selected:
		#https://github.com/Fourdee/DietPi/issues/316#issuecomment-219474664
		if (( $WEBSERVER_MYADMINPHP == 1 &&
			$INDEX_WEBSERVER_TARGET == -2 &&
			( $WEBSERVER_LLMP < 2 && $WEBSERVER_LLAP < 2 ) )); then

			WHIP_TITLE='PhpMyAdmin'
			WHIP_QUESTION="Due to a apt-get installation issue with PhpMyAdmin, you must have a fully installed Lighttpd + Mysql/MaridaDB webserver stack, before PhpMyAdmin can be selected for install.\n\nYour selection for PhpMyAdmin has been removed."
			whiptail --title "$WHIP_TITLE" --msgbox "$WHIP_QUESTION" --backtitle "$WHIP_BACKTITLE" 13 70

			WEBSERVER_MYADMINPHP=0
		fi


		#DietPiCam - warn user of locking out camera: https://github.com/Fourdee/DietPi/issues/249
		if (( $DIETPICAM == 1 )); then
			WHIP_TITLE='DietPi Cam - Camera'
			WHIP_QUESTION="DietPi Cam will automatically start and activate the camera during boot. This will prevent other programs (eg: raspistill) from using the camera.\n\nYou can free up the camera by selecting \"Stop Camera\" from the web interface:\nhttp://myip/dietpicam"
			whiptail --title "$WHIP_TITLE" --msgbox "$WHIP_QUESTION" --backtitle "$WHIP_BACKTITLE" 15 70
		fi

		#EmonHUB/EmonPi
		if (( $EMONHUB == 1 )); then

			# - Enter API KEY
			# - Grab key from dietpi.txt
			USER_EMONHUB_APIKEY_CURRENT=$(cat /DietPi/dietpi.txt | grep -m1 '^dietpi_emonhub_apikey=' | sed 's/.*=//')

			while (( $USER_EMONHUB_APIKEY_COMPLETED == 0 )); do

				WHIP_TITLE='EmonPi/Hub - API KEY'
				WHIP_QUESTION="Please enter your \"Write API KEY\":\n - Goto http://emoncms.org and register an account and login.\n - Select \"Setup\" from the top right of screen, then select \"My Account\"\n - Enter the \"Write API Key\" into the box below."
				OPTION=$(whiptail --inputbox "$WHIP_QUESTION" 14 75 "$USER_EMONHUB_APIKEY_CURRENT" --title "$WHIP_TITLE" --backtitle "$WHIP_BACKTITLE" 3>&1 1>&2 2>&3)
				CHOICE=$?
				if (( $CHOICE == 0 )); then

					USER_EMONHUB_APIKEY_CURRENT=$OPTION

					WHIP_TITLE='EmonPi/Hub - API KEY'
					WHIP_QUESTION="The following \"Write API KEY\" will be applied during installation:\n$USER_EMONHUB_APIKEY_CURRENT\n\nIs this key correct?"
					whiptail --title "$WHIP_TITLE" --yesno "$WHIP_QUESTION" --backtitle "$WHIP_BACKTITLE" 11 70
					CHOICE=$?
					if (( $CHOICE == 0 )); then

						# - update dietpi.txt so the value will be applied during installation.
						sed -i "/^dietpi_emonhub_apikey=/c\dietpi_emonhub_apikey=$USER_EMONHUB_APIKEY_CURRENT" /DietPi/dietpi.txt

						USER_EMONHUB_APIKEY_COMPLETED=1

					fi

				fi

			done

		fi

		#Pi-hole. prompt for static ip.
		if (( $PIHOLE == 1 )); then
			WHIP_TITLE=' Pi-hole - Setup Static IP Now?'
			WHIP_QUESTION='A static IP address is essential for Pi-hole installations. DietPi-Config can be used to quickly setup your static IP address.\n\nIf you have already setup your static IP, please ignore this message.\n\nWould you like to setup your static IP address now?'
			whiptail --title "$WHIP_TITLE" --yesno "$WHIP_QUESTION" --defaultno --backtitle "$WHIP_BACKTITLE" 15 70
			CHOICE=$?
			if (( $CHOICE == 0 )); then

				WHIP_TITLE=' Pi-hole - Setup Static IP'
				WHIP_QUESTION='DietPi-Config will now be launched. Simply select your Ethernet or Wifi connection from the menu to access the IP address settings.\n\nThe "copy current address to STATIC" menu option can be used to quickly setup your static IP. Please ensure you change the mode "DHCP" to "STATIC".\n\nWhen you are done, select "Apply, Save Changes", then exit DietPi-Config to resume setup.'
				whiptail --title "$WHIP_TITLE" --msgbox "$WHIP_QUESTION" --backtitle "$WHIP_BACKTITLE" 15 70

				#Launch DietPi-config networking menu
				/DietPi/dietpi/dietpi-config 8 1

			fi
		fi

		#Wifi Hotspot Criteria
		if (( $WIFIHOTSPOT == 1 )) ||
			(( $TORHOTSPOT == 1 )); then

			local check_criteria=1
			while (( $check_criteria == 1 )); do

				local criteria_passed=1

				WHIP_TITLE="WiFi Hotspot Criteria"
				WHIP_QUESTION="The following criteria must be met for this installation to succeed:"

				local ethernet_active_state=$(ip r | grep -ci -m1 "eth$(sed -n 1p /DietPi/dietpi/.network)")
				if (( $ethernet_active_state == 1 )); then
					WHIP_QUESTION+="\n\n - Ethernet online: PASSED"
				else
					criteria_passed=0
					WHIP_QUESTION+="\n\n - Ethernet online: FAILED.\nUse dietpi-config to connect and configure ethernet."
				fi

				if [ -d /sys/class/net/wlan$(sed -n 2p /DietPi/dietpi/.network) ]; then
					WHIP_QUESTION+="\n\n - Wifi adapter detected: PASSED"
				else
					criteria_passed=0
					WHIP_QUESTION+="\n\n - Wifi adapter detected: FAILED.\nPlease connect a WiFi adapter and try again."
				fi

				#Passed
				if (( $criteria_passed == 1 )); then
					WHIP_QUESTION+="\n\nPASSED: Criteria met. Good to go."
					whiptail --title "$WHIP_TITLE" --msgbox "$WHIP_QUESTION" --backtitle "$WHIP_BACKTITLE" 14 75
					check_criteria=0

				#Failed, retry?
				else
					WHIP_QUESTION+="\n\nFAILED: Criteria not met. Would you like to check again?"
					whiptail --title "$WHIP_TITLE" --yesno "$WHIP_QUESTION" --yes-button "Ok" --no-button "Back" --defaultno --backtitle "$WHIP_BACKTITLE" 16 75
					CHOICE=$?
					if (( $CHOICE == 0 )); then
						echo "retry" &> /dev/null
					else
						# - Disable user selection
						check_criteria=0
						WIFIHOTSPOT=0
						TORHOTSPOT=0
						whiptail --title "WiFi Hotspot Failed" --msgbox "WiFi Hotspot criteria was not met. Your selection has been removed." --backtitle "$WHIP_BACKTITLE" 10 65
					fi
				fi

			done

		fi

		#Weaved
		if (( $WEAVED == 1 )); then
			WHIP_TITLE=' Weaved - 1st run setup'
			WHIP_QUESTION='Weaved requires you to create an online account, and, link it this device.\n\nOnce DietPi has completed your software installations, and rebooted, please follow the First Run tutorial here:\nhttp://dietpi.com/phpbb/viewtopic.php?f=8&t=5&p=188#p188'
			whiptail --title "$WHIP_TITLE" --msgbox "$WHIP_QUESTION" --backtitle "$WHIP_BACKTITLE" 14 70
		fi

		#LetsEncrypt
		if (( $LETSENCRYPT == 1 )); then
			WHIP_TITLE='Lets Encrypt Info'
			WHIP_QUESTION='Currently, the DietPi installation of Lets Encrypt supports Apache2 (LAMP / LASP) only.\n\nOnce the installation has finished, you can setup your free SSL cert with:\n - DietPi-LetsEncrypt\n\nThis is a easy to use frontend for Lets Encrypt and allows intergration into DietPi systems.\n\nMore information:\n - http://dietpi.com/phpbb/viewtopic.php?f=8&t=5&p=1061#p1062'
			whiptail --title "$WHIP_TITLE" --msgbox "$WHIP_QUESTION" --backtitle "$WHIP_BACKTITLE" 18 70
		fi

		#RPi
		if (( $HW_MODEL < 10 )); then
			#Wheezy
			if (( $DISTRO == 1 )); then
				#Give full credit to Micheal and his Repo.
				if (( $KODI == 1 )); then
					WHIP_TITLE=' Kodi - Thanks to Michael Groven'
					WHIP_QUESTION=' DietPi uses the Kodi installation which is provided by Michael Grovens excellent Repository \n \n For more information and to thank Michael for his hard work, please goto http://michael.gorven.za.net/raspberrypi/xbmc'
					whiptail --title "$WHIP_TITLE" --msgbox "$WHIP_QUESTION" --backtitle "$WHIP_BACKTITLE" 14 70
				fi
			fi

		fi

		#-----------------------------------------------------------------------------
		#dietpi-config can be used to install/configure the following software. Ask user.
		#NoIp -
		if (( $NOIPDYNDNS == 1 )); then
			WHIP_TITLE='NoIp - Setup Now?'
			WHIP_QUESTION='NoIp can be setup and configured by using DietPi-Config. Would you like to go there now? \n\n- Once completed, exit DietPi-Config to resume setup. \n\n- More information:\nhttp://dietpi.com/phpbb/viewtopic.php?f=8&t=5&start=10#p58'
			whiptail --title "$WHIP_TITLE" --yesno "$WHIP_QUESTION" --yes-button "Ok" --no-button "Back" --defaultno --backtitle "$WHIP_BACKTITLE" 15 70
			CHOICE=$?
			if (( $CHOICE == 0 )); then
				#Launch DietPi-config
				/DietPi/dietpi/dietpi-config 16 1

				#DietPi-Config will change .installed file, so reload new value into var
				. "$FP_INSTALLED_FILE"

			fi
		fi

		#-----------------------------------------------------------------------------
		#Installations that might require File server to access data.
		#Lets inform the user of File Server option
		local inform_user_fileserver=0
		if (( $INDEX_FILESERVER_TARGET == 0 )); then
			if (( $TRANSMISSION == 1 )); then
				inform_user_fileserver=1
			elif (( $DELUGE == 1 )); then
				inform_user_fileserver=1
			elif (( $MINIDLNA == 1 )); then
				inform_user_fileserver=1
			elif (( $HIFI == 1 )); then
				inform_user_fileserver=1
			elif (( $SQUEEZEBOXSERVER == 1 )); then
				inform_user_fileserver=1
			elif (( $SUBSONIC5 == 1 || $SUBSONIC6 == 1 )); then
				inform_user_fileserver=1
			elif (( $AMPACHE == 1 )); then
				inform_user_fileserver=1
			elif (( $EMBYSERVER == 1 )); then
				inform_user_fileserver=1
			fi

			if (( $inform_user_fileserver == 1 )); then
				WHIP_TITLE='File Server Recommended'
				WHIP_QUESTION="Your installation choices may benefit from a File Server. This would allow you to access and transfer files on this DietPi system.\n\nWhen you return to the main menu, select:\n- File Server\n\nThis will allow you to see the complete list of available fileserver choices."
				whiptail --title "$WHIP_TITLE" --msgbox "$WHIP_QUESTION" --backtitle "$WHIP_BACKTITLE" 16 70
			fi
		fi

		#-----------------------------------------------------------------------------
		#Boot Choices
		local bootchoices_available=0
		if (( $DESKTOP_LXDE == 1 )); then
			bootchoices_available=1
		elif (( $KODI == 1 )); then
			bootchoices_available=1
		elif (( $OPENTYRIAN == 1 )); then
			bootchoices_available=1
		elif (( $TIGHTVNCSERVER == 1 )); then
			bootchoices_available=1
		fi

		if (( $bootchoices_available == 1 )); then
			# Set Boot Order
			WHIP_TITLE=' DietPi - Boot Options'
			WHIP_QUESTION='Would you like to configure the auto boot options for DietPi?\n\nThis will allow you to choose which program loads automatically after booting eg:\n - Console\n - Desktop\n - Kodi'
			whiptail --title "$WHIP_TITLE" --yesno "$WHIP_QUESTION" --defaultno --backtitle "$WHIP_BACKTITLE" 14 70
			CHOICE=$?
			if (( $CHOICE == 0 )); then
				/DietPi/dietpi/dietpi-autostart
			fi
		fi

		#Return to Main Menu
		TARGETMENUID=0
	}

	#TARGETMENUID=2
	Menu_Linux_Software(){

		#Inform User that DietPi software will automatically install additional linux software when required.
		WHIP_TITLE='Additional Linux Software'
		WHIP_QUESTION='DietPi will automatically install additional Linux software on the next screen, when required (eg: Desktop LXDE will install ALSA + Xserver).\n\nThis means you only need to select the software you actually require.'
		whiptail --title "$WHIP_TITLE" --msgbox "$WHIP_QUESTION" --backtitle "$WHIP_BACKTITLE" 12 70

		#Reset Choices made flag
		INSTALL_LINUX_CHOICESMADE=false

		#Obtain On/Off state for whiptail menu
		local vimfull_w="off"
		if (( $VIMFULL > 0 )); then
			vimfull_w="on"
			#Reset to 0. Menu checklists will apply back to 1
			if (( $VIMFULL == 1 )); then
				VIMFULL=0
			fi
		fi

		local vimtiny_w="off"
                if (( $VIMTINY > 0 )); then
                        vimtiny_w="on"
                        #Reset to 0. Menu checklists will apply back to 1
                        if (( $VIMTINY == 1 )); then
                                VIMTINY=0
                        fi
                fi

                local gnuemacs_w="off"
                if (( $GNUEMACS > 0 )); then
                        gnuemacs_w="on"
                        #Reset to 0. Menu checklists will apply back to 1
                        if (( $GNUEMACS == 1 )); then
                                GNUEMACS=0
                        fi
                fi

                local jed_w="off"
                if (( $JED > 0 )); then
                        jed_w="on"
                        #Reset to 0. Menu checklists will apply back to 1
                        if (( $JED == 1 )); then
                                JED=0
                        fi
                fi

                local midnightcommander_w="off"
                if (( $MIDNIGHTCOMMANDER > 0 )); then
                        midnightcommander_w="on"
                        #Reset to 0. Menu checklists will apply back to 1
                        if (( $MIDNIGHTCOMMANDER == 1 )); then
                                MIDNIGHTCOMMANDER=0
                        fi
                fi

                local iftop_w="off"
                if (( $IFTOP > 0 )); then
                        iftop_w="on"
                        #Reset to 0. Menu checklists will apply back to 1
                        if (( $IFTOP == 1 )); then
                                IFTOP=0
                        fi
                fi

                local iptraf_w="off"
                if (( $IPTRAF > 0 )); then
                        iptraf_w="on"
                        #Reset to 0. Menu checklists will apply back to 1
                        if (( $IPTRAF == 1 )); then
                                IPTRAF=0
                        fi
                fi

                local iperf_w="off"
                if (( $IPERF > 0 )); then
                        iperf_w="on"
                        #Reset to 0. Menu checklists will apply back to 1
                        if (( $IPERF == 1 )); then
                                IPERF=0
                        fi
                fi

                local mtrtiny_w="off"
                if (( $MTRTINY > 0 )); then
                        mtrtiny_w="on"
                        #Reset to 0. Menu checklists will apply back to 1
                        if (( $MTRTINY == 1 )); then
                                MTRTINY=0
                        fi
                fi

                local nload_w="off"
                if (( $NLOAD > 0 )); then
                        nload_w="on"
                        #Reset to 0. Menu checklists will apply back to 1
                        if (( $NLOAD == 1 )); then
                                NLOAD=0
                        fi
                fi

                local tcpdump_w="off"
                if (( $TCPDUMP > 0 )); then
                        tcpdump_w="on"
                        #Reset to 0. Menu checklists will apply back to 1
                        if (( $TCPDUMP == 1 )); then
                                TCPDUMP=0
                        fi
                fi

		local sshclient_w="off"
		if (( $SSHCLIENT > 0 )); then
			sshclient_w="on"
			#Reset to 0. Menu checklists will apply back to 1
			if (( $SSHCLIENT == 1 )); then
				SSHCLIENT=0
			fi
		fi

		local smbclient_w="off"
		if (( $SMBCLIENT > 0 )); then
			smbclient_w="on"
			#Reset to 0. Menu checklists will apply back to 1
			if (( $SMBCLIENT == 1 )); then
				SMBCLIENT=0
			fi
		fi

		local gitclient_w="off"
		if (( $GITCLIENT > 0 )); then
			gitclient_w="on"
			#Reset to 0. Menu checklists will apply back to 1
			if (( $GITCLIENT == 1 )); then
				GITCLIENT=0
			fi
		fi

		local buildessential_w="off"
		if (( $BUILDESSENTIAL > 0 )); then
			buildessential_w="on"
			#Reset to 0. Menu checklists will apply back to 1
			if (( $BUILDESSENTIAL == 1 )); then
				BUILDESSENTIAL=0
			fi
		fi

		local alsabase_w="off"
		if (( $ALSABASE > 0 )); then
			alsabase_w="on"
			#Reset to 0. Menu checklists will apply back to 1
			if (( $ALSABASE == 1 )); then
				ALSABASE=0
			fi
		fi

		#XSERVERXORG
		local xserverxorg_w="off"
		if (( $XSERVERXORG > 0 )); then
			xserverxorg_w="on"
			#Reset to 0. Menu checklists will apply back to 1
			if (( $XSERVERXORG == 1 )); then
				XSERVERXORG=0
			fi
		fi

		#CURLFTPFS
		local curlftpfs_w="off"
		if (( $CURLFTPFS > 0 )); then
			curlftpfs_w="on"
			#Reset to 0. Menu checklists will apply back to 1
			if (( $CURLFTPFS == 1 )); then
				CURLFTPFS=0
			fi
		fi

		#FFMPEG
		local ffmpeg_w="off"
		if (( $FFMPEG > 0 )); then
			ffmpeg_w="on"
			#Reset to 0. Menu checklists will apply back to 1
			if (( $FFMPEG == 1 )); then
				FFMPEG=0
			fi
		fi

		#ORACLEJAVA
		local oraclejava_w="off"
		if (( $ORACLEJAVA > 0 )); then
			oraclejava_w="on"
			#Reset to 0. Menu checklists will apply back to 1
			if (( $ORACLEJAVA == 1 )); then
				ORACLEJAVA=0
			fi
		fi

		local nodejs_w="off"
		if (( $NODEJS > 0 )); then
			nodejs_w="on"
			#Reset to 0. Menu checklists will apply back to 1
			if (( $NODEJS == 1 )); then
				NODEJS=0
			fi
		fi


		WHIP_TITLE='Linux - Software Selection'
		whiptail --title "$WHIP_TITLE" --checklist --separate-output "Press the spacebar to select additional software for installation." --backtitle "$WHIP_BACKTITLE" 19 71 12 \
		"" "────Editors──────────────────────────────────" "off" \
		"Emacs" "GNU Emacs editor." $gnuemacs_w \
		"Jed" "Editor for programmers." $jed_w \
		"Vim" "Vi Enhanced Text Editor." $vimfull_w \
		"Vim-Tiny" "Compact release of Vim." $vimtiny_w \
		"" "────File Managers────────────────────────────" "off" \
		"MC" "Midnight Commander - a powerful file manager." $midnightcommander_w \
		"" "────SSH Clients──────────────────────────────" "off" \
		"OpenSSH" "SSH Client: OpenSSH." $sshclient_w \
		"" "────Fileserver Clients───────────────────────" "off" \
		"Samba" "Samba Client: Access Network Shares." $smbclient_w \
		"Curlftpfs" "FTP Client: Allows filesystem mount." $curlftpfs_w \
		"" "────Development / Programming────────────────" "off" \
		"Build" "Build-Essentials." $buildessential_w \
		"Git" "Git Client." $gitclient_w \
		"" "────Network Tools─────────────────────────────" "off" \
		"iftop" "Displays bandwidth usage information." $iftop_w \
		"IPTraf" "Interactive Colorful IP LAN Monitor." $iptraf_w \
		"Iperf" "Internet Protocol bandwidth measuring tool." $iperf_w \
		"MTR-Tiny" "Full screen ncurses traceroute tool." $mtrtiny_w \
		"nLoad" "Realtime console network usage monitor." $nload_w \
		"tcpdump" "Command-line network traffic analyzer." $tcpdump_w \
		"" "────Shared Libraries──────────────────────────" "off" \
		"FFmpeg" "Audio / Visual libary." $ffmpeg_w \
		"Java" "Oracle Java 8 jdk/jre libary." $oraclejava_w \
		"Node.js" "Javascript Runtime." $nodejs_w \
		"" "────System───────────────────────────────────" "off" \
		"ALSA" "Linux Sound System" $alsabase_w \
		"Xserver" "Xinit / Xauth." $xserverxorg_w 2>/tmp/dietpi-software_results

		while read choice
		do
			case $choice in
				Iperf)
					if (( $IPERF == 0 )); then
						IPERF=1
						INSTALL_LINUX_CHOICESMADE=true
					fi
				;;
				IPTraf)
					if (( $IPTRAF == 0 )); then
						IPTRAF=1
						INSTALL_LINUX_CHOICESMADE=true
					fi
				;;
				"MTR-Tiny")
					if (( $MTRTINY == 0 )); then
						MTRTINY=1
						INSTALL_LINUX_CHOICESMADE=true
					fi
				;;
				nLoad)
					if (( $NLOAD == 0 )); then
						NLOAD=1
						INSTALL_LINUX_CHOICESMADE=true
					fi
				;;
				tcpdump)
					if (( $TCPDUMP == 0 )); then
						TCPDUMP=1
						INSTALL_LINUX_CHOICESMADE=true
					fi
				;;
				"Node.js")
					if (( $NODEJS == 0 )); then
						NODEJS=1
						INSTALL_LINUX_CHOICESMADE=true
					fi
				;;
				MC)
					if (( $MIDNIGHTCOMMANDER == 0 )); then
						MIDNIGHTCOMMANDER=1
						INSTALL_LINUX_CHOICESMADE=true
					fi
				;;
				Java)
					if (( $ORACLEJAVA == 0 )); then
						ORACLEJAVA=1
						INSTALL_LINUX_CHOICESMADE=true
					fi
				;;
				FFmpeg)
					if (( $FFMPEG == 0 )); then
						FFMPEG=1
						INSTALL_LINUX_CHOICESMADE=true
					fi
				;;
				Emacs)
					if (( $GNUEMACS == 0 )); then
						GNUEMACS=1
						INSTALL_LINUX_CHOICESMADE=true
					fi
				;;
				Jed)
					if (( $JED == 0 )); then
						JED=1
						INSTALL_LINUX_CHOICESMADE=true
					fi
				;;
				Vim)
					if (( $VIMFULL == 0 )); then
						VIMFULL=1
						INSTALL_LINUX_CHOICESMADE=true
					fi
				;;
				"Vim-Tiny")
					if (( $VIMTINY == 0 )); then
						VIMTINY=1
						INSTALL_LINUX_CHOICESMADE=true
					fi
				;;
				OpenSSH)
					if (( $SSHCLIENT == 0 )); then
						SSHCLIENT=1
						INSTALL_LINUX_CHOICESMADE=true
					fi
				;;
				Samba)
					if (( $SMBCLIENT == 0 )); then
						SMBCLIENT=1
						INSTALL_LINUX_CHOICESMADE=true
					fi
				;;
				Curlftpfs)
					if (( $CURLFTPFS == 0 )); then
						CURLFTPFS=1
						INSTALL_LINUX_CHOICESMADE=true
					fi
				;;
				Build)
					if (( $BUILDESSENTIAL == 0 )); then
						BUILDESSENTIAL=1
						INSTALL_LINUX_CHOICESMADE=true
					fi
				;;
				Git)
					if (( $GITCLIENT == 0 )); then
						GITCLIENT=1
						INSTALL_LINUX_CHOICESMADE=true
					fi
				;;
				ALSA)
					if (( $ALSABASE == 0 )); then
						ALSABASE=1
						INSTALL_LINUX_CHOICESMADE=true
					fi
				;;
				Xserver)
					if (( $XSERVERXORG == 0 )); then
						XSERVERXORG=1
						INSTALL_LINUX_CHOICESMADE=true
					fi
				;;
			esac
		done < /tmp/dietpi-software_results
		rm /tmp/dietpi-software_results &> /dev/null

		#-----------------------------------------------------------------------------
		#dietpi-config can be used to install/configure the following software. Ask user.
		#CurlFTPfs -
		if (( $CURLFTPFS == 1 )); then
			WHIP_TITLE='FTP Client - Setup Now?'
			WHIP_QUESTION='FTP Client as a filesystem mount (CurlFTPfs) can be setup and configured by using DietPi-Config. Would you like to go there now? \n\n- Once completed, exit DietPi-Config to resume setup.'
			whiptail --title "$WHIP_TITLE" --yesno "$WHIP_QUESTION" --yes-button "Ok" --no-button "Back" --defaultno --backtitle "$WHIP_BACKTITLE" 13 70
			CHOICE=$?
			if (( $CHOICE == 0 )); then
				#Launch DietPi-config
				/DietPi/dietpi/dietpi-config 16 1

				#DietPi-Config will change .installed file, so reload new value into var
				. "$FP_INSTALLED_FILE"
			fi
		fi

		#SMBCLIENT -
		if (( $SMBCLIENT == 1 )); then
			WHIP_TITLE='Samba Client  - Setup Now?'
			WHIP_QUESTION='Samba Client can be setup and configured by using DietPi-Config. Would you like to go there now? \n\n- Once completed, exit DietPi-Config to resume setup.'
			whiptail --title "$WHIP_TITLE" --yesno "$WHIP_QUESTION" --yes-button "Ok" --no-button "Back" --defaultno --backtitle "$WHIP_BACKTITLE" 13 70
			CHOICE=$?
			if (( $CHOICE == 0 )); then
				#Launch DietPi-config
				/DietPi/dietpi/dietpi-config 16 1

				#DietPi-Config will change .installed file, so reload new value into var
				. "$FP_INSTALLED_FILE"
			fi
		fi
		#-----------------------------------------------------------------------------
		#Return to Main Menu
		TARGETMENUID=0
	}

	#/////////////////////////////////////////////////////////////////////////////////////
	# Banner Print
	#/////////////////////////////////////////////////////////////////////////////////////
	Banner_Setup(){
		/DietPi/dietpi/dietpi-banner 0
		echo -e "\n DietPi-Software \n"
	}

	Banner_Installing(){
		/DietPi/dietpi/dietpi-banner 0
		echo -e "\n Installing Software: $INSTALL_DESCRIPTION \n Please Wait, this may take some time... \n "
		/DietPi/dietpi/dietpi-funtime 0
	}

	Banner_Apt_Update(){
		/DietPi/dietpi/dietpi-banner 0
		echo -e "\n Please Wait: \n Updating and Upgrading APT, this may take some time... \n"
		sleep 1
	}

	Banner_Reboot(){
		/DietPi/dietpi/dietpi-banner 0
		echo -e "\n The system will now reboot. \n This completes the DietPi-Software installation.\n"
		/DietPi/dietpi/dietpi-funtime 0
		sleep 3
	}

	Banner_Configs(){
		/DietPi/dietpi/dietpi-banner 0
		echo -e "\n Please Wait: \n Applying DietPi optimizations and configurations for $HW_MODEL_DESCRIPTION \n"
		/DietPi/dietpi/dietpi-funtime 0
	}

	Banner_Aborted(){
		#1st run abort
		if (( $DIETPI_INSTALL_STAGE == 0 )); then
			/DietPi/dietpi/dietpi-banner 0
			echo -e "\n Installation Aborted by User \n Installation must be completed prior to using DietPi \n Please run dietpi-software to restart the installation \n"
		#Standard abort
		else
			/DietPi/dietpi/dietpi-banner 1
		fi
	}

	#/////////////////////////////////////////////////////////////////////////////////////
	# Main Loop
	#/////////////////////////////////////////////////////////////////////////////////////

	#--------------------------------------------------------------------------------------
	Banner_Setup

	#--------------------------------------------------------------------------------------
	#Check Internet before starting anything.
	#NB: Contains EXIT path
	Check_Internet_Connection

	#--------------------------------------------------------------------------------------
	#Check for DietPi updates on 1st run
	#NB: Contains EXIT path
	if (( $(cat /DietPi/dietpi/.update_stage) == -1 )); then
		FirstRun_DietPi_Update
	fi

	clear

	#--------------------------------------------------------------------------------------
	#load .installed file, update vars, if it exists
	Read_InstallFileList

	#Generate blank .installed file if it doesnt exist on a fresh image or update with current values.
	Write_InstallFileList

	#--------------------------------------------------------------------------------------
	#DietPi-Software, 1st run.
	if (( $DIETPI_INSTALL_STAGE == 0 )); then

		#Load and apply Automated install settings from dietpi.txt.
		FirstRun_Automation

		#1st run Questions for user.
		FirstRun_Questions

	fi

	#--------------------------------------------------------------------------------------
	#Start DietPi Menu
	while (( $TARGETMENUID > -1 )); do

		clear

		if (( $TARGETMENUID == 0 )); then
			Menu_Main
		elif (( $TARGETMENUID == 1 )); then
			Menu_Dietpi_Software
		elif (( $TARGETMENUID == 2 )); then
			Menu_Linux_Software
		fi
	done

	#--------------------------------------------------------------------------------------
	#Start DietPi-Software installs
	if (( $GOSTARTINSTALL == 1 )); then

		Check_Internet_Connection

		if (( $INTERNET_CONNECTED == 1 )); then

			#Start installations for software
			Run_Installations

			#Upload DietPi-Survey Data
			/DietPi/dietpi/dietpi-survey &> /dev/null

			#Reboot
			Banner_Reboot
			reboot

		fi

	fi

	#-----------------------------------------------------------------------------------
	exit
	#-----------------------------------------------------------------------------------
}<|MERGE_RESOLUTION|>--- conflicted
+++ resolved
@@ -286,6 +286,7 @@
 BAIKAL=${BAIKAL:=0}
 MUMBLESERVER=${MUMBLESERVER:=0}
 EMBYSERVER=${EMBYSERVER:=0}
+OPENBAZAAR=${OPENBAZAAR:=0}
 
 #Additional Linux Software
 VIMFULL=${VIMFULL:=0}
@@ -729,7 +730,6 @@
 			fi
 
 		fi
-<<<<<<< HEAD
 
 		#OPENBAZAAR
 		if (( $OPENBAZAAR == 1 )); then
@@ -794,9 +794,6 @@
 
 		fi
 
-
-=======
->>>>>>> a1e567d3
 
 		#OwnCloud
 		if (( $OWNCLOUD == 1 )); then
@@ -2072,6 +2069,8 @@
 			BUILDESSENTIAL=1
 		elif (( $WIRINGPI == 1 )); then
 			BUILDESSENTIAL=1
+		elif (( $OPENBAZAAR == 1 )); then
+			BUILDESSENTIAL=1
 		fi
 
 		if (( $BUILDESSENTIAL == 1 )); then
@@ -2084,6 +2083,8 @@
 
 		#DietPi software that requires GITCLIENT
 		if (( $AMPACHE == 1 )); then
+			GITCLIENT=1
+		elif (( $OPENBAZAAR == 1 )); then
 			GITCLIENT=1
 		fi
 
@@ -3098,8 +3099,6 @@
 			WEBSERVER_REDIS=2
 		fi
 
-<<<<<<< HEAD
-
 		#OPENBAZAAR
 		if (( $OPENBAZAAR == 1 )); then
 
@@ -3112,8 +3111,6 @@
 		fi
 
 
-=======
->>>>>>> a1e567d3
 		#OwnCloud
 		if (( $OWNCLOUD == 1 )); then
 
@@ -5479,8 +5476,6 @@
 			fi
 		fi
 
-<<<<<<< HEAD
-
 		local openbazaar_w="off"
 		if (( $OPENBAZAAR > 0 )); then
 			openbazaar_w="on"
@@ -5490,8 +5485,6 @@
 			fi
 		fi
 
-=======
->>>>>>> a1e567d3
 		local owncloud_w="off"
 		if (( $OWNCLOUD > 0 )); then
 			owncloud_w="on"
@@ -5500,10 +5493,6 @@
 				OWNCLOUD=0
 			fi
 		fi
-<<<<<<< HEAD
-
-=======
->>>>>>> a1e567d3
 
 		local phpbb_w="off"
 		if (( $PHPBB > 0 )); then
@@ -6700,6 +6689,12 @@
 			Deluge)
 				if (( $DELUGE == 0 )); then
 					DELUGE=1
+					INSTALL_DIETPI_CHOICESMADE=true
+				fi
+			;;
+			OpenBazaar)
+				if (( $OPENBAZAAR == 0 )); then
+					OPENBAZAAR=1
 					INSTALL_DIETPI_CHOICESMADE=true
 				fi
 			;;
