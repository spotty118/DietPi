--- conflicted
+++ resolved
@@ -6837,19 +6837,6 @@
 		#-----------------------------------------------------------------------------
 		#Install Info/Warnings
 
-<<<<<<< HEAD
-		#Emby server (mono libary), not available for arm64: https://github.com/Fourdee/DietPi/issues/310#issuecomment-217946474
-		if (( $EMBYSERVER == 1 && ( ( $HW_MODEL == 12 ) || ( $HW_MODEL >= 40 && $HW_MODEL < 50 ) ) )); then
-			WHIP_TITLE='Emby Server'
-			WHIP_QUESTION='Emby Server is not currently available for arm64 (Odroid C2 and PineA64) and will not be installed. Your choice has been removed.\n\nhttps://github.com/Fourdee/DietPi/issues/310#issuecomment-217946474'
-			whiptail --title "$WHIP_TITLE" --msgbox "$WHIP_QUESTION" --backtitle "$WHIP_BACKTITLE" 13 75
-
-			EMBYSERVER=0
-
-		fi
-
-=======
->>>>>>> 60132521
 		#Webserver stacks, please let DietPi install them for you...
 		# - == 1 to prevent installed stacks appearing
 		if (( $WEBSERVER_LAMP == 1 || $WEBSERVER_LASP == 1 || $WEBSERVER_LAAP == 1 ||
