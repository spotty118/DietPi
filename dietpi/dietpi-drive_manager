#!/bin/bash
{
	# ////////////////////////////////////
	# DietPi Drive Manager
	#
	#////////////////////////////////////
	# Created by Daniel Knight / daniel.knight@dietpi.com / dietpi.com
	#
	#////////////////////////////////////
	#
	# Info: Drive Manager for DietPi
	#
	# Usage:
	# 	  = Drive Manager
	#	1 = Selectadrive! Provides a list of available drive mount locations, with value on selection saved to: /tmp/dietpi-drive_manager_selmnt
	#	3 = Returns exit 1 if rootfs is currently RO (NB: simple check via mount cmd, does not init full drive manager vars, for quicker loading/processing)
	#	4 = Generates a new /etc/fstab based on current mounted locally drives (for use in PREP_SYSTEM_FOR_DIETPI.sh). NB: Resets /var/log to RAMLOG and /tmp enabled
	#
	#////////////////////////////////////

	#Import DietPi-Globals ---------------------------------------------------------------
	. /DietPi/dietpi/func/dietpi-globals
	G_CHECK_ROOT_USER
	export G_PROGRAM_NAME='DietPi-Drive_Manager'
	G_INIT
	#Import DietPi-Globals ---------------------------------------------------------------

	#Grab Input (valid interger)
	INPUT=0
	G_CHECK_VALIDINT $1 && INPUT=$1

	EXIT_CODE=0

	#Service control for script
	SERVICE_CONTROL=1

	#Return values
	FP_DRIVE_MANAGER_SELECTION='/tmp/dietpi-drive_manager_selmnt'

	#FP
	FP_TEMP_FSTAB='/tmp/.fstab'


	#Drive data
	FP_ROOTFS_SOURCE=0
	FP_USERDATA_CURRENT=0
	FP_SWAPFILE_CURRENT=0

	INDEX_DRIVE_BEING_EDITED=0
	DRIVE_TARGET_BEING_EDITED=''

	FORMAT_GPT=1 # default GPT: https://github.com/Fourdee/DietPi/issues/531. 0=MBR
	FORMAT_FILESYSTEM_TYPE=0 #0=ext4 1=ntfs 2=fat32 3=hfs+ 4=btrfs 5=f2fs 6=exfat
	FORMAT_RECREATE_PARTITION_TABLE=1
	FORMAT_COMPLETED=0

	INDEX_INIT_CURRENT_DEVICE=-1
	Init_New_Device(){

		((INDEX_INIT_CURRENT_DEVICE++))

		aDRIVE_UUID[$INDEX_INIT_CURRENT_DEVICE]=''
		aDRIVE_PART_UUID[$INDEX_INIT_CURRENT_DEVICE]=''
		aDRIVE_MOUNT_SOURCE[$INDEX_INIT_CURRENT_DEVICE]=''
		aDRIVE_MOUNT_TARGET[$INDEX_INIT_CURRENT_DEVICE]=''
		aDRIVE_SOURCE_DEVICE[$INDEX_INIT_CURRENT_DEVICE]=''
		aDRIVE_FSTYPE[$INDEX_INIT_CURRENT_DEVICE]=''
		aDRIVE_SIZE_TOTAL[$INDEX_INIT_CURRENT_DEVICE]=''
		aDRIVE_SIZE_USED[$INDEX_INIT_CURRENT_DEVICE]=''
		aDRIVE_SIZE_PERCENTUSED[$INDEX_INIT_CURRENT_DEVICE]=''
		aDRIVE_SIZE_FREE[$INDEX_INIT_CURRENT_DEVICE]=''

		aDRIVE_ISFILESYSTEM[$INDEX_INIT_CURRENT_DEVICE]=0
		aDRIVE_ISMOUNTED[$INDEX_INIT_CURRENT_DEVICE]=0
		aDRIVE_ISREADONLY_CURRENTLY[$INDEX_INIT_CURRENT_DEVICE]=0
		aDRIVE_ISNETWORKED[$INDEX_INIT_CURRENT_DEVICE]=0
		aDRIVE_ISROM[$INDEX_INIT_CURRENT_DEVICE]=0
		aDRIVE_ISPARTITIONTABLE[$INDEX_INIT_CURRENT_DEVICE]=0

	}

	Destroy(){

		INDEX_INIT_CURRENT_DEVICE=-1

		#Delete []
		unset aDRIVE_UUID
		unset aDRIVE_PART_UUID
		unset aDRIVE_MOUNT_SOURCE
		unset aDRIVE_MOUNT_TARGET
		unset aDRIVE_SOURCE_DEVICE
		unset aDRIVE_FSTYPE
		unset aDRIVE_SIZE_TOTAL
		unset aDRIVE_SIZE_USED
		unset aDRIVE_SIZE_PERCENTUSED
		unset aDRIVE_SIZE_FREE

		unset aDRIVE_ISFILESYSTEM
		unset aDRIVE_ISMOUNTED
		unset aDRIVE_ISREADONLY_CURRENTLY
		unset aDRIVE_ISNETWORKED
		unset aDRIVE_ISROM
		unset aDRIVE_ISPARTITIONTABLE

	}

	Init_Drives_and_Refresh(){

		#---------------------------------------------------------------
		#Delete arrays before reinit
		Destroy

		# - Obtain actual user data location on disk (follows symlinks)
		FP_USERDATA_CURRENT="$(readlink -f $G_FP_DIETPI_USERDATA)"

		# - Swapfile location
		FP_SWAPFILE_CURRENT="$(grep -m1 '^[[:blank:]]*AUTO_SETUP_SWAPFILE_LOCATION=' /DietPi/dietpi.txt | sed 's/^[^=]*=//')"

		# - ROOTFS location
		FP_ROOTFS_SOURCE=$(findmnt / -o source -n)

		#Recreate FStab
		cp /etc/fstab $FP_TEMP_FSTAB

		# - Grab current /var/log
		local var_log_mount=$(grep -m1 '[[:blank:]]/var/log[[:blank:]]' $FP_TEMP_FSTAB)
		if (( $INPUT == 4 )); then

			var_log_mount='tmpfs	/var/log	tmpfs 	defaults,size=20m,noatime,nodev,nosuid,mode=1777 		0 0'

		fi

		# - Grab current /tmp
		local tmp_mount=$(grep -m1 '[[:blank:]]/tmp[[:blank:]]' $FP_TEMP_FSTAB)
		if (( $INPUT == 4 )); then

			tmp_mount='tmpfs	/tmp		tmpfs 	defaults,noatime,nodev,nosuid,mode=1777 	0 0'

		fi

		# - Grab current swap
		local swap_mount=$(grep -m1 '[[:blank:]]swap[[:blank:]]' $FP_TEMP_FSTAB)

		# - Grab current network mounts + creds
		local net_mounts_samba=$(grep '[[:space:]]cifs[[:space:]]' $FP_TEMP_FSTAB)
		local net_mounts_nfs4=$(grep '[[:space:]]nfs4[[:space:]]' $FP_TEMP_FSTAB)
		local net_mounts_ftp=$(grep '^curlftpfs' $FP_TEMP_FSTAB)

		cat << _EOF_ > $FP_TEMP_FSTAB
#-----------------------------------------------------------
#NETWORK
#-----------------------------------------------------------
#Please use DietPi-Drive_Manager to setup network mounts
$net_mounts_samba
$net_mounts_ftp
$net_mounts_nfs4

#-----------------------------------------------------------
#TMPFS, MISC
#-----------------------------------------------------------
proc	/proc		proc    defaults															0 0
$tmp_mount
$var_log_mount
tmpfs	/DietPi		tmpfs 	defaults,size=10m,noatime,nodev,nosuid,mode=1777					0 0

#-----------------------------------------------------------
#SWAPFILE
#-----------------------------------------------------------
$swap_mount

#-----------------------------------------------------------
#INTERNAL DRIVES
#-----------------------------------------------------------
_EOF_

		#Detect mounted drives and add them to fstab
		G_DIETPI-NOTIFY 2 'Detecting drives, please wait...'
		local cmd_scrape_string=''
		local index=0
		G_DIETPI-NOTIFY 0 'Detecting currently mounted drives, please wait...'
		df -Ph | tail -n +2 | sed '/tmpfs/d' | sed '/^udev/d' > /tmp/.dietpi-drive_manager_df_tmp
		while read line
		do

			if [[ -z $line ]]; then

				break

			fi

			Init_New_Device

			aDRIVE_ISMOUNTED[$INDEX_INIT_CURRENT_DEVICE]=1
<<<<<<< HEAD
			aDRIVE_MOUNT_SOURCE[$INDEX_INIT_CURRENT_DEVICE]=$(awk '{print $1}' <<< $line)
			aDRIVE_MOUNT_TARGET[$INDEX_INIT_CURRENT_DEVICE]=$(awk '{print $6}' <<< $line)
			#	Workaround for /dev/root under RPi, force physical location
=======
			aDRIVE_ISPARTITIONTABLE[$INDEX_INIT_CURRENT_DEVICE]=1
			aDRIVE_MOUNT_SOURCE[$INDEX_INIT_CURRENT_DEVICE]=$(echo $line | awk '{print $1}')
			aDRIVE_MOUNT_TARGET[$INDEX_INIT_CURRENT_DEVICE]=$(echo $line | awk '{print $6}')
			#	Workaround for /dev/root under RPi, force psyhical location
>>>>>>> 6c43c43d
			if [[ ${aDRIVE_MOUNT_TARGET[$INDEX_INIT_CURRENT_DEVICE]} == '/' ]]; then

				aDRIVE_MOUNT_SOURCE[$INDEX_INIT_CURRENT_DEVICE]=$FP_ROOTFS_SOURCE

			fi

			aDRIVE_SOURCE_DEVICE[$INDEX_INIT_CURRENT_DEVICE]=$(Return_Drive_Without_Partitions ${aDRIVE_MOUNT_SOURCE[$INDEX_INIT_CURRENT_DEVICE]})
			# - Networked?
			if [[ ! -d '/sys/block/'${aDRIVE_SOURCE_DEVICE[$INDEX_INIT_CURRENT_DEVICE]} ]]; then

				aDRIVE_ISNETWORKED[$INDEX_INIT_CURRENT_DEVICE]=1
				aDRIVE_ISFILESYSTEM[$INDEX_INIT_CURRENT_DEVICE]=1
				aDRIVE_FSTYPE[$INDEX_INIT_CURRENT_DEVICE]='Net'

			# - Physical
			else

				cmd_scrape_string=$(blkid ${aDRIVE_MOUNT_SOURCE[$INDEX_INIT_CURRENT_DEVICE]} -s TYPE -o value)
				if [[ $cmd_scrape_string ]]; then

					aDRIVE_ISFILESYSTEM[$INDEX_INIT_CURRENT_DEVICE]=1
					aDRIVE_FSTYPE[$INDEX_INIT_CURRENT_DEVICE]=$cmd_scrape_string

				fi

			fi

			G_DIETPI-NOTIFY 2 " - Detected: ${aDRIVE_MOUNT_SOURCE[$INDEX_INIT_CURRENT_DEVICE]} > ${aDRIVE_MOUNT_TARGET[$INDEX_INIT_CURRENT_DEVICE]}"

			aDRIVE_SIZE_TOTAL[$INDEX_INIT_CURRENT_DEVICE]=$(awk '{print $2}' <<< $line)
			aDRIVE_SIZE_USED[$INDEX_INIT_CURRENT_DEVICE]=$(awk '{print $3}' <<< $line)
			aDRIVE_SIZE_FREE[$INDEX_INIT_CURRENT_DEVICE]=$(awk '{print $4}' <<< $line)
			aDRIVE_SIZE_PERCENTUSED[$INDEX_INIT_CURRENT_DEVICE]=$(awk '{print $5}' <<< $line)

			aDRIVE_UUID[$INDEX_INIT_CURRENT_DEVICE]=$(blkid ${aDRIVE_MOUNT_SOURCE[$INDEX_INIT_CURRENT_DEVICE]} -s UUID -o value)
			aDRIVE_PART_UUID[$INDEX_INIT_CURRENT_DEVICE]=$(blkid ${aDRIVE_MOUNT_SOURCE[$INDEX_INIT_CURRENT_DEVICE]} -s PARTUUID -o value)

			#RO mounted?
			#NB: We cant use -m1 for initial check as results can be:
			# root@DietPi:~# cat /proc/mounts | grep ' / '
			# rootfs / rootfs rw 0 0
			# /dev/mmcblk0p2 / ext4 ro,noatime,discard,data=ordered 0 0
			cmd_scrape_string=$(grep "[[:space:]]${aDRIVE_MOUNT_TARGET[$INDEX_INIT_CURRENT_DEVICE]}[[:space:]]" /proc/mounts | grep -m1 '[[:space:]]ro,')
			if [[ $cmd_scrape_string ]]; then

				aDRIVE_ISREADONLY_CURRENTLY[$INDEX_INIT_CURRENT_DEVICE]=1

				# - RootFS RW check
				if [[ ${aDRIVE_MOUNT_TARGET[$INDEX_INIT_CURRENT_DEVICE]} == '/' ]]; then

					G_DIETPI-NOTIFY 2 "RootFS is currently set to R/O. $G_PROGRAM_NAME requires R/W access."

					G_WHIP_YESNO "RootFS is currently set to 'Read Only'. $G_PROGRAM_NAME requires 'Read Write' access to function.\n\nWould you like to renable 'Read Write' access on RootFS?"
					if (( $? == 0 )); then

						G_RUN_CMD mount -v -o rw,remount ${aDRIVE_MOUNT_TARGET[$INDEX_INIT_CURRENT_DEVICE]}
						G_DIETPI-NOTIFY 0 'RootFS R/W now enabled.'

					else

						/DietPi/dietpi/dietpi-services start

						G_DIETPI-NOTIFY 0 'RootFS currently set to R/O.'
						G_DIETPI-NOTIFY 2 "Please run 'dietpi-drive_manager' again, if you want to re-enable RootFS R/W."

						Destroy
						exit

					fi

				fi

			fi

			# - Add entry to fstab
			if [[ ${aDRIVE_UUID[$INDEX_INIT_CURRENT_DEVICE]} ]]; then

				local string_options=',rw'
				if (( ${aDRIVE_ISREADONLY_CURRENTLY[$INDEX_INIT_CURRENT_DEVICE]} )); then

					string_options=',ro'

				fi

				# fsck flag for root device, to allow check on reboot
				local fsck_flag=1
				if [[ ${aDRIVE_MOUNT_TARGET[$INDEX_INIT_CURRENT_DEVICE]} != '/' ]]; then

					string_options+=',nofail'
					fsck_flag=0

				fi

				# - UUID or PARTUUID entry?
				local dev_entry="UUID=${aDRIVE_UUID[$INDEX_INIT_CURRENT_DEVICE]}"
				if (( $G_HW_MODEL < 10 )) &&
					[[ ${aDRIVE_MOUNT_TARGET[$INDEX_INIT_CURRENT_DEVICE]} == '/' || ${aDRIVE_MOUNT_TARGET[$INDEX_INIT_CURRENT_DEVICE]} == '/boot' ]]; then

					dev_entry="PARTUUID=${aDRIVE_PART_UUID[$INDEX_INIT_CURRENT_DEVICE]}"

				fi

				if [[ ${aDRIVE_MOUNT_TARGET[$INDEX_INIT_CURRENT_DEVICE]} == '/' ]]; then

				cat << _EOF_ >> $FP_TEMP_FSTAB
$dev_entry ${aDRIVE_MOUNT_TARGET[$INDEX_INIT_CURRENT_DEVICE]} auto defaults,x-systemd.automount,noatime$string_options 0 $fsck_flag
_EOF_

			fi

		done < /tmp/.dietpi-drive_manager_df_tmp
		rm /tmp/.dietpi-drive_manager_df_tmp

		#Check blkid for unmounted drives, if drive is not mounted, add entry as disabled mount
		G_DIETPI-NOTIFY 0 'Detecting unmounted drives, please wait...'
		blkid -o device > /tmp/.dietpi-drive_manager_blkid_tmp
		while read line
		do

			if [[ -z $line ]]; then

				break

			fi

			for ((i=0; i<${#aDRIVE_MOUNT_SOURCE[@]}; i++))
			do

				if [[ ${aDRIVE_MOUNT_SOURCE[$i]} == $line ]]; then

					break

				fi

				# - New unmounted drive found on system, add entry to fstab
				#	Must have a valid UUID! (this excludes /dev/mmcblk0)
				if (( $i == ( ${#aDRIVE_MOUNT_SOURCE[@]} - 1 ) )) &&
					[[ $(blkid $line -s UUID -o value) ]]; then

					G_DIETPI-NOTIFY 2 " - Detected unmounted drive: $line, updating fstab"

					Init_New_Device

					aDRIVE_ISPARTITIONTABLE[$INDEX_INIT_CURRENT_DEVICE]=1
					aDRIVE_MOUNT_SOURCE[$INDEX_INIT_CURRENT_DEVICE]=$line
					aDRIVE_SOURCE_DEVICE[$INDEX_INIT_CURRENT_DEVICE]=$(Return_Drive_Without_Partitions ${aDRIVE_MOUNT_SOURCE[$INDEX_INIT_CURRENT_DEVICE]})

					aDRIVE_UUID[$INDEX_INIT_CURRENT_DEVICE]=$(blkid ${aDRIVE_MOUNT_SOURCE[$INDEX_INIT_CURRENT_DEVICE]} -s UUID -o value)
					aDRIVE_PART_UUID[$INDEX_INIT_CURRENT_DEVICE]=$(blkid ${aDRIVE_MOUNT_SOURCE[$INDEX_INIT_CURRENT_DEVICE]} -s PARTUUID -o value)

					aDRIVE_MOUNT_TARGET[$INDEX_INIT_CURRENT_DEVICE]="/mnt/${aDRIVE_UUID[$INDEX_INIT_CURRENT_DEVICE]}"

					cmd_scrape_string=$(blkid ${aDRIVE_MOUNT_SOURCE[$INDEX_INIT_CURRENT_DEVICE]} -s TYPE -o value)
					if [[ $cmd_scrape_string ]]; then

						aDRIVE_ISFILESYSTEM[$INDEX_INIT_CURRENT_DEVICE]=1
						aDRIVE_FSTYPE[$INDEX_INIT_CURRENT_DEVICE]=$cmd_scrape_string

					fi

					cat << _EOF_ >> $FP_TEMP_FSTAB
#UUID=${aDRIVE_UUID[$INDEX_INIT_CURRENT_DEVICE]} ${aDRIVE_MOUNT_TARGET[$INDEX_INIT_CURRENT_DEVICE]} auto defaults,x-systemd.automount,noatime,rw,nofail 0 0
_EOF_

				fi

			done

		done < /tmp/.dietpi-drive_manager_blkid_tmp
		rm /tmp/.dietpi-drive_manager_blkid_tmp

		#Find drives that have no partitions
		lsblk -r -o NAME | tail +2 > /tmp/.dietpi-drive_manager_lsblk_tmp
		while read line
		do

			local found=1

			# - Exclude drives already found
			for ((i=0; i<${#aDRIVE_MOUNT_SOURCE[@]}; i++))
			do

				if [[ $line == ${aDRIVE_SOURCE_DEVICE[$i]}* ]]; then

					found=0
					break

				fi

			done

			if (( $found )); then

				G_DIETPI-NOTIFY 2 " - Detected drive with no partitions: $line"

				Init_New_Device

				aDRIVE_MOUNT_SOURCE[$INDEX_INIT_CURRENT_DEVICE]="/dev/$line"
				aDRIVE_MOUNT_TARGET[$INDEX_INIT_CURRENT_DEVICE]=''
				aDRIVE_SOURCE_DEVICE[$INDEX_INIT_CURRENT_DEVICE]=$line

			fi

		done < /tmp/.dietpi-drive_manager_lsblk_tmp
		rm /tmp/.dietpi-drive_manager_lsblk_tmp

		#Set required global flags, for all drives found
		for ((i=0; i<${#aDRIVE_MOUNT_SOURCE[@]}; i++))
		do

			# - Detect and set ROM drives
			if [[ ${aDRIVE_MOUNT_SOURCE[$i]} == '/dev/sr'* ]]; then

				aDRIVE_ISROM[$i]=1

			fi

		done

		#Remove x-systemd.automount if not supported by kernel: https://github.com/Fourdee/DietPi/issues/1607#issuecomment-372030565
		if ! modprobe autofs4 --dry-run &> /dev/null; then

			sed -i 's/,x-systemd.automount//g' $FP_TEMP_FSTAB
			G_DIETPI-NOTIFY 2 'autofs4 module not available in kernel, x-systemd.automount has been disabled'

		fi

		#Find the drive we are to edit, then set its index (this is due to array list total being not constant)
		if [[ $DRIVE_TARGET_BEING_EDITED ]]; then

			for ((i=0; i<${#aDRIVE_MOUNT_SOURCE[@]}; i++))
			do

				if [[ $DRIVE_TARGET_BEING_EDITED == ${aDRIVE_MOUNT_TARGET[$i]} ]]; then

					INDEX_DRIVE_BEING_EDITED=$i
					echo -e "DEBUG EDIT | ${aDRIVE_MOUNT_TARGET[$INDEX_DRIVE_BEING_EDITED]} | ${aDRIVE_MOUNT_SOURCE[$INDEX_DRIVE_BEING_EDITED]} | ${aDRIVE_SOURCE_DEVICE[$INDEX_DRIVE_BEING_EDITED]}"
					break

				fi

			done

		fi

		cp $FP_TEMP_FSTAB /etc/fstab
		systemctl daemon-reload

		rm $FP_TEMP_FSTAB

		sync
		mount -a

	}

	Return_Drive_Without_Partitions(){

		#$1 = dev source
		if [[ $1 == '/dev/sd'* ]]; then

			echo $1 | sed 's/[0-9]$//' | sed 's/\/dev\///'

		#mmc
		else

			echo $1 | sed 's/p[0-9]$//' | sed 's/\/dev\///'

		fi

	}

	#$1=source $2=target
	Mount_Drive(){

		local source=$1
		local target=$2
		if [[ ! -d $target ]]; then

			G_DIETPI-NOTIFY 2 "Creating mount folder for $target"
			mkdir -p $target

		fi

		G_RUN_CMD_INFO_ONLY=1 G_RUN_CMD mount $source $target

	}

	#$=target
	Unmount_Drive(){

		local target=$1

		G_RUN_CMD_INFO_ONLY=1 G_RUN_CMD umount $target
		if (( $? == 0 )); then

			sed -i "\#[[:space:]]$target[[:space:]]#d" /etc/fstab #Only needed for networked drives currently...
			rm -R $target

		fi

	}

	Resize_FS(){

		if [[ ${aDRIVE_MOUNT_TARGET[$INDEX_DRIVE_BEING_EDITED]} == '/' ]]; then

			systemctl unmask dietpi-fs_partition_resize
			G_RUN_CMD systemctl enable dietpi-fs_partition_resize

			G_WHIP_YESNO 'RootFS resize will occur on next reboot.\n\nWould you like to reboot the system now?'
			if (( $? == 0 )); then

				reboot

			fi

		else

			G_RUN_CMD_INFO_ONLY=1 G_RUN_CMD resize2fs ${aDRIVE_MOUNT_SOURCE[$INDEX_DRIVE_BEING_EDITED]}

		fi

	}

	Run_Format(){

		local run_format=0
		local info_format_fs_type=''
		local info_format_type_output='Partition format' #used in complete message
		local text_desc="Format Drive:\n - /dev/${aDRIVE_SOURCE_DEVICE[$INDEX_DRIVE_BEING_EDITED]}\n - UUID=${aDRIVE_UUID[$INDEX_DRIVE_BEING_EDITED]}\n - Partition table: $partition_table_text\n - Filesystem type: $format_type_text\n\nALL DATA and PARTITIONS on this drive will be DELETED.\nDo you wish to continue?"
		if (( ${aDRIVE_ISPARTITIONTABLE[$INDEX_DRIVE_BEING_EDITED]} )); then

			text_desc="Format partition:\n - ${aDRIVE_MOUNT_SOURCE[$INDEX_DRIVE_BEING_EDITED]}\n - UUID=${aDRIVE_UUID[$INDEX_DRIVE_BEING_EDITED]}\n - Filesystem type: $format_type_text\n\nALL DATA on this partition will be DELETED.\nDo you wish to continue?"

		fi

		G_WHIP_YESNO "Start format?\n\n$text_desc"
		if (( ! $? )); then

			run_format=1

		fi

		if (( $run_format )); then

			# - Unmount drive
			umount ${aDRIVE_MOUNT_SOURCE[$INDEX_DRIVE_BEING_EDITED]}

			# - Create a new partition table
			if (( ! ${aDRIVE_ISPARTITIONTABLE[$INDEX_DRIVE_BEING_EDITED]} )); then

				# - Zero All Partitions on device
				for ((i=1; i<=9; i++))
				do

					local fp_target_partition="/dev/${aDRIVE_SOURCE_DEVICE[$INDEX_DRIVE_BEING_EDITED]}$i"
					#	Does the device require an additional p for partitions (eg: mmcblkXp1 vs /dev/sdX1)?
					if [[ ${aDRIVE_MOUNT_SOURCE[$INDEX_DRIVE_BEING_EDITED]} == *p[0-9] ]]; then

						fp_target_partition="/dev/${aDRIVE_SOURCE_DEVICE[$INDEX_DRIVE_BEING_EDITED]}p$i"

					fi

					if [[ -b $fp_target_partition ]]; then

						G_DIETPI-NOTIFY 2 "Writing zero's to partition $fp_target_partition"
						G_RUN_CMD dd if=/dev/zero of=$fp_target_partition bs=4K count=1337 #Partition wipe (if it has one), must be done 1st, else blkid still reports UUID's etc

					fi

				done

				# - Clear Partition table from device
				G_DIETPI-NOTIFY 2 "Writing zero's to partition table /dev/${aDRIVE_SOURCE_DEVICE[$INDEX_DRIVE_BEING_EDITED]}"
				G_RUN_CMD dd if=/dev/zero of=/dev/${aDRIVE_SOURCE_DEVICE[$INDEX_DRIVE_BEING_EDITED]} bs=4K count=1337 #Block device wipe

				# - Create partition table type
				local parition_table_type='msdos'
				if (( $FORMAT_GPT )); then

					parition_table_type='gpt'

				fi

				G_DIETPI-NOTIFY 2 "Creating partition table, with target type: $parition_table_type"

				G_RUN_CMD parted -s /dev/${aDRIVE_SOURCE_DEVICE[$INDEX_DRIVE_BEING_EDITED]} mklabel $parition_table_type
				G_RUN_CMD parted -a optimal /dev/${aDRIVE_SOURCE_DEVICE[$INDEX_DRIVE_BEING_EDITED]} mkpart primary 0% 100%
				partprobe /dev/${aDRIVE_SOURCE_DEVICE[$INDEX_DRIVE_BEING_EDITED]}

				sleep 1 # due to systemD automount, wait for it.
				umount ${aDRIVE_MOUNT_SOURCE[$INDEX_DRIVE_BEING_EDITED]}

				# - Target index to create partition to (eg: /dev/sdX1)
				if [[ ${aDRIVE_MOUNT_SOURCE[$INDEX_DRIVE_BEING_EDITED]} != *[0-9] ]]; then

					aDRIVE_MOUNT_SOURCE[$INDEX_DRIVE_BEING_EDITED]+='1'

				fi

				info_format_type_output='Partition table format'

			else

				# - Clear partition from device
				G_DIETPI-NOTIFY 2 "Writing zero's to partition ${aDRIVE_MOUNT_SOURCE[$INDEX_DRIVE_BEING_EDITED]}"
				G_RUN_CMD dd if=/dev/zero of=${aDRIVE_MOUNT_SOURCE[$INDEX_DRIVE_BEING_EDITED]} bs=4K count=1337

			fi

			# - Format ext4
			if (( $FORMAT_FILESYSTEM_TYPE == 0 )); then

				# force
				info_format_fs_type='EXT4'
				G_RUN_CMD mkfs.ext4 -F -m 0 ${aDRIVE_MOUNT_SOURCE[$INDEX_DRIVE_BEING_EDITED]}
				resize2fs ${aDRIVE_MOUNT_SOURCE[$INDEX_DRIVE_BEING_EDITED]}

			# - Format NTFS
			elif (( $FORMAT_FILESYSTEM_TYPE == 1 )); then

				# fast format / no indexing / force
				info_format_fs_type='NTFS'
				G_RUN_CMD mkfs.ntfs -f -I -F ${aDRIVE_MOUNT_SOURCE[$INDEX_DRIVE_BEING_EDITED]}

			# - Format FAT32
			elif (( $FORMAT_FILESYSTEM_TYPE == 2 )); then

				#  use 1 parition on whole device
				info_format_fs_type='FAT'
				G_RUN_CMD mkfs.vfat -I ${aDRIVE_MOUNT_SOURCE[$INDEX_DRIVE_BEING_EDITED]}

			# - Format HFS+
			elif (( $FORMAT_FILESYSTEM_TYPE == 3 )); then

				info_format_fs_type='HFS+'
				G_RUN_CMD mkfs.hfsplus ${aDRIVE_MOUNT_SOURCE[$INDEX_DRIVE_BEING_EDITED]}

			# - Format btrfs
			elif (( $FORMAT_FILESYSTEM_TYPE == 4 )); then

				# force
				info_format_fs_type='BTRFS'
				G_RUN_CMD mkfs.btrfs -f ${aDRIVE_MOUNT_SOURCE[$INDEX_DRIVE_BEING_EDITED]}

			# - Format f2fs
			elif (( $FORMAT_FILESYSTEM_TYPE == 5 )); then

				info_format_fs_type='F2FS'
				G_RUN_CMD mkfs.f2fs ${aDRIVE_MOUNT_SOURCE[$INDEX_DRIVE_BEING_EDITED]}

			# - Format exFAT
			elif (( $FORMAT_FILESYSTEM_TYPE == 6 )); then

				info_format_fs_type='exFAT'
				G_RUN_CMD mkfs.exfat ${aDRIVE_MOUNT_SOURCE[$INDEX_DRIVE_BEING_EDITED]}

			fi

			G_DIETPI-NOTIFY 0 "Created $info_format_fs_type filesystem: ${aDRIVE_MOUNT_SOURCE[$INDEX_DRIVE_BEING_EDITED]}"
			FORMAT_COMPLETED=1
			local format_previous_mount_source=${aDRIVE_MOUNT_SOURCE[$INDEX_DRIVE_BEING_EDITED]}
			local format_previous_mount_target=${aDRIVE_MOUNT_TARGET[$INDEX_DRIVE_BEING_EDITED]}

			Init_Drives_and_Refresh

			local format_new_uuid=$(blkid $format_previous_mount_source -s UUID -o value)
			rm -R $format_previous_mount_target

<<<<<<< HEAD
		[[ -e $FORMAT_PREVIOUS_MOUNT_TARGET ]] && rm -R $FORMAT_PREVIOUS_MOUNT_TARGET
=======
			# - Automatically mount it
			DRIVE_TARGET_BEING_EDITED="/mnt/$format_new_uuid"
			Mount_Drive $format_previous_mount_source $DRIVE_TARGET_BEING_EDITED
>>>>>>> 6c43c43d

			Init_Drives_and_Refresh

			G_WHIP_MSG "Format completed:\n
 - Format Type           : $info_format_type_output
 - Filesystem Type       : $info_format_fs_type
 - Previous Mount Source : $format_previous_mount_target
 - New Mount Source      : ${aDRIVE_MOUNT_TARGET[$INDEX_DRIVE_BEING_EDITED]}"

		fi

	}

	RootFS_Move(){

		/DietPi/dietpi/dietpi-services stop

		# - install rsync
		G_AG_CHECK_INSTALL_PREREQ rsync

		#Remove previous fstab entry and mount location
		cp /etc/fstab /etc/fstab.bak #incase of Rsync fail

		#	Remove automatic entry for new uuid
		sed -i "\@[[:space:]]${aDRIVE_MOUNT_TARGET[$INDEX_DRIVE_BEING_EDITED]}[[:space:]]@d" /etc/fstab

		#	Add new rootfs entry
		local dev_entry="UUID=${aDRIVE_UUID[$INDEX_DRIVE_BEING_EDITED]}"
		if (( $G_HW_MODEL < 10 )); then

			dev_entry="PARTUUID=${aDRIVE_PART_UUID[$INDEX_DRIVE_BEING_EDITED]}"

		fi
		sed -i "\@[[:space:]]/[[:space:]]auto@c $dev_entry / auto defaults,noatime 0 1" /etc/fstab

		# - Disable Swap
		/DietPi/dietpi/func/dietpi-set_dphys-swapfile 0

		rsync -aHv --delete --exclude '/boot/*' --exclude '/lost+found/' --exclude '/mnt/*' --exclude ${aDRIVE_MOUNT_TARGET[$INDEX_DRIVE_BEING_EDITED]}/ --exclude '/sys/*' --exclude '/proc/*' / "${aDRIVE_MOUNT_TARGET[$INDEX_DRIVE_BEING_EDITED]}"/
		if (( $? )); then

			G_DIETPI-NOTIFY 1 'Rsync has failed, RootFS transfer has been aborted.'
			#	revert FSTAB changes
			cp /etc/fstab.bak /etc/fstab

			Destroy
			exit

		fi

		# - Recreate swap
		# /DietPi/dietpi/func/dietpi-set_dphys-swapfile 1 ${aDRIVE_MOUNT_TARGET[$INDEX_DRIVE_BEING_EDITED]}/var/swap/.swap
		#	Manually update location
		# sed -i "/^[[:blank:]]*AUTO_SETUP_SWAPFILE_LOCATION=/c\AUTO_SETUP_SWAPFILE_LOCATION=/var/swap" /DietPi/dietpi.txt

		#RPi | cmdline.txt
		if (( $G_HW_MODEL < 10 )); then

			#	find current root= and replace
			local rootfs_current=$(awk '{for(i=1;i<=NF;i++) {print $i} }' /boot/cmdline.txt | grep -m1 'root=')
			sed -i "s#$rootfs_current#root=PARTUUID=${aDRIVE_PART_UUID[$INDEX_DRIVE_BEING_EDITED]}#g" /boot/cmdline.txt

			#	Add root delay
			if ! grep -qi '[[:space:]]rootdelay=' /boot/cmdline.txt; then

				sed -i "s#console=tty1#console=tty1 rootdelay=10#g" /boot/cmdline.txt

			fi

			#	set FS type
			local rootfstype_current=$(awk '{for(i=1;i<=NF;i++) {print $i} }' /boot/cmdline.txt | grep -m1 'rootfstype=')
			sed -i "s#$rootfstype_current#rootfstype=${aDRIVE_FSTYPE[$INDEX_DRIVE_BEING_EDITED]}#g" /boot/cmdline.txt

		#C1/C2/XU4 | /DietPi/boot.ini
		elif (( $G_HW_MODEL == 10 || $G_HW_MODEL == 11 || $G_HW_MODEL == 12 )); then

			#	find current root= to replace
			local rootfs_current=$(awk '{for(i=1;i<=NF;i++) {print $i} }' /DietPi/boot.ini | grep -m1 'root=' | sed 's/\"//')
			sed -i "s#$rootfs_current#root=UUID=${aDRIVE_UUID[$INDEX_DRIVE_BEING_EDITED]}#g" /DietPi/boot.ini

		fi

		systemctl daemon-reload

		G_WHIP_MSG 'RootFS transfer completed. Press enter to reboot system.'

		reboot

	}

	RootFS_RW_Check(){

		if mount | grep -m1 '[[:blank:]]/[[:blank:]]' | grep -q '(ro,'; then

			G_DIETPI-NOTIFY 1 'RootFS is currently set to R/O.'
			G_DIETPI-NOTIFY 2 'DietPi requires RootFS R/W access. Please run "dietpi-drive_manager" to re-enable.\n'
			EXIT_CODE=1

		else

			G_DIETPI-NOTIFY 0 'RootFS R/W access verified.\n'

		fi

	}

	Toggle_WriteMode(){

		local exit_status=0
		local message_result=0

		if (( ${aDRIVE_ISREADONLY_CURRENTLY[$INDEX_DRIVE_BEING_EDITED]} )); then

			message_result=$(mount -v -o rw,remount ${aDRIVE_MOUNT_SOURCE[$INDEX_DRIVE_BEING_EDITED]} 2>&1)
			exit_status=$?

		else

			message_result=$(mount -v -o ro,remount ${aDRIVE_MOUNT_SOURCE[$INDEX_DRIVE_BEING_EDITED]} 2>&1)
			exit_status=$?

		fi

		if (( $exit_status )); then

			G_WHIP_MSG "Failed to apply:\n\nDue to:\n - $message_result"

		fi

	}

	TARGETMENUID=0
	MENU_LASTITEM=''

	Menu_Main_Drive_Manager(){

		#Generate menu
		G_WHIP_MENU_ARRAY=()

		# - Create a nice category list, to match items to their block device (eg: mmcblk0)
		local acategory_list=()
		for ((i=0; i<${#aDRIVE_MOUNT_SOURCE[@]}; i++))
		do

			local new_cat=1

			for ((j=0; j<${#acategory_list[@]}; j++))
			do

				if [[ ${aDRIVE_SOURCE_DEVICE[$i]} == ${acategory_list[$j]} ]]; then

					new_cat=0
					break

				fi

			done

			# - add
			if (( $new_cat )); then

				acategory_list+=( ${aDRIVE_SOURCE_DEVICE[$i]} )

			fi

		done

		#List all available drives, if no drive found, list info for user.
		local drive_available=0
		for ((i=0; i<${#acategory_list[@]}; i++))
		do

			drive_available=1
			G_WHIP_MENU_ARRAY+=('' "●─ ${acategory_list[$i]} ")

			for ((j=0; j<${#aDRIVE_MOUNT_SOURCE[@]}; j++))
			do

				if [[ ${aDRIVE_SOURCE_DEVICE[$j]} == ${acategory_list[$i]} ]]; then

					local string_fstype=${aDRIVE_FSTYPE[$j]}
					if (( ${aDRIVE_ISNETWORKED[$j]} )); then

						string_fstype='Net'

					fi

					#Drive is fully mounted:
					if (( ${aDRIVE_ISMOUNTED[$j]} )); then

						G_WHIP_MENU_ARRAY+=("${aDRIVE_MOUNT_TARGET[$j]}" ": ${aDRIVE_MOUNT_SOURCE[$j]} | $string_fstype | Capacity: ${aDRIVE_SIZE_TOTAL[$j]} | Used: ${aDRIVE_SIZE_USED[$j]} (${aDRIVE_SIZE_PERCENTUSED[$j]})")

					#Not mounted, why?
					else

						# - Drive has no FS:
						if (( ! ${aDRIVE_ISFILESYSTEM[$j]} )); then

							# - ROM device with no ROM attached
							if (( ${aDRIVE_ISROM[$j]} )); then

								G_WHIP_MENU_ARRAY+=("${aDRIVE_MOUNT_TARGET[$j]}" ": ${aDRIVE_MOUNT_SOURCE[$j]} | Please insert media into the ROM device")

							else

								G_WHIP_MENU_ARRAY+=("${aDRIVE_MOUNT_TARGET[$j]}" ": ${aDRIVE_MOUNT_SOURCE[$j]} | No filesystem / format required")

							fi

						# - Drive is not mounted:
						else

							G_WHIP_MENU_ARRAY+=("${aDRIVE_MOUNT_TARGET[$j]}" ": ${aDRIVE_MOUNT_SOURCE[$j]} | $string_fstype | Not mounted")

						fi

					fi

				fi

			done

		done

		unset acategory_list

		G_WHIP_MENU_ARRAY+=('' '●─')

		if (( ! $drive_available )); then

			G_WHIP_MENU_ARRAY+=('Refresh' ': No drives found. Insert a drive and select this option')

		else

			G_WHIP_MENU_ARRAY+=('Refresh' ': Scan for recently added/removed drives')

		fi

		G_WHIP_MENU_ARRAY+=('Add network drive' ': Select to mount networked drives')

		# - User data
		local userdata_location_text="RootFS ($FP_USERDATA_CURRENT)"
		if [[ $FP_USERDATA_CURRENT != $G_FP_DIETPI_USERDATA ]]; then

			userdata_location_text="$FP_USERDATA_CURRENT"

		fi

		G_WHIP_DEFAULT_ITEM="$MENU_LASTITEM"
		G_WHIP_BUTTON_CANCEL_TEXT='Exit'
		G_WHIP_MENU "Please select a drive to see available options.\n - User data location: $userdata_location_text"
		if (( ! $? )); then

			MENU_LASTITEM="$G_WHIP_RETURNED_VALUE"

			# - Refresh
			if [[ $G_WHIP_RETURNED_VALUE == 'Refresh' ]]; then

				Init_Drives_and_Refresh


			elif [[ $G_WHIP_RETURNED_VALUE == 'Add network drive' ]]; then

				TARGETMENUID=3

			# - Edit drive
			elif [[ -n $G_WHIP_RETURNED_VALUE ]]; then

				TARGETMENUID=1
				DRIVE_TARGET_BEING_EDITED="$G_WHIP_RETURNED_VALUE"
				Init_Drives_and_Refresh

			fi

		#Exit
		else

			Menu_Exit

		fi

	}

	Notification(){

		local input=$1

		if (( $1 == 0 )); then

			G_WHIP_MSG "Failed\n\nThe DietPi user data is currently located on this drive:\n - $FP_USERDATA_CURRENT\n\nThe requested option for this drive is not currently possible.\n\nPlease move your user data elsewhere, before trying again:\nhttp://dietpi.com/phpbb/viewtopic.php?f=8&t=478"

		elif (( $1 == 1 )); then

			G_WHIP_MSG "Failed\n\nThe DietPi swapfile is currently located on this drive:\n - $FP_SWAPFILE_CURRENT\n\nThe requested option for this drive is not currently possible.\n\nPlease move the swapfile elsewhere, before trying again."

		fi

	}

	Menu_Drive_Manager_Edit_Drive(){

		#Return to this menu
		TARGETMENUID=1

		local partition_contains_userdata=0
		local partition_contains_swapfile=0

		#Generate menu
		local whiptail_desc=''
		G_WHIP_MENU_ARRAY=()

		whiptail_desc="Mount target: ${aDRIVE_MOUNT_TARGET[$INDEX_DRIVE_BEING_EDITED]}"
		whiptail_desc+="\nMount source: ${aDRIVE_MOUNT_SOURCE[$INDEX_DRIVE_BEING_EDITED]}"

		#No filesystem
		if (( ! ${aDRIVE_ISFILESYSTEM[$INDEX_DRIVE_BEING_EDITED]} )); then

			if (( ${aDRIVE_ISROM[$INDEX_DRIVE_BEING_EDITED]} )); then

				whiptail_desc+='\nStatus:       No media found, please insert media into the ROM device'
				G_WHIP_MENU_ARRAY+=('Refresh' ': No media found, please insert media into the ROM device')

			else

				whiptail_desc+='\nStatus:       Drive has no known filesystem and must be formatted'
				G_WHIP_MENU_ARRAY+=('Format' ': Wipe all data and format drive with ext4')

			fi

		else

			if [[ -n ${aDRIVE_FSTYPE[$INDEX_DRIVE_BEING_EDITED]} ]]; then

				whiptail_desc+="\nFilesystem:   ${aDRIVE_FSTYPE[$INDEX_DRIVE_BEING_EDITED]}"

			fi

			if [[ -n ${aDRIVE_UUID[$INDEX_DRIVE_BEING_EDITED]} ]]; then

				whiptail_desc+="\nUUID:         ${aDRIVE_UUID[$INDEX_DRIVE_BEING_EDITED]}"

			fi

			if (( ${aDRIVE_ISMOUNTED[$INDEX_DRIVE_BEING_EDITED]} )); then

				#Unmount
				# - Disable mount control for /boot /rootfs
				if [[ ${aDRIVE_MOUNT_TARGET[$INDEX_DRIVE_BEING_EDITED]} != '/' && ${aDRIVE_MOUNT_TARGET[$INDEX_DRIVE_BEING_EDITED]} != '/boot' ]]; then

					if (( ${aDRIVE_ISNETWORKED[$INDEX_DRIVE_BEING_EDITED]} )); then

						G_WHIP_MENU_ARRAY+=('Remove' ': Unmount networked drive and remove it from database')

					else

						G_WHIP_MENU_ARRAY+=('Unmount' ': Allows you to physically remove the drive')

					fi

				fi

				if (( ! ${aDRIVE_ISROM[$INDEX_DRIVE_BEING_EDITED]} )); then

					G_WHIP_MENU_ARRAY+=('Benchmark' ': Test read and write speeds')

					local reserved_blocks_percent_info=''
					local reserved_blocks_percent_current=0
					# Show reserved blocks percentage for ext4 drives behind capacity:
					if [[ ${aDRIVE_FSTYPE[$INDEX_DRIVE_BEING_EDITED]} == 'ext4' ]]; then

						local fp_temp='/tmp/.dietpi-drive_manager_dumpe2fs'
						dumpe2fs -h "${aDRIVE_MOUNT_SOURCE[$INDEX_DRIVE_BEING_EDITED]}" > "$fp_temp"
						local block_count="$(grep -m1 '^Block count:' $fp_temp | awk '{print $3}')"
						local reserved_block_count="$(grep -m1 '^Reserved block count:' $fp_temp | awk '{print $4}')"
						rm $fp_temp
						reserved_blocks_percent_current="$(bc -l <<< "scale=3;(100*$reserved_block_count)/$block_count")"
						# Correct rounding to final scale:
						reserved_blocks_percent_current="$(bc -l <<< "scale=2;(($reserved_blocks_percent_current*100)+0.5)/100" | sed 's/^\./0\./' | sed '/.0$/s/0$//' | sed 's/\.0$//')"
						reserved_blocks_percent_info=" (Reserved blocks: $reserved_blocks_percent_current%)"
						G_WHIP_MENU_ARRAY+=('Reserved blocks' ': Adjust percentage of reserved blocks on this drive')

					fi

					whiptail_desc+="\nAllocation:   Capacity: ${aDRIVE_SIZE_TOTAL[$INDEX_DRIVE_BEING_EDITED]}b | Used: ${aDRIVE_SIZE_USED[$INDEX_DRIVE_BEING_EDITED]}b (${aDRIVE_SIZE_PERCENTUSED[$INDEX_DRIVE_BEING_EDITED]})"
					whiptail_desc+='\nStatus:       Drive is online and ready for use'

					#Userdata location/swapfile/Readonly
					if (( ! ${aDRIVE_ISNETWORKED[$INDEX_DRIVE_BEING_EDITED]} )); then

						# - Userdata
						if ( [[ ${aDRIVE_MOUNT_TARGET[$INDEX_DRIVE_BEING_EDITED]} != '/' && $FP_USERDATA_CURRENT == ${aDRIVE_MOUNT_TARGET[$INDEX_DRIVE_BEING_EDITED]}* ]] ) || #off rootfs
							( [[ ${aDRIVE_MOUNT_TARGET[$INDEX_DRIVE_BEING_EDITED]} == '/' && $FP_USERDATA_CURRENT == $G_FP_DIETPI_USERDATA ]] ); then #on rootfs

							G_WHIP_MENU_ARRAY+=('User data' ": [X] | DietPi user data is currently located on this drive")
							partition_contains_userdata=1

						else

							G_WHIP_MENU_ARRAY+=('User data' ': [ ] | Select to transfer DietPi user data to this drive')

						fi

						# - Swapfile
						#	NB: / rootfs will always be detected in this check, however, no rootFS options for umount and format...
						local swapfile_location="$(grep -m1 '^[[:blank:]]*AUTO_SETUP_SWAPFILE_LOCATION=' /DietPi/dietpi.txt | sed 's/.*=//')"
						local swapfile_size=$(grep -m1 '^[[:blank:]]*AUTO_SETUP_SWAPFILE_SIZE=' /DietPi/dietpi.txt | sed 's/.*=//')
						if [[ $swapfile_location == ${aDRIVE_MOUNT_TARGET[$INDEX_DRIVE_BEING_EDITED]}* && ${aDRIVE_MOUNT_TARGET[$INDEX_DRIVE_BEING_EDITED]} != '/' ]] ||
							[[ $swapfile_location == '/var/swap' && ${aDRIVE_MOUNT_TARGET[$INDEX_DRIVE_BEING_EDITED]} == '/' ]]; then

							partition_contains_swapfile=1
							G_WHIP_MENU_ARRAY+=('Swapfile' ": [X] | ${swapfile_size}MB used on this drive, select to change size")

						else

							G_WHIP_MENU_ARRAY+=('Swapfile' ': [ ] | Select to transfer swapfile to this drive')

						fi

						# - Read only?
						local read_only_state='[ ]'
						local read_only_state_text='Disabled'
						if (( ${aDRIVE_ISREADONLY_CURRENTLY[$INDEX_DRIVE_BEING_EDITED]} )); then

							read_only_state='[X]'
							read_only_state_text='Enabled'

						fi
						G_WHIP_MENU_ARRAY+=('Read Only' ": $read_only_state | Select to toggle RW/RO modes")
						whiptail_desc+="\nRead only:    $read_only_state_text"

					fi

				fi

			else

				whiptail_desc+='\nStatus:       Drive is not mounted and can be unplugged'
				G_WHIP_MENU_ARRAY+=('Mount' ": Mount the drive to ${aDRIVE_MOUNT_TARGET[$INDEX_DRIVE_BEING_EDITED]}")

			fi

			if (( ! ${aDRIVE_ISROM[$INDEX_DRIVE_BEING_EDITED]} && ! ${aDRIVE_ISNETWORKED[$INDEX_DRIVE_BEING_EDITED]} )); then

				# - Disable check&repair for /boot /rootfs
				if [[ ${aDRIVE_MOUNT_TARGET[$INDEX_DRIVE_BEING_EDITED]} != '/' && ${aDRIVE_MOUNT_TARGET[$INDEX_DRIVE_BEING_EDITED]} != '/boot' ]]; then

					G_WHIP_MENU_ARRAY+=('Check & Repair' ': Check and optionally repair filesystem')

				fi

				# - Resize
				if [[ ${aDRIVE_FSTYPE[$INDEX_DRIVE_BEING_EDITED]} == 'ext4' ]]; then

					G_WHIP_MENU_ARRAY+=('Resize' ': Maximize the available filesystem size')

				fi

				#- Transfer RootFS
				if [[ ${aDRIVE_MOUNT_SOURCE[$INDEX_DRIVE_BEING_EDITED]} != $FP_ROOTFS_SOURCE ]] &&
					(( $G_HW_MODEL < 10 || $G_HW_MODEL == 10 || $G_HW_MODEL == 11 || $G_HW_MODEL == 12 )); then

					G_WHIP_MENU_ARRAY+=('Transfer RootFS' ': Transfer RootFS to this drive')

				fi

				# - Disable format for /boot /rootfs
				if [[ ${aDRIVE_MOUNT_TARGET[$INDEX_DRIVE_BEING_EDITED]} != '/' && ${aDRIVE_MOUNT_TARGET[$INDEX_DRIVE_BEING_EDITED]} != '/boot' ]]; then

					G_WHIP_MENU_ARRAY+=('Format' ': Wipe all data and format drive with ext4')

				fi

			fi

		fi

		G_WHIP_DEFAULT_ITEM="$MENU_LASTITEM"
		G_WHIP_MENU "$whiptail_desc"
		if (( ! $? )); then

			MENU_LASTITEM="$G_WHIP_RETURNED_VALUE"

			if [[ $G_WHIP_RETURNED_VALUE == 'Mount' ]]; then

				Mount_Drive ${aDRIVE_MOUNT_SOURCE[$INDEX_DRIVE_BEING_EDITED]} ${aDRIVE_MOUNT_TARGET[$INDEX_DRIVE_BEING_EDITED]}

			elif [[ $G_WHIP_RETURNED_VALUE == 'Unmount' || $G_WHIP_RETURNED_VALUE == 'Remove' ]]; then

				# - Disallow if userdata is located on this drive!
				if (( $partition_contains_userdata )); then

					Notification 0

				elif (( $partition_contains_swapfile )); then

					Notification 1

				else

					if [[ $G_WHIP_RETURNED_VALUE == 'Remove' ]]; then

						G_WHIP_YESNO "Do you wish to unmount and remove the following networked drive from this system?\n - ${aDRIVE_MOUNT_SOURCE[$INDEX_DRIVE_BEING_EDITED]} > ${aDRIVE_MOUNT_TARGET[$INDEX_DRIVE_BEING_EDITED]}\n\nNB: You can add additional network shares at a later date through the 'dietpi-drive_manager' main menu."
						if (( $? == 0 )); then

							Unmount_Drive ${aDRIVE_MOUNT_TARGET[$INDEX_DRIVE_BEING_EDITED]}
							TARGETMENUID=0

						fi

					else

						Unmount_Drive ${aDRIVE_MOUNT_TARGET[$INDEX_DRIVE_BEING_EDITED]}

					fi

				fi

			elif [[ $G_WHIP_RETURNED_VALUE == 'Swapfile' ]]; then

				local min=0
				local current_freespace=$(G_CHECK_FREESPACE ${aDRIVE_MOUNT_TARGET[$INDEX_DRIVE_BEING_EDITED]})
				local max=$(( $current_freespace - 2000 ))
				if (( $max < $min )); then

					G_WHIP_MSG "Error: Insufficent free space on ${aDRIVE_MOUNT_TARGET[$INDEX_DRIVE_BEING_EDITED]}, a minimum of 2GB is required ($current_freespace MB available)."

				else

					G_WHIP_DEFAULT_ITEM=$swapfile_size
					G_WHIP_INPUTBOX "Please input a new value for swapfile size (MB):\n\nSwapfile has a swapiness setting of 1, and, is used only to prevent out of memory errors.\n\n - Recommended value = 1 (auto)\n - 0 = Disable swapfile\n - 1 = Auto size swapfile (2GB - RAM = size)\n - 2 - $max = Manual size"
					if (( $? == 0 )); then

						if G_CHECK_VALIDINT $G_WHIP_RETURNED_VALUE &&
							(( $G_WHIP_RETURNED_VALUE >= $min && $G_WHIP_RETURNED_VALUE <= $max )); then

							local fp_target_swapfile='/var/swap'
							if [[ ${aDRIVE_MOUNT_TARGET[$INDEX_DRIVE_BEING_EDITED]} != '/' ]]; then

								fp_target_swapfile="${aDRIVE_MOUNT_TARGET[$INDEX_DRIVE_BEING_EDITED]}/.swapfile"

							fi

							/DietPi/dietpi/func/dietpi-set_dphys-swapfile $G_WHIP_RETURNED_VALUE "$fp_target_swapfile"

						else

							G_WHIP_MSG 'Invalid value. No changes applied, please try again.'

						fi

					fi

				fi

			elif [[ $G_WHIP_RETURNED_VALUE == 'Reserved blocks' ]]; then

				while true
				do

					G_WHIP_DEFAULT_ITEM="$reserved_blocks_percent_current"
					G_WHIP_INPUTBOX 'Ext4 formatted drives allow the reservation of drive space for the root user to assure system functionality, if filled by other users or processes, and to avoid fragmentation of large files.\n\nHowever, on modern drives, the default of 5% reserved blocks is often by orders of magnitude larger than necessary. You may want to reduce the percentage to an absolute reserved space of about 500 MiB, which should be enough, to enable root user starting and maintaining the system. Additionally, on non rootfs drives reserved blocks are not necessary at all.\n\nPlease enter the desired percentage of reserved blocks, e.g. "0.05" for 0.05% or "10" for 10%.\nNote: Only values between "0" and "50" are allowed.'
					if (( $? )); then

						break

					else

						if grep -qE '^[0-9]*\.?[0-9]*$' <<< "$G_WHIP_RETURNED_VALUE" &&
							[[ $G_WHIP_RETURNED_VALUE != '.' ]] &&
							(( $(bc -l <<< "$G_WHIP_RETURNED_VALUE <= 50") )); then

							G_RUN_CMD tune2fs -m "$G_WHIP_RETURNED_VALUE" "${aDRIVE_MOUNT_SOURCE[$INDEX_DRIVE_BEING_EDITED]}"
							break

						else

							G_WHIP_MSG 'Error: Allowed are only integers or floats between "0" and "50", e.g. "10" or "0.5".\n\nPlease try again...'

						fi

					fi

				done

			elif [[ $G_WHIP_RETURNED_VALUE == 'User data' ]]; then

				local fp_target_userdata_dir="${aDRIVE_MOUNT_TARGET[$INDEX_DRIVE_BEING_EDITED]}"
				#	Assign location if under RootFS
				if [[ ${aDRIVE_MOUNT_TARGET[$INDEX_DRIVE_BEING_EDITED]} == '/' ]]; then

					fp_target_userdata_dir='/mnt'

				fi

				fp_target_userdata_dir+='/dietpi_userdata'

				if [[ $fp_target_userdata_dir != $FP_USERDATA_CURRENT ]]; then

					G_WHIP_YESNO "Your user data will be moved:\n - From: $FP_USERDATA_CURRENT\n - To: $fp_target_userdata_dir\n\nDo you wish to continue?"
					if (( ! $? )); then

						/DietPi/dietpi/func/dietpi-set_userdata "$FP_USERDATA_CURRENT" "$fp_target_userdata_dir"
						sleep 1

					fi

				fi

			elif [[ $G_WHIP_RETURNED_VALUE == 'Format' ]]; then

				# - Disallow if userdata is located on this drive!
				if (( $partition_contains_userdata )); then

					Notification 0

				elif (( $partition_contains_swapfile )); then

					Notification 1

				#	user must unmount partition on this drive, before we can format, this ensures a valid unmount check
				elif (( ${aDRIVE_ISMOUNTED[$INDEX_DRIVE_BEING_EDITED]} )); then

					G_WHIP_MSG "The partition (${aDRIVE_MOUNT_SOURCE[$INDEX_DRIVE_BEING_EDITED]}) must be unmounted, before formatting is allowed.\n\nPlease use the option 'Unmount' on the next screen, then retry the 'Format' option."

				else

					TARGETMENUID=2

				fi

			#Resize
			elif [[ $G_WHIP_RETURNED_VALUE == 'Resize' ]]; then

				Resize_FS

			#Transfer RootFS
			elif [[ $G_WHIP_RETURNED_VALUE == 'Transfer RootFS' ]]; then

				#	user must unmount partition before format
				if (( ${aDRIVE_ISMOUNTED[$INDEX_DRIVE_BEING_EDITED]} )); then

					G_WHIP_MSG 'Partition must be unmounted, before format and RootFS transfer can begin.\n\nPlease unmount the partition, then try again.'

				else

					G_WHIP_YESNO "This process will move RootFS data to another location. This may increase filesystem performance when using a USB drive over SD card, however, there are some limitations:\n\n - The SD/EMMC card is still required for the boot process\n\nNB: As this feature is still in testing, we recommend you use this feature on a fresh installation only.\n\nDo you wish to continue?"
					if (( ! $? )); then

						G_WHIP_MSG 'On the next screen, you will be asked to format the target partition.\n\nPlease see the following recommendations for RootFS target filesystem type:\n\n - Odroid\nRootFS transfer supports ONLY EXT4 format\n\n - RPi\nRootFS transfer supports EXT4, BTRFS and F2FS'

						#NB: We dont enter main loop in this func
						TARGETMENUID=2
						while (( $TARGETMENUID == 2 ))
						do

							Menu_Format

						done

						if (( $FORMAT_COMPLETED )); then

							RootFS_Move

						fi

					fi

				fi

			elif [[ $G_WHIP_RETURNED_VALUE == 'Read Only' ]]; then

				Toggle_WriteMode

			elif [[ $G_WHIP_RETURNED_VALUE == 'Benchmark' ]]; then

				/DietPi/dietpi/func/dietpi-benchmark 0 "${aDRIVE_MOUNT_TARGET[$INDEX_DRIVE_BEING_EDITED]}"

			elif [[ $G_WHIP_RETURNED_VALUE == 'Check & Repair' ]]; then

				if (( ${aDRIVE_ISMOUNTED[$INDEX_DRIVE_BEING_EDITED]} )); then

					G_WHIP_YESNO 'For safe check and repair, the drive needs to be unmounted.\n\nDo you want to continue with the drive being unmounted automatically?'
					(( $? )) && TARGETMENUID=1 && return

					# - disable swap
					if (( $partition_contains_swapfile )); then

						G_RUN_CMD swapoff -a

					fi

					# - Unmount drive
					G_RUN_CMD umount ${aDRIVE_MOUNT_SOURCE[$INDEX_DRIVE_BEING_EDITED]}

				fi

				if [[ ${aDRIVE_FSTYPE[$INDEX_DRIVE_BEING_EDITED]} =~ 'ext' ]]; then

					local fsck_dry='e2fsck -n -f'
					local fsck_fix='e2fsck -y -f'

				elif [[ ${aDRIVE_FSTYPE[$INDEX_DRIVE_BEING_EDITED]} == 'exfat' ]]; then

					G_AG_CHECK_INSTALL_PREREQ exfat-utils exfat-fuse
					local fsck_fix='exfatfsck'

				elif [[ ${aDRIVE_FSTYPE[$INDEX_DRIVE_BEING_EDITED]} =~ 'fat' ]]; then

					G_AG_CHECK_INSTALL_PREREQ dosfstools
					local fsck_dry='fsck.fat -n'
					local fsck_fix='fsck.fat -y'

				elif [[ ${aDRIVE_FSTYPE[$INDEX_DRIVE_BEING_EDITED]} == 'ntfs' ]]; then

					G_AG_CHECK_INSTALL_PREREQ ntfs-3g
					local fsck_dry='ntfsfix -n'
					local fsck_fix='ntfsfix'

				elif [[ ${aDRIVE_FSTYPE[$INDEX_DRIVE_BEING_EDITED]} =~ 'hfs' ]]; then

					G_AG_CHECK_INSTALL_PREREQ hfsplus hfsprogs hfsutils
					local fsck_dry='fsck.hfsplus -n -f'
					local fsck_fix='fsck.hfsplus -y -f'

				elif [[ ${aDRIVE_FSTYPE[$INDEX_DRIVE_BEING_EDITED]} == 'f2fs' ]]; then

					G_AG_CHECK_INSTALL_PREREQ f2fs-tools
					local fsck_dry='fsck.f2fs'
					local fsck_fix='fsck.f2fs -f'

				elif [[ ${aDRIVE_FSTYPE[$INDEX_DRIVE_BEING_EDITED]} == 'btrfs' ]]; then

					G_AG_CHECK_INSTALL_PREREQ btrfs-tools
					local fsck_dry='btrfs check --readonly'
					local fsck_fix='btrfs check --repair'

				else

					G_WHIP_MSG "File system checks are currently not supported for '${aDRIVE_FSTYPE[$INDEX_DRIVE_BEING_EDITED]}'. Aborting..."
					TARGETMENUID=1
					return

				fi

				# Do dry-run first for file systems supporting it:
				if [[ $fsck_dry ]]; then

					G_WHIP_MSG "The following drive will now be checked for errors:\n${aDRIVE_MOUNT_SOURCE[$INDEX_DRIVE_BEING_EDITED]}\n\nNo repair will be completed during this process. An option to repair the drive, will be provided after the check."
					$fsck_dry ${aDRIVE_MOUNT_SOURCE[$INDEX_DRIVE_BEING_EDITED]} &> /tmp/.dietpi-drive_manager_check.log
					G_WHIP_VIEWLOG /tmp/.dietpi-drive_manager_check.log
					rm /tmp/.dietpi-drive_manager_check.log &> /dev/null

				fi

				G_WHIP_YESNO "Would you like to run an automated repair on the following drive now?\n       ${aDRIVE_MOUNT_SOURCE[$INDEX_DRIVE_BEING_EDITED]}\n
NB:
- Automated repair steps potentially lead to data loss, which would have been able to recover by professional drive recovery services.
- If the data is extremely important and you don't have any backup, you might want to hand the drive to a recovery service as is.
- These services are usually very expensive, but might be able to recover more data than (after) this automated repair steps!"
				if (( ! $? )); then

					$fsck_fix ${aDRIVE_MOUNT_SOURCE[$INDEX_DRIVE_BEING_EDITED]} &> /tmp/.dietpi-drive_manager_repair.log
					G_WHIP_VIEWLOG /tmp/.dietpi-drive_manager_repair.log
					rm /tmp/.dietpi-drive_manager_repair.log &> /dev/null

				fi

				# - Remount all drives
				G_RUN_CMD mount -a

				# - re-enable swap
				if (( $partition_contains_swapfile )); then

					G_RUN_CMD swapon -a

				fi

			fi

		#Exit
		else

			TARGETMENUID=0

		fi

		unset whiptail_desc

		#Always init/refresh drives for next loop
		Init_Drives_and_Refresh

	}

	Menu_Format(){

		TARGETMENUID=2

		FORMAT_COMPLETED=0

		local partition_table_text='MBR'
		if (( $FORMAT_GPT )); then

			partition_table_text='GPT'

		fi

		local format_type_text='EXT4'
		if (( $FORMAT_FILESYSTEM_TYPE == 1 )); then

			format_type_text='NTFS'

		elif (( $FORMAT_FILESYSTEM_TYPE == 2 )); then

			format_type_text='FAT32'

		elif (( $FORMAT_FILESYSTEM_TYPE == 3 )); then

			format_type_text='HFS+'

		elif (( $FORMAT_FILESYSTEM_TYPE == 4 )); then

			format_type_text='BTRFS'

		elif (( $FORMAT_FILESYSTEM_TYPE == 5 )); then

			format_type_text='F2FS'

		elif (( $FORMAT_FILESYSTEM_TYPE == 6 )); then

			format_type_text='EXFAT'

		fi

		G_WHIP_MENU_ARRAY=()

		if (( ! ${aDRIVE_ISPARTITIONTABLE[$INDEX_DRIVE_BEING_EDITED]} )); then

			G_WHIP_MENU_ARRAY+=('Partition Type' ": $partition_table_text")

		fi

		G_WHIP_MENU_ARRAY+=('Filesystem Type' ": $format_type_text")
		G_WHIP_MENU_ARRAY+=('Format' ': Wipe all data and format drive with current options')

		G_WHIP_DEFAULT_ITEM="$MENU_LASTITEM"
		G_WHIP_MENU 'Please select formatting options:'
		if (( ! $? )); then

			MENU_LASTITEM="$G_WHIP_RETURNED_VALUE"

			if [[ $G_WHIP_RETURNED_VALUE == 'Partition Type' ]]; then

				FORMAT_GPT=1

				G_WHIP_BUTTON_OK_TEXT='MBR'
				G_WHIP_BUTTON_CANCEL_TEXT='GPT'
				G_WHIP_YESNO 'Would you like to use GPT or MBR parition table?\n - GPT is required for 2TB+ drives\n - MBR does NOT support 2TB+ drives\n\nIf unsure, select GPT (default)'
				if (( ! $? )); then

					FORMAT_GPT=0
					partition_table_text='MBR'

				fi

			elif [[ $G_WHIP_RETURNED_VALUE == 'Filesystem Type' ]]; then

				G_WHIP_MENU_ARRAY=(

					'0' ': EXT4   | Default (Recommended)'
					'1' ': NTFS   | Windows (High CPU usage)'
					'2' ': FAT32  | All OS (4GB filesize limit)'
					'3' ': HFS+   | Mac OS X (Intel Mac default file system)'
					'4' ': BTRFS  | Linux (Modern filesystem)'
					'5' ': F2FS   | Linux (Flash filesystem)'
					'6' ': exFAT  | Windows (Flash filesystem)'

				)

				G_WHIP_DEFAULT_ITEM="$FORMAT_FILESYSTEM_TYPE"
				G_WHIP_MENU 'Please select a filesystem type for this format:\n\nEXT4:\nHighly recommended if you plan to use this drive solely on this system (dedicated drive).\n\nNTFS:\nRecommended if you plan to use this drive on a Windows system. High CPU usage during transfers.\n\nFull list of different filesystem types:\nhttp://dietpi.com/phpbb/viewtopic.php?f=8&t=673&p=2898#p2898'
				if (( ! $? )); then

					# Install FS pre-reqs
					# - NTFS
					if (( $G_WHIP_RETURNED_VALUE == 1 )); then

						G_AG_CHECK_INSTALL_PREREQ ntfs-3g

					# - FAT32
					elif (( $G_WHIP_RETURNED_VALUE == 2 )); then

						G_AG_CHECK_INSTALL_PREREQ dosfstools

					# - HFS+
					elif (( $G_WHIP_RETURNED_VALUE == 3 )); then

						G_AG_CHECK_INSTALL_PREREQ hfsplus hfsprogs hfsutils

					# - Btrfs
					elif (( $G_WHIP_RETURNED_VALUE == 4 )); then

						G_AG_CHECK_INSTALL_PREREQ btrfs-tools

 					# - F2FS
					elif (( $G_WHIP_RETURNED_VALUE == 5 )); then

						G_AG_CHECK_INSTALL_PREREQ f2fs-tools

					# - exFAT
					elif (( $G_WHIP_RETURNED_VALUE == 6 )); then

						G_AG_CHECK_INSTALL_PREREQ exfat-utils exfat-fuse

					fi

					FORMAT_FILESYSTEM_TYPE="$G_WHIP_RETURNED_VALUE"

				fi

			elif [[ $G_WHIP_RETURNED_VALUE == 'Format' ]]; then

				Run_Format

				TARGETMENUID=1

			fi

		else

			TARGETMENUID=1

		fi

	}

	Mount_Samba(){

		rm /mnt/samba/readme.txt &> /dev/null

		local samba_clientname=''
		local samba_clientshare=''
		local samba_clientuser=''
		local samba_clientpassword=''
		local samba_fp_mount_target='samba'

		while true
		do

			G_WHIP_DEFAULT_ITEM="$samba_clientname"
			G_WHIP_INPUTBOX 'Please enter the fileservers IP address\n - eg: 192.168.0.2'
			if (( $? )); then

				break

			fi
			samba_clientname=$G_WHIP_RETURNED_VALUE

			G_WHIP_DEFAULT_ITEM="$samba_clientshare"
			G_WHIP_INPUTBOX 'Please enter the fileservers shared folder name\n - eg: MySharedFolder'
			if (( $? )); then

				break

			fi
			samba_clientshare=$G_WHIP_RETURNED_VALUE

			G_WHIP_DEFAULT_ITEM="$samba_clientuser"
			G_WHIP_INPUTBOX 'Please enter the fileservers username\n - eg: JoeBloggs'
			if (( $? )); then

				break

			fi
			samba_clientuser=$G_WHIP_RETURNED_VALUE

			G_WHIP_DEFAULT_ITEM="$samba_clientpassword"
			G_WHIP_PASSWORD 'Please enter the fileservers password\n - eg: LetMeIn'
			samba_clientpassword=$result
			unset result

			G_WHIP_DEFAULT_ITEM="$samba_fp_mount_target"
			G_WHIP_INPUTBOX 'Please enter a unique folder name for the mount location (eg: samba). This will be placed in /mnt/'
			if (( $? )); then

				break

			fi
			samba_fp_mount_target="/mnt/$(echo -e $G_WHIP_RETURNED_VALUE | sed 's/\///g' | sed 's/[[:space:]]/_/g')"

			# - Unmount if connected
			umount /mnt/$samba_fp_mount_target &> /dev/null

			G_AG_CHECK_INSTALL_PREREQ smbclient cifs-utils

			#NB: Convert spaces into '\040': https://github.com/Fourdee/DietPi/issues/1201#issuecomment-339720271
			local space_to_040=$(echo -e "$samba_clientshare" | sed 's/ /\\\\040/g')

			#Mount now
			mkdir -p $samba_fp_mount_target

			G_RUN_CMD_INFO_ONLY=1 G_RUN_CMD mount -t cifs -o username=$samba_clientuser,password=$samba_clientpassword //$samba_clientname/$space_to_040 $samba_fp_mount_target
			if (( ! $G_ERROR_HANDLER_EXITCODE_RETURN )); then

				#Apply to fstab
				sed -i "\#[[:space:]]$samba_fp_mount_target[[:space:]]#d" /etc/fstab
				cat << _EOF_ >> /etc/fstab
//$samba_clientname/$space_to_040 $samba_fp_mount_target cifs username=$samba_clientuser,password=$samba_clientpassword,iocharset=utf8,vers=1.0,nofail 0 0
_EOF_

				G_WHIP_MSG "Mount completed. The new mount can be accessed via:\n - $samba_fp_mount_target"

			else

				rm -R $samba_fp_mount_target

			fi

			break

		done

	}

	Mount_NFS(){

		rm /mnt/nfs_client/readme.txt &> /dev/null

		local nfs_clientname=''
		local nfs_fp_mount_target='nfs'

		while true
		do

			G_WHIP_DEFAULT_ITEM="$nfs_clientname"
			G_WHIP_INPUTBOX 'Please enter the fileservers IP address\n - eg: 192.168.0.2'
			if (( $? )); then

				break

			fi
			nfs_clientname=$G_WHIP_RETURNED_VALUE

			G_WHIP_DEFAULT_ITEM="$nfs_fp_mount_target"
			G_WHIP_INPUTBOX 'Please enter a unique folder name for the mount location (eg: samba). This will be placed in /mnt/'
			if (( $? )); then

				break

			fi
			nfs_fp_mount_target="/mnt/$(echo -e $G_WHIP_RETURNED_VALUE | sed 's/\///g' | sed 's/[[:space:]]/_/g')"

			# - Unmount if connected
			umount /mnt/$nfs_fp_mount_target &> /dev/null

			G_AG_CHECK_INSTALL_PREREQ nfs-common

			#Mount now
			mkdir -p $nfs_fp_mount_target

			G_RUN_CMD_INFO_ONLY=1 G_RUN_CMD mount -t nfs4 -o port=2049 $nfs_clientname:/ $nfs_fp_mount_target
			if (( ! $G_ERROR_HANDLER_EXITCODE_RETURN )); then

				#Apply to fstab
				sed -i "\#[[:space:]]$nfs_fp_mount_target[[:space:]]#d" /etc/fstab
				cat << _EOF_ >> /etc/fstab
$nfs_clientname:/ $nfs_fp_mount_target nfs4 auto,_netdev 0  0
_EOF_

				G_WHIP_MSG "Mount completed. The new mount can be accessed via:\n - $nfs_fp_mount_target"

			else

				rm -R $nfs_fp_mount_target

			fi

			break

		done

	}

	Menu_Add_Network_Drive(){

		TARGETMENUID=3

		G_WHIP_MENU_ARRAY=(

			'Samba' 'Setup a connection for a Samba/CIFS/Windows compatible file share'
			'NFS' 'Setup a connection for a NFS compatible file share'

		)

		G_WHIP_MENU 'Please select a mount location to use:'
		if (( $? == 0 )); then

			if [[ $G_WHIP_RETURNED_VALUE == 'Samba' ]]; then

				Mount_Samba

			elif [[ $G_WHIP_RETURNED_VALUE == 'NFS' ]]; then

				Mount_NFS

			fi

			Init_Drives_and_Refresh

		else

			TARGETMENUID=0

		fi

	}

	Menu_Select_Mount_Location(){

		#Generate menu
		G_WHIP_MENU_ARRAY=()

		df -Ph | tail -n +2 | sed '/tmpfs/d' | sed '/^udev/d' > /tmp/dietpi-drive_manager_selmnt

		while read line
		do

			G_WHIP_MENU_ARRAY+=("$(echo -e $line | awk '{print $6}')" ": $(echo -e $line | awk '{print $1}') | size: $(echo -e $line | awk '{print $2}') | available: $(echo -e $line | awk '{print $4}')")

		done < /tmp/dietpi-drive_manager_selmnt
		rm /tmp/dietpi-drive_manager_selmnt

		G_WHIP_DEFAULT_ITEM="$MENU_LASTITEM"
		G_WHIP_MENU 'Please select a mount location to use:'
		if (( ! $? )); then

			local drive_manager_selection="$G_WHIP_RETURNED_VALUE"

			G_DIETPI-NOTIFY 0 "Drive mount selected: $drive_manager_selection"
			echo -e "$drive_manager_selection" > "$FP_DRIVE_MANAGER_SELECTION"

		fi

	}

	Menu_Exit(){

		G_WHIP_SIZE_X_MAX=50
		G_WHIP_YESNO "Exit $G_PROGRAM_NAME?"
		if (( ! $? )); then

			#exit
			TARGETMENUID=-1

		else

			#Return to Main Menu
			TARGETMENUID=0

		fi

	}

	#/////////////////////////////////////////////////////////////////////////////////////
	# Main Loop
	#/////////////////////////////////////////////////////////////////////////////////////
	if (( $INPUT >= 1 )); then

		SERVICE_CONTROL=0

	fi
	#-----------------------------------------------------------------------------------
	# Stop Services
	if (( $SERVICE_CONTROL )); then

		/DietPi/dietpi/dietpi-services stop

	fi
	#-----------------------------------------------------------------------------------
	#Generate /etc/fstab based on current drive mounts
	if (( $INPUT == 4 )); then

		Init_Drives_and_Refresh

	#Return 1 if RootFS is RO
	elif (( $INPUT == 3 )); then

		RootFS_RW_Check

	#Menu system for user to select an active mount and return value
	elif (( $INPUT == 1 )); then

		Init_Drives_and_Refresh
		Menu_Select_Mount_Location

	#Drive Manager
	else

		Init_Drives_and_Refresh

		while (( $TARGETMENUID > -1 )); do

			printf '\ec'

			if (( $TARGETMENUID == 0 )); then

				Menu_Main_Drive_Manager

			elif (( $TARGETMENUID == 1 )); then

				Menu_Drive_Manager_Edit_Drive

			elif (( $TARGETMENUID == 2 )); then

				Menu_Format

			elif (( $TARGETMENUID == 3 )); then

				Menu_Add_Network_Drive

			fi

		done

	fi
	#-----------------------------------------------------------------------------------
	#Destroy
	Destroy

	#-----------------------------------------------------------------------------------
	# Start Services
	if (( $SERVICE_CONTROL )); then

		/DietPi/dietpi/dietpi-services start

	fi
	#-----------------------------------------------------------------------------------
	exit $EXIT_CODE
	#-----------------------------------------------------------------------------------
}<|MERGE_RESOLUTION|>--- conflicted
+++ resolved
@@ -191,16 +191,10 @@
 			Init_New_Device
 
 			aDRIVE_ISMOUNTED[$INDEX_INIT_CURRENT_DEVICE]=1
-<<<<<<< HEAD
+      aDRIVE_ISPARTITIONTABLE[$INDEX_INIT_CURRENT_DEVICE]=1
 			aDRIVE_MOUNT_SOURCE[$INDEX_INIT_CURRENT_DEVICE]=$(awk '{print $1}' <<< $line)
 			aDRIVE_MOUNT_TARGET[$INDEX_INIT_CURRENT_DEVICE]=$(awk '{print $6}' <<< $line)
 			#	Workaround for /dev/root under RPi, force physical location
-=======
-			aDRIVE_ISPARTITIONTABLE[$INDEX_INIT_CURRENT_DEVICE]=1
-			aDRIVE_MOUNT_SOURCE[$INDEX_INIT_CURRENT_DEVICE]=$(echo $line | awk '{print $1}')
-			aDRIVE_MOUNT_TARGET[$INDEX_INIT_CURRENT_DEVICE]=$(echo $line | awk '{print $6}')
-			#	Workaround for /dev/root under RPi, force psyhical location
->>>>>>> 6c43c43d
 			if [[ ${aDRIVE_MOUNT_TARGET[$INDEX_INIT_CURRENT_DEVICE]} == '/' ]]; then
 
 				aDRIVE_MOUNT_SOURCE[$INDEX_INIT_CURRENT_DEVICE]=$FP_ROOTFS_SOURCE
@@ -668,15 +662,11 @@
 			Init_Drives_and_Refresh
 
 			local format_new_uuid=$(blkid $format_previous_mount_source -s UUID -o value)
-			rm -R $format_previous_mount_target
-
-<<<<<<< HEAD
-		[[ -e $FORMAT_PREVIOUS_MOUNT_TARGET ]] && rm -R $FORMAT_PREVIOUS_MOUNT_TARGET
-=======
+			[[ -e $format_previous_mount_target ]] && rm -R $format_previous_mount_target
+
 			# - Automatically mount it
 			DRIVE_TARGET_BEING_EDITED="/mnt/$format_new_uuid"
 			Mount_Drive $format_previous_mount_source $DRIVE_TARGET_BEING_EDITED
->>>>>>> 6c43c43d
 
 			Init_Drives_and_Refresh
 
