--- conflicted
+++ resolved
@@ -620,21 +620,18 @@
 			sed -i 's/^SUBSONIC=/SUBSONIC5=/' /DietPi/dietpi/.installed
 		fi
 		#-------------------------------------------------------------------------------
-<<<<<<< HEAD
 		#Patch PineA64 to include xz-utils for firmware upgrades (only needed w/ alpha v118 image
 		if (( $HW_MODEL >= 40 && $HW_MODEL < 50 )); then
 			apt-get update
 			apt-get install -y --no-install-recommends xz-utils
 		fi
 		#-------------------------------------------------------------------------------
-=======
 
 	elif (( $VERSION_CURRENT == 118 )); then
 		#-------------------------------------------------------------------------------
 		echo -e "remove me"
 		#-------------------------------------------------------------------------------
 
->>>>>>> 46fc263b
 	fi
 
 		#-------------------------------------------------------------------------------
