--- conflicted
+++ resolved
@@ -2788,14 +2788,11 @@
 		#	Squeezelite / Shairport-sync / Allo GUI (full)
 		/DietPi/dietpi/dietpi-software reinstall 36 37 159
 		#-------------------------------------------------------------------------------
-<<<<<<< HEAD
 		#Nextcloud: Remove obsolete MySQL user
 		if ! [ "$(grep -m1 "'dbhost'" /var/www/nextcloud/config/config.php 2> /dev/null | awk '{print $3}' | sed "s/,//")" == "''" ]; then
    		     mysql -uroot -p"$GLOBAL_PW" -e "drop user $(grep -m1 "'dbuser'" /var/www/nextcloud/config/config.php | awk '{print $3}' | sed "s/,//")" &> /dev/null
 		fi
 		#-------------------------------------------------------------------------------
-		
-=======
 		#WiFi module disable powersave addition:
 		echo -e "options wlan_8192eu rtw_power_mgnt=0" > /etc/modprobe.d/wlan_8192eu.conf
 		#-------------------------------------------------------------------------------
@@ -2828,8 +2825,6 @@
 		echo -e "\n" >> /DietPi/config.txt
 		#-------------------------------------------------------------------------------
 
-
->>>>>>> c5567497
 	fi
 
 		#-------------------------------------------------------------------------------
