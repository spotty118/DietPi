--- conflicted
+++ resolved
@@ -278,7 +278,6 @@
 
 		fi
 		#-------------------------------------------------------------------------------
-<<<<<<< HEAD
 		#Add certificate combining for Lighttpd to CertBot auto renewal: https://github.com/Fourdee/DietPi/pull/1553
 		# - Replace old setting as well, which was forgotten on 6.2 patch:
 		if [ -f /DietPi/dietpi/.dietpi-letsencrypt ]; then
@@ -286,13 +285,14 @@
 			sed -i '/LETSENCRYPT_AUTORENEW/d' /DietPi/dietpi/.dietpi-letsencrypt
 			PRESERVE=1 G_CONFIG_INJECT 'LETSENCRYPT_HSTS=' 'LETSENCRYPT_HSTS=0' /DietPi/dietpi/.dietpi-letsencrypt 'LETSENCRYPT_REDIRECT='
 			grep -q '^aSOFTWARE_INSTALL_STATE\[84\]=2' /DietPi/dietpi/.installed && dietpi-letsencrypt 1
-=======
+
+    fi
+    #-------------------------------------------------------------------------------
 		#Microcode Native PC BIOS: https://github.com/Fourdee/DietPi/issues/1448
 		# - Install intel microcode if required on system. Due to PREP only installing detected (nice), me forgetting (not nice).
 		if (( $G_HW_MODEL == 21 )); then
 
 			grep 'vendor_id' /proc/cpuinfo | grep -qi 'intel' && G_AGI intel-microcode
->>>>>>> c0205705
 
 		fi
 		#-------------------------------------------------------------------------------
