--- conflicted
+++ resolved
@@ -625,11 +625,9 @@
 			#Pi-hole: Enable FTLDNS support by removing pihole-FTL from DietPi control: https://github.com/Fourdee/DietPi/pull/1714
 			systemctl enable pihole-FTL 2> /dev/null
 			#-------------------------------------------------------------------------------
-<<<<<<< HEAD
-			#Remove Piano allo firmware, if no allo web ui is installed, as it will be installed on demand now: https://github.com/Fourdee/DietPi/issues/1656
-			grep -q '^aSOFTWARE_INSTALL_STATE\[159\]=2' /DietPi/dietpi/.installed && rm -R /lib/firmware/allo &> /dev/null
-			#-------------------------------------------------------------------------------			
-=======
+			#Remove allo Piano firmware, if not chosen as soundcard, to allow installation on demand: https://github.com/Fourdee/DietPi/issues/1656
+			grep -q 'allo-piano-dac' /DietPi/config.txt &> /dev/null || grep -q 'allo-piano-dac' /etc/modules &> /dev/null && rm -R /lib/firmware/allo &> /dev/null
+			#-------------------------------------------------------------------------------
 			#RPi add FB depth 16: https://github.com/Fourdee/DietPi/issues/1716
 			if (( $G_HW_MODEL < 10 )); then
 
@@ -641,7 +639,6 @@
 
 			fi
 			#-------------------------------------------------------------------------------
->>>>>>> f1c4da60
 
 		fi
 
