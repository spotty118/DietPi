#!/bin/bash
{
	#////////////////////////////////////
	# DietPi Patch File Script
	#
	#////////////////////////////////////
	# Created by Daniel Knight / daniel.knight@dietpi.com / dietpi.com
	#
	#////////////////////////////////////
	#
	# Info:
	# - Online patching for client system.
	# - Runs from dietpi-update
	#
	# Usage:
	# - /DietPi/dietpi/patch_file $G_DIETPI_VERSION_SUB
	#////////////////////////////////////

	INPUT=$1

	#Import DietPi-Globals ---------------------------------------------------------------
	/DietPi/dietpi/func/dietpi-obtain_hw_model # Always update
	. /DietPi/dietpi/func/dietpi-globals
	export G_PROGRAM_NAME='DietPi-Patchfile'
	export G_BACKUP_DISABLED=1 # prevent backup user request prompts during patching
	G_INIT
	#Import DietPi-Globals ---------------------------------------------------------------

	#Grab + export input (export is pre v6.14 required)
	export G_DIETPI_VERSION_SUB=$INPUT

	#/////////////////////////////////////////////////////////////////////////////////////
	#Pre-v6.17: Switch to new branch, versioning and pre-patch system
	#/////////////////////////////////////////////////////////////////////////////////////
	#Addition of RC version
	#	As loaded v6.16<= dietpi-update will overwrite this to previous 2 line system, we need to get user to rerun the update manually, ensuring the new dietpi-update code is run.
	if (( $G_DIETPI_VERSION_SUB < 17 )) && [[ ! $(sed -n 3p /DietPi/dietpi/.version) ]]; then

		echo -e "6\n$G_DIETPI_VERSION_SUB\n0" > /DietPi/dietpi/.version

		#Switch from testing to dev branch
		if grep -q '^[[:blank:]]*DEV_GITBRANCH=testing' /DietPi/dietpi.txt; then

			G_CONFIG_INJECT 'DEV_GITBRANCH=' 'DEV_GITBRANCH=dev' /DietPi/dietpi.txt
			local branch=''
			$branch=' branch and'

		fi

		G_WHIP_MSG "DietPi has applied a new$branch versioning system to the device. To allow DietPi-Update to use this new system, it must be re-run manually.\n\nPlease re-run \"dietpi-update\" to resume the update process."
		killall -w dietpi-update
		exit 0

	fi

	#/////////////////////////////////////////////////////////////////////////////////////
	#Incremental patch system:
	Incremental_Patch_System(){

		if (( $G_DIETPI_VERSION_SUB == -1 )); then

			#-------------------------------------------------------------------------------
			#Asus TB G_HW_MODEL change
			if [[ -r /etc/.dietpi_hw_model_identifier ]] &&
				(( $(sed -n 1p /etc/.dietpi_hw_model_identifier) == 100 )); then

				export G_HW_MODEL=52
				echo $G_HW_MODEL > /etc/.dietpi_hw_model_identifier
				/DietPi/dietpi/func/dietpi-obtain_hw_model

			fi
			#-------------------------------------------------------------------------------
			#bash.bashrc removal of any outstanding dietpi entries (moved to globals). Just incase I missed any manually during PREP...
			sed -i '/#DietPi_Entries/Q' /etc/bash.bashrc
			sed -i '/#Apply system locale/Q' /etc/bash.bashrc
			sed -i '/#DietPi Additions/Q' /etc/bash.bashrc
			#-------------------------------------------------------------------------------
			#Fix doubled and renamed config files:
			#https://github.com/Fourdee/DietPi/commit/68148cec6b49afc787deca638456e1c4689e1cab#diff-8370b86e635383d521462994afe04a2d
			[[ -f /etc/apt/apt.conf.d/99force-ipv ]] && rm /etc/apt/apt.conf.d/99force-ipv
			[[ -f /etc/sysctl.d/97-dietpi.conf ]] && rm /etc/sysctl.d/97-dietpi.conf
			#-------------------------------------------------------------------------------
			#Core_ENV update: https://github.com/Fourdee/DietPi/pull/1419
			#	consoleblank disable x86_64
			if [[ -f /etc/default/grub ]]; then

				G_CONFIG_INJECT 'GRUB_CMDLINE_LINUX_DEFAULT=' 'GRUB_CMDLINE_LINUX_DEFAULT=\"consoleblank=0 quiet\"' /etc/default/grub
				G_CONFIG_INJECT 'GRUB_CMDLINE_LINUX=' 'GRUB_CMDLINE_LINUX=\"net\.ifnames=0\"' /etc/default/grub
				G_CONFIG_INJECT 'GRUB_TIMEOUT=' 'GRUB_TIMEOUT=0' /etc/default/grub
				update-grub

			fi
			#-------------------------------------------------------------------------------
			#Remove -dev keyring
			apt-mark auto debian-keyring
			#-------------------------------------------------------------------------------

		elif (( $G_DIETPI_VERSION_SUB == 0 )); then

			#-------------------------------------------------------------------------------
			#Reinstalls:
			#	Kodi: https://github.com/Fourdee/DietPi/issues/1428
			#	Fail2Ban: https://github.com/Fourdee/DietPi/issues/1431
			#	Tonido: https://github.com/Fourdee/DietPi/issues/1432
			(( $G_DIETPI_INSTALL_STAGE == 1 )) && /DietPi/dietpi/dietpi-software reinstall 31 73 134
			#-------------------------------------------------------------------------------

		elif (( $G_DIETPI_VERSION_SUB == 1 )); then

			#-------------------------------------------------------------------------------
			#locale rework/reset: https://github.com/Fourdee/DietPi/issues/1430#issuecomment-364763302
			[[ -f /etc/environment ]] && mv /etc/environment /mnt/dietpi_userdata/environment.bak
			> /etc/environment

			/DietPi/dietpi/func/dietpi-set_software locale en_GB.UTF-8

			G_WHIP_MSG 'Notice (locale):\n\nTo resolve broken locales, they have been reset to "en_GB.UTF-8".\n\nIf you had a different locale configured on this system, please use "dietpi-config" at a later date to re-configure.\n\nIn relation to that, DietPi does not use "/etc/environment" anymore, thus it is cleaned. In case you manually edited it, a backup was created: /mnt/dietpi_userdata/environment.bak'
			#------------------------------------------------------------------------------
			#Removed control from DietPi-Services: https://github.com/Fourdee/DietPi/issues/1501
			systemctl enable dnsmasq &> /dev/null
			systemctl enable openvpn &> /dev/null
			systemctl start dnsmasq &> /dev/null
			systemctl start openvpn &> /dev/null
			#-------------------------------------------------------------------------------
			#CertBot fixes: https://github.com/Fourdee/DietPi/issues/734#issuecomment-361774084
			# - "/DietPi/dietpi/dietpi-letsencrypt 1" will run on v6.2 -> v6.3, avoid double execution!
			if [[ -f /etc/letsencrypt/live/*/cert.pem ]] && (( $G_DISTRO > 3 )); then

				if grep -q '^aSOFTWARE_INSTALL_STATE\[83\]=2' /DietPi/dietpi/.installed; then

					certbot renew --force-renewal -a webroot -w /var/www/ -i apache

				elif grep -q '^aSOFTWARE_INSTALL_STATE\[85\]=2' /DietPi/dietpi/.installed; then

					certbot renew --force-renewal -a webroot -w /var/www/ -i nginx

				elif grep -q '^aSOFTWARE_INSTALL_STATE\[158\]=2' /DietPi/dietpi/.installed; then

					certbot renew --force-renewal --preferred-challenges http

				fi

			fi
			#-------------------------------------------------------------------------------
			#https://dietpi.com/phpbb/viewtopic.php?f=11&t=2772&p=10646#p10646
			rm /etc/apt/sources.list.d/openmediavault.list &> /dev/null
			#-------------------------------------------------------------------------------
			#DietPi-Software removals: https://github.com/Fourdee/DietPi/issues/1491
			if [[ -f /DietPi/dietpi/.installed ]]; then

				sed -i '/^aSOFTWARE_INSTALL_STATE\[100\]=/c\aSOFTWARE_INSTALL_STATE\[100\]=0' /DietPi/dietpi/.installed #grashopper (now pijuice)
				sed -i '/^aSOFTWARE_INSTALL_STATE\[106\]=/c\aSOFTWARE_INSTALL_STATE\[106\]=0' /DietPi/dietpi/.installed #raspcontrol (now ntp)
				if grep -qi '^aSOFTWARE_INSTALL_STATE\[170\]=2' /DietPi/dietpi/.installed; then

					sed -i '/^aSOFTWARE_INSTALL_STATE\[106\]=/c\aSOFTWARE_INSTALL_STATE\[106\]=2' /DietPi/dietpi/.installed #ntp (replaces raspcontrol)
					sed -i '/^aSOFTWARE_INSTALL_STATE\[170\]=/c\aSOFTWARE_INSTALL_STATE\[170\]=0' /DietPi/dietpi/.installed #ntp (now 106)

				fi

			fi
			#-------------------------------------------------------------------------------
			#Nodered lacks homedir, create it: https://github.com/Fourdee/DietPi/issues/1446#issuecomment-366370800
			if grep -qi '^nodered:' /etc/passwd &&
				[[ ! -d /home/nodered ]]; then

				mkdir -p /home/nodered
				chown -R nodered:nodered /home/nodered

			fi
			#-------------------------------------------------------------------------------
			#Reinstalls:
			#	NetData 1.9
			#	Allo GUI update
			(( $G_DIETPI_INSTALL_STAGE == 1 )) && /DietPi/dietpi/dietpi-software reinstall 65 160
			#-------------------------------------------------------------------------------

		elif (( $G_DIETPI_VERSION_SUB == 2 )); then

			#-------------------------------------------------------------------------------
			#Switch from rc.local to own postboot script: https://github.com/Fourdee/DietPi/issues/1376
			G_WHIP_MSG 'DietPi will not use "/etc/rc.local" for its own scripts anymore.\n\nHowever, in case you manually added something, we safe a backup to "/mnt/dietpi_userdata/rc.local.bak", from where you can copy & paste back to the cleaned "/etc/rc.local".\n\nIt will work as before.'
			[[ -f /etc/rc.local ]] && mv /etc/rc.local /mnt/dietpi_userdata/rc.local.bak
			cat << _EOF_ > /etc/rc.local
#!/bin/sh -e
#
#
# This script is executed at the end of each multiuser runlevel.
# Make sure that the script will "exit 0" on success or any other
# value on error.
#
# In order to disable this script please use systemd to control the service:
# systemctl disable rc-local.service
#
# By default this script does nothing.

exit 0
_EOF_
			chmod +x /etc/rc.local

			cat << _EOF_ > /etc/systemd/system/rc-local.service
[Unit]
Description=rc.local backwards compatibility
Requires=dietpi-boot.service dietpi-ramdisk.service
After=dietpi-boot.service dietpi-ramdisk.service dietpi-ramlog.service dietpi-postboot.service

[Service]
Type=idle
RemainAfterExit=yes
ExecStart=/bin/bash -c '/etc/rc.local'
StandardOutput=tty

[Install]
WantedBy=multi-user.target
_EOF_

			systemctl enable rc-local.service
			systemctl enable dietpi-postboot

			if (( $G_DIETPI_INSTALL_STAGE == 1 )) && grep -q '^aSOFTWARE_INSTALL_STATE\[168\]=2' /DietPi/dietpi/.installed; then

				[[ -d /var/lib/dietpi/postboot.d ]] || mkdir /var/lib/dietpi/postboot.d
				cat << _EOF_ > /var/lib/dietpi/postboot.d/moode
#!/bin/bash
#moOde additions
SQLDB=/var/local/www/db/moode-sqlite3.db

# set cpu govenor
RESULT=\$(sqlite3 \$SQLDB "select value from cfg_system where param='cpugov'")
echo "\$RESULT" | tee /sys/devices/system/cpu/cpu*/cpufreq/scaling_governor

/usr/bin/udisks-glue > /dev/null 2>&1
/var/www/command/worker.php > /dev/null 2>&1
_EOF_

			fi
			#-------------------------------------------------------------------------------
			G_DIETPI-NOTIFY 2 'Reducing getty count and resource usage:'
			systemctl mask getty-static
			#-------------------------------------------------------------------------------
			# - Meveric, update repo to use our EU mirror: https://github.com/Fourdee/DietPi/issues/1519#issuecomment-368234302
			sed -i 's@https://oph.mdrjr.net/meveric@http://fuzon.co.uk/meveric@' /etc/apt/sources.list.d/meveric* &> /dev/null
			#-------------------------------------------------------------------------------
			#Remove any existing apt recommends settings, before applying ours: https://github.com/Fourdee/DietPi/issues/1482#issuecomment-368031044
			rm /etc/apt/apt.conf.d/*recommends* &> /dev/null

			export G_ERROR_HANDLER_COMMAND='/etc/apt/apt.conf.d/99-dietpi-norecommends'
			cat << _EOF_ > $G_ERROR_HANDLER_COMMAND
APT::Install-Recommends "false";
APT::Install-Suggests "false";
#APT::AutoRemove::RecommendsImportant "false";
#APT::AutoRemove::SuggestsImportant "false";
_EOF_
			export G_ERROR_HANDLER_EXITCODE=$?
			G_ERROR_HANDLER
			#-------------------------------------------------------------------------------
			#Reinstalls:
			#	Shairport-sync 3.1.7
			# 	RPi Cam
			#	Aria2 for .conf addition: https://github.com/Fourdee/DietPi/issues/1575#issuecomment-370248708
			#	Sonarr/Radarr: https://github.com/Fourdee/DietPi/issues/1566#issuecomment-369334473
			if (( $G_DIETPI_INSTALL_STAGE == 1 )); then

				# - RPi cam pre-patch
				mv /var/www/dietpicam /var/www/rpicam &> /dev/null
				mv $G_FP_DIETPI_USERDATA/dietpicam $G_FP_DIETPI_USERDATA/rpicam &> /dev/null
				rm /var/www/rpicam/media &> /dev/null

				/DietPi/dietpi/dietpi-software reinstall 37 59 132 144 145

			fi
			#-------------------------------------------------------------------------------
			#Add certificate combining for Lighttpd to CertBot auto renewal: https://github.com/Fourdee/DietPi/pull/1553
			if [[ -f /DietPi/dietpi/.dietpi-letsencrypt ]]; then

				# - Switch Minio to new certbot.service.d/ hook:
				if (( $G_DISTRO > 3 )) && grep -q '^aSOFTWARE_INSTALL_STATE\[158\]=2' /DietPi/dietpi/.installed; then

					[[ -f /etc/systemd/system/certbot.service ]] && rm /etc/systemd/system/certbot.service

				fi
				# - Overall settings and config renewal:
				/DietPi/dietpi/dietpi-letsencrypt 1
				# - Stop services, started during dietpi-letsencrypt execution:
				/DietPi/dietpi/dietpi-services stop

			fi
			#-------------------------------------------------------------------------------
			#Sparky SBC kernel patches: Pro-Ject-S2 dac DSD native support on sparky, also other few dac ids.
			if (( $G_HW_MODEL == 70 )); then

				G_RUN_CMD wget https://raw.githubusercontent.com/sparky-sbc/sparky-test/master/pro-ject-s2/snd-usb-audio.ko -O /lib/modules/$(uname -r)/kernel/sound/usb/snd-usb-audio.ko
				G_RUN_CMD wget https://raw.githubusercontent.com/sparky-sbc/sparky-test/master/pro-ject-s2/snd-usbmidi-lib.ko -O /lib/modules/$(uname -r)/kernel/sound/usb/snd-usbmidi-lib.ko

			fi
			#-------------------------------------------------------------------------------
			#GNU key management required for some APT installs via additional repos: https://github.com/Fourdee/DietPi/issues/1388
			G_AGI dirmngr
			#-------------------------------------------------------------------------------
			# Odroids FFmpeg decendency fix: https://github.com/Fourdee/DietPi/issues/1556#issuecomment-369463910
			if (( $G_HW_MODEL > 9 && $G_HW_MODEL < 15 )); then

				rm /etc/apt/preferences.d/meveric*
				cat << _EOF_ > /etc/apt/preferences.d/backports
Package: *
Pin: release a=jessie-backports
Pin: origin "fuzon.co.uk"
Pin-Priority: 99

Package: *
Pin: release a=jessie-backports
Pin: origin "oph.mdrjr.net"
Pin-Priority: 99
_EOF_

			fi
			#-------------------------------------------------------------------------------
			# Subsonic 5 replaced with Airsonic: https://github.com/Fourdee/DietPi/issues/1585
			sed -i '/^aSOFTWARE_INSTALL_STATE\[33\]=/c\aSOFTWARE_INSTALL_STATE\[33\]=0' /DietPi/dietpi/.installed &> /dev/null
			#-------------------------------------------------------------------------------

		elif (( $G_DIETPI_VERSION_SUB == 3 )); then

			#-------------------------------------------------------------------------------
			#Service updates: https://dietpi.com/phpbb/viewtopic.php?f=11&t=1148&p=11322#p11322
			$(which mkdir) -p /var/tmp/dietpi/logs
			#-------------------------------------------------------------------------------
			#Fix microcode installation based on image creation CPU instead of image target CPU: https://github.com/Fourdee/DietPi/pull/1596
			if (( $G_HW_ARCH == 10 )); then

				if grep -qi 'vendor_id.*intel' /proc/cpuinfo; then

					dpkg-query -s amd64-microcode &> /dev/null && apt-mark auto amd64-microcode
					G_AGI intel-microcode

				elif grep -qi 'vendor_id.*amd' /proc/cpuinfo; then

					dpkg-query -s intel-microcode &> /dev/null && apt-mark auto intel-microcode
					G_AGI amd64-microcode

				fi

			fi
			#-------------------------------------------------------------------------------
			#Reinstalls
			#	UrBackupServer
			(( $G_DIETPI_INSTALL_STAGE == 1 )) && /DietPi/dietpi/dietpi-software reinstall 111
			#-------------------------------------------------------------------------------
			#Cron minutely support: https://github.com/Fourdee/DietPi/pull/1578
			mkdir -p /etc/cron.minutely

			if ! grep -qi 'cron.minutely' /etc/crontab; then

				cat << _EOF_ >> /etc/crontab
#*/0 * * * *   root    cd / && run-parts --report /etc/cron.minutely
_EOF_

			fi
			#-------------------------------------------------------------------------------

		elif (( $G_DIETPI_VERSION_SUB == 4 )); then

			#-------------------------------------------------------------------------------
			#Removal of dphys-swapfile, switch to our own swapfile control system: https://github.com/Fourdee/DietPi/issues/1602
			sed -i '/[[:space:]]dphys-swapfile[[:space:]]/d' /etc/fstab
			local swap_size=0
			local swap_location='/var/swap'
			if [[ -f /etc/dphys-swapfile ]]; then

				swap_size=$(grep -m1 '^[[:blank:]]*CONF_SWAPSIZE=' /etc/dphys-swapfile | sed 's/^[^=]*=//')
				swap_location="$(grep -m1 '^[[:blank:]]*CONF_SWAPFILE=' /etc/dphys-swapfile | sed 's/^[^=]*=//')"

			fi

			sed -i "/^[[:blank:]]*AUTO_SETUP_SWAPFILE_SIZE=/c\AUTO_SETUP_SWAPFILE_SIZE=$swap_size" /DietPi/dietpi.txt
			sed -i "/^[[:blank:]]*AUTO_SETUP_SWAPFILE_LOCATION=/c\AUTO_SETUP_SWAPFILE_LOCATION=$swap_location" /DietPi/dietpi.txt

			#Re-Apply swap to set /tmp tmpfs size: https://github.com/Fourdee/DietPi/issues/1027#issuecomment-369435049
			# + Force auto swapfile size https://github.com/Fourdee/DietPi/issues/1593#issuecomment-371516418
			/DietPi/dietpi/func/dietpi-set_dphys-swapfile 1

			G_AGP dphys-swapfile
			#-------------------------------------------------------------------------------
			#Reinstalls
			#	Shairport-sync: https://github.com/Fourdee/DietPi/issues/1620#issuecomment-373086888
			#	Squeezebox server:
			#	AmiBerry 2.18: https://github.com/Fourdee/DietPi/issues/1410#issuecomment-374060452
			#	Mopidy: https://github.com/Fourdee/DietPi/issues/1625
			#	MPD: https://github.com/Fourdee/DietPi/issues/1614
			if (( $G_DIETPI_INSTALL_STAGE == 1 )); then

				$(which killall) -w squeezeboxserver &> /dev/null
				rm /var/lib/dietpi/dietpi-software/services/squeezeboxserver.service &> /dev/null

				/DietPi/dietpi/dietpi-software reinstall 35 37 118 128

			fi
			#-------------------------------------------------------------------------------
			#RPi 3 B+: Set correct disabled clocks for B+ (scraped by dietpi-config > overclocking)
			if grep -qi 'RPi 3 Model B+' /DietPi/dietpi/.hw_model; then

				sed -i '/arm_freq=/c\#arm_freq=1400' /DietPi/config.txt
				sed -i '/sdram_freq=/c\#sdram_freq=500' /DietPi/config.txt

			fi
			#-------------------------------------------------------------------------------
			#sudoers and sysctl adjustments moved to *.d/ files: https://github.com/Fourdee/DietPi/pull/1635
			cat << _EOF_ > /etc/sudoers.d/dietpi
dietpi ALL=NOPASSWD: ALL
_EOF_
			sed -i '/dietpi/d' /etc/sudoers
			#Our config must not start with '99-' to assure priority higher than '99-sysctl.conf'
			# - New config is installed automatically via v6.9 update system.
			[[ -f /etc/sysctl.d/99-dietpi.conf ]] && rm /etc/sysctl.d/99-dietpi.conf
			#-------------------------------------------------------------------------------
			# - RPi resolve gettext error: https://github.com/Fourdee/DietPi/issues/1631#issuecomment-373965406
			rm /etc/profile.d/wifi-country.sh &> /dev/null
			#-------------------------------------------------------------------------------

		elif (( $G_DIETPI_VERSION_SUB == 5 )); then

			#-------------------------------------------------------------------------------
			#RPi APT mirror fix: https://github.com/Fourdee/DietPi/issues/1659
			if (( $G_HW_MODEL < 10 )); then

				G_AGDUG
				/DietPi/dietpi/func/dietpi-set_software apt-mirror 'http://raspbian.raspberrypi.org/raspbian'
				G_AGUP

			fi
			#-------------------------------------------------------------------------------
			#Remove minutely running "make_nas_processes_faster" cron job, present on images with preinstalled OMV: https://github.com/Fourdee/DietPi/issues/1654
			rm /etc/cron.d/make_nas_processes_faster &> /dev/null
			#-------------------------------------------------------------------------------
			#Add Dropbear ecdsa and dss host keys, if missing: https://github.com/Fourdee/DietPi/issues/1670
			if (( $G_DIETPI_INSTALL_STAGE == 1 )) && grep -q '^aSOFTWARE_INSTALL_STATE\[104\]=2' /DietPi/dietpi/.installed; then

				[[ -f /etc/dropbear/dropbear_ecdsa_host_key ]] || dropbearkey -t ecdsa -f /etc/dropbear/dropbear_ecdsa_host_key &> /dev/null
				[[ -f /etc/dropbear/dropbear_dss_host_key ]] || dropbearkey -t dss -f /etc/dropbear/dropbear_dss_host_key &> /dev/null

			fi
			#-------------------------------------------------------------------------------
			#Reinstall firmware-misc-nonfree by default (ralink): https://github.com/Fourdee/DietPi/issues/1675
			if dpkg-query -s wpasupplicant &> /dev/null; then

				if (( $G_DISTRO == 3 )); then

					G_AGI firmware-ralink

				else

					G_AGI firmware-misc-nonfree

				fi

			elif (( $G_HW_ARCH == 10 && $G_HW_MODEL != 20 )); then

				G_AGI firmware-misc-nonfree

			fi
			#-------------------------------------------------------------------------------

		elif (( $G_DIETPI_VERSION_SUB == 6 )); then

			#-------------------------------------------------------------------------------
			#Add nodered (if installed) to gpio group: https://github.com/Fourdee/DietPi/issues/1687
			usermod -a -G gpio nodered &> /dev/null
			#-------------------------------------------------------------------------------
			#Deluge systemd service update: https://github.com/Fourdee/DietPi/issues/1658
			# + Service fix for in v6.6 https://github.com/Fourdee/DietPi/issues/1689#issuecomment-379024795
			rm /DietPi/dietpi/conf/deluge.service &> /dev/null
			if [[ -f /var/lib/dietpi/dietpi-software/services/deluge.service ||
				-f /etc/systemd/system/deluged.service ]]; then

				#New services
				cat << _EOF_ > /etc/systemd/system/deluged.service
[Unit]
Description=DietPi Deluged Service

[Service]
Type=simple
ExecStart=$(which deluged) -d -l /var/log/deluged.log -L warning

[Install]
WantedBy=multi-user.target
_EOF_

				cat << _EOF_ > /etc/systemd/system/deluge-web.service
[Unit]
Description=DietPi Deluge-web Service

[Service]
Type=simple #forking causes systemd-tty-ask-password-agent hang
ExecStart=$(which deluge-web) -l /var/log/deluge-web.log -L warning

[Install]
WantedBy=multi-user.target
_EOF_

				/DietPi/dietpi/dietpi-services dietpi_controlled

				# - Enable service run:
				G_CONFIG_INJECT 'ENABLE_DELUGED=' 'ENABLE_DELUGED=1' /etc/default/deluged

				rm /var/lib/dietpi/dietpi-software/services/deluge.service &> /dev/null

			fi
			#-------------------------------------------------------------------------------

		elif (( $G_DIETPI_VERSION_SUB == 7 )); then

			#-------------------------------------------------------------------------------
			#Uninstalls:
			#	Removal of fbset on new installs: https://github.com/Fourdee/DietPi/issues/1716
			(( $G_DIETPI_INSTALL_STAGE <= 0 )) && apt-mark auto fbset
			#-------------------------------------------------------------------------------
			#Reinstalls:
			#	XRDP: https://github.com/Fourdee/DietPi/issues/1727#issuecomment-383858979
			#	AmiBerry 2.19: https://github.com/Fourdee/DietPi/issues/1707
			#	Allo GUI v7
			#	Pi-SPC
			(( $G_DIETPI_INSTALL_STAGE == 1 )) && /DietPi/dietpi/dietpi-software reinstall 29 108 160 166
			#-------------------------------------------------------------------------------
			#Pi-hole: Enable FTLDNS support by removing pihole-FTL from DietPi control: https://github.com/Fourdee/DietPi/pull/1714
			systemctl enable pihole-FTL 2> /dev/null
			#-------------------------------------------------------------------------------
			#Remove allo Piano firmware, if not chosen as soundcard, to allow installation on demand: https://github.com/Fourdee/DietPi/issues/1656
			if ( (( $G_HW_MODEL < 10 )) && ! grep -q 'allo-piano-dac' /DietPi/config.txt ) ||
				( (( $G_HW_MODEL == 70 )) && ! grep -q 'allo-piano-dac' /etc/modules ); then

				rm -R /lib/firmware/allo &> /dev/null

			fi
			#-------------------------------------------------------------------------------
			#RPi add FB depth 16: https://github.com/Fourdee/DietPi/issues/1716
			if (( $G_HW_MODEL < 10 )) &&
				! grep -q 'framebuffer_depth=' /DietPi/config.txt; then

				echo -e "\n#framebuffer_depth=16" >> /DietPi/config.txt

			fi
			#-------------------------------------------------------------------------------
			#Scripts moved to /func
			rm /DietPi/dietpi/dietpi-obtain_hw_model &> /dev/null
			rm /DietPi/dietpi/dietpi-cpu_set &> /dev/null
			#-------------------------------------------------------------------------------
			#RPi UART: https://github.com/Fourdee/DietPi/issues/1759
			if [[ -f /DietPi/config.txt ]]; then

				local serial_state=$(grep -m1 '^[[:blank:]]*CONFIG_SERIAL_CONSOLE_ENABLE=' /DietPi/dietpi.txt | sed 's/^.*=//')
				G_CONFIG_INJECT 'enable_uart=' "enable_uart=$serial_state" /DietPi/config.txt

			fi
			#-------------------------------------------------------------------------------
			#pre-create postboot dir for all systems
			mkdir -p /var/lib/dietpi/postboot.d
			#-------------------------------------------------------------------------------

		elif (( $G_DIETPI_VERSION_SUB == 8 )); then

			#-------------------------------------------------------------------------------
			#Verify v6.8+ .dietpi-process_tool file format, else remove it (recreated)
			if [[ -f '/DietPi/dietpi/.dietpi-process_tool' ]] &&
				! grep -qm1 '^aname_save' /DietPi/dietpi/.dietpi-process_tool; then

				G_DIETPI-NOTIFY 2 'Detected invalid .dietpi-process_tool save file. It has been reset to support updated v6.8 DietPi-Process_Tool codebase'
				rm /DietPi/dietpi/.dietpi-process_tool
				rm /boot/dietpi/.dietpi-process_tool

			fi
			#-------------------------------------------------------------------------------
			#NTP removal, switch to systemd:
			killall -w /DietPi/dietpi/func/run_ntpd &> /dev/null
			killall -w ntpd &> /dev/null

			G_AGP ntp
			sed -i '/^aSOFTWARE_INSTALL_STATE\[106\]=/c\aSOFTWARE_INSTALL_STATE\[106\]=0' /DietPi/dietpi/.installed &> /dev/null
			/DietPi/dietpi/func/dietpi-set_software ntpd-mode $(grep -m1 '^[[:blank:]]*CONFIG_NTP_MODE=' /DietPi/dietpi.txt | sed 's/^.*=//')
			systemctl daemon-reload
			/DietPi/dietpi/func/run_ntpd
			#-------------------------------------------------------------------------------
			#Move DietPi globals and login scripts into new /etc/bashrc.d location to load on all interactive shells:
			mkdir -p /etc/bashrc.d
			G_CONFIG_INJECT '.*/etc/bashrc\.d/.*' 'for i in /etc/bashrc\.d/\*\.sh; do \[ -r "\$i" \] \&\& \. \$i; done' /etc/bash.bashrc
			sed -i '/\/DietPi/d' /root/.bashrc #should already be removed, failsafe start clean
			for i in /home/*/.bashrc; do sed -i '/\/DietPi/d' $i; done #should already be removed, failsafe start clean
			rm /etc/profile.d/99-dietpi* &> /dev/null
			# - Enable bash-completion for non-login shells:
			#	- NB: It is called twice on login shells then, but breaks directly if called already once.
			ln -sf /etc/profile.d/bash_completion.sh /etc/bashrc.d/dietpi-bash_completion.sh
			#-------------------------------------------------------------------------------
			#Sparky unmute fix (re: @sudeep)
			#	v2: https://github.com/Fourdee/DietPi/pull/1779
			if (( $G_HW_MODEL == 70 )) && grep -qi 'CONFIG_SOUNDCARD=usb-dac' /DietPi/dietpi.txt; then

				cat << _EOF_ > /var/lib/dietpi/postboot.d/sparky_unmute.sh
#!/bin/bash
for x in \`amixer controls | grep layback\`
do

    amixer cset "\${x}" 100% &> /dev/null

done
alsactl store &> /dev/null
_EOF_

			fi
			#-------------------------------------------------------------------------------
			#Reinstalls
			#	RPi (apply to all) LXDE missing icons under pcmanfm reinstall: https://github.com/Fourdee/DietPi/issues/1558#issuecomment-390328173
			# 	SubSonic/AirSonic
			#	Cava
			#	CloudPrint
			#	TightVNC/VNC4/RealVNC: https://github.com/Fourdee/DietPi/pull/1798#issuecomment-392594878
			#	Xserver: https://github.com/Fourdee/DietPi/issues/1823
			(( $G_DIETPI_INSTALL_STAGE == 1 )) && /DietPi/dietpi/dietpi-software reinstall 23 33 34 119 137 27 28 120 6
			#-------------------------------------------------------------------------------
			#Sickrage service update: https://github.com/Fourdee/DietPi/issues/1762
			if [[ -f /etc/systemd/system/sickrage.service ]]; then

				cat << _EOF_ > /etc/systemd/system/sickrage.service
[Unit]
Description=SickRage

[Service]
User=root
Group=root
Type=forking
GuessMainPID=no
TimeoutSec=infinity
TimeoutStopSec=20
Restart=always
ExecStart=/usr/bin/python /etc/sickrage/SickBeard.py -q --daemon --nolaunch --datadir=$G_FP_DIETPI_USERDATA/sickrage

[Install]
WantedBy=multi-user.target
_EOF_

			fi
			#-------------------------------------------------------------------------------
			#Initially allow non-root users to obtain network details as well: https://github.com/Fourdee/DietPi/commit/15c0d495c33d3091e219c87bb2d09a22f8d27e9c
			[[ -f /DietPi/dietpi/.network ]] && chmod 666 /DietPi/dietpi/.network
			[[ -f /boot/dietpi/.network ]] && chmod 666 /boot/dietpi/.network
			#-------------------------------------------------------------------------------
			#Re-Run set uid for sudo: https://github.com/Fourdee/DietPi/issues/794#issuecomment-392335392
			chmod 4755 $(which sudo)
			#-------------------------------------------------------------------------------
			#Removal due to changed file locations: https://github.com/Fourdee/DietPi/pull/1802
			rm /DietPi/dietpi/func/dietpi-set_core_environment &> /dev/null
			rm /boot/dietpi/func/dietpi-set_core_environment &> /dev/null
			rm /DietPi/dietpi/conf/cron.daily_dietpi &> /dev/null
			rm /boot/dietpi/conf/cron.daily_dietpi &> /dev/null
			rm /DietPi/dietpi/conf/cron.hourly_dietpi &> /dev/null
			rm /boot/dietpi/conf/cron.hourly_dietpi &> /dev/null
			rm /var/lib/dietpi/fs_partition_resize.sh &> /dev/null
			rm /var/lib/dietpi/dietpi-software/services/kill-ssh-user-sessions-before-network.sh &> /dev/null
			#-------------------------------------------------------------------------------
			#Offer to change global and unix user passwords to make users aware of the existance or "dietpi" and how the dietpi.txt password is used.
			#	If already installed only, else, dietpi-software will handle this on first run, after the update
			(( $G_DIETPI_INSTALL_STAGE == 1 )) && /DietPi/dietpi/func/dietpi-set_software passwords
			#-------------------------------------------------------------------------------
			#Add dietpi.com SSH pub host key for survey and bug report uploads:
			mkdir -p /root/.ssh
			>> /root/.ssh/known_hosts
			G_CONFIG_INJECT 'dietpi.com ' 'dietpi.com ssh-rsa AAAAB3NzaC1yc2EAAAADAQABAAABAQDE6aw3r6aOEqendNu376iiCHr9tGBIWPgfrLkzjXjEsHGyVSUFNnZt6pftrDeK7UX\+qX4FxOwQlugG4fymOHbimRCFiv6cf7VpYg1Ednquq9TLb7/cIIbX8a6AuRmX4fjdGuqwmBq3OG7ZksFcYEFKt5U4mAJIaL8hXiM2iXjgY02LqiQY/QWATsHI4ie9ZOnwrQE\+Rr6mASN1BVFuIgyHIbwX54jsFSnZ/7CdBMkuAd9B8JkxppWVYpYIFHE9oWNfjh/epdK8yv9Oo6r0w5Rb\+4qaAc5g\+RAaknHeV6Gp75d2lxBdCm5XknKKbGma2\+/DfoE8WZTSgzXrYcRlStYN' /root/.ssh/known_hosts
			#-------------------------------------------------------------------------------
			#Reset DietPi-Survey settings file due to rework (execution moved to patch v6.10): https://github.com/Fourdee/DietPi/pull/1822
			[[ -f /DietPi/dietpi/.dietpi-survey ]] && rm /DietPi/dietpi/.dietpi-survey
			#-------------------------------------------------------------------------------

		elif (( $G_DIETPI_VERSION_SUB == 9 )); then

			#-------------------------------------------------------------------------------
			#Switch to IP commands, removal of net-tools: https://github.com/Fourdee/DietPi/pull/1839
			# - Only apply, if HomeAssistant is not installed, as it depends on net-tools: https://github.com/Fourdee/DietPi/issues/1911
			if [[ -f '/DietPi/dietpi/.installed' ]] &&
				grep -q '^aSOFTWARE_INSTALL_STATE\[157\]=2' /DietPi/dietpi/.installed; then

				echo 'HA installed, avoid net-tools removal' &> /dev/null

			else

				G_AGP net-tools
				G_WHIP_MSG '"net-tools" package is no longer required for DietPi systems and has been flagged as such in APT. "ifconfig" can be replaced with "ip a", or, you can reinstall "net-tools" package as needed.'

			fi
			#-------------------------------------------------------------------------------
			#Reinstalls
			#	GMrender: https://dietpi.com/phpbb/viewtopic.php?f=11&t=3900&p=12985#p12985
			# 	Xserver (ASUSTB GPU)
			(( $G_DIETPI_INSTALL_STAGE == 1 )) && /DietPi/dietpi/dietpi-software reinstall 163 6
			#-------------------------------------------------------------------------------
			#DietPi-Backup rewrite, no longer supports older backups: https://github.com/Fourdee/DietPi/issues/1851
			if [[ -f '/DietPi/dietpi/.dietpi-backup_settings' ]]; then

				G_WHIP_MSG 'DietPi-Backup has been re-written to improve support for custom include/exclude options. It also removes the option for userdata backups, as this is now included by default.\n\nNB: Existing backups are no longer supported and cannot be restored. We highly recommend removing the older backup (eg: "rm -R /mnt/dietpi-backup"), then, create a new backup.'

			fi
			#-------------------------------------------------------------------------------
			#Fix Apache2 logging to "/error.log" instead of "/var/log/apache2/error.log": https://github.com/Fourdee/DietPi/commit/c991bd7dc579dbdc7c239e4c887b0962fa204006
			if [[ -d /etc/apache2/sites-available ]]; then

				for vhost in /etc/apache2/sites-available/*.conf
				do

					[[ -f $vhost ]] && sed -Ei '\|^[[:blank:]]*ErrorLog[[:blank:]]+/error\.log|c\	ErrorLog \$\{APACHE_LOG_DIR\}/error\.log' $vhost

				done

			fi
			#-------------------------------------------------------------------------------
			#Disable "initial_turbo" option for RPi within config.txt, as it currently prevents CPU throttle down: https://github.com/Fourdee/DietPi/issues/1836
			if [[ -f /DietPi/config.txt ]] && grep -q '^[[:blank:]]*initial_turbo' /DietPi/config.txt; then

				sed -i '/^[[:blank:]]*initial_turbo/d' /DietPi/config.txt
				echo -e '\n# Initial turbo currently leads to CPU not being throttled down by CPU governor: https://github.com/Fourdee/DietPi/issues/1836\n#initial_turbo=20' >> /DietPi/config.txt

			fi
			#-------------------------------------------------------------------------------
			#Remove config.txt for non-RPi devices: https://github.com/Fourdee/DietPi/pull/1863
			if (( $G_HW_MODEL >= 10 )); then

				[[ -f /DietPi/config.txt ]] && rm /DietPi/config.txt
				[[ -f /boot/config.txt ]] && rm /boot/config.txt

			fi
			#-------------------------------------------------------------------------------
			#Removal of NTP from dietpi-software
			sed -i '/^aSOFTWARE_INSTALL_STATE\[106\]=/c\aSOFTWARE_INSTALL_STATE\[106\]=0' /DietPi/dietpi/.installed &> /dev/null
			#	Cleared for roon extension manager addition
			sed -i '/^aSOFTWARE_INSTALL_STATE\[86\]=/c\aSOFTWARE_INSTALL_STATE\[86\]=0' /DietPi/dietpi/.installed &> /dev/null
			#	Cleared for ubooquity addition
			sed -i '/^aSOFTWARE_INSTALL_STATE\[80\]=/c\aSOFTWARE_INSTALL_STATE\[80\]=0' /DietPi/dietpi/.installed &> /dev/null
			#	Moode cleared
			sed -i '/^aSOFTWARE_INSTALL_STATE\[168\]=/c\aSOFTWARE_INSTALL_STATE\[168\]=0' /DietPi/dietpi/.installed &> /dev/null
			#-------------------------------------------------------------------------------
			#Unused and replaced with dietpi-fs_partition_resize.service
			rm /etc/systemd/system/dietpi-fs_expand.service &> /dev/null
			#-------------------------------------------------------------------------------
			#ASUS TB fonts broken as /usr/share/font removed but pkg's still exist, need to also do a fresh PREP on this image
			if (( $G_HW_MODEL == 52 )); then

				if (( $G_DIETPI_INSTALL_STAGE <= 0 )); then

					apt-mark auto fonts-dejavu-core libfontconfig1 libfreetype6 fontconfig-config fontconfig xserver-*

				elif dpkg-query -s libfreetype6 &> /dev/null; then

					G_AGI --reinstall fonts-dejavu-core libfontconfig1 libfreetype6 fontconfig-config fontconfig

				fi

			fi
			#-------------------------------------------------------------------------------
			#DietPi-Survey rework phase 2: https://github.com/Fourdee/DietPi/issues/1827#issuecomment-395970075, https://github.com/Fourdee/DietPi/pull/1884
			local fp_temp='/DietPi/dietpi/.dietpi-survey'
			# - In case of "dietpi-update -1" usage, we need to check real current version, otherwise opted in v6.10 users get opted out silently.
			if [[ -f $fp_temp ]] && (( $G_DIETPI_VERSION_SUB < 10 )); then

				local opted_in=$(sed -n 1p $fp_temp)
 				local survey_sentcount=$(sed -n 2p $fp_temp)
				# OLD: 2=yes, 1=no, 0=no+purge
				# NEW: 1=yes, 0=no+purge
				if (( $opted_in < 2 )); then

					opted_in=0

				else

					opted_in=1

				fi

				cat << _EOF_ > $fp_temp
$opted_in
$survey_sentcount
_EOF_

			fi
			# - Increase DietPi version to v6.10 manually to have correct survey data:
			cat << _EOF_ > /DietPi/dietpi/.version
6
10
_EOF_
			# - Non-interactive execution, interactive mode is force internally, if no settings file is found:
			/DietPi/dietpi/dietpi-survey 1
			#-------------------------------------------------------------------------------

		elif (( $G_DIETPI_VERSION_SUB == 10 )); then

			#-------------------------------------------------------------------------------
			#Reinstalls
			#	Allo GUI
			(( $G_DIETPI_INSTALL_STAGE == 1 )) && /DietPi/dietpi/dietpi-software reinstall 160
			#-------------------------------------------------------------------------------

		elif (( $G_DIETPI_VERSION_SUB == 11 )); then

			#-------------------------------------------------------------------------------
			#Software removals:
			#	JRiver: https://github.com/Fourdee/DietPi/issues/1080#issuecomment-403489246
			sed -i '/^aSOFTWARE_INSTALL_STATE\[148\]=/c\aSOFTWARE_INSTALL_STATE\[148\]=0' /DietPi/dietpi/.installed &> /dev/null
			#-------------------------------------------------------------------------------
			#ASUS TB WiFi: https://github.com/Fourdee/DietPi/issues/1760
			(( $G_HW_MODEL == 52 )) && G_CONFIG_INJECT '^8723bs' '8723bs' /etc/modules
			#-------------------------------------------------------------------------------
			#Software reinstalls:
			#	https://github.com/Fourdee/DietPi/issues/1877#issuecomment-403421942
			#	Items which run as own user:
			#	YMPD
			#	MPD
			#	minidlna
			#	AirSonic
			#	Sickrage
			#	Sonarr
			#	Radarr
			#	NZBget
			#	RoonBridge
			#	RoonServer
			#	GMrender
			#	PlexPy
			#	Koel
			#	Deluge
			#	O!MPD: https://github.com/Fourdee/DietPi/issues/1934#issuecomment-406059462
			#	 - NO REINSTALL: due to many changes, or, too much risk for existing user settings, fresh installs only
			#		CubeRite
			#		qBitTorrent
			#		tonido
			if (( $G_DIETPI_INSTALL_STAGE == 1 )); then

				#Moved to userdata folder, pre-reinstall to keep existing settings
				if [[ -d '/etc/sickrage' ]]; then

					G_RUN_CMD mv /etc/sickrage/* $G_FP_DIETPI_USERDATA/sickrage/
					rm -R /etc/sickrage

					G_WHIP_MSG "INFO:\n\nSickrage has been moved to the DietPi userdata directory:\n\n - /etc/sickrage > $G_FP_DIETPI_USERDATA/sickrage"

				fi

				if [[ -d '/root/.config/NzbDrone' ]]; then

					G_RUN_CMD mv /root/.config/NzbDrone $G_FP_DIETPI_USERDATA/sonarr
					G_WHIP_MSG "INFO:\n\nSonarr userdata has been moved to the DietPi userdata directory:\n\n - /root/.config/NzbDrone > $G_FP_DIETPI_USERDATA/sonarr"

				fi

				if [[ -d '/root/.config/Radarr' ]]; then

					G_RUN_CMD mv /root/.config/Radarr $G_FP_DIETPI_USERDATA/radarr
					G_WHIP_MSG "INFO:\n\nRadarr userdata has been moved to the DietPi userdata directory:\n\n - /root/.config/Radarr > $G_FP_DIETPI_USERDATA/radarr"

				fi

				if [[ -d $HOME/.config/deluge ]]; then

					mkdir -p $G_FP_DIETPI_USERDATA/deluge/.config/deluge
					G_RUN_CMD mv $HOME/.config/deluge/* $G_FP_DIETPI_USERDATA/deluge/.config/deluge/
					rm -R $HOME/.config/deluge
					G_WHIP_MSG "INFO:\n\nDeluge userdata has been moved to the DietPi userdata directory:\n\n - /root/.config/deluge > $G_FP_DIETPI_USERDATA/deluge"

				fi

				/DietPi/dietpi/dietpi-software reinstall 32 128 39 33 116 144 145 149 121 154 163 146 143 45 129

				#	O!MPD requires libary refresh by end user
				if grep -q '^aSOFTWARE_INSTALL_STATE\[129\]=2' /DietPi/dietpi/.installed; then

					G_WHIP_MSG 'O!MPD configuration has been updated.\n\nOnce the DietPi update is completed, and system is rebooted, please manually update the O!MPD database via the web interface.\n\n - O!MPD web interface > Settings > Update'

				fi

			fi
			#-------------------------------------------------------------------------------
			#Increase /var/log max size to 50MB, if lower than 50MB: https://github.com/pi-hole/pi-hole/issues/2270#issuecomment-405109135
			if df | grep '^tmpfs.*/var/log' &> /dev/null; then

				local var_log_size_new=50

				if (( $(grep -m1 '^[[:blank:]]*AUTO_SETUP_RAMLOG_MAXSIZE=' /DietPi/dietpi.txt | sed 's/^[^=]*=//') < $var_log_size_new )); then

					sed -i "/^[[:blank:]]*AUTO_SETUP_RAMLOG_MAXSIZE=/c\AUTO_SETUP_RAMLOG_MAXSIZE=$var_log_size_new" /DietPi/dietpi.txt

				fi

				sed -i '/[[:space:]]\/var\/log[[:space:]]/d' /etc/fstab
				cat << _EOF_ >> /etc/fstab
tmpfs /var/log tmpfs defaults,size=${var_log_size_new}m,noatime,nodev,nosuid,mode=1777 0 0
_EOF_

			fi
			#-------------------------------------------------------------------------------
			# - ARM64 packages no longer available: https://github.com/Fourdee/DietPi/issues/1915
			(( $G_DISTRO < 4 && $G_HW_ARCH == 3 )) && sed -i '/debian-security/d' /etc/apt/sources.list
			#-------------------------------------------------------------------------------
			#Fix Xserver uninstall issus by not purging dependencies, but leaving them for autoremove: https://github.com/Fourdee/DietPi/pull/1930/files
			local dpkg_list="$(dpkg --get-selections)"
			grep -q '^xinit[[:space:]]' <<< "$dpkg_list" && apt-mark auto xauth x11-common
			grep -q '^mesa-utils-extra[[:space:]]' <<< "$dpkg_list" && apt-mark auto libgles2-mesa
			#-------------------------------------------------------------------------------
			#Reinstall net-tools as dependency, if HomeAssistant is installed. Thanks to @lupa18 for reporting this: https://github.com/Fourdee/DietPi/issues/1911
			if (( $G_DIETPI_INSTALL_STAGE == 1 )) && grep -q '^aSOFTWARE_INSTALL_STATE\[157\]=2' /DietPi/dietpi/.installed; then

				G_AGI net-tools

			fi
			#-------------------------------------------------------------------------------
			#Removal of CurlFTPFS from dietpi-software
			sed -i '/^aSOFTWARE_INSTALL_STATE\[2\]=/c\aSOFTWARE_INSTALL_STATE\[2\]=0' /DietPi/dietpi/.installed &> /dev/null
			#-------------------------------------------------------------------------------
			#/var/lib/dietpi/dietpi-ramlog/storage moved to /var/tmp/dietpi/logs/dietpi-ramlog_store https://github.com/Fourdee/DietPi/pull/1919
			#automatically generated during ramlog, remove old location only
			rm -R /var/lib/dietpi/dietpi-ramlog/storage &> /dev/null
			#-------------------------------------------------------------------------------
			#Reinstall "netbase", in case of installed NFS client and/or server, to reenable NFSv3 support: https://github.com/Fourdee/DietPi/issues/1898
			if (( $G_DIETPI_INSTALL_STAGE == 1 )); then

				if grep -q '^aSOFTWARE_INSTALL_STATE\[109\]=2' /DietPi/dietpi/.installed ||
					grep -q '^aSOFTWARE_INSTALL_STATE\[110\]=2' /DietPi/dietpi/.installed; then

					G_AGI netbase

				fi

			fi
			#-------------------------------------------------------------------------------

		elif (( $G_DIETPI_VERSION_SUB == 12 )); then

			#-------------------------------------------------------------------------------
			#Move Koel from /var/www to /mnt/dietpi_userdata: https://github.com/Fourdee/DietPi/pull/1954
			if [[ -d '/var/www/koel' ]]; then

				G_RUN_CMD mv /var/www/koel $G_FP_DIETPI_USERDATA/koel
				chown -R koel:dietpi $G_FP_DIETPI_USERDATA/koel
				[[ -f /etc/systemd/system/koel.service ]] && sed -i 's|/var/www|/mnt/dietpi_userdata|g' /etc/systemd/system/koel.service
				G_WHIP_MSG "INFO:\n\nKoel has been moved to the DietPi userdata directory:\n\n - /var/www/koel > $G_FP_DIETPI_USERDATA/koel"

			fi
			#-------------------------------------------------------------------------------
			#Mask systemd-logind as new default, if libpam-systemd is not installed: https://github.com/Fourdee/DietPi/issues/1767
			if ! dpkg-query -s 'libpam-systemd' &> /dev/null; then

				systemctl stop systemd-logind &> /dev/null
				systemctl disable systemd-logind &> /dev/null
				systemctl mask systemd-logind

			fi
			#-------------------------------------------------------------------------------
			# - Disable cron.minutely, if unused to reduce cron executions and logs
			(( $(find /etc/cron.minutely/ | wc -l) > 2 )) || sed -i '\|cron\.minutely|s|^\*/[0-9]*[[:blank:]]|#*/0 |' /etc/crontab
			#-------------------------------------------------------------------------------
			#Remove "ntfs-3g" respectively "hfsplus", if no attached drive requires it.
			local fs_list=$(lsblk -nro FSTYPE)
			grep -q 'ntfs' <<< $fs_list || apt-mark auto ntfs-3g
			grep -q 'hfs' <<< $fs_list || apt-mark auto hfsplus
			#-------------------------------------------------------------------------------
			#Pine 64, WiFi module: https://github.com/Fourdee/DietPi/issues/1995#issuecomment-410931618
			(( $G_HW_MODEL == 40 )) && G_CONFIG_INJECT '8723bs' '8723bs' /etc/modules
			#-------------------------------------------------------------------------------
			#Autoremove all marked packages during all patches with a single final call
			G_AGA
			#-------------------------------------------------------------------------------
			#DietPi-Services custom includes has changed
			local fp_old='/DietPi/dietpi/.dietpi-services_include'
			local fp_new='/DietPi/dietpi/.dietpi-services_include_exclude'
			if [[ -f $fp_old ]]; then

				# - generate the new file, if not done already
				[[ ! -f $fp_new ]] && /DietPi/dietpi/dietpi-services stop cron

				# - Transfer existing entries over
				while read line
				do

					[[ $line != '#'* ]] && echo "+ $line" >> $fp_new

				done < $fp_old

				G_WHIP_MSG "DietPi-Services custom includes has changed.\n\nYour previous items from\n - $fp_old\nhave been transfered to the new system\n - $fp_new.\n\nPlease see the new file $fp_new for more information."

				rm $fp_old

			fi
			#-------------------------------------------------------------------------------
			# - NZBget Umask: https://github.com/Fourdee/DietPi/issues/1999
			# - qBitTorrent: https://github.com/Fourdee/DietPi/issues/1957
			if [[ -f $G_FP_DIETPI_USERDATA/nzbget/nzbget.conf ]]; then

				G_CONFIG_INJECT 'UMask=' 'UMask=0002' $G_FP_DIETPI_USERDATA/nzbget/nzbget.conf

			fi
			#-------------------------------------------------------------------------------
			#Assure absence of dhcpcd5, if dhclient (isc-dhcp-client) is active: https://github.com/Fourdee/DietPi/issues/1560#issuecomment-370136642
			pgrep 'dhclient' &> /dev/null && G_AGP dhcpcd5
			#-------------------------------------------------------------------------------
			#ramlog/disk service updates (moved to /func)
			rm /DietPi/dietpi/dietpi-ramlog &> /dev/null
			rm /DietPi/dietpi/dietpi-ramdisk &> /dev/null
			rm /DietPi/dietpi/dietpi-logclear &> /dev/null
			rm /DietPi/dietpi/dietpi-banner &> /dev/null
			#-------------------------------------------------------------------------------

		elif (( $G_DIETPI_VERSION_SUB == 13 )); then

			#-------------------------------------------------------------------------------
			#Encrypt and secure GLOBAL_PW used by DietPi-Software: https://github.com/Fourdee/DietPi/issues/2021
			if [[ ! -r '/var/lib/dietpi/dietpi-software/.GLOBAL_PW.bin' ]]; then

				local pw_dietpi_software="$(grep -m1 '^[[:blank:]]*AUTO_SETUP_GLOBAL_PASSWORD=' /DietPi/dietpi.txt | sed 's/^[^=]*=//')"
				# - Failsafe, should never occur.
				[[ $pw_dietpi_software ]] || pw_dietpi_software='dietpi'

				G_CONFIG_INJECT 'AUTO_SETUP_GLOBAL_PASSWORD=' 'AUTO_SETUP_GLOBAL_PASSWORD=Password has been encrypted and secured on rootFS' /DietPi/dietpi.txt

				mkdir -p /var/lib/dietpi/dietpi-software #should already exist, failsafe
				echo "$pw_dietpi_software" | openssl enc -base64 -e -aes-256-cbc -nosalt -pass pass:DietPiRocks! > /var/lib/dietpi/dietpi-software/.GLOBAL_PW.bin

				unset pw_dietpi_software

			fi
			/DietPi/dietpi/func/dietpi-set_software setpermissions
			#-------------------------------------------------------------------------------
			#BruteFIR removal
			sed -i '/^aSOFTWARE_INSTALL_STATE\[38\]=/c\aSOFTWARE_INSTALL_STATE\[38\]=0' /DietPi/dietpi/.installed &> /dev/null
			#-------------------------------------------------------------------------------
			# - Recreate machine-id: https://github.com/Fourdee/DietPi/issues/2015
			rm /etc/machine-id &> /dev/null
			rm /var/lib/dbus/machine-id &> /dev/null
			systemd-machine-id-setup
			#-------------------------------------------------------------------------------
			#Sparky SBC, WiFi rtl8812au driver: https://github.com/sparky-sbc/sparky-test/tree/master/rtl8812au
			if (( $G_HW_MODEL == 70 )); then

				G_RUN_CMD wget https://raw.githubusercontent.com/sparky-sbc/sparky-test/master/rtl8812au/rtl8812au_sparky.tar
				mkdir -p rtl8812au_sparky
				tar -xvf rtl8812au_sparky.tar -C rtl8812au_sparky
				chmod +x -R rtl8812au_sparky
				cd rtl8812au_sparky
				G_RUN_CMD ./install.sh
				cd ..
				rm -R rtl8812au_sparky*

			fi
			#-------------------------------------------------------------------------------
			#Reinstalls:
			#	NAA: https://dietpi.com/phpbb/viewtopic.php?f=11&t=4420&p=13914#p13914
			(( $G_DIETPI_INSTALL_STAGE == 1 )) && /DietPi/dietpi/dietpi-software reinstall 124
			#-------------------------------------------------------------------------------

		elif (( $G_DIETPI_VERSION_SUB == 14 )); then

			#-------------------------------------------------------------------------------
			#Survey/BugReport SFTP uploads, add cert for access: https://github.com/Fourdee/DietPi/issues/2022
			sed -i '/^dietpi.com/d' /root/.ssh/known_hosts
			sed -i '/^185.101.93.93/d' /root/.ssh/known_hosts
			G_CONFIG_INJECT 'ssh.dietpi.com ' 'ssh.dietpi.com ssh-rsa AAAAB3NzaC1yc2EAAAADAQABAAABAQDE6aw3r6aOEqendNu376iiCHr9tGBIWPgfrLkzjXjEsHGyVSUFNnZt6pftrDeK7UX\+qX4FxOwQlugG4fymOHbimRCFiv6cf7VpYg1Ednquq9TLb7/cIIbX8a6AuRmX4fjdGuqwmBq3OG7ZksFcYEFKt5U4mAJIaL8hXiM2iXjgY02LqiQY/QWATsHI4ie9ZOnwrQE\+Rr6mASN1BVFuIgyHIbwX54jsFSnZ/7CdBMkuAd9B8JkxppWVYpYIFHE9oWNfjh/epdK8yv9Oo6r0w5Rb\+4qaAc5g\+RAaknHeV6Gp75d2lxBdCm5XknKKbGma2\+/DfoE8WZTSgzXrYcRlStYN' /root/.ssh/known_hosts
			#-------------------------------------------------------------------------------
			#Reinstall fake-hwclock: https://github.com/Fourdee/DietPi/issues/2035#issuecomment-416345155
			G_AGI fake-hwclock
			#-------------------------------------------------------------------------------
			#Disable net offload for devices which are prone to stability issues with it enabled (@carlosedp): https://github.com/Fourdee/DietPi/issues/2028#issue-352323603
			for file in /etc/network/if-up.d/*
			do

				if [[ -f $file && $file != *'dietpi-disable_offload' ]] &&
					grep -qi '\$ETHTOOL -K "\$IFACE" rx off tx off' $file; then

					rm $file

				fi

			done
			chmod +x /etc/network/if-up.d/dietpi-disable_offload
			#-------------------------------------------------------------------------------
			#Sparky kernel update: https://github.com/sparky-sbc/sparky-test/tree/master/dsd-marantz
			if (( $G_HW_MODEL == 70 )); then

				#	patches
				G_RUN_CMD wget https://raw.githubusercontent.com/sparky-sbc/sparky-test/master/dsd-marantz/snd-usb-audio.ko -O /lib/modules/3.10.38/kernel/sound/usb/snd-usb-audio.ko
				G_RUN_CMD wget https://raw.githubusercontent.com/sparky-sbc/sparky-test/master/dsd-marantz/snd-usbmidi-lib.ko -O /lib/modules/3.10.38/kernel/sound/usb/snd-usbmidi-lib.ko

			fi
			#-------------------------------------------------------------------------------
			#Reinstalls:
			#	MPD: https://github.com/Fourdee/DietPi/issues/2032#issuecomment-415559451
			# 	PlexPy: https://github.com/Fourdee/DietPi/issues/2047
			(( $G_DIETPI_INSTALL_STAGE == 1 )) && /DietPi/dietpi/dietpi-software reinstall 128 146
			#-------------------------------------------------------------------------------
			#Update DietPi-Sync save file to new format
			if [[ -f /DietPi/dietpi/.dietpi-sync_settings ]] && ! grep -q '^FP_SOURCE=' /DietPi/dietpi/.dietpi-sync_settings; then

				cp /DietPi/dietpi/.dietpi-sync_settings /DietPi/dietpi/.dietpi-sync_settings_bk
				cat << _EOF_ > /DietPi/dietpi/.dietpi-sync_settings
FP_SOURCE=$(sed -n 1p /DietPi/dietpi/.dietpi-sync_settings_bk)
FP_TARGET=$(sed -n 2p /DietPi/dietpi/.dietpi-sync_settings_bk)
SYNC_DELETE_MODE=$(sed -n 3p /DietPi/dietpi/.dietpi-sync_settings_bk)
SYNC_COMPRESSION=$(sed -n 4p /DietPi/dietpi/.dietpi-sync_settings_bk)
SYNC_CRONDAILY=$(sed -n 5p /DietPi/dietpi/.dietpi-sync_settings_bk)
_EOF_

			fi
			#-------------------------------------------------------------------------------
			#Preboot script addition
			systemctl enable dietpi-preboot.service
			#-------------------------------------------------------------------------------

		elif (( $G_DIETPI_VERSION_SUB == 15 )); then

			#-------------------------------------------------------------------------------
			#Move to new WiFi cred array system and db store: https://github.com/Fourdee/DietPi/issues/368
			if [[ ! -f /var/lib/dietpi/dietpi-wifi.db ]]; then

				cat << _EOF_ > /var/lib/dietpi/dietpi-wifi.db
aWIFI_SSID[0]="$(grep -m1 '^[[:blank:]]*AUTO_SETUP_NET_WIFI_SSID=' /DietPi/dietpi.txt | sed 's/^[^=]*=//')"
aWIFI_KEY[0]="$(grep -m1 '^[[:blank:]]*AUTO_SETUP_NET_WIFI_KEY=' /DietPi/dietpi.txt | sed 's/^[^=]*=//')"
aWIFI_KEYMGR[0]="$(grep -m1 '^[[:blank:]]*AUTO_SETUP_NET_WIFI_KEYMGR=' /DietPi/dietpi.txt | sed 's/^[^=]*=//')"
aWIFI_PROTO[0]="$(grep -m1 '^[[:blank:]]*AUTO_SETUP_NET_WIFI_PROTO=' /DietPi/dietpi.txt | sed 's/^[^=]*=//')"
aWIFI_PAIRWISE[0]="$(grep -m1 '^[[:blank:]]*AUTO_SETUP_NET_WIFI_PAIRWISE=' /DietPi/dietpi.txt | sed 's/^[^=]*=//')"
aWIFI_AUTH_ALG[0]="$(grep -m1 '^[[:blank:]]*AUTO_SETUP_NET_WIFI_AUTH_ALG=' /DietPi/dietpi.txt | sed 's/^[^=]*=//')"
aWIFI_EAP[0]="$(grep -m1 '^[[:blank:]]*AUTO_SETUP_NET_WIFI_EAP=' /DietPi/dietpi.txt | sed 's/^[^=]*=//')"
aWIFI_IDENTITY[0]="$(grep -m1 '^[[:blank:]]*AUTO_SETUP_NET_WIFI_IDENTITY=' /DietPi/dietpi.txt | sed 's/^[^=]*=//')"
aWIFI_PASSWORD[0]="$(grep -m1 '^[[:blank:]]*AUTO_SETUP_NET_WIFI_PASSWORD=' /DietPi/dietpi.txt | sed 's/^[^=]*=//')"
aWIFI_PHASE1[0]="$(grep -m1 '^[[:blank:]]*AUTO_SETUP_NET_WIFI_PHASE1=' /DietPi/dietpi.txt | sed 's/^[^=]*=//')"
aWIFI_PHASE2[0]="$(grep -m1 '^[[:blank:]]*AUTO_SETUP_NET_WIFI_PHASE2=' /DietPi/dietpi.txt | sed 's/^[^=]*=//')"
aWIFI_CERT[0]="$(grep -m1 '^[[:blank:]]*AUTO_SETUP_NET_WIFI_CERT=' /DietPi/dietpi.txt | sed 's/^[^=]*=//')"
_EOF_

				# - Apply + init the remaninder of array (5) + set permissions on file
				/DietPi/dietpi/func/dietpi-wifidb 1

			fi
			#-------------------------------------------------------------------------------
			#Fix rare WiFi interface start issue: https://github.com/Fourdee/DietPi/issues/2074
			sed -i '\|^[[:blank:]]ifconfig "$IFACE" up$|c\\t/sbin/ip link set dev "$IFACE" up' /etc/network/if-pre-up.d/wireless-tools &> /dev/null
			#-------------------------------------------------------------------------------

		elif (( $G_DIETPI_VERSION_SUB == 16 )); then

			#-------------------------------------------------------------------------------
			#Missing from PREP, and on ASUS TB image:
			G_CONFIG_INJECT 'ssh.dietpi.com[[:blank:]]' 'ssh.dietpi.com ssh-rsa AAAAB3NzaC1yc2EAAAADAQABAAABAQDE6aw3r6aOEqendNu376iiCHr9tGBIWPgfrLkzjXjEsHGyVSUFNnZt6pftrDeK7UX\+qX4FxOwQlugG4fymOHbimRCFiv6cf7VpYg1Ednquq9TLb7/cIIbX8a6AuRmX4fjdGuqwmBq3OG7ZksFcYEFKt5U4mAJIaL8hXiM2iXjgY02LqiQY/QWATsHI4ie9ZOnwrQE\+Rr6mASN1BVFuIgyHIbwX54jsFSnZ/7CdBMkuAd9B8JkxppWVYpYIFHE9oWNfjh/epdK8yv9Oo6r0w5Rb\+4qaAc5g\+RAaknHeV6Gp75d2lxBdCm5XknKKbGma2\+/DfoE8WZTSgzXrYcRlStYN' /root/.ssh/known_hosts
			#-------------------------------------------------------------------------------
			#Rock64, remove HW accell config, as its not currently functional: https://github.com/Fourdee/DietPi/issues/2086
			(( $G_HW_MODEL == 43 )) && rm /etc/X11/xorg.conf.d/20-armsoc.conf &> /dev/null
			#-------------------------------------------------------------------------------
			#MPD run as dietpi group:
			if [[ -f /etc/mpd.conf ]]; then

				G_CONFIG_INJECT '^user[[:blank:]]' 'user "root"' /etc/mpd.conf
				G_CONFIG_INJECT '^group[[:blank:]]' 'group "dietpi"' /etc/mpd.conf

			fi
			#-------------------------------------------------------------------------------
			# - Convert and remove old dietpi.txt entry (this includes the comment):
			if grep -q 'CONFIG_PREFER_IPVERSION' /DietPi/dietpi.txt; then

				! grep -q '^[[:blank:]]*CONFIG_PREFER_IPVERSION=ipv4' /DietPi/dietpi.txt && G_CONFIG_INJECT 'CONFIG_PREFER_IPV4=' 'CONFIG_PREFER_IPV4=0' /DietPi/dietpi.txt
				sed -i '/CONFIG_PREFER_IPVERSION/d' /DietPi/dietpi.txt

			fi
			#-------------------------------------------------------------------------------
			#Update IPv6 handling: https://github.com/Fourdee/DietPi/issues/2027
			# - Advice user to re-enable IPv6 on kernel level
			if [[ ! -d /proc/sys/net/ipv6 ]]; then

				G_WHIP_MENU_ARRAY=(

					0 'Re-enable IPv6 on kernel level, disable via sysctl instead (Recommended)'
					1 'Keep IPv6 disabled on kernel level, I know what I am doing!'

				)
				G_WHIP_DEFAULT_ITEM=0
				G_WHIP_MENU '[WARNING] IPv6 is disabled on kernel level\n
You disabled IPv6 via kernel module blacklist or boot cmd line. We also offered to do this via DietPi-Config.\n
Since more and more software requires and expects IPv6 kernel settings to be available, this might lead to APT install errors and worse.\n
For this we strongly advice to re-enable IPv6 on kernel level. However, instead IPv6 will be disabled for the interfaces on sysctl level.
You should not face any difference by following this advice, no IPv6 addresses will be assigned to your network devices.'
				if (( ! $? )) && (( ! $G_WHIP_RETURNED_VALUE )); then

					# - Remove kernel module blacklisting
					rm /etc/modprobe.d/99-dietpi-blacklist-ipv6.conf &> /dev/null
					# - Failsafe: Comment "blacklist ipv6" entries in all other sysctl config files
					local i=''
					for i in /etc/modprobe.d/*
					do

						[[ -f $i ]] && sed -i 's/^[[:blank:]]*blacklist[[:blank:]]ipv6/#&/' $i

					done

					# - Remove boot cmd line entry
					# -- RPi
					if (( $G_HW_MODEL < 10 )); then

						# Separatly remove with leading and trailing blank, since we don't know, if it's first or last argument and we must not remove both blanks
						sed -i '/^[[:blank:]]*root=/s/[[:blank:]]ipv6.disable=1//' /boot/cmdline.txt
						sed -i '/^[[:blank:]]*root=/s/ipv6.disable=1[[:blank:]]//' /boot/cmdline.txt

					# -- Odroid
					elif (( $G_HW_MODEL < 15 )); then

						sed -i '/^[[:blank:]]*setenv boot/s/[[:blank:]]ipv6.disable=1//' /DietPi/boot.ini
						sed -i '/^[[:blank:]]*setenv boot/s/ipv6.disable=1[[:blank:]]//' /DietPi/boot.ini

					# -- x86
					elif (( $G_HW_ARCH == 10 )); then

						sed -i '/^[[:blank:]]*GRUB_CMDLINE_LINUX_DEFAULT="/s/[[:blank:]]ipv6.disable=1//' /etc/default/grub
						sed -i '/^[[:blank:]]*GRUB_CMDLINE_LINUX_DEFAULT="/s/ipv6.disable=1[[:blank:]]//' /etc/default/grub
						update-grub

					fi

					# - Disable IPv6 via sysctl
					echo -e 'net.ipv6.conf.all.disable_ipv6=1\nnet.ipv6.conf.default.disable_ipv6=1' > /etc/sysctl.d/dietpi-disable_ipv6.conf
					G_CONFIG_INJECT 'CONFIG_ENABLE_IPV6=' 'CONFIG_ENABLE_IPV6=0' /DietPi/dietpi.txt
					# -- Do not prefer IPv4, if IPv6 is disabled anyway
					/DietPi/dietpi/func/dietpi-set_hardware preferipv4 0

				fi

			fi
			#-------------------------------------------------------------------------------
			#Reinstalls:
			#	myMPD: https://twitter.com/ta11/status/1045978421967421440
			if (( $G_DIETPI_INSTALL_STAGE == 1 )); then

				/DietPi/dietpi/dietpi-software reinstall 148
			#-------------------------------------------------------------------------------
				#Run Transmission and Plex Media Server as "dietpi" group: https://github.com/Fourdee/DietPi/issues/2067#issuecomment-427579779
				if grep -q '^aSOFTWARE_INSTALL_STATE\[44\]=2' /DietPi/dietpi/.installed; then

					mkdir -p /etc/systemd/system/transmission-daemon.service.d
					echo -e '[Service]\nGroup=dietpi' >> /etc/systemd/system/transmission-daemon.service.d/dietpi-group.conf
					G_CONFIG_INJECT '\"umask\":' '    \"umask\": 7,' /etc/transmission-daemon/settings.json

				fi
				if grep -q '^aSOFTWARE_INSTALL_STATE\[42\]=2' /DietPi/dietpi/.installed; then

					mkdir -p /etc/systemd/system/plexmediaserver.service.d
					echo -e '[Service]\nGroup=dietpi' >> /etc/systemd/system/plexmediaserver.service.d/dietpi-group.conf

				fi

			fi
			#-------------------------------------------------------------------------------
			#Now part of rootfs: https://github.com/Fourdee/DietPi/issues/2103
			chmod +x /var/lib/dietpi/services/dietpi-wifi-monitor.sh
			#-------------------------------------------------------------------------------
			#Sparky SBC update USB network script:
			if (( $G_HW_MODEL == 70 )); then

				# - Disable onboard ETH if adapter found
				cat << _EOF_ > /etc/systemd/system/sparky_eth_controller.service
[Unit]
Description=Sparky auto detect and set onboard ETH/USB ETH
After=network.target networking.service

[Service]
Type=simple
RemainAfterExit=yes
ExecStart=/bin/bash -c '/usr/local/bin/sparky_eth_controller.sh'

[Install]
WantedBy=multi-user.target
_EOF_

				systemctl enable sparky_eth_controller.service

				cat << _EOF_ > /usr/local/bin/sparky_eth_controller.sh
#!/bin/bash
#We need to wait until USB eth is established on USB bus. This takes much longer than onboard init and network.target network-pre.target
sleep 20
# - Set USB ETH if found
if ip a | grep -qi 'eth1'; then

	echo 'blacklist ethernet' > /etc/modprobe.d/disable_sparkysbc_ethernet.conf
	rm /etc/udev/rules.d/70-persistent-net.rules &> /dev/null
	rm /etc/udev/rules.d/70-persistant-net.rules &> /dev/null
	reboot

# - Enable onboard ETH if no adapter found
elif ! ip a | grep -qi 'eth0'; then

	rm /etc/modprobe.d/disable_sparkysbc_ethernet.conf &> /dev/null
	rm /etc/udev/rules.d/70-persistent-net.rules &> /dev/null
	rm /etc/udev/rules.d/70-persistant-net.rules &> /dev/null
	reboot

fi
_EOF_

				chmod +x /usr/local/bin/sparky_eth_controller.sh

			fi
			systemctl daemon-reload
			#-------------------------------------------------------------------------------
			#Failsafe, assure /var/tmp 777 permissions: https://github.com/Fourdee/DietPi/issues/1144#issuecomment-425758727
			chmod 777 /var/tmp
			#-------------------------------------------------------------------------------
<<<<<<< HEAD
			#Remove obsolete EMR patch file
			[[ -f /DietPi/dietpi/.patch_emr ]] && rm /DietPi/dietpi/.patch_emr
			[[ -f /boot/dietpi/.patch_emr ]] && rm /boot/dietpi/.patch_emr
=======
			#Remove www-data under sudo without PW: https://github.com/Fourdee/DietPi/issues/2121
			sed -i '/^www-data ALL=NOPASSWD: ALL/d' /etc/sudoers
>>>>>>> 76b17429
			#-------------------------------------------------------------------------------

		fi

		#-------------------------------------------------------------------------------
		#NB: all if statements must contain at least one command. Prevents bash having a hissy fit :)
		#	The fastest dummy command is ":", which really does nothing ;).
		#-------------------------------------------------------------------------------

	}

	#-------------------------------------------------------------------------------
	#Run
	Incremental_Patch_System
	#-------------------------------------------------------------------------------
	sleep 0.25
	#-------------------------------------------------------------------------------
	exit
	#-------------------------------------------------------------------------------

}<|MERGE_RESOLUTION|>--- conflicted
+++ resolved
@@ -1298,14 +1298,12 @@
 			#Failsafe, assure /var/tmp 777 permissions: https://github.com/Fourdee/DietPi/issues/1144#issuecomment-425758727
 			chmod 777 /var/tmp
 			#-------------------------------------------------------------------------------
-<<<<<<< HEAD
 			#Remove obsolete EMR patch file
 			[[ -f /DietPi/dietpi/.patch_emr ]] && rm /DietPi/dietpi/.patch_emr
 			[[ -f /boot/dietpi/.patch_emr ]] && rm /boot/dietpi/.patch_emr
-=======
+      #-------------------------------------------------------------------------------
 			#Remove www-data under sudo without PW: https://github.com/Fourdee/DietPi/issues/2121
 			sed -i '/^www-data ALL=NOPASSWD: ALL/d' /etc/sudoers
->>>>>>> 76b17429
 			#-------------------------------------------------------------------------------
 
 		fi
