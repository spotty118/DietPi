#!/bin/bash
{
	#////////////////////////////////////
	# DietPi Patch File Script
	#
	#////////////////////////////////////
	# Created by Daniel Knight / daniel.knight@dietpi.com / dietpi.com
	#
	#////////////////////////////////////
	#
	# Info:
	# - Online patching for hosts filesystem.
	# - Runs from dietpi-update
	#
	# Usage:
	# - /DietPi/dietpi/patch_file $SUBVERSION_CURRENT $SUBVERSION_SERVER
	#////////////////////////////////////

	#Grab input
	SUBVERSION_CURRENT=$1
	SUBVERSION_SERVER=$2
	#Import DietPi-Globals ---------------------------------------------------------------
	/DietPi/dietpi/dietpi-obtain_hw_model # Always update
	. /DietPi/dietpi/func/dietpi-globals
	export G_PROGRAM_NAME='DietPi-Patchfile'
	G_INIT
	#Import DietPi-Globals ---------------------------------------------------------------

	#/////////////////////////////////////////////////////////////////////////////////////
	#Globals
	#/////////////////////////////////////////////////////////////////////////////////////
	# FP_EMR='/DietPi/dietpi/.patch_emr'
	# EMR_INDEX=0

	# Obtain_EMR_Index(){

		# if [ ! -f "$FP_EMR" ]; then

			# echo 0 > "$FP_EMR"

		# else

			# EMR_INDEX=$(cat "$FP_EMR")

		# fi

	# }

	# Update_EMR_Index(){

		# ((EMR_INDEX++))
		# echo $EMR_INDEX > "$FP_EMR"

	# }

	#/////////////////////////////////////////////////////////////////////////////////////
	#Emergency Patch System:
	#	This runs before all standard incremental patches. Useful for when shi* hits the ...
	# Obtain_EMR_Index

	# if (( $EMR_INDEX == 0 )); then

		# echo 0

	# fi

	#/////////////////////////////////////////////////////////////////////////////////////
	#Incremental patch system:
	Incremental_Patch_System(){

		if (( $SUBVERSION_CURRENT == -1 )); then

			#-------------------------------------------------------------------------------
			#Asus TB G_HW_MODEL change
			if [ -f /etc/.dietpi_hw_model_identifier ] &&
				(( $(sed -n 1p /etc/.dietpi_hw_model_identifier) == 100 )); then

				export G_HW_MODEL=52
				echo $G_HW_MODEL > /etc/.dietpi_hw_model_identifier
				/DietPi/dietpi/dietpi-obtain_hw_model

			fi
			#-------------------------------------------------------------------------------
			#bash.bashrc removal of any outstanding dietpi entries (moved to globals). Just incase I missed any manually during PREP...
			sed -i '/#DietPi_Entries/Q' /etc/bash.bashrc
			sed -i '/#Apply system locale/Q' /etc/bash.bashrc
			sed -i '/#DietPi Additions/Q' /etc/bash.bashrc
			#-------------------------------------------------------------------------------
			#Fix doubled and renamed config files:
			#https://github.com/Fourdee/DietPi/commit/68148cec6b49afc787deca638456e1c4689e1cab#diff-8370b86e635383d521462994afe04a2d
			[ -f /etc/apt/apt.conf.d/99force-ipv ] && rm /etc/apt/apt.conf.d/99force-ipv
			[ -f /etc/sysctl.d/97-dietpi.conf ] && mv /etc/sysctl.d/97-dietpi.conf /etc/sysctl.d/99-dietpi.conf
			#-------------------------------------------------------------------------------
			#Core_ENV update: https://github.com/Fourdee/DietPi/pull/1419
			#	IPv6 disable x86_64
			#	consoleblank disable x86_64
			/DietPi/dietpi/func/dietpi-set_core_environment
			#-------------------------------------------------------------------------------
			#Remove -dev keyring
			G_AGP debian-keyring
			#-------------------------------------------------------------------------------

		elif (( $SUBVERSION_CURRENT == 0 )); then

			#-------------------------------------------------------------------------------
			#Reinstalls:
			#	Kodi: https://github.com/Fourdee/DietPi/issues/1428
			#	Fail2Ban: https://github.com/Fourdee/DietPi/issues/1431
			#	Tonido: https://github.com/Fourdee/DietPi/issues/1432
			if [ -f /DietPi/dietpi/.installed ]; then

				/DietPi/dietpi/dietpi-software reinstall 31 73 134

			fi
			#-------------------------------------------------------------------------------

		elif (( $SUBVERSION_CURRENT == 1 )); then

			#-------------------------------------------------------------------------------
			#Regen rootfs mount (removes nofail): https://github.com/Fourdee/DietPi/pull/1480
			sed -i '/[[:space:]]\/[[:space:]]/d' /etc/fstab
			sed -i '/[[:space:]]\/boot[[:space:]]/d' /etc/fstab
			/DietPi/dietpi/dietpi-drive_manager 2
			#-------------------------------------------------------------------------------
			#locale rework/reset: https://github.com/Fourdee/DietPi/issues/1430#issuecomment-364763302
			rm /etc/profile.d/99-dietpi-force-locale.sh &> /dev/null
			mv /etc/environment /mnt/dietpi_userdata/environment.bak &> /dev/null
			echo '' > /etc/environment

			/DietPi/dietpi/func/dietpi-set_software locale en_GB.UTF-8

			G_WHIP_MSG "Notice (locale):\n\nTo resolve broken Locales, they have been reset to en_GB.UTF-8.\n\nIf you had a different locale configured on this system, please use dietpi-config at a later date to re-configure.\n\nIn relation to that, DietPi does not use "/etc/environment" anymore, thus it is cleaned. In case you manually edited it, a backup was created: /mnt/dietpi_userdata/environment.bak"
			#------------------------------------------------------------------------------
			#Removed control from DietPi-Services: https://github.com/Fourdee/DietPi/issues/1501
			systemctl enable dnsmasq &> /dev/null
			systemctl enable openvpn &> /dev/null
			systemctl start dnsmasq &> /dev/null
			systemctl start openvpn &> /dev/null
			#-------------------------------------------------------------------------------
			#CertBot fixes: https://github.com/Fourdee/DietPi/issues/734#issuecomment-361774084
			if [ -f /etc/letsencrypt/live/*/cert.pem ]; then

				if (( $G_DISTRO > 3 )); then

					if grep -q '^aSOFTWARE_INSTALL_STATE\[83\]=2' /DietPi/dietpi/.installed; then

						certbot renew --force-renewal -a webroot -w /var/www/ -i apache

					elif grep -q '^aSOFTWARE_INSTALL_STATE\[85\]=2' /DietPi/dietpi/.installed; then

						certbot renew --force-renewal -a webroot -w /var/www/ -i nginx

					elif grep -q '^aSOFTWARE_INSTALL_STATE\[158\]=2' /DietPi/dietpi/.installed; then

						certbot renew --force-renewal --preferred-challenges http

					fi

				else

					[ -f /etc/cron.monthly/dietpi-letsencrypt ] && rm /etc/cron.monthly/dietpi-letsencrypt
					cat << _EOF_ > /etc/cron.weekly/dietpi-letsencrypt
#!/bin/bash
{
	#////////////////////////////////////
	# DietPi-LetsEncrypt Autorenew script
	#
	#////////////////////////////////////
	#
	# Info:
	# - Location /etc/cron.weekly/dietpi-letsencrypt
	#
	#////////////////////////////////////
	#----------------------------------------------------------------
	# Main Loop
	#----------------------------------------------------------------

	/etc/certbot_scripts/certbot-auto -q renew &>> /var/log/dietpi-letsencrypt.log &&
	[ -f /home/minio-user/.minio/dietpi-cert-renewl.sh ] && /home/minio-user/.minio/dietpi-cert-renewl.sh

	#----------------------------------------------------------------
	exit
	#----------------------------------------------------------------
}
_EOF_
					chmod +x /etc/cron.weekly/dietpi-letsencrypt

				fi

			fi
			#-------------------------------------------------------------------------------
			#http://dietpi.com/phpbb/viewtopic.php?f=11&t=2772&p=10646#p10646
			rm /etc/apt/sources.list.d/openmediavault.list &> /dev/null
			#-------------------------------------------------------------------------------
			#DietPi-Software removals: https://github.com/Fourdee/DietPi/issues/1491
			if [ -f /DietPi/dietpi/.installed ]; then

				sed -i '/^aSOFTWARE_INSTALL_STATE\[100\]=/c\aSOFTWARE_INSTALL_STATE\[100\]=0' /DietPi/dietpi/.installed #grashopper (now pijuice)
				sed -i '/^aSOFTWARE_INSTALL_STATE\[106\]=/c\aSOFTWARE_INSTALL_STATE\[106\]=0' /DietPi/dietpi/.installed #raspcontrol (now ntp)
				if (( $(grep -ci -m1 '^aSOFTWARE_INSTALL_STATE\[170\]=2' /DietPi/dietpi/.installed) )); then

					sed -i '/^aSOFTWARE_INSTALL_STATE\[106\]=/c\aSOFTWARE_INSTALL_STATE\[106\]=2' /DietPi/dietpi/.installed #ntp (replaces raspcontrol)
					sed -i '/^aSOFTWARE_INSTALL_STATE\[170\]=/c\aSOFTWARE_INSTALL_STATE\[170\]=0' /DietPi/dietpi/.installed #ntp (now 106)

				fi

			fi
			#-------------------------------------------------------------------------------
			#Nodered lacks homedir, create it: https://github.com/Fourdee/DietPi/issues/1446#issuecomment-366370800
			if (( $(grep -ci -m1 '^nodered:' /etc/passwd) )) &&
				[ ! -d /home/nodered ]; then

				mkdir -p /home/nodered
				chown -R nodered:nodered /home/nodered

			fi
			#-------------------------------------------------------------------------------
			#Reinstalls:
			#	NetData 1.9
			#	Allo GUI update
			if [ -f /DietPi/dietpi/.installed ]; then

				/DietPi/dietpi/dietpi-software reinstall 65 160

			fi
			#-------------------------------------------------------------------------------

		elif (( $SUBVERSION_CURRENT == 2 )); then

			#-------------------------------------------------------------------------------
			#Switch from rc.local to own postboot script: https://github.com/Fourdee/DietPi/issues/1376
			G_WHIP_MSG "DietPi will not use /etc/rc.local for its own scripts anymore.\n\nHowever, in case you've manually added something, we safe a backup to /etc/rc.local.bak, from where you can copy & paste back to the cleaned /etc/rc.local.\n\nIt will work as before."

			/DietPi/dietpi/func/dietpi-set_core_environment

			if grep -q '^aSOFTWARE_INSTALL_STATE\[168\]=2' /DietPi/dietpi/.installed; then

				[ -d /var/lib/dietpi/postboot.d ] || mkdir /var/lib/dietpi/postboot.d
				cat << _EOF_ > /var/lib/dietpi/postboot.d/moode
#!/bin/bash
#moOde additions
SQLDB=/var/local/www/db/moode-sqlite3.db

# set cpu govenor
RESULT=\$(sqlite3 \$SQLDB "select value from cfg_system where param='cpugov'")
echo "\$RESULT" | tee /sys/devices/system/cpu/cpu*/cpufreq/scaling_governor

/usr/bin/udisks-glue > /dev/null 2>&1
/var/www/command/worker.php > /dev/null 2>&1
_EOF_

			fi
			#-------------------------------------------------------------------------------
			G_DIETPI-NOTIFY 2 "Reducing getty count and resource usage:"
			systemctl mask getty-static
			#-------------------------------------------------------------------------------
			# - Meveric, update repo to use our EU mirror: https://github.com/Fourdee/DietPi/issues/1519#issuecomment-368234302
			sed -i 's@https://oph.mdrjr.net/meveric@http://fuzon.co.uk/meveric@' /etc/apt/sources.list.d/meveric* &> /dev/null
			#-------------------------------------------------------------------------------
			#Remove any existing apt recommends settings, before applying ours: https://github.com/Fourdee/DietPi/issues/1482#issuecomment-368031044
			rm /etc/apt/apt.conf.d/*recommends* &> /dev/null

			export G_ERROR_HANDLER_COMMAND='/etc/apt/apt.conf.d/99-dietpi-norecommends'
			cat << _EOF_ > $G_ERROR_HANDLER_COMMAND
APT::Install-Recommends "false";
APT::Install-Suggests "false";
#APT::AutoRemove::RecommendsImportant "false";
#APT::AutoRemove::SuggestsImportant "false";
_EOF_
			export G_ERROR_HANDLER_EXITCODE=$?
			G_ERROR_HANDLER
			#-------------------------------------------------------------------------------
			#Reinstalls:
			#	Shairport-sync 3.1.7
			# 	RPi Cam
			#	Aria2 for .conf addition: https://github.com/Fourdee/DietPi/issues/1575#issuecomment-370248708
			#	Sonarr/Radarr: https://github.com/Fourdee/DietPi/issues/1566#issuecomment-369334473
			if [ -f /DietPi/dietpi/.installed ]; then

				# - RPi cam pre-patch
				mv /var/www/dietpicam /var/www/rpicam &> /dev/null
				mv "$G_FP_DIETPI_USERDATA"/dietpicam "$G_FP_DIETPI_USERDATA"/rpicam &> /dev/null
				rm /var/www/rpicam/media &> /dev/null

				/DietPi/dietpi/dietpi-software reinstall 37 59 132 144 145

			fi
			#-------------------------------------------------------------------------------
			#Add certificate combining for Lighttpd to CertBot auto renewal: https://github.com/Fourdee/DietPi/pull/1553
			if [ -f /DietPi/dietpi/.dietpi-letsencrypt ]; then

				# - Switch Minio to new certbot.service hook:
				if (( $G_DISTRO > 3 )) && grep -q '^aSOFTWARE_INSTALL_STATE\[158\]=2' /DietPi/dietpi/.installed; then

					[ -f /etc/systemd/system/certbot.service] && rm /etc/systemd/system/certbot.service
					dietpi-letsencrypt 1

				fi
				grep -q '^aSOFTWARE_INSTALL_STATE\[84\]=2' /DietPi/dietpi/.installed && dietpi-letsencrypt 1

			fi
			#-------------------------------------------------------------------------------
			#Sparky SBC kernel patches: Pro-Ject-S2 dac DSD native support on sparky, also other few dac ids.
			if (( $G_HW_MODEL == 70 )); then

				G_RUN_CMD wget https://raw.githubusercontent.com/sparky-sbc/sparky-test/master/pro-ject-s2/snd-usb-audio.ko -O /lib/modules/$(uname -r)/kernel/sound/usb/snd-usb-audio.ko
				G_RUN_CMD wget https://raw.githubusercontent.com/sparky-sbc/sparky-test/master/pro-ject-s2/snd-usbmidi-lib.ko -O /lib/modules/$(uname -r)/kernel/sound/usb/snd-usbmidi-lib.ko

			fi
			#-------------------------------------------------------------------------------
			#GNU key management required for some APT installs via additional repos: https://github.com/Fourdee/DietPi/issues/1388
			G_AGI dirmngr
			#-------------------------------------------------------------------------------
			# Odroids FFmpeg decendency fix: https://github.com/Fourdee/DietPi/issues/1556#issuecomment-369463910
			if (( $G_HW_MODEL > 9 && $G_HW_MODEL < 15 )); then

				rm /etc/apt/preferences.d/meveric*
				cat << _EOF_ > /etc/apt/preferences.d/backports
Package: *
Pin: release a=jessie-backports
Pin: origin "fuzon.co.uk"
Pin-Priority: 99

Package: *
Pin: release a=jessie-backports
Pin: origin "oph.mdrjr.net"
Pin-Priority: 99
_EOF_

			fi
			#-------------------------------------------------------------------------------
			# Subsonic 5 replaced with Airsonic: https://github.com/Fourdee/DietPi/issues/1585
			sed -i '/^aSOFTWARE_INSTALL_STATE\[33\]=/c\aSOFTWARE_INSTALL_STATE\[33\]=0' /DietPi/dietpi/.installed &> /dev/null
			#-------------------------------------------------------------------------------

		elif (( $SUBVERSION_CURRENT == 3 )); then

			#-------------------------------------------------------------------------------
			#Never run this in future patches!!! : https://github.com/Fourdee/DietPi/issues/1592
			#/DietPi/dietpi/func/dietpi-set_core_environment
			#-------------------------------------------------------------------------------
			#Re-Apply swap to set /tmp tmpfs size: https://github.com/Fourdee/DietPi/issues/1027#issuecomment-369435049
			# + Force auto swapfile size https://github.com/Fourdee/DietPi/issues/1593#issuecomment-371516418
			/DietPi/dietpi/func/dietpi-set_dphys-swapfile 1
			#-------------------------------------------------------------------------------
			#Service updates: http://dietpi.com/phpbb/viewtopic.php?f=11&t=1148&p=11322#p11322
			$(which mkdir) -p /var/tmp/dietpi/logs
			cat << _EOF_ > /etc/systemd/system/dietpi-ramdisk.service
[Unit]
Description=DietPi-RAMdisk
After=local-fs.target boot.mount
Before=rsyslog.service syslog.service

[Service]
Type=forking
RemainAfterExit=yes
ExecStartPre=$(which mkdir) -p /var/tmp/dietpi/logs
ExecStart=/bin/bash -c '/boot/dietpi/dietpi-ramdisk 0 &>> /var/tmp/dietpi/logs/dietpi-ramdisk.log'
ExecStop=/bin/bash -c '/DietPi/dietpi/dietpi-ramdisk 1 &>> /var/tmp/dietpi/logs/dietpi-ramdisk.log'

[Install]
WantedBy=local-fs.target
_EOF_
			systemctl daemon-reload
			systemctl enable dietpi-ramdisk.service

			cat << _EOF_ > /etc/systemd/system/dietpi-ramlog.service
[Unit]
Description=DietPi-RAMlog
After=local-fs.target boot.mount
Before=rsyslog.service syslog.service

[Service]
Type=forking
RemainAfterExit=yes
ExecStartPre=$(which mkdir) -p /var/tmp/dietpi/logs
ExecStart=/bin/bash -c '/boot/dietpi/dietpi-ramlog 0 &>> /var/tmp/dietpi/logs/dietpi-ramlog.log'
ExecStop=/bin/bash -c '/DietPi/dietpi/dietpi-ramlog 1 &>> /var/tmp/dietpi/logs/dietpi-ramlog.log'

[Install]
WantedBy=local-fs.target
_EOF_
			systemctl daemon-reload
			systemctl enable dietpi-ramlog.service
			#-------------------------------------------------------------------------------
<<<<<<< HEAD
			#Assure absence of dhcpcd5, if dhclient (isc-dhcp-client) is active: https://github.com/Fourdee/DietPi/issues/1560#issuecomment-370136642
			ps aux | grep -q 'dhclient'  && G_AGP dhcpcd5
=======
			#Fix microcode installation based on image creation CPU instead of image target CPU: https://github.com/Fourdee/DietPi/pull/1596
			if (( $G_HW_ARCH == 10 )); then

				if grep 'vendor_id' /proc/cpuinfo | grep -qi 'intel'; then

					dpkg --get-selections | grep -q '^amd64-microcode' && G_AGP amd64-microcode
					G_AGI intel-microcode

				elif grep 'vendor_id' /proc/cpuinfo | grep -qi 'amd'; then

					dpkg --get-selections | grep -q '^intel-microcode' && G_AGP intel-microcode
					G_AGI amd64-microcode

				fi

			fi
			#-------------------------------------------------------------------------------
			#Reinstalls
			#	UrBackupServer
			/DietPi/dietpi/dietpi-software reinstall 111
>>>>>>> 1759da1b
			#-------------------------------------------------------------------------------

		fi

		#-------------------------------------------------------------------------------
		#NB: all if statements must contain at least one command. Prevents bash having a hissy fit :)
		#-------------------------------------------------------------------------------

	}

	#-------------------------------------------------------------------------------
	#Run
	Incremental_Patch_System
	#-------------------------------------------------------------------------------
	sleep 0.25
	#-------------------------------------------------------------------------------
	exit
	#-------------------------------------------------------------------------------

}<|MERGE_RESOLUTION|>--- conflicted
+++ resolved
@@ -383,10 +383,9 @@
 			systemctl daemon-reload
 			systemctl enable dietpi-ramlog.service
 			#-------------------------------------------------------------------------------
-<<<<<<< HEAD
 			#Assure absence of dhcpcd5, if dhclient (isc-dhcp-client) is active: https://github.com/Fourdee/DietPi/issues/1560#issuecomment-370136642
 			ps aux | grep -q 'dhclient'  && G_AGP dhcpcd5
-=======
+			#-------------------------------------------------------------------------------
 			#Fix microcode installation based on image creation CPU instead of image target CPU: https://github.com/Fourdee/DietPi/pull/1596
 			if (( $G_HW_ARCH == 10 )); then
 
@@ -407,7 +406,6 @@
 			#Reinstalls
 			#	UrBackupServer
 			/DietPi/dietpi/dietpi-software reinstall 111
->>>>>>> 1759da1b
 			#-------------------------------------------------------------------------------
 
 		fi
