--- conflicted
+++ resolved
@@ -2705,13 +2705,11 @@
 
 		fi
 		#-------------------------------------------------------------------------------
-<<<<<<< HEAD
 		#Fix error log on disabled IPv6: https://github.com/Fourdee/DietPi/issues/1119
 		sed -i "/net.ipv6.conf.all.disable_ipv6 /c\" /etc/sysctl.conf
 		sed -i "/net.ipv6.conf.default.disable_ipv6 /c\" /etc/sysctl.conf
 		sed -i "/net.ipv6.conf.lo.disable_ipv6 /c\" /etc/sysctl.conf
-
-=======
+    #-------------------------------------------------------------------------------
 		#Sparky, update to disabled modules
 		if (( $HW_MODEL == 70 )); then
 
@@ -2731,7 +2729,6 @@
 _EOF_
 
 		fi
->>>>>>> cfbba487
 		#-------------------------------------------------------------------------------
 
 	fi
