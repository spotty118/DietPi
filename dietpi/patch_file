--- conflicted
+++ resolved
@@ -1052,10 +1052,9 @@
 
 			fi
 			#-------------------------------------------------------------------------------
-<<<<<<< HEAD
 			#Autoremove all marked packages during all patches with a single final call
 			G_AGA
-=======
+      #-------------------------------------------------------------------------------
 			#DietPi-Services custom includes has changed
 			local fp_old='/DietPi/dietpi/.dietpi-services_include'
 			local fp_new='/DietPi/dietpi/.dietpi-services_include_exclude'
@@ -1085,7 +1084,6 @@
 				rm $fp_old
 
 			fi
->>>>>>> 6444d764
 			#-------------------------------------------------------------------------------
 
 		fi
