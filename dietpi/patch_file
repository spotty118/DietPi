--- conflicted
+++ resolved
@@ -321,27 +321,19 @@
 			#	Existing installations only needed for this patch as, dietpi-software will apply the below automatically during its 1st run of software installations.
 			if (( $G_DIETPI_INSTALL_STAGE >= 1 )); then
 
-<<<<<<< HEAD
-		fi
-		#-------------------------------------------------------------------------------
-		# GNU key management required for some APT installs via additional repos: https://github.com/Fourdee/DietPi/issues/1388
-		G_AGI dirmngr
-		#-------------------------------------------------------------------------------
-		# Odroids FFmpeg decendency fix: https://github.com/Fourdee/DietPi/issues/1556#issuecomment-369463910
-		if (( $G_HW_MODEL > 9 && $G_HW_MODEL < 15 )); then
- 
-			cat << _EOF_ > /etc/apt/preferences.d/backports
+				/DietPi/dietpi/func/dietpi-set_dphys-swapfile $(grep -m1 '^AUTO_SETUP_SWAPFILE_SIZE=' /DietPi/dietpi.txt | sed 's/.*=//')
+
+			fi
+			#-------------------------------------------------------------------------------
+			# Odroids FFmpeg decendency fix: https://github.com/Fourdee/DietPi/issues/1556#issuecomment-369463910
+			if (( $G_HW_MODEL > 9 && $G_HW_MODEL < 15 )); then
+
+				cat << _EOF_ > /etc/apt/preferences.d/backports
 Package: *
 Pin: release a=jessie-backports
 Pin: origin "fuzon.co.uk"
 Pin-Priority: 99
 _EOF_
-
-		fi
-		#-------------------------------------------------------------------------------
-=======
-				/DietPi/dietpi/func/dietpi-set_dphys-swapfile $(grep -m1 '^AUTO_SETUP_SWAPFILE_SIZE=' /DietPi/dietpi.txt | sed 's/.*=//')
->>>>>>> 1d86a63f
 
 			fi
 			#-------------------------------------------------------------------------------
@@ -362,4 +354,5 @@
 	#-------------------------------------------------------------------------------
 	exit
 	#-------------------------------------------------------------------------------
+  
 }