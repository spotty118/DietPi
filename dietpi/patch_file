#!/bin/bash
{
	#////////////////////////////////////
	# DietPi Patch File Script
	#
	#////////////////////////////////////
	# Created by Daniel Knight / daniel.knight@dietpi.com / dietpi.com
	#
	#////////////////////////////////////
	#
	# Info:
	# - Online patching for client system.
	# - Runs from dietpi-update
	#
	# Usage:
	# - /DietPi/dietpi/patch_file $SUBVERSION_CURRENT
	#////////////////////////////////////

	#Grab input
	SUBVERSION_CURRENT=$1

	#Import DietPi-Globals ---------------------------------------------------------------
	/DietPi/dietpi/func/dietpi-obtain_hw_model # Always update
	. /DietPi/dietpi/func/dietpi-globals
	export G_PROGRAM_NAME='DietPi-Patchfile'
	export G_BACKUP_DISABLED=1 # prevent backup user request prompts during patching
	G_INIT
	#Import DietPi-Globals ---------------------------------------------------------------

	#/////////////////////////////////////////////////////////////////////////////////////
	#Emergency Patch System:
	#	This runs before all standard incremental patches. Useful for when shi* hits the ...
	#/////////////////////////////////////////////////////////////////////////////////////
	FP_EMR='/DietPi/dietpi/.patch_emr'
	EMR_INDEX=0

	Update_EMR_Index(){

		G_DIETPI-NOTIFY 0 "EMR patch applied $EMR_INDEX"
		((EMR_INDEX++))
		echo $EMR_INDEX > $FP_EMR

	}

	#Obtain current EMR index
	if [[ ! -f $FP_EMR ]]; then

		echo 0 > $FP_EMR

	else

		EMR_INDEX=$(<$FP_EMR)

	fi

	#Run EMR Patch
	if (( $EMR_INDEX == 0 )); then

		#Pre-6.9 preparations: Manually copy rootfs files in place: https://github.com/Fourdee/DietPi/pull/1802
		#	NB: dietpi-update takes over, post v6.9 update completion.
		GITBRANCH="$(grep -m1 '^[[:blank:]]*DEV_GITBRANCH=' /DietPi/dietpi.txt | sed 's/^[^=]*=//')"
		if (( $SUBVERSION_CURRENT < 9 )) && [[ -d /tmp/dietpi-update/DietPi-$GITBRANCH/rootfs ]]; then

			l_message='Copy rootfs files in place' G_RUN_CMD cp -Rf /tmp/dietpi-update/DietPi-"$GITBRANCH"/rootfs/. /
			l_message='Set execute permissions for DietPi scripts' G_RUN_CMD chmod -R +x /etc/cron.*/dietpi /var/lib/dietpi/services
			systemctl daemon-reload
			l_message='Clean download location' G_RUN_CMD rm -R /tmp/dietpi-update/DietPi-"$GITBRANCH"/rootfs

		fi

		Update_EMR_Index

	elif (( $EMR_INDEX == 1 )); then

		#RAMlog 0 free space check due to issues with failing DietPi cron jobs in v6.11
		if (( $(G_CHECK_FREESPACE /var/log) < 2 )); then

			G_DIETPI-NOTIFY 2 'EMR: Clearing log files to free up space before patching (<2MB)'
			/DietPi/dietpi/dietpi-logclear 1

		fi

		Update_EMR_Index

	# elif (( $EMR_INDEX == 2 )); then

		#echo -e 'nothing here yet'
		# Update_EMR_Index

	fi

	#/////////////////////////////////////////////////////////////////////////////////////
	#Incremental patch system:
	Incremental_Patch_System(){

		if (( $SUBVERSION_CURRENT == -1 )); then

			#-------------------------------------------------------------------------------
			#Asus TB G_HW_MODEL change
			if [[ -r /etc/.dietpi_hw_model_identifier ]] &&
				(( $(sed -n 1p /etc/.dietpi_hw_model_identifier) == 100 )); then

				export G_HW_MODEL=52
				echo $G_HW_MODEL > /etc/.dietpi_hw_model_identifier
				/DietPi/dietpi/func/dietpi-obtain_hw_model

			fi
			#-------------------------------------------------------------------------------
			#bash.bashrc removal of any outstanding dietpi entries (moved to globals). Just incase I missed any manually during PREP...
			sed -i '/#DietPi_Entries/Q' /etc/bash.bashrc
			sed -i '/#Apply system locale/Q' /etc/bash.bashrc
			sed -i '/#DietPi Additions/Q' /etc/bash.bashrc
			#-------------------------------------------------------------------------------
			#Fix doubled and renamed config files:
			#https://github.com/Fourdee/DietPi/commit/68148cec6b49afc787deca638456e1c4689e1cab#diff-8370b86e635383d521462994afe04a2d
			[[ -f /etc/apt/apt.conf.d/99force-ipv ]] && rm /etc/apt/apt.conf.d/99force-ipv
			[[ -f /etc/sysctl.d/97-dietpi.conf ]] && rm /etc/sysctl.d/97-dietpi.conf
			#-------------------------------------------------------------------------------
			#Core_ENV update: https://github.com/Fourdee/DietPi/pull/1419
			#	consoleblank disable x86_64
			if [[ -f /etc/default/grub ]]; then

				G_CONFIG_INJECT 'GRUB_CMDLINE_LINUX_DEFAULT=' 'GRUB_CMDLINE_LINUX_DEFAULT=\"consoleblank=0 quiet\"' /etc/default/grub
				G_CONFIG_INJECT 'GRUB_CMDLINE_LINUX=' 'GRUB_CMDLINE_LINUX=\"net\.ifnames=0\"' /etc/default/grub
				G_CONFIG_INJECT 'GRUB_TIMEOUT=' 'GRUB_TIMEOUT=0' /etc/default/grub
				update-grub

			fi
			#-------------------------------------------------------------------------------
			#Remove -dev keyring
			apt-mark auto debian-keyring
			#-------------------------------------------------------------------------------

		elif (( $SUBVERSION_CURRENT == 0 )); then

			#-------------------------------------------------------------------------------
			#Reinstalls:
			#	Kodi: https://github.com/Fourdee/DietPi/issues/1428
			#	Fail2Ban: https://github.com/Fourdee/DietPi/issues/1431
			#	Tonido: https://github.com/Fourdee/DietPi/issues/1432
			if [[ -f /DietPi/dietpi/.installed ]]; then

				/DietPi/dietpi/dietpi-software reinstall 31 73 134

			fi
			#-------------------------------------------------------------------------------

		elif (( $SUBVERSION_CURRENT == 1 )); then

			#-------------------------------------------------------------------------------
			#locale rework/reset: https://github.com/Fourdee/DietPi/issues/1430#issuecomment-364763302
			[[ -f /etc/environment ]] && mv /etc/environment /mnt/dietpi_userdata/environment.bak
			> /etc/environment

			/DietPi/dietpi/func/dietpi-set_software locale en_GB.UTF-8

			G_WHIP_MSG 'Notice (locale):\n\nTo resolve broken locales, they have been reset to "en_GB.UTF-8".\n\nIf you had a different locale configured on this system, please use "dietpi-config" at a later date to re-configure.\n\nIn relation to that, DietPi does not use "/etc/environment" anymore, thus it is cleaned. In case you manually edited it, a backup was created: /mnt/dietpi_userdata/environment.bak'
			#------------------------------------------------------------------------------
			#Removed control from DietPi-Services: https://github.com/Fourdee/DietPi/issues/1501
			systemctl enable dnsmasq &> /dev/null
			systemctl enable openvpn &> /dev/null
			systemctl start dnsmasq &> /dev/null
			systemctl start openvpn &> /dev/null
			#-------------------------------------------------------------------------------
			#CertBot fixes: https://github.com/Fourdee/DietPi/issues/734#issuecomment-361774084
			# - "/DietPi/dietpi/dietpi-letsencrypt 1" will run on v6.2 -> v6.3, avoid double execution!
			if [[ -f /etc/letsencrypt/live/*/cert.pem ]] && (( $G_DISTRO > 3 )); then

				if grep -q '^aSOFTWARE_INSTALL_STATE\[83\]=2' /DietPi/dietpi/.installed; then

					certbot renew --force-renewal -a webroot -w /var/www/ -i apache

				elif grep -q '^aSOFTWARE_INSTALL_STATE\[85\]=2' /DietPi/dietpi/.installed; then

					certbot renew --force-renewal -a webroot -w /var/www/ -i nginx

				elif grep -q '^aSOFTWARE_INSTALL_STATE\[158\]=2' /DietPi/dietpi/.installed; then

					certbot renew --force-renewal --preferred-challenges http

				fi

			fi
			#-------------------------------------------------------------------------------
			#http://dietpi.com/phpbb/viewtopic.php?f=11&t=2772&p=10646#p10646
			rm /etc/apt/sources.list.d/openmediavault.list &> /dev/null
			#-------------------------------------------------------------------------------
			#DietPi-Software removals: https://github.com/Fourdee/DietPi/issues/1491
			if [[ -f /DietPi/dietpi/.installed ]]; then

				sed -i '/^aSOFTWARE_INSTALL_STATE\[100\]=/c\aSOFTWARE_INSTALL_STATE\[100\]=0' /DietPi/dietpi/.installed #grashopper (now pijuice)
				sed -i '/^aSOFTWARE_INSTALL_STATE\[106\]=/c\aSOFTWARE_INSTALL_STATE\[106\]=0' /DietPi/dietpi/.installed #raspcontrol (now ntp)
				if grep -qi '^aSOFTWARE_INSTALL_STATE\[170\]=2' /DietPi/dietpi/.installed; then

					sed -i '/^aSOFTWARE_INSTALL_STATE\[106\]=/c\aSOFTWARE_INSTALL_STATE\[106\]=2' /DietPi/dietpi/.installed #ntp (replaces raspcontrol)
					sed -i '/^aSOFTWARE_INSTALL_STATE\[170\]=/c\aSOFTWARE_INSTALL_STATE\[170\]=0' /DietPi/dietpi/.installed #ntp (now 106)

				fi

			fi
			#-------------------------------------------------------------------------------
			#Nodered lacks homedir, create it: https://github.com/Fourdee/DietPi/issues/1446#issuecomment-366370800
			if grep -qi '^nodered:' /etc/passwd &&
				[[ ! -d /home/nodered ]]; then

				mkdir -p /home/nodered
				chown -R nodered:nodered /home/nodered

			fi
			#-------------------------------------------------------------------------------
			#Reinstalls:
			#	NetData 1.9
			#	Allo GUI update
			if [[ -f /DietPi/dietpi/.installed ]]; then

				/DietPi/dietpi/dietpi-software reinstall 65 160

			fi
			#-------------------------------------------------------------------------------

		elif (( $SUBVERSION_CURRENT == 2 )); then

			#-------------------------------------------------------------------------------
			#Switch from rc.local to own postboot script: https://github.com/Fourdee/DietPi/issues/1376
			G_WHIP_MSG 'DietPi will not use "/etc/rc.local" for its own scripts anymore.\n\nHowever, in case you manually added something, we safe a backup to "/mnt/dietpi_userdata/rc.local.bak", from where you can copy & paste back to the cleaned "/etc/rc.local".\n\nIt will work as before.'
			[[ -f /etc/rc.local ]] && mv /etc/rc.local /mnt/dietpi_userdata/rc.local.bak
			cat << _EOF_ > /etc/rc.local
#!/bin/sh -e
#
#
# This script is executed at the end of each multiuser runlevel.
# Make sure that the script will "exit 0" on success or any other
# value on error.
#
# In order to disable this script please use systemd to control the service:
# systemctl disable rc-local.service
#
# By default this script does nothing.

exit 0
_EOF_
			chmod +x /etc/rc.local

			cat << _EOF_ > /etc/systemd/system/rc-local.service
[Unit]
Description=rc.local backwards compatibility
Requires=dietpi-boot.service dietpi-ramdisk.service
After=dietpi-boot.service dietpi-ramdisk.service dietpi-ramlog.service dietpi-postboot.service

[Service]
Type=idle
RemainAfterExit=yes
ExecStart=/bin/bash -c '/etc/rc.local'
StandardOutput=tty

[Install]
WantedBy=multi-user.target
_EOF_

			systemctl daemon-reload
			systemctl enable rc-local.service
			systemctl enable dietpi-postboot

			if grep -q '^aSOFTWARE_INSTALL_STATE\[168\]=2' /DietPi/dietpi/.installed; then

				[[ -d /var/lib/dietpi/postboot.d ]] || mkdir /var/lib/dietpi/postboot.d
				cat << _EOF_ > /var/lib/dietpi/postboot.d/moode
#!/bin/bash
#moOde additions
SQLDB=/var/local/www/db/moode-sqlite3.db

# set cpu govenor
RESULT=\$(sqlite3 \$SQLDB "select value from cfg_system where param='cpugov'")
echo "\$RESULT" | tee /sys/devices/system/cpu/cpu*/cpufreq/scaling_governor

/usr/bin/udisks-glue > /dev/null 2>&1
/var/www/command/worker.php > /dev/null 2>&1
_EOF_

			fi
			#-------------------------------------------------------------------------------
			G_DIETPI-NOTIFY 2 'Reducing getty count and resource usage:'
			systemctl mask getty-static
			#-------------------------------------------------------------------------------
			# - Meveric, update repo to use our EU mirror: https://github.com/Fourdee/DietPi/issues/1519#issuecomment-368234302
			sed -i 's@https://oph.mdrjr.net/meveric@http://fuzon.co.uk/meveric@' /etc/apt/sources.list.d/meveric* &> /dev/null
			#-------------------------------------------------------------------------------
			#Remove any existing apt recommends settings, before applying ours: https://github.com/Fourdee/DietPi/issues/1482#issuecomment-368031044
			rm /etc/apt/apt.conf.d/*recommends* &> /dev/null

			export G_ERROR_HANDLER_COMMAND='/etc/apt/apt.conf.d/99-dietpi-norecommends'
			cat << _EOF_ > $G_ERROR_HANDLER_COMMAND
APT::Install-Recommends "false";
APT::Install-Suggests "false";
#APT::AutoRemove::RecommendsImportant "false";
#APT::AutoRemove::SuggestsImportant "false";
_EOF_
			export G_ERROR_HANDLER_EXITCODE=$?
			G_ERROR_HANDLER
			#-------------------------------------------------------------------------------
			#Reinstalls:
			#	Shairport-sync 3.1.7
			# 	RPi Cam
			#	Aria2 for .conf addition: https://github.com/Fourdee/DietPi/issues/1575#issuecomment-370248708
			#	Sonarr/Radarr: https://github.com/Fourdee/DietPi/issues/1566#issuecomment-369334473
			if [[ -f /DietPi/dietpi/.installed ]]; then

				# - RPi cam pre-patch
				mv /var/www/dietpicam /var/www/rpicam &> /dev/null
				mv $G_FP_DIETPI_USERDATA/dietpicam $G_FP_DIETPI_USERDATA/rpicam &> /dev/null
				rm /var/www/rpicam/media &> /dev/null

				/DietPi/dietpi/dietpi-software reinstall 37 59 132 144 145

			fi
			#-------------------------------------------------------------------------------
			#Add certificate combining for Lighttpd to CertBot auto renewal: https://github.com/Fourdee/DietPi/pull/1553
			if [[ -f /DietPi/dietpi/.dietpi-letsencrypt ]]; then

				# - Switch Minio to new certbot.service.d/ hook:
				if (( $G_DISTRO > 3 )) && grep -q '^aSOFTWARE_INSTALL_STATE\[158\]=2' /DietPi/dietpi/.installed; then

					[[ -f /etc/systemd/system/certbot.service ]] && rm /etc/systemd/system/certbot.service

				fi
				# - Overall settings and config renewal:
				/DietPi/dietpi/dietpi-letsencrypt 1
				# - Stop services, started during dietpi-letsencrypt execution:
				/DietPi/dietpi/dietpi-services stop

			fi
			#-------------------------------------------------------------------------------
			#Sparky SBC kernel patches: Pro-Ject-S2 dac DSD native support on sparky, also other few dac ids.
			if (( $G_HW_MODEL == 70 )); then

				G_RUN_CMD wget https://raw.githubusercontent.com/sparky-sbc/sparky-test/master/pro-ject-s2/snd-usb-audio.ko -O /lib/modules/$(uname -r)/kernel/sound/usb/snd-usb-audio.ko
				G_RUN_CMD wget https://raw.githubusercontent.com/sparky-sbc/sparky-test/master/pro-ject-s2/snd-usbmidi-lib.ko -O /lib/modules/$(uname -r)/kernel/sound/usb/snd-usbmidi-lib.ko

			fi
			#-------------------------------------------------------------------------------
			#GNU key management required for some APT installs via additional repos: https://github.com/Fourdee/DietPi/issues/1388
			G_AGI dirmngr
			#-------------------------------------------------------------------------------
			# Odroids FFmpeg decendency fix: https://github.com/Fourdee/DietPi/issues/1556#issuecomment-369463910
			if (( $G_HW_MODEL > 9 && $G_HW_MODEL < 15 )); then

				rm /etc/apt/preferences.d/meveric*
				cat << _EOF_ > /etc/apt/preferences.d/backports
Package: *
Pin: release a=jessie-backports
Pin: origin "fuzon.co.uk"
Pin-Priority: 99

Package: *
Pin: release a=jessie-backports
Pin: origin "oph.mdrjr.net"
Pin-Priority: 99
_EOF_

			fi
			#-------------------------------------------------------------------------------
			# Subsonic 5 replaced with Airsonic: https://github.com/Fourdee/DietPi/issues/1585
			sed -i '/^aSOFTWARE_INSTALL_STATE\[33\]=/c\aSOFTWARE_INSTALL_STATE\[33\]=0' /DietPi/dietpi/.installed &> /dev/null
			#-------------------------------------------------------------------------------

		elif (( $SUBVERSION_CURRENT == 3 )); then

			#-------------------------------------------------------------------------------
			#Service updates: http://dietpi.com/phpbb/viewtopic.php?f=11&t=1148&p=11322#p11322
			$(which mkdir) -p /var/tmp/dietpi/logs
			#-------------------------------------------------------------------------------
			#Assure absence of dhcpcd5, if dhclient (isc-dhcp-client) is active: https://github.com/Fourdee/DietPi/issues/1560#issuecomment-370136642
			pgrep -i 'dhclient' &> /dev/null && G_AGP dhcpcd5
			#-------------------------------------------------------------------------------
			#Fix microcode installation based on image creation CPU instead of image target CPU: https://github.com/Fourdee/DietPi/pull/1596
			if (( $G_HW_ARCH == 10 )); then

				if grep -qi 'vendor_id.*intel' /proc/cpuinfo; then

					dpkg-query -s amd64-microcode &> /dev/null && apt-mark auto amd64-microcode
					G_AGI intel-microcode

				elif grep -qi 'vendor_id.*amd' /proc/cpuinfo; then

					dpkg-query -s intel-microcode &> /dev/null && apt-mark auto intel-microcode
					G_AGI amd64-microcode

				fi

			fi
			#-------------------------------------------------------------------------------
			#Reinstalls
			#	UrBackupServer
			[[ -f /DietPi/dietpi/.installed ]] && /DietPi/dietpi/dietpi-software reinstall 111
			#-------------------------------------------------------------------------------
			#Cron minutely support: https://github.com/Fourdee/DietPi/pull/1578
			mkdir -p /etc/cron.minutely

			if ! grep -qi 'cron.minutely' /etc/crontab; then

				cat << _EOF_ >> /etc/crontab
#*/0 * * * *   root    cd / && run-parts --report /etc/cron.minutely
_EOF_

			fi
			#-------------------------------------------------------------------------------

		elif (( $SUBVERSION_CURRENT == 4 )); then

			#-------------------------------------------------------------------------------
			#Removal of dphys-swapfile, switch to our own swapfile control system: https://github.com/Fourdee/DietPi/issues/1602
			sed -i '/[[:space:]]dphys-swapfile[[:space:]]/d' /etc/fstab
			local swap_size=0
			local swap_location='/var/swap'
			if [[ -f /etc/dphys-swapfile ]]; then

				swap_size=$(grep -m1 '^[[:blank:]]*CONF_SWAPSIZE=' /etc/dphys-swapfile | sed 's/^[^=]*=//')
				swap_location="$(grep -m1 '^[[:blank:]]*CONF_SWAPFILE=' /etc/dphys-swapfile | sed 's/^[^=]*=//')"

			fi

			sed -i "/^[[:blank:]]*AUTO_SETUP_SWAPFILE_SIZE=/c\AUTO_SETUP_SWAPFILE_SIZE=$swap_size" /DietPi/dietpi.txt
			sed -i "/^[[:blank:]]*AUTO_SETUP_SWAPFILE_LOCATION=/c\AUTO_SETUP_SWAPFILE_LOCATION=$swap_location" /DietPi/dietpi.txt

			#Re-Apply swap to set /tmp tmpfs size: https://github.com/Fourdee/DietPi/issues/1027#issuecomment-369435049
			# + Force auto swapfile size https://github.com/Fourdee/DietPi/issues/1593#issuecomment-371516418
			/DietPi/dietpi/func/dietpi-set_dphys-swapfile 1

			G_AGP dphys-swapfile
			#-------------------------------------------------------------------------------
			#Reinstalls
			#	Shairport-sync: https://github.com/Fourdee/DietPi/issues/1620#issuecomment-373086888
			#	Squeezebox server:
			#	AmiBerry 2.18: https://github.com/Fourdee/DietPi/issues/1410#issuecomment-374060452
			#	Mopidy: https://github.com/Fourdee/DietPi/issues/1625
			#	MPD: https://github.com/Fourdee/DietPi/issues/1614
			if [[ -f /DietPi/dietpi/.installed ]]; then

				$(which killall) -w squeezeboxserver &> /dev/null
				rm /var/lib/dietpi/dietpi-software/services/squeezeboxserver.service &> /dev/null

				/DietPi/dietpi/dietpi-software reinstall 35 37 118 128

			fi
			#-------------------------------------------------------------------------------
			#RPi 3 B+: Set correct disabled clocks for B+ (scraped by dietpi-config > overclocking)
			if grep -qi 'RPi 3 Model B+' /DietPi/dietpi/.hw_model; then

				sed -i '/arm_freq=/c\#arm_freq=1400' /DietPi/config.txt
				sed -i '/sdram_freq=/c\#sdram_freq=500' /DietPi/config.txt

			fi
			#-------------------------------------------------------------------------------
			#sudoers and sysctl adjustments moved to *.d/ files: https://github.com/Fourdee/DietPi/pull/1635
			cat << _EOF_ > /etc/sudoers.d/dietpi
dietpi ALL=NOPASSWD: ALL
_EOF_
			sed -i '/dietpi/d' /etc/sudoers
			#Our config must not start with '99-' to assure priority higher than '99-sysctl.conf'
			# - New config is installed automatically via v6.9 update system.
			[[ -f /etc/sysctl.d/99-dietpi.conf ]] && rm /etc/sysctl.d/99-dietpi.conf
			#-------------------------------------------------------------------------------
			# - RPi resolve gettext error: https://github.com/Fourdee/DietPi/issues/1631#issuecomment-373965406
			rm /etc/profile.d/wifi-country.sh &> /dev/null
			#-------------------------------------------------------------------------------

		elif (( $SUBVERSION_CURRENT == 5 )); then

			#-------------------------------------------------------------------------------
			#RPi APT mirror fix: https://github.com/Fourdee/DietPi/issues/1659
			if (( $G_HW_MODEL < 10 )); then

				G_AGDUG
				/DietPi/dietpi/func/dietpi-set_software apt-mirror 'http://raspbian.raspberrypi.org/raspbian'
				G_AGUP

			fi
			#-------------------------------------------------------------------------------
			#Remove minutely running "make_nas_processes_faster" cron job, present on images with preinstalled OMV: https://github.com/Fourdee/DietPi/issues/1654
			rm /etc/cron.d/make_nas_processes_faster &> /dev/null
			#-------------------------------------------------------------------------------
			#Add Dropbear ecdsa and dss host keys, if missing: https://github.com/Fourdee/DietPi/issues/1670
			if grep -q '^aSOFTWARE_INSTALL_STATE\[104\]=2' /DietPi/dietpi/.installed; then

				[[ -f /etc/dropbear/dropbear_ecdsa_host_key ]] || dropbearkey -t ecdsa -f /etc/dropbear/dropbear_ecdsa_host_key &> /dev/null
				[[ -f /etc/dropbear/dropbear_dss_host_key ]] || dropbearkey -t dss -f /etc/dropbear/dropbear_dss_host_key &> /dev/null

			fi
			#-------------------------------------------------------------------------------
			#Reinstall firmware-misc-nonfree by default (ralink): https://github.com/Fourdee/DietPi/issues/1675
			if dpkg-query -s wpasupplicant &> /dev/null; then

				if (( $G_DISTRO == 3 )); then

					G_AGI firmware-ralink

				else

					G_AGI firmware-misc-nonfree

				fi

			elif (( $G_HW_ARCH == 10 && $G_HW_MODEL != 20 )); then

				G_AGI firmware-misc-nonfree

			fi
			#-------------------------------------------------------------------------------

		elif (( $SUBVERSION_CURRENT == 6 )); then

			#-------------------------------------------------------------------------------
			#Add nodered (if installed) to gpio group: https://github.com/Fourdee/DietPi/issues/1687
			usermod -a -G gpio nodered &> /dev/null
			#-------------------------------------------------------------------------------
			#Deluge systemD service update: https://github.com/Fourdee/DietPi/issues/1658
			# + Service fix for in v6.6 https://github.com/Fourdee/DietPi/issues/1689#issuecomment-379024795
			rm /DietPi/dietpi/conf/deluge.service &> /dev/null
			if [[ -f /var/lib/dietpi/dietpi-software/services/deluge.service ]] ||
				[[ -f /etc/systemd/system/deluged.service ]]; then

				#New services
				cat << _EOF_ > /etc/systemd/system/deluged.service
[Unit]
Description=DietPi Deluged Service

[Service]
Type=simple
ExecStart=$(which deluged) -d -l /var/log/deluged.log -L warning

[Install]
WantedBy=multi-user.target
_EOF_

				cat << _EOF_ > /etc/systemd/system/deluge-web.service
[Unit]
Description=DietPi Deluge-web Service

[Service]
Type=simple #forking causes systemd-tty-ask-password-agent hang
ExecStart=$(which deluge-web) -l /var/log/deluge-web.log -L warning

[Install]
WantedBy=multi-user.target
_EOF_

				systemctl daemon-reload

				/DietPi/dietpi/dietpi-services dietpi_controlled

				# - Enable service run:
				G_CONFIG_INJECT 'ENABLE_DELUGED=' 'ENABLE_DELUGED=1' /etc/default/deluged

				rm /var/lib/dietpi/dietpi-software/services/deluge.service &> /dev/null

			fi
			#-------------------------------------------------------------------------------

		elif (( $SUBVERSION_CURRENT == 7 )); then

			#-------------------------------------------------------------------------------
			#Uninstalls:
			#	Removal of fbset on new installs: https://github.com/Fourdee/DietPi/issues/1716
			if (( $G_DIETPI_INSTALL_STAGE <= 0 )); then

				apt-mark auto fbset

			fi
			#-------------------------------------------------------------------------------
			#Reinstalls:
			#	XRDP: https://github.com/Fourdee/DietPi/issues/1727#issuecomment-383858979
			#	AmiBerry 2.19: https://github.com/Fourdee/DietPi/issues/1707
			#	Allo GUI v7
			#	Pi-SPC
			[[ -f /DietPi/dietpi/.installed ]] && /DietPi/dietpi/dietpi-software reinstall 29 108 160 166
			#-------------------------------------------------------------------------------
			#Pi-hole: Enable FTLDNS support by removing pihole-FTL from DietPi control: https://github.com/Fourdee/DietPi/pull/1714
			systemctl enable pihole-FTL 2> /dev/null
			#-------------------------------------------------------------------------------
			#Remove allo Piano firmware, if not chosen as soundcard, to allow installation on demand: https://github.com/Fourdee/DietPi/issues/1656
			if ( (( $G_HW_MODEL < 10 )) && ! grep -q 'allo-piano-dac' /DietPi/config.txt ) ||
				( (( $G_HW_MODEL == 70 )) && ! grep -q 'allo-piano-dac' /etc/modules ); then

				rm -R /lib/firmware/allo &> /dev/null

			fi
			#-------------------------------------------------------------------------------
			#RPi add FB depth 16: https://github.com/Fourdee/DietPi/issues/1716
			if (( $G_HW_MODEL < 10 )); then

				if ! grep -q 'framebuffer_depth=' /DietPi/config.txt; then

					echo -e "\n#framebuffer_depth=16" >> /DietPi/config.txt

				fi

			fi
			#-------------------------------------------------------------------------------
			#Scripts moved to /func
			rm /DietPi/dietpi/dietpi-obtain_hw_model &> /dev/null
			rm /DietPi/dietpi/dietpi-cpu_set &> /dev/null
			#-------------------------------------------------------------------------------
			#RPi UART: https://github.com/Fourdee/DietPi/issues/1759
			if [[ -f /DietPi/config.txt ]]; then

				local serial_state=$(grep -m1 '^[[:blank:]]*CONFIG_SERIAL_CONSOLE_ENABLE=' /DietPi/dietpi.txt | sed 's/^.*=//')

				G_CONFIG_INJECT 'enable_uart=' "enable_uart=$serial_state" /DietPi/config.txt

			fi
			#-------------------------------------------------------------------------------
			#pre-create postboot dir for all systems
			mkdir -p /var/lib/dietpi/postboot.d
			#-------------------------------------------------------------------------------

		elif (( $SUBVERSION_CURRENT == 8 )); then

			#-------------------------------------------------------------------------------
			#Verify v6.8+ .dietpi-process_tool file format, else remove it (recreated)
			if [[ -f '/DietPi/dietpi/.dietpi-process_tool' ]] &&
				! grep -qm1 '^aname_save' /DietPi/dietpi/.dietpi-process_tool; then

				G_DIETPI-NOTIFY 2 'Detected invalid .dietpi-process_tool save file. It has been reset to support updated v6.8 DietPi-Process_Tool codebase'
				rm /DietPi/dietpi/.dietpi-process_tool

			fi
			#-------------------------------------------------------------------------------
			#NTP removal, switch to systemd, if time sync is controlled by DietPi:
			if ! grep -q '^[[:blank:]]*CONFIG_NTP_MODE=0' /DietPi/dietpi.txt; then

				killall -w /DietPi/dietpi/func/run_ntpd &> /dev/null
				killall -w ntpd &> /dev/null

				G_AGP ntp
				sed -i '/^aSOFTWARE_INSTALL_STATE\[106\]=/c\aSOFTWARE_INSTALL_STATE\[106\]=0' /DietPi/dietpi/.installed &> /dev/null
				/DietPi/dietpi/func/dietpi-set_software ntpd-mode $(grep -m1 '^[[:blank:]]*CONFIG_NTP_MODE=' /DietPi/dietpi.txt | sed 's/^.*=//')

			fi
			#-------------------------------------------------------------------------------
			#Move DietPi globals and login scripts into new /etc/bashrc.d location to load on all interactive shells:
			mkdir -p /etc/bashrc.d
			G_CONFIG_INJECT '.*/etc/bashrc\.d/.*' 'for i in /etc/bashrc\.d/\*\.sh; do \[ -r "\$i" \] \&\& \. \$i; done' /etc/bash.bashrc
			sed -i '/\/DietPi/d' /root/.bashrc #should already be removed, failsafe start clean
			for i in /home/*/.bashrc; do sed -i '/\/DietPi/d' $i; done #should already be removed, failsafe start clean
			rm /etc/profile.d/99-dietpi* &> /dev/null
			# - Enable bash-completion for non-login shells:
			#	- NB: It is called twice on login shells then, but breaks directly if called already once.
			ln -sf /etc/profile.d/bash_completion.sh /etc/bashrc.d/dietpi-bash_completion.sh
			#-------------------------------------------------------------------------------
			#Sparky unmute fix (re: @sudeep)
			#	v2: https://github.com/Fourdee/DietPi/pull/1779
			if (( $G_HW_MODEL == 70 )) && grep -qi 'CONFIG_SOUNDCARD=usb-dac' /DietPi/dietpi.txt; then

				cat << _EOF_ > /var/lib/dietpi/postboot.d/sparky_unmute.sh
#!/bin/bash
for x in \`amixer controls | grep layback\`
do

    amixer cset "\${x}" 100% &> /dev/null

done
alsactl store &> /dev/null
_EOF_

			fi
			#-------------------------------------------------------------------------------
			#Reinstalls
			#	RPi (apply to all) LXDE missing icons under pcmanfm reinstall: https://github.com/Fourdee/DietPi/issues/1558#issuecomment-390328173
			# 	SubSonic/AirSonic
			#	Cava
			#	CloudPrint
			#	TightVNC/VNC4/RealVNC: https://github.com/Fourdee/DietPi/pull/1798#issuecomment-392594878
			#	Xserver: https://github.com/Fourdee/DietPi/issues/1823
			[[ -f /DietPi/dietpi/.installed ]] && /DietPi/dietpi/dietpi-software reinstall 23 33 34 119 137 27 28 120 6
			#-------------------------------------------------------------------------------
			#Sickrage service update: https://github.com/Fourdee/DietPi/issues/1762
			if [[ -f /etc/systemd/system/sickrage.service ]]; then

				cat << _EOF_ > /etc/systemd/system/sickrage.service
[Unit]
Description=SickRage

[Service]
User=root
Group=root
Type=forking
GuessMainPID=no
TimeoutSec=infinity
TimeoutStopSec=20
Restart=always
ExecStart=/usr/bin/python /etc/sickrage/SickBeard.py -q --daemon --nolaunch --datadir=$G_FP_DIETPI_USERDATA/sickrage

[Install]
WantedBy=multi-user.target
_EOF_

				systemctl daemon-reload

			fi
			#-------------------------------------------------------------------------------
			#Initially allow non-root users to obtain network details as well: https://github.com/Fourdee/DietPi/commit/15c0d495c33d3091e219c87bb2d09a22f8d27e9c
			[[ -f /DietPi/dietpi/.network ]] && chmod 666 /DietPi/dietpi/.network
			[[ -f /boot/dietpi/.network ]] && chmod 666 /boot/dietpi/.network
			#-------------------------------------------------------------------------------
			#Re-Run set uid for sudo: https://github.com/Fourdee/DietPi/issues/794#issuecomment-392335392
			chmod 4755 $(which sudo)
			#-------------------------------------------------------------------------------
			#Removal due to changed file locations: https://github.com/Fourdee/DietPi/pull/1802
			rm /DietPi/dietpi/func/dietpi-set_core_environment &> /dev/null
			rm /boot/dietpi/func/dietpi-set_core_environment &> /dev/null
			rm /DietPi/dietpi/conf/cron.daily_dietpi &> /dev/null
			rm /boot/dietpi/conf/cron.daily_dietpi &> /dev/null
			rm /DietPi/dietpi/conf/cron.hourly_dietpi &> /dev/null
			rm /boot/dietpi/conf/cron.hourly_dietpi &> /dev/null
			rm /var/lib/dietpi/fs_partition_resize.sh &> /dev/null
			rm /var/lib/dietpi/dietpi-software/services/kill-ssh-user-sessions-before-network.sh &> /dev/null
			#-------------------------------------------------------------------------------
			#Offer to change global and unix user passwords to make users aware of the existance or "dietpi" and how the dietpi.txt password is used.
			#	If already installed only, else, dietpi-software will handle this on first run, after the update
			if (( $G_DIETPI_INSTALL_STAGE == 1 )); then

				/DietPi/dietpi/func/dietpi-set_software passwords

			fi
			#-------------------------------------------------------------------------------
			#Add dietpi.com SSH pub host key for survey and bug report uploads:
			mkdir -p /root/.ssh
			>> /root/.ssh/known_hosts
			G_CONFIG_INJECT 'dietpi.com ' 'dietpi.com ssh-rsa AAAAB3NzaC1yc2EAAAADAQABAAABAQDE6aw3r6aOEqendNu376iiCHr9tGBIWPgfrLkzjXjEsHGyVSUFNnZt6pftrDeK7UX\+qX4FxOwQlugG4fymOHbimRCFiv6cf7VpYg1Ednquq9TLb7/cIIbX8a6AuRmX4fjdGuqwmBq3OG7ZksFcYEFKt5U4mAJIaL8hXiM2iXjgY02LqiQY/QWATsHI4ie9ZOnwrQE\+Rr6mASN1BVFuIgyHIbwX54jsFSnZ/7CdBMkuAd9B8JkxppWVYpYIFHE9oWNfjh/epdK8yv9Oo6r0w5Rb\+4qaAc5g\+RAaknHeV6Gp75d2lxBdCm5XknKKbGma2\+/DfoE8WZTSgzXrYcRlStYN' /root/.ssh/known_hosts
			#-------------------------------------------------------------------------------
			#Reset DietPi-Survey settings file due to rework (execution moved to patch v6.10): https://github.com/Fourdee/DietPi/pull/1822
			[[ -f /DietPi/dietpi/.dietpi-survey ]] && rm /DietPi/dietpi/.dietpi-survey
			#-------------------------------------------------------------------------------

		elif (( $SUBVERSION_CURRENT == 9 )); then

			#-------------------------------------------------------------------------------
			#Switch to IP commands, removal of net-tools: https://github.com/Fourdee/DietPi/pull/1839
			# - Only apply, if HomeAssistant is not installed, as it depends on net-tools: https://github.com/Fourdee/DietPi/issues/1911
			if [[ -f '/DietPi/dietpi/.installed' ]] &&
				grep -q '^aSOFTWARE_INSTALL_STATE\[157\]=2' /DietPi/dietpi/.installed; then

				echo 'HA installed, avoid net-tools removal' &> /dev/null

			else

				G_AGP net-tools
				G_WHIP_MSG '"net-tools" package is no longer required for DietPi systems and has been flagged as such in APT. "ifconfig" can be replaced with "ip a", or, you can reinstall "net-tools" package as needed.'

			fi
			#-------------------------------------------------------------------------------
			#Reinstalls
			#	GMrender: https://dietpi.com/phpbb/viewtopic.php?f=11&t=3900&p=12985#p12985
			# 	Xserver (ASUSTB GPU)
			/DietPi/dietpi/dietpi-software reinstall 163 6
			#-------------------------------------------------------------------------------
			#DietPi-Backup rewrite, no longer supports older backups: https://github.com/Fourdee/DietPi/issues/1851
			if [[ -f '/DietPi/dietpi/.dietpi-backup_settings' ]]; then

				G_WHIP_MSG 'DietPi-Backup has been re-written to improve support for custom include/exclude options. It also removes the option for userdata backups, as this is now included by default.\n\nNB: Existing backups are no longer supported and cannot be restored. We highly recommend removing the older backup (eg: "rm -R /mnt/dietpi-backup"), then, create a new backup.'

			fi
			#-------------------------------------------------------------------------------
			#Fix Apache2 logging to "/error.log" instead of "/var/log/apache2/error.log": https://github.com/Fourdee/DietPi/commit/c991bd7dc579dbdc7c239e4c887b0962fa204006
			if [[ -d /etc/apache2/sites-available ]]; then

				for vhost in /etc/apache2/sites-available/*.conf
				do

					[[ -f $vhost ]] && sed -Ei '\|^[[:blank:]]*ErrorLog[[:blank:]]+/error\.log|c\	ErrorLog \$\{APACHE_LOG_DIR\}/error\.log' $vhost

				done

			fi
			#-------------------------------------------------------------------------------
			#Disable "initial_turbo" option for RPi within config.txt, as it currently prevents CPU throttle down: https://github.com/Fourdee/DietPi/issues/1836
			if [[ -f /DietPi/config.txt ]] && grep -q '^[[:blank:]]*initial_turbo' /DietPi/config.txt; then

				sed -i '/^[[:blank:]]*initial_turbo/d' /DietPi/config.txt
				echo -e '\n# Initial turbo currently leads to CPU not being throttled down by CPU governor: https://github.com/Fourdee/DietPi/issues/1836\n#initial_turbo=20' >> /DietPi/config.txt

			fi
			#-------------------------------------------------------------------------------
			#Remove config.txt for non-RPi devices: https://github.com/Fourdee/DietPi/pull/1863
			if (( $G_HW_MODEL >= 10 )); then

				[[ -f /DietPi/config.txt ]] && rm /DietPi/config.txt
				[[ -f /boot/config.txt ]] && rm /boot/config.txt

			fi
			#-------------------------------------------------------------------------------
			#Removal of NTP from dietpi-software
			sed -i '/^aSOFTWARE_INSTALL_STATE\[106\]=/c\aSOFTWARE_INSTALL_STATE\[106\]=0' /DietPi/dietpi/.installed &> /dev/null
			#	Cleared for roon extension manager addition
			sed -i '/^aSOFTWARE_INSTALL_STATE\[86\]=/c\aSOFTWARE_INSTALL_STATE\[86\]=0' /DietPi/dietpi/.installed &> /dev/null
			#	Cleared for ubooquity addition
			sed -i '/^aSOFTWARE_INSTALL_STATE\[80\]=/c\aSOFTWARE_INSTALL_STATE\[80\]=0' /DietPi/dietpi/.installed &> /dev/null
			#	Moode cleared
			sed -i '/^aSOFTWARE_INSTALL_STATE\[168\]=/c\aSOFTWARE_INSTALL_STATE\[168\]=0' /DietPi/dietpi/.installed &> /dev/null
			#-------------------------------------------------------------------------------
			#Unused and replaced with dietpi-fs_partition_resize.service
			rm /etc/systemd/system/dietpi-fs_expand.service &> /dev/null
			systemctl daemon-reload
			#-------------------------------------------------------------------------------
			#ASUS TB fonts broken as /usr/share/font removed but pkg's still exist, need to also do a fresh PREP on this image
			if (( $G_HW_MODEL == 52 )); then

				if (( $G_DIETPI_INSTALL_STAGE <= 0 )); then

					apt-mark auto fonts-dejavu-core libfontconfig1 libfreetype6 fontconfig-config fontconfig xserver-*

				elif dpkg-query -s libfreetype6 &> /dev/null; then

					G_AGI --reinstall fonts-dejavu-core libfontconfig1 libfreetype6 fontconfig-config fontconfig

				fi

			fi
			#-------------------------------------------------------------------------------
			#Sparky kernel update: https://github.com/sparky-sbc/sparky-test/tree/master/dsd-marantz
			if (( $G_HW_MODEL == 70 )); then

				#	patches
				G_RUN_CMD wget https://raw.githubusercontent.com/sparky-sbc/sparky-test/master/dsd-marantz/snd-usb-audio.ko -O /lib/modules/3.10.38/kernel/sound/usb/snd-usb-audio.ko
				G_RUN_CMD wget https://raw.githubusercontent.com/sparky-sbc/sparky-test/master/dsd-marantz/snd-usbmidi-lib.ko -O /lib/modules/3.10.38/kernel/sound/usb/snd-usbmidi-lib.ko

			fi
			#-------------------------------------------------------------------------------
			#DietPi-Survey rework phase 2: https://github.com/Fourdee/DietPi/issues/1827#issuecomment-395970075, https://github.com/Fourdee/DietPi/pull/1884
			local fp_temp='/DietPi/dietpi/.dietpi-survey'
			# - In case of "dietpi-update -1" usage, we need to check real current version, otherwise opted in v6.10 users get opted out silently.
			if [[ -f $fp_temp ]] && (( $(sed -n 2p /DietPi/dietpi/.version) < 10 )); then

				local opted_in=$(sed -n 1p $fp_temp)
 				local survey_sentcount=$(sed -n 2p $fp_temp)
				# OLD: 2=yes, 1=no, 0=no+purge
				# NEW: 1=yes, 0=no+purge
				if (( $opted_in < 2 )); then

					opted_in=0

				else

					opted_in=1

				fi

				cat << _EOF_ > $fp_temp
$opted_in
$survey_sentcount
_EOF_

			fi
			# - Increase DietPi version to v6.10 manually to have correct survey data:
			cat << _EOF_ > /DietPi/dietpi/.version
6
10
_EOF_
			# - Non-interactive execution, interactive mode is force internally, if no settings file is found:
			/DietPi/dietpi/dietpi-survey 1
			#-------------------------------------------------------------------------------

		elif (( $SUBVERSION_CURRENT == 10 )); then

			#-------------------------------------------------------------------------------
			#Reinstalls
			#	Allo GUI
			/DietPi/dietpi/dietpi-software reinstall 160
			#-------------------------------------------------------------------------------

		elif (( $SUBVERSION_CURRENT == 11 )); then

			#-------------------------------------------------------------------------------
			#Software removals:
			#	JRiver: https://github.com/Fourdee/DietPi/issues/1080#issuecomment-403489246
			sed -i '/^aSOFTWARE_INSTALL_STATE\[148\]=/c\aSOFTWARE_INSTALL_STATE\[148\]=0' /DietPi/dietpi/.installed &> /dev/null
			#-------------------------------------------------------------------------------
			#ASUS TB WiFi: https://github.com/Fourdee/DietPi/issues/1760
			if (( $G_HW_MODEL == 52 )); then

				G_CONFIG_INJECT '^8723bs' '8723bs' /etc/modules

			fi
			#-------------------------------------------------------------------------------
			#Moved to userdata folder, pre-reinstall to keep existing settings
			if [[ -d '/etc/sickrage' ]]; then

				G_RUN_CMD mv /etc/sickrage/* $G_FP_DIETPI_USERDATA/sickrage/
				rm -R /etc/sickrage

				G_WHIP_MSG "INFO:\n\nSickrage has been moved to the DietPi userdata directory:\n\n - /etc/sickrage > $G_FP_DIETPI_USERDATA/sickrage"

			fi

			if [[ -d '/root/.config/NzbDrone' ]]; then

				G_RUN_CMD mv /root/.config/NzbDrone $G_FP_DIETPI_USERDATA/sonarr
				G_WHIP_MSG "INFO:\n\nSonarr userdata has been moved to the DietPi userdata directory:\n\n - /root/.config/NzbDrone > $G_FP_DIETPI_USERDATA/sonarr"

			fi

			if [[ -d '/root/.config/Radarr' ]]; then

				G_RUN_CMD mv /root/.config/Radarr $G_FP_DIETPI_USERDATA/radarr
				G_WHIP_MSG "INFO:\n\nRadarr userdata has been moved to the DietPi userdata directory:\n\n - /root/.config/Radarr > $G_FP_DIETPI_USERDATA/radarr"

			fi

			if [[ -d $HOME/.config/deluge ]]; then

				mkdir -p $G_FP_DIETPI_USERDATA/deluge/.config/deluge
				G_RUN_CMD mv $HOME/.config/deluge/* $G_FP_DIETPI_USERDATA/deluge/.config/deluge/
				rm -R $HOME/.config/deluge
				G_WHIP_MSG "INFO:\n\nDeluge userdata has been moved to the DietPi userdata directory:\n\n - /root/.config/deluge > $G_FP_DIETPI_USERDATA/deluge"

			fi
			#Software reinstalls:
			#	https://github.com/Fourdee/DietPi/issues/1877#issuecomment-403421942
			#	Items which run as own user:
			#	YMPD
			#	MPD
			#	minidlna
			#	AirSonic
			#	Sickrage
			#	Sonarr
			#	Radarr
			#	NZBget
			#	RoonBridge
			#	RoonServer
			#	GMrender
			#	PlexPy
			#	Koel
			#	Deluge
			#	O!MPD: https://github.com/Fourdee/DietPi/issues/1934#issuecomment-406059462
			#	 - NO REINSTALL: due to many changes, or, too much risk for existing user settings, fresh installs only
			#		CubeRite
			#		qBitTorrent
			#		tonido
			/DietPi/dietpi/dietpi-software reinstall 32 128 39 33 116 144 145 149 121 154 163 146 143 45 129
			#	O!MPD requires libary refresh by end user
			if grep -q '^aSOFTWARE_INSTALL_STATE\[129\]=2' /DietPi/dietpi/.installed; then

				G_WHIP_MSG 'O!MPD configuration has been updated.\n\nOnce the DietPi update is completed, and system is rebooted, please manually update the O!MPD database via the web interface.\n\n - O!MPD web interface > Settings > Update'

			fi
			#-------------------------------------------------------------------------------
			#Increase /var/log max size to 50MB, if lower than 50MB: https://github.com/pi-hole/pi-hole/issues/2270#issuecomment-405109135
			if df | grep '^tmpfs.*/var/log' &> /dev/null; then

				local var_log_size_new=50

				if (( $(grep -m1 '^[[:blank:]]*AUTO_SETUP_RAMLOG_MAXSIZE=' /DietPi/dietpi.txt | sed 's/^[^=]*=//') < $var_log_size_new )); then

					sed -i "/^[[:blank:]]*AUTO_SETUP_RAMLOG_MAXSIZE=/c\AUTO_SETUP_RAMLOG_MAXSIZE=$var_log_size_new" /DietPi/dietpi.txt

				fi

				sed -i '/[[:space:]]\/var\/log[[:space:]]/d' /etc/fstab
				cat << _EOF_ >> /etc/fstab
tmpfs /var/log tmpfs defaults,size=${var_log_size_new}m,noatime,nodev,nosuid,mode=1777 0 0
_EOF_

				systemctl daemon-reload

			fi
			#-------------------------------------------------------------------------------
			# - ARM64 packages no longer available: https://github.com/Fourdee/DietPi/issues/1915
			if (( $G_DISTRO < 4 && $G_HW_ARCH == 3 )); then

				sed -i '/debian-security/d' /etc/apt/sources.list

			fi
			#-------------------------------------------------------------------------------
			#Fix Xserver uninstall issus by not purging dependencies, but leaving them for autoremove: https://github.com/Fourdee/DietPi/pull/1930/files
			local dpkg_list="$(dpkg --get-selections)"
			grep -q '^xinit[[:space:]]' <<< "$dpkg_list" && apt-mark auto xauth x11-common
			grep -q '^mesa-utils-extra[[:space:]]' <<< "$dpkg_list" && apt-mark auto libgles2-mesa
			#-------------------------------------------------------------------------------
			#Reinstall net-tools as dependency, if HomeAssistant is installed. Thanks to @lupa18 for reporting this: https://github.com/Fourdee/DietPi/issues/1911
			grep -q '^aSOFTWARE_INSTALL_STATE\[157\]=2' /DietPi/dietpi/.installed && G_AGI net-tools
			#-------------------------------------------------------------------------------
			#Removal of CurlFTPFS from dietpi-software
			sed -i '/^aSOFTWARE_INSTALL_STATE\[2\]=/c\aSOFTWARE_INSTALL_STATE\[2\]=0' /DietPi/dietpi/.installed &> /dev/null
			#-------------------------------------------------------------------------------
			#/var/lib/dietpi/dietpi-ramlog/storage moved to /var/tmp/dietpi/logs/dietpi-ramlog_store https://github.com/Fourdee/DietPi/pull/1919
			#automatically generated during ramlog, remove old location only
			rm -R /var/lib/dietpi/dietpi-ramlog/storage &> /dev/null
			#-------------------------------------------------------------------------------
			#Reinstall "netbase", in case of installed NFS client and/or server, to reenable NFSv3 support: https://github.com/Fourdee/DietPi/issues/1898
			if grep -q '^aSOFTWARE_INSTALL_STATE\[109\]=2' /DietPi/dietpi/.installed ||
				grep -q '^aSOFTWARE_INSTALL_STATE\[110\]=2' /DietPi/dietpi/.installed; then

				G_AGI netbase

			fi
			#-------------------------------------------------------------------------------

		elif (( $SUBVERSION_CURRENT == 12 )); then

			#-------------------------------------------------------------------------------
			#Move Koel from /var/www to /mnt/dietpi_userdata: https://github.com/Fourdee/DietPi/pull/1954
			if [[ -d '/var/www/koel' ]]; then

				G_RUN_CMD mv /var/www/koel $G_FP_DIETPI_USERDATA/koel
				chown -R koel:dietpi $G_FP_DIETPI_USERDATA/koel
				[[ -f /etc/systemd/system/koel.service ]] && sed -i 's|/var/www|/mnt/dietpi_userdata|g' /etc/systemd/system/koel.service
				systemctl daemon-reload
				G_WHIP_MSG "INFO:\n\nKoel has been moved to the DietPi userdata directory:\n\n - /var/www/koel > $G_FP_DIETPI_USERDATA/koel"

			fi
			#-------------------------------------------------------------------------------
			# - qBitTorrent: https://github.com/Fourdee/DietPi/issues/1957
			chown -R qbittorrent:dietpi /home/qbittorrent &> /dev/null
			#-------------------------------------------------------------------------------
			#Mask systemd-logind as new default, if libpam-systemd is not installed: https://github.com/Fourdee/DietPi/issues/1767
			if ! dpkg-query -s 'libpam-systemd' &> /dev/null; then

				systemctl stop systemd-logind &> /dev/null
				systemctl disable systemd-logind &> /dev/null
				systemctl mask systemd-logind

			fi
			#-------------------------------------------------------------------------------
			# - Disable cron.minutely, if unused to reduce cron executions and logs
			(( $(find /etc/cron.minutely/ | wc -l) > 2 )) || sed -i '\|cron\.minutely|s|^\*/[0-9]*[[:blank:]]|#*/0 |' /etc/crontab
			#-------------------------------------------------------------------------------
			# - Remove fake-hwclock, if real hwclock is available
			hwclock &> /dev/null && apt-mark auto fake-hwclock
			#-------------------------------------------------------------------------------
			#Sparky SBC, WiFi rtl8812au driver: https://github.com/sparky-sbc/sparky-test/tree/master/rtl8812au
			if (( $G_HW_MODEL == 70 )); then

				G_RUN_CMD wget https://raw.githubusercontent.com/sparky-sbc/sparky-test/master/rtl8812au/rtl8812au_sparky.tar
				mkdir -p rtl8812au_sparky
				tar -xvf rtl8812au_sparky.tar -C rtl8812au_sparky
				chmod +x rtl8812au_sparky/install.sh
				G_RUN_CMD rtl8812au_sparky/install.sh
				rm rtl8812au_sparky.tar
				rm -R rtl8812au_sparky

			fi
			#-------------------------------------------------------------------------------
<<<<<<< HEAD
			#Remove "ntfs-3g" respectively "hfsplus", if no attached drive requires it.
			local fs_list=$(lsblk -nro FSTYPE)
			grep -q 'ntfs' <<< $fs_list || apt-mark auto ntfs-3g
			grep -q 'hfs' <<< $fs_list || apt-mark auto hfsplus
			#-------------------------------------------------------------------------------
			#Autoremove all marked packages during all patches with a single final call
			G_AGA
=======
			#Pine 64, WiFi module: https://github.com/Fourdee/DietPi/issues/1995#issuecomment-410931618
			if (( $G_HW_MODEL == 40 )); then

				G_CONFIG_INJECT '8723bs' '8723bs' /etc/modules

			fi
>>>>>>> aca63ae3
			#-------------------------------------------------------------------------------

		fi

		#-------------------------------------------------------------------------------
		#NB: all if statements must contain at least one command. Prevents bash having a hissy fit :)
		#-------------------------------------------------------------------------------

	}

	#-------------------------------------------------------------------------------
	#Run
	Incremental_Patch_System
	#-------------------------------------------------------------------------------
	sleep 0.25
	#-------------------------------------------------------------------------------
	exit
	#-------------------------------------------------------------------------------

}<|MERGE_RESOLUTION|>--- conflicted
+++ resolved
@@ -1040,7 +1040,6 @@
 
 			fi
 			#-------------------------------------------------------------------------------
-<<<<<<< HEAD
 			#Remove "ntfs-3g" respectively "hfsplus", if no attached drive requires it.
 			local fs_list=$(lsblk -nro FSTYPE)
 			grep -q 'ntfs' <<< $fs_list || apt-mark auto ntfs-3g
@@ -1048,14 +1047,13 @@
 			#-------------------------------------------------------------------------------
 			#Autoremove all marked packages during all patches with a single final call
 			G_AGA
-=======
+      #-------------------------------------------------------------------------------
 			#Pine 64, WiFi module: https://github.com/Fourdee/DietPi/issues/1995#issuecomment-410931618
 			if (( $G_HW_MODEL == 40 )); then
 
 				G_CONFIG_INJECT '8723bs' '8723bs' /etc/modules
 
 			fi
->>>>>>> aca63ae3
 			#-------------------------------------------------------------------------------
 
 		fi
