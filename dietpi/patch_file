#!/bin/bash
{
	#////////////////////////////////////
	# DietPi Patch File Script
	#
	#////////////////////////////////////
	# Created by Daniel Knight / daniel.knight@dietpi.com / dietpi.com
	#
	#////////////////////////////////////
	#
	# Info:
	# - Online patching for hosts filesystem.
	# - Runs from dietpi-update
	#
	# Usage:
	# - /DietPi/dietpi/patch_file $SUBVERSION_CURRENT $SUBVERSION_SERVER
	#////////////////////////////////////

	#Grab input
	SUBVERSION_CURRENT=$1
	SUBVERSION_SERVER=$2
	#Import DietPi-Globals ---------------------------------------------------------------
	/DietPi/dietpi/dietpi-obtain_hw_model # Always update
	. /DietPi/dietpi/func/dietpi-globals
	export G_PROGRAM_NAME='DietPi-Patchfile'
	G_INIT
	#Import DietPi-Globals ---------------------------------------------------------------

	#/////////////////////////////////////////////////////////////////////////////////////
	#Globals
	#/////////////////////////////////////////////////////////////////////////////////////
	ALLO_GUI_IMAGE=0
	if [ -f /DietPi/dietpi/.installed ] && (( $(cat /DietPi/dietpi/.installed | grep -ci -m1 '^aSOFTWARE_INSTALL_STATE\[159\]=2') )); then

		ALLO_GUI_IMAGE=1

	fi

	AUTOINSTALL_ENABLED=$(cat /DietPi/dietpi.txt | grep -m1 '^AUTO_SETUP_AUTOMATED=' | sed 's/.*=//')

	# FP_EMR='/DietPi/dietpi/.patch_emr'
	# EMR_INDEX=0

	# Obtain_EMR_Index(){

		# if [ ! -f "$FP_EMR" ]; then

			# echo 0 > "$FP_EMR"

		# else

			# EMR_INDEX=$(cat "$FP_EMR")

		# fi

	# }

	# Update_EMR_Index(){

		# ((EMR_INDEX++))
		# echo $EMR_INDEX > "$FP_EMR"

	# }

	#/////////////////////////////////////////////////////////////////////////////////////
	#Emergency Patch System:
	#	This runs before all standard incremental patches. Useful for when shi* hits the ...
	# Obtain_EMR_Index

	# if (( $EMR_INDEX == 0 )); then

		# echo 0

	# fi

	#/////////////////////////////////////////////////////////////////////////////////////
	#Incremental patch system:
	if (( $SUBVERSION_CURRENT == -1 )); then

		#-------------------------------------------------------------------------------
		#Asus TB G_HW_MODEL change
		if [ -f /etc/.dietpi_hw_model_identifier ] &&
			(( $(sed -n 1p /etc/.dietpi_hw_model_identifier) == 100 )); then

			export G_HW_MODEL=52
			echo $G_HW_MODEL > /etc/.dietpi_hw_model_identifier
			/DietPi/dietpi/dietpi-obtain_hw_model

		fi
		#-------------------------------------------------------------------------------
		#bash.bashrc removal of any outstanding dietpi entries (moved to globals). Just incase I missed any manually during PREP...
		sed -i '/#DietPi_Entries/Q' /etc/bash.bashrc
		sed -i '/#Apply system locale/Q' /etc/bash.bashrc
		sed -i '/#DietPi Additions/Q' /etc/bash.bashrc
		#-------------------------------------------------------------------------------
		#Fix doubled and renamed config files:
		#https://github.com/Fourdee/DietPi/commit/68148cec6b49afc787deca638456e1c4689e1cab#diff-8370b86e635383d521462994afe04a2d
		[ -f /etc/apt/apt.conf.d/99force-ipv ] && rm /etc/apt/apt.conf.d/99force-ipv
		[ -f /etc/sysctl.d/97-dietpi.conf ] && mv /etc/sysctl.d/97-dietpi.conf /etc/sysctl.d/99-dietpi.conf
		#-------------------------------------------------------------------------------
		#Core_ENV update: https://github.com/Fourdee/DietPi/pull/1419
		#	IPv6 disable x86_64
		#	consoleblank disable x86_64
		/DietPi/dietpi/func/dietpi-set_core_environment
		#-------------------------------------------------------------------------------
		#Remove -dev keyring
		G_AGP debian-keyring
		#-------------------------------------------------------------------------------

	elif (( $SUBVERSION_CURRENT == 0 )); then

		#-------------------------------------------------------------------------------
		#Reinstalls:
		#	Kodi: https://github.com/Fourdee/DietPi/issues/1428
		#	Fail2Ban: https://github.com/Fourdee/DietPi/issues/1431
		#	Tonido: https://github.com/Fourdee/DietPi/issues/1432
		if [ -f /DietPi/dietpi/.installed ]; then

			/DietPi/dietpi/dietpi-software reinstall 31 73 134

		fi
		#-------------------------------------------------------------------------------

	elif (( $SUBVERSION_CURRENT == 1 )); then

		#-------------------------------------------------------------------------------
		#locale rework/reset: https://github.com/Fourdee/DietPi/issues/1430#issuecomment-364763302
<<<<<<< HEAD
		rm /etc/profile.d/99-dietpi-force-locale.sh
		echo '' > /etc/environment
		rm /etc/default/locale

		locale_string="$(grep -m1 '^[[:blank:]]*AUTO_SETUP_LOCALE=' /DietPi/dietpi.txt | sed 's/^.*=//')"
		if [ ! -n "$locale_string" ] || [ ! -n "$(cat /usr/share/i18n/SUPPORTED | grep $locale_string)" ]; then

			locale_string=en_GB.UTF-8

		fi
		/DietPi/dietpi/func/dietpi-set_software locale "$locale_string"

		export G_WHIP_MSG_TEXT="Notice (locale):\n\nTo resolve broken Locales, they have been reset to $locale_string.\n\nIf you had a different locale configured on this system, please use dietpi-config at a later date to re-configure."
=======
		rm /etc/profile.d/99-dietpi-force-locale.sh &> /dev/null

		/DietPi/dietpi/func/dietpi-set_software locale en_GB.UTF-8

		export G_WHIP_MSG_TEXT="Notice (locale):\n\nTo resolve broken Locales, they have been reset to en_GB.UTF-8.\n\nIf you had a different locale configured on this system, please use dietpi-config at a later date to re-configure."
>>>>>>> 75474250
		G_WHIP_MSG
		#------------------------------------------------------------------------------
		#Removed control from DietPi-Services: https://github.com/Fourdee/DietPi/issues/1501
		systemctl enable dnsmasq &> /dev/null
		systemctl enable openvpn &> /dev/null
		systemctl start dnsmasq &> /dev/null
		systemctl start openvpn &> /dev/null
		#-------------------------------------------------------------------------------
		#CertBot fixes: https://github.com/Fourdee/DietPi/issues/734#issuecomment-361774084
		if [ -f /etc/letsencrypt/live/*/cert.pem ]; then

			if (( $G_DISTRO > 3 )); then

				if (( $(cat /DietPi/dietpi/.installed | grep -ci -m1 '^aSOFTWARE_INSTALL_STATE\[83\]=2') )); then

					certbot renew --force-renewal -a webroot -w /var/www/ -i apache

				elif (( $(cat /DietPi/dietpi/.installed | grep -ci -m1 '^aSOFTWARE_INSTALL_STATE\[85\]=2') )); then

					certbot renew --force-renewal -a webroot -w /var/www/ -i nginx

				fi

			else

				[ -f /etc/cron.monthly/dietpi-letsencrypt ] && rm /etc/cron.monthly/dietpi-letsencrypt
				cat << _EOF_ > /etc/cron.weekly/dietpi-letsencrypt
#!/bin/bash
{
	#////////////////////////////////////
	# DietPi-LetsEncrypt Autorenew script
	#
	#////////////////////////////////////
	#
	# Info:
	# - Location /etc/cron.weekly/dietpi-letsencrypt
	#
	#////////////////////////////////////
	#----------------------------------------------------------------
	# Main Loop
	#----------------------------------------------------------------

	/etc/certbot_scripts/certbot-auto -q renew &>> /var/log/dietpi-letsencrypt.log &&
	[ -f /home/minio-user/.minio/dietpi-cert-renewl.sh ] && /home/minio-user/.minio/dietpi-cert-renewl.sh

	#----------------------------------------------------------------
	exit
	#----------------------------------------------------------------
}
_EOF_
				chmod +x /etc/cron.weekly/dietpi-letsencrypt

			fi

		fi
		#-------------------------------------------------------------------------------
		#http://dietpi.com/phpbb/viewtopic.php?f=11&t=2772&p=10646#p10646
		rm /etc/apt/sources.list.d/openmediavault.list &> /dev/null

		#-------------------------------------------------------------------------------
		#DietPi-Software removals: https://github.com/Fourdee/DietPi/issues/1491
		if [ -f /DietPi/dietpi/.installed ]; then

			sed -i '/^aSOFTWARE_INSTALL_STATE\[100\]=/c\aSOFTWARE_INSTALL_STATE\[100\]=0' /DietPi/dietpi/.installed #grashopper (now pijuice)
			sed -i '/^aSOFTWARE_INSTALL_STATE\[106\]=/c\aSOFTWARE_INSTALL_STATE\[106\]=0' /DietPi/dietpi/.installed #raspcontrol (now ntp)
			if (( $(grep -ci -m1 '^aSOFTWARE_INSTALL_STATE\[170\]=2' /DietPi/dietpi/.installed) )); then

				sed -i '/^aSOFTWARE_INSTALL_STATE\[106\]=/c\aSOFTWARE_INSTALL_STATE\[106\]=2' /DietPi/dietpi/.installed #ntp (replaces raspcontrol)
				sed -i '/^aSOFTWARE_INSTALL_STATE\[170\]=/c\aSOFTWARE_INSTALL_STATE\[170\]=0' /DietPi/dietpi/.installed #ntp (now 106)

			fi


		fi
		#-------------------------------------------------------------------------------
		#Reinstalls:
		#	NetData 1.9
		#	Allo GUI update
		if [ -f /DietPi/dietpi/.installed ]; then

			/DietPi/dietpi/dietpi-software reinstall 65 160

		fi
		#-------------------------------------------------------------------------------
		#Switch from rc.local to own postboot script: https://github.com/Fourdee/DietPi/issues/1376
		G_WHIP_MSG_TEXT="DietPi will not use /etc/rc.local for its own scripts anymore.\n\nHowever, in case you've manually added something, we safe a backup to /mnt/dietpi_userdata/rc.local, from where you can copy & paste back to the cleaned /etc/rc.local.\n\nIt will work as before."
		G_WHIP_MSG
		cp -a /etc/rc.local /mnt/dietpi_userdata/rc.local
		cat << _EOF_ > /etc/rc.local
#!/bin/sh -e
#
#
# This script is executed at the end of each multiuser runlevel.
# Make sure that the script will "exit 0" on success or any other
# value on error.
#
# In order to enable or disable this script just change the execution
# bits.
#
# By default this script does nothing.

exit 0
_EOF_

		cat << _EOF_ > /etc/systemd/system/dietpi-postboot.service
[Unit]
Description=DietPi-PostBoot
After=dietpi-boot.service dietpi-ramdisk.service dietpi-ramlog.service
Requires=dietpi-boot.service dietpi-ramdisk.service
Before=rc-local.service

[Service]
Type=idle
ExecStart=/bin/bash -c '/DietPi/dietpi/postboot'
StandardOutput=tty

[Install]
WantedBy=multi-user.target
_EOF_
		systemctl daemon-reload
		systemctl enable dietpi-postboot

		if (( $(cat /DietPi/dietpi/.installed | grep -ci -m1 '^aSOFTWARE_INSTALL_STATE\[168\]=2') )); then

			[ -d /DietPi/dietpi/postboot.d ] || mkdir /DietPi/dietpi/postboot.d
			cat << _EOF_ > /DietPi/dietpi/postboot.d/moode
#!/bin/bash
#moOde additions
SQLDB=/var/local/www/db/moode-sqlite3.db

# set cpu govenor
RESULT=\$(sqlite3 \$SQLDB "select value from cfg_system where param='cpugov'")
echo "\$RESULT" | tee /sys/devices/system/cpu/cpu*/cpufreq/scaling_governor

/usr/bin/udisks-glue > /dev/null 2>&1
/var/www/command/worker.php > /dev/null 2>&1
_EOF_

		fi

		#-------------------------------------------------------------------------------

	fi

		#-------------------------------------------------------------------------------
		#NB: all if statements must contain at least one command. Prevents bash having a hissy fit :)
		#-------------------------------------------------------------------------------

	#-------------------------------------------------------------------------------
	sleep 0.25
	#-------------------------------------------------------------------------------
	exit
	#-------------------------------------------------------------------------------
}<|MERGE_RESOLUTION|>--- conflicted
+++ resolved
@@ -125,27 +125,11 @@
 
 		#-------------------------------------------------------------------------------
 		#locale rework/reset: https://github.com/Fourdee/DietPi/issues/1430#issuecomment-364763302
-<<<<<<< HEAD
-		rm /etc/profile.d/99-dietpi-force-locale.sh
-		echo '' > /etc/environment
-		rm /etc/default/locale
-
-		locale_string="$(grep -m1 '^[[:blank:]]*AUTO_SETUP_LOCALE=' /DietPi/dietpi.txt | sed 's/^.*=//')"
-		if [ ! -n "$locale_string" ] || [ ! -n "$(cat /usr/share/i18n/SUPPORTED | grep $locale_string)" ]; then
-
-			locale_string=en_GB.UTF-8
-
-		fi
-		/DietPi/dietpi/func/dietpi-set_software locale "$locale_string"
-
-		export G_WHIP_MSG_TEXT="Notice (locale):\n\nTo resolve broken Locales, they have been reset to $locale_string.\n\nIf you had a different locale configured on this system, please use dietpi-config at a later date to re-configure."
-=======
 		rm /etc/profile.d/99-dietpi-force-locale.sh &> /dev/null
 
 		/DietPi/dietpi/func/dietpi-set_software locale en_GB.UTF-8
 
 		export G_WHIP_MSG_TEXT="Notice (locale):\n\nTo resolve broken Locales, they have been reset to en_GB.UTF-8.\n\nIf you had a different locale configured on this system, please use dietpi-config at a later date to re-configure."
->>>>>>> 75474250
 		G_WHIP_MSG
 		#------------------------------------------------------------------------------
 		#Removed control from DietPi-Services: https://github.com/Fourdee/DietPi/issues/1501
