#!/bin/bash
{
	#////////////////////////////////////
	# DietPi Patch File Script
	#
	#////////////////////////////////////
	# Created by Daniel Knight / daniel.knight@dietpi.com / dietpi.com
	#
	#////////////////////////////////////
	#
	# Info:
	# - Online patching for hosts filesystem.
	# - Runs from dietpi-update
	#
	# Usage:
	# - /DietPi/dietpi/patch_file $SUBVERSION_CURRENT
	#////////////////////////////////////

	#Grab input
	SUBVERSION_CURRENT=$1
	#Import DietPi-Globals ---------------------------------------------------------------
	/DietPi/dietpi/dietpi-obtain_hw_model # Always update
	. /DietPi/dietpi/func/dietpi-globals
	export G_PROGRAM_NAME='DietPi-Patchfile'
	G_INIT
	#Import DietPi-Globals ---------------------------------------------------------------

	#/////////////////////////////////////////////////////////////////////////////////////
	#Globals
	#/////////////////////////////////////////////////////////////////////////////////////
	# FP_EMR='/DietPi/dietpi/.patch_emr'
	# EMR_INDEX=0

	# Obtain_EMR_Index(){

		# if [ ! -f "$FP_EMR" ]; then

			# echo 0 > "$FP_EMR"

		# else

			# EMR_INDEX=$(cat "$FP_EMR")

		# fi

	# }

	# Update_EMR_Index(){

		# ((EMR_INDEX++))
		# echo $EMR_INDEX > "$FP_EMR"

	# }

	#/////////////////////////////////////////////////////////////////////////////////////
	#Emergency Patch System:
	#	This runs before all standard incremental patches. Useful for when shi* hits the ...
	# Obtain_EMR_Index

	# if (( $EMR_INDEX == 0 )); then

		# echo 0

	# fi

	#/////////////////////////////////////////////////////////////////////////////////////
	#Incremental patch system:
	Incremental_Patch_System(){

		if (( $SUBVERSION_CURRENT == -1 )); then

			#-------------------------------------------------------------------------------
			#Asus TB G_HW_MODEL change
			if [ -f /etc/.dietpi_hw_model_identifier ] &&
				(( $(sed -n 1p /etc/.dietpi_hw_model_identifier) == 100 )); then

				export G_HW_MODEL=52
				echo $G_HW_MODEL > /etc/.dietpi_hw_model_identifier
				/DietPi/dietpi/dietpi-obtain_hw_model

			fi
			#-------------------------------------------------------------------------------
			#bash.bashrc removal of any outstanding dietpi entries (moved to globals). Just incase I missed any manually during PREP...
			sed -i '/#DietPi_Entries/Q' /etc/bash.bashrc
			sed -i '/#Apply system locale/Q' /etc/bash.bashrc
			sed -i '/#DietPi Additions/Q' /etc/bash.bashrc
			#-------------------------------------------------------------------------------
			#Fix doubled and renamed config files:
			#https://github.com/Fourdee/DietPi/commit/68148cec6b49afc787deca638456e1c4689e1cab#diff-8370b86e635383d521462994afe04a2d
			[ -f /etc/apt/apt.conf.d/99force-ipv ] && rm /etc/apt/apt.conf.d/99force-ipv
			[ -f /etc/sysctl.d/97-dietpi.conf ] && mv /etc/sysctl.d/97-dietpi.conf /etc/sysctl.d/99-dietpi.conf
			#-------------------------------------------------------------------------------
			#Core_ENV update: https://github.com/Fourdee/DietPi/pull/1419
			#	IPv6 disable x86_64
			#	consoleblank disable x86_64
			#/DietPi/dietpi/func/dietpi-set_core_environment # Done with v6.2 patch, avoid two executions!
			#-------------------------------------------------------------------------------
			#Remove -dev keyring
			G_AGP debian-keyring
			#-------------------------------------------------------------------------------

		elif (( $SUBVERSION_CURRENT == 0 )); then

			#-------------------------------------------------------------------------------
			#Reinstalls:
			#	Kodi: https://github.com/Fourdee/DietPi/issues/1428
			#	Fail2Ban: https://github.com/Fourdee/DietPi/issues/1431
			#	Tonido: https://github.com/Fourdee/DietPi/issues/1432
			if [ -f /DietPi/dietpi/.installed ]; then

				/DietPi/dietpi/dietpi-software reinstall 31 73 134

			fi
			#-------------------------------------------------------------------------------

		elif (( $SUBVERSION_CURRENT == 1 )); then

			#-------------------------------------------------------------------------------
			#Regen rootfs mount (removes nofail): https://github.com/Fourdee/DietPi/pull/1480
			sed -i '/[[:space:]]\/[[:space:]]/d' /etc/fstab
			sed -i '/[[:space:]]\/boot[[:space:]]/d' /etc/fstab
			/DietPi/dietpi/dietpi-drive_manager 2
			#-------------------------------------------------------------------------------
			#locale rework/reset: https://github.com/Fourdee/DietPi/issues/1430#issuecomment-364763302
			rm /etc/profile.d/99-dietpi-force-locale.sh &> /dev/null
			mv /etc/environment /mnt/dietpi_userdata/environment.bak &> /dev/null
			echo '' > /etc/environment

			/DietPi/dietpi/func/dietpi-set_software locale en_GB.UTF-8

			G_WHIP_MSG "Notice (locale):\n\nTo resolve broken Locales, they have been reset to en_GB.UTF-8.\n\nIf you had a different locale configured on this system, please use dietpi-config at a later date to re-configure.\n\nIn relation to that, DietPi does not use "/etc/environment" anymore, thus it is cleaned. In case you manually edited it, a backup was created: /mnt/dietpi_userdata/environment.bak"
			#------------------------------------------------------------------------------
			#Removed control from DietPi-Services: https://github.com/Fourdee/DietPi/issues/1501
			systemctl enable dnsmasq &> /dev/null
			systemctl enable openvpn &> /dev/null
			systemctl start dnsmasq &> /dev/null
			systemctl start openvpn &> /dev/null
			#-------------------------------------------------------------------------------
			#CertBot fixes: https://github.com/Fourdee/DietPi/issues/734#issuecomment-361774084
			if [ -f /etc/letsencrypt/live/*/cert.pem ]; then

				if (( $G_DISTRO > 3 )); then

					if grep -q '^aSOFTWARE_INSTALL_STATE\[83\]=2' /DietPi/dietpi/.installed; then

						certbot renew --force-renewal -a webroot -w /var/www/ -i apache

					elif grep -q '^aSOFTWARE_INSTALL_STATE\[85\]=2' /DietPi/dietpi/.installed; then

						certbot renew --force-renewal -a webroot -w /var/www/ -i nginx

					elif grep -q '^aSOFTWARE_INSTALL_STATE\[158\]=2' /DietPi/dietpi/.installed; then

						certbot renew --force-renewal --preferred-challenges http

					fi

				else

					[ -f /etc/cron.monthly/dietpi-letsencrypt ] && rm /etc/cron.monthly/dietpi-letsencrypt
					cat << _EOF_ > /etc/cron.weekly/dietpi-letsencrypt
#!/bin/bash
{
	#////////////////////////////////////
	# DietPi-LetsEncrypt Autorenew script
	#
	#////////////////////////////////////
	#
	# Info:
	# - Location /etc/cron.weekly/dietpi-letsencrypt
	#
	#////////////////////////////////////
	#----------------------------------------------------------------
	# Main Loop
	#----------------------------------------------------------------

	/etc/certbot_scripts/certbot-auto -q renew &>> /var/log/dietpi-letsencrypt.log &&
	[ -f /home/minio-user/.minio/dietpi-cert-renewl.sh ] && /home/minio-user/.minio/dietpi-cert-renewl.sh

	#----------------------------------------------------------------
	exit
	#----------------------------------------------------------------
}
_EOF_
					chmod +x /etc/cron.weekly/dietpi-letsencrypt

				fi

			fi
			#-------------------------------------------------------------------------------
			#http://dietpi.com/phpbb/viewtopic.php?f=11&t=2772&p=10646#p10646
			rm /etc/apt/sources.list.d/openmediavault.list &> /dev/null
			#-------------------------------------------------------------------------------
			#DietPi-Software removals: https://github.com/Fourdee/DietPi/issues/1491
			if [ -f /DietPi/dietpi/.installed ]; then

				sed -i '/^aSOFTWARE_INSTALL_STATE\[100\]=/c\aSOFTWARE_INSTALL_STATE\[100\]=0' /DietPi/dietpi/.installed #grashopper (now pijuice)
				sed -i '/^aSOFTWARE_INSTALL_STATE\[106\]=/c\aSOFTWARE_INSTALL_STATE\[106\]=0' /DietPi/dietpi/.installed #raspcontrol (now ntp)
				if grep -qi '^aSOFTWARE_INSTALL_STATE\[170\]=2' /DietPi/dietpi/.installed; then

					sed -i '/^aSOFTWARE_INSTALL_STATE\[106\]=/c\aSOFTWARE_INSTALL_STATE\[106\]=2' /DietPi/dietpi/.installed #ntp (replaces raspcontrol)
					sed -i '/^aSOFTWARE_INSTALL_STATE\[170\]=/c\aSOFTWARE_INSTALL_STATE\[170\]=0' /DietPi/dietpi/.installed #ntp (now 106)

				fi

			fi
			#-------------------------------------------------------------------------------
			#Nodered lacks homedir, create it: https://github.com/Fourdee/DietPi/issues/1446#issuecomment-366370800
			if grep -qi '^nodered:' /etc/passwd &&
				[ ! -d /home/nodered ]; then

				mkdir -p /home/nodered
				chown -R nodered:nodered /home/nodered

			fi
			#-------------------------------------------------------------------------------
			#Reinstalls:
			#	NetData 1.9
			#	Allo GUI update
			if [ -f /DietPi/dietpi/.installed ]; then

				/DietPi/dietpi/dietpi-software reinstall 65 160

			fi
			#-------------------------------------------------------------------------------

		elif (( $SUBVERSION_CURRENT == 2 )); then

			#-------------------------------------------------------------------------------
			#Switch from rc.local to own postboot script: https://github.com/Fourdee/DietPi/issues/1376
			G_WHIP_MSG "DietPi will not use /etc/rc.local for its own scripts anymore.\n\nHowever, in case you've manually added something, we safe a backup to /mnt/dietpi_userdata/rc.local.bak, from where you can copy & paste back to the cleaned /etc/rc.local.\n\nIt will work as before."
			cat << _EOF_ > /etc/systemd/system/rc-local.service
[Unit]
Description=rc.local backwards compatibility
Requires=dietpi-boot.service dietpi-ramdisk.service
After=dietpi-boot.service dietpi-ramdisk.service dietpi-ramlog.service dietpi-postboot.service

[Service]
Type=idle
RemainAfterExit=yes
ExecStart=/bin/bash -c '/etc/rc.local'
StandardOutput=tty

[Install]
WantedBy=multi-user.target
_EOF_
			systemctl daemon-reload
			systemctl enable rc-local.service

			cp -a /etc/rc.local /mnt/dietpi_userdata/rc.local.bak
			cat << _EOF_ > /etc/rc.local
#!/bin/sh -e
#
#
# This script is executed at the end of each multiuser runlevel.
# Make sure that the script will "exit 0" on success or any other
# value on error.
#
# In order to disable this script please use systemd to control the service:
# systemctl disable rc-local.service
#
# By default this script does nothing.

exit 0
_EOF_
			chmod +x /etc/rc.local

			/DietPi/dietpi/func/dietpi-set_core_environment

			if grep -q '^aSOFTWARE_INSTALL_STATE\[168\]=2' /DietPi/dietpi/.installed; then

				[ -d /var/lib/dietpi/postboot.d ] || mkdir /var/lib/dietpi/postboot.d
				cat << _EOF_ > /var/lib/dietpi/postboot.d/moode
#!/bin/bash
#moOde additions
SQLDB=/var/local/www/db/moode-sqlite3.db

# set cpu govenor
RESULT=\$(sqlite3 \$SQLDB "select value from cfg_system where param='cpugov'")
echo "\$RESULT" | tee /sys/devices/system/cpu/cpu*/cpufreq/scaling_governor

/usr/bin/udisks-glue > /dev/null 2>&1
/var/www/command/worker.php > /dev/null 2>&1
_EOF_

			fi
			#-------------------------------------------------------------------------------
			G_DIETPI-NOTIFY 2 "Reducing getty count and resource usage:"
			systemctl mask getty-static
			#-------------------------------------------------------------------------------
			# - Meveric, update repo to use our EU mirror: https://github.com/Fourdee/DietPi/issues/1519#issuecomment-368234302
			sed -i 's@https://oph.mdrjr.net/meveric@http://fuzon.co.uk/meveric@' /etc/apt/sources.list.d/meveric* &> /dev/null
			#-------------------------------------------------------------------------------
			#Remove any existing apt recommends settings, before applying ours: https://github.com/Fourdee/DietPi/issues/1482#issuecomment-368031044
			rm /etc/apt/apt.conf.d/*recommends* &> /dev/null

			export G_ERROR_HANDLER_COMMAND='/etc/apt/apt.conf.d/99-dietpi-norecommends'
			cat << _EOF_ > $G_ERROR_HANDLER_COMMAND
APT::Install-Recommends "false";
APT::Install-Suggests "false";
#APT::AutoRemove::RecommendsImportant "false";
#APT::AutoRemove::SuggestsImportant "false";
_EOF_
			export G_ERROR_HANDLER_EXITCODE=$?
			G_ERROR_HANDLER
			#-------------------------------------------------------------------------------
			#Reinstalls:
			#	Shairport-sync 3.1.7
			# 	RPi Cam
			#	Aria2 for .conf addition: https://github.com/Fourdee/DietPi/issues/1575#issuecomment-370248708
			#	Sonarr/Radarr: https://github.com/Fourdee/DietPi/issues/1566#issuecomment-369334473
			if [ -f /DietPi/dietpi/.installed ]; then

				# - RPi cam pre-patch
				mv /var/www/dietpicam /var/www/rpicam &> /dev/null
				mv "$G_FP_DIETPI_USERDATA"/dietpicam "$G_FP_DIETPI_USERDATA"/rpicam &> /dev/null
				rm /var/www/rpicam/media &> /dev/null

				/DietPi/dietpi/dietpi-software reinstall 37 59 132 144 145

			fi
			#-------------------------------------------------------------------------------
			#Add certificate combining for Lighttpd to CertBot auto renewal: https://github.com/Fourdee/DietPi/pull/1553
			if [ -f /DietPi/dietpi/.dietpi-letsencrypt ]; then

				# - Switch Minio to new certbot.service hook:
				if (( $G_DISTRO > 3 )) && grep -q '^aSOFTWARE_INSTALL_STATE\[158\]=2' /DietPi/dietpi/.installed; then

					[ -f /etc/systemd/system/certbot.service] && rm /etc/systemd/system/certbot.service
					dietpi-letsencrypt 1

				fi
				grep -q '^aSOFTWARE_INSTALL_STATE\[84\]=2' /DietPi/dietpi/.installed && dietpi-letsencrypt 1

			fi
			#-------------------------------------------------------------------------------
			#Sparky SBC kernel patches: Pro-Ject-S2 dac DSD native support on sparky, also other few dac ids.
			if (( $G_HW_MODEL == 70 )); then

				G_RUN_CMD wget https://raw.githubusercontent.com/sparky-sbc/sparky-test/master/pro-ject-s2/snd-usb-audio.ko -O /lib/modules/$(uname -r)/kernel/sound/usb/snd-usb-audio.ko
				G_RUN_CMD wget https://raw.githubusercontent.com/sparky-sbc/sparky-test/master/pro-ject-s2/snd-usbmidi-lib.ko -O /lib/modules/$(uname -r)/kernel/sound/usb/snd-usbmidi-lib.ko

			fi
			#-------------------------------------------------------------------------------
			#GNU key management required for some APT installs via additional repos: https://github.com/Fourdee/DietPi/issues/1388
			G_AGI dirmngr
			#-------------------------------------------------------------------------------
			# Odroids FFmpeg decendency fix: https://github.com/Fourdee/DietPi/issues/1556#issuecomment-369463910
			if (( $G_HW_MODEL > 9 && $G_HW_MODEL < 15 )); then

				rm /etc/apt/preferences.d/meveric*
				cat << _EOF_ > /etc/apt/preferences.d/backports
Package: *
Pin: release a=jessie-backports
Pin: origin "fuzon.co.uk"
Pin-Priority: 99

Package: *
Pin: release a=jessie-backports
Pin: origin "oph.mdrjr.net"
Pin-Priority: 99
_EOF_

			fi
			#-------------------------------------------------------------------------------
			# Subsonic 5 replaced with Airsonic: https://github.com/Fourdee/DietPi/issues/1585
			sed -i '/^aSOFTWARE_INSTALL_STATE\[33\]=/c\aSOFTWARE_INSTALL_STATE\[33\]=0' /DietPi/dietpi/.installed &> /dev/null
			#-------------------------------------------------------------------------------

		elif (( $SUBVERSION_CURRENT == 3 )); then

			#-------------------------------------------------------------------------------
			#Never run this in future patches!!! : https://github.com/Fourdee/DietPi/issues/1592
			#/DietPi/dietpi/func/dietpi-set_core_environment
			#-------------------------------------------------------------------------------
			#Service updates: http://dietpi.com/phpbb/viewtopic.php?f=11&t=1148&p=11322#p11322
			$(which mkdir) -p /var/tmp/dietpi/logs
			cat << _EOF_ > /etc/systemd/system/dietpi-ramdisk.service
[Unit]
Description=DietPi-RAMdisk
After=local-fs.target boot.mount
Before=rsyslog.service syslog.service

[Service]
Type=forking
RemainAfterExit=yes
ExecStartPre=$(which mkdir) -p /var/tmp/dietpi/logs
ExecStart=/bin/bash -c '/boot/dietpi/dietpi-ramdisk 0 &>> /var/tmp/dietpi/logs/dietpi-ramdisk.log'
ExecStop=/bin/bash -c '/DietPi/dietpi/dietpi-ramdisk 1 &>> /var/tmp/dietpi/logs/dietpi-ramdisk.log'

[Install]
WantedBy=local-fs.target
_EOF_
			systemctl daemon-reload
			systemctl enable dietpi-ramdisk.service

			cat << _EOF_ > /etc/systemd/system/dietpi-ramlog.service
[Unit]
Description=DietPi-RAMlog
After=local-fs.target boot.mount
Before=rsyslog.service syslog.service

[Service]
Type=forking
RemainAfterExit=yes
ExecStartPre=$(which mkdir) -p /var/tmp/dietpi/logs
ExecStart=/bin/bash -c '/boot/dietpi/dietpi-ramlog 0 &>> /var/tmp/dietpi/logs/dietpi-ramlog.log'
ExecStop=/bin/bash -c '/DietPi/dietpi/dietpi-ramlog 1 &>> /var/tmp/dietpi/logs/dietpi-ramlog.log'

[Install]
WantedBy=local-fs.target
_EOF_
			systemctl daemon-reload
			systemctl enable dietpi-ramlog.service
			#-------------------------------------------------------------------------------
			#Assure absence of dhcpcd5, if dhclient (isc-dhcp-client) is active: https://github.com/Fourdee/DietPi/issues/1560#issuecomment-370136642
			ps aux | grep -q 'dhclient'  && G_AGP dhcpcd5
			#-------------------------------------------------------------------------------
			#Fix microcode installation based on image creation CPU instead of image target CPU: https://github.com/Fourdee/DietPi/pull/1596
			if (( $G_HW_ARCH == 10 )); then

				if grep 'vendor_id' /proc/cpuinfo | grep -qi 'intel'; then

					dpkg --get-selections | grep -q '^amd64-microcode' && G_AGP amd64-microcode
					G_AGI intel-microcode

				elif grep 'vendor_id' /proc/cpuinfo | grep -qi 'amd'; then

					dpkg --get-selections | grep -q '^intel-microcode' && G_AGP intel-microcode
					G_AGI amd64-microcode

				fi

			fi
			#-------------------------------------------------------------------------------
			#Reinstalls
			#	UrBackupServer
			/DietPi/dietpi/dietpi-software reinstall 111
			#-------------------------------------------------------------------------------
			#Cron minutely support: https://github.com/Fourdee/DietPi/pull/1578
			mkdir -p /etc/cron.minutely

			if ! grep -qi 'cron.minutely' /etc/crontab; then

				cat << _EOF_ >> /etc/crontab
*/30 * * * *   root    cd / && run-parts --report /etc/cron.minutely
_EOF_

			fi
			#-------------------------------------------------------------------------------

		elif (( $SUBVERSION_CURRENT == 4 )); then

			#-------------------------------------------------------------------------------
			#Rerun drive manager to remove x-systemd.automount if autofs4 module not found: https://github.com/Fourdee/DietPi/issues/1607
			/DietPi/dietpi/dietpi-drive_manager 2
			#-------------------------------------------------------------------------------
			#Removal of dphys-swapfile, switch to our own swapfile control system: https://github.com/Fourdee/DietPi/issues/1602
			sed -i '/[[:space:]]dphys-swapfile[[:space:]]/d' /etc/fstab
			local swap_size=0
			local swap_location='/var/swap'
			if [ -f /etc/dphys-swapfile ]; then

				swap_size=$(grep -m1 '^CONF_SWAPSIZE=' /etc/dphys-swapfile | sed 's/.*=//')
				swap_location="$(grep -m1 '^CONF_SWAPFILE=' /etc/dphys-swapfile | sed 's/.*=//')"

			fi

			sed -i "/^AUTO_SETUP_SWAPFILE_SIZE=/c\AUTO_SETUP_SWAPFILE_SIZE=$swap_size" /DietPi/dietpi.txt
			sed -i "/^AUTO_SETUP_SWAPFILE_LOCATION=/c\AUTO_SETUP_SWAPFILE_LOCATION=$swap_location" /DietPi/dietpi.txt

			#Re-Apply swap to set /tmp tmpfs size: https://github.com/Fourdee/DietPi/issues/1027#issuecomment-369435049
			# + Force auto swapfile size https://github.com/Fourdee/DietPi/issues/1593#issuecomment-371516418
			/DietPi/dietpi/func/dietpi-set_dphys-swapfile 1

			G_AGP dphys-swapfile
			#-------------------------------------------------------------------------------
			#Reinstalls
			#	Shairport-sync: https://github.com/Fourdee/DietPi/issues/1620#issuecomment-373086888
			#	Squeezebox server:
			#	AmiBerry 2.18: https://github.com/Fourdee/DietPi/issues/1410#issuecomment-374060452
			#	Mopidy: https://github.com/Fourdee/DietPi/issues/1625
			$(which killall) -w squeezeboxserver &> /dev/null
			rm /var/lib/dietpi/dietpi-software/services/squeezeboxserver.service &> /dev/null

			/DietPi/dietpi/dietpi-software reinstall 35 37 108 118
			#-------------------------------------------------------------------------------
			#RPi 3 B+: Set correct disabled clocks for B+ (scraped by dietpi-config > overclocking)
			if grep -qi 'RPi 3 Model B+' /DietPi/dietpi/.hw_model; then

				sed -i '/arm_freq=/c\#arm_freq=1400' /DietPi/config.txt
				sed -i '/sdram_freq=/c\#sdram_freq=500' /DietPi/config.txt

			fi
			#-------------------------------------------------------------------------------
<<<<<<< HEAD
			#sudoers and sysctl adjustments moved to *.d/ files: https://github.com/Fourdee/DietPi/pull/1635
			cat << _EOF_ > /etc/sudoers.d/dietpi
dietpi ALL=NOPASSWD: ALL
_EOF_
			sed -i '/dietpi/d' /etc/sudoers
			#Our config must not start with '99-' to assure priority higher than '99-sysctl.conf'
			mv /etc/sysctl.d/99-dietpi.conf /etc/sysctl.d/dietpi.conf &> /dev/null
=======
			#Remove firmware-misc-nonfree if firmware-linux-nonfree is not installed, not required for SBC's: https://github.com/Fourdee/DietPi/issues/1631
			if (( ! $(dpkg --get-selections | grep -ci -m1 '^firmware-linux-nonfree') )); then

				G_AGP firmware-misc-nonfree

			fi
			#-------------------------------------------------------------------------------
			# - RPi resolve gettext error: https://github.com/Fourdee/DietPi/issues/1631#issuecomment-373965406
			rm /etc/profile.d/wifi-country.sh &> /dev/null
>>>>>>> 3d334553
			#-------------------------------------------------------------------------------

		fi

		#-------------------------------------------------------------------------------
		#NB: all if statements must contain at least one command. Prevents bash having a hissy fit :)
		#-------------------------------------------------------------------------------

	}

	#-------------------------------------------------------------------------------
	#Run
	Incremental_Patch_System
	#-------------------------------------------------------------------------------
	sleep 0.25
	#-------------------------------------------------------------------------------
	exit
	#-------------------------------------------------------------------------------

}<|MERGE_RESOLUTION|>--- conflicted
+++ resolved
@@ -493,7 +493,6 @@
 
 			fi
 			#-------------------------------------------------------------------------------
-<<<<<<< HEAD
 			#sudoers and sysctl adjustments moved to *.d/ files: https://github.com/Fourdee/DietPi/pull/1635
 			cat << _EOF_ > /etc/sudoers.d/dietpi
 dietpi ALL=NOPASSWD: ALL
@@ -501,7 +500,7 @@
 			sed -i '/dietpi/d' /etc/sudoers
 			#Our config must not start with '99-' to assure priority higher than '99-sysctl.conf'
 			mv /etc/sysctl.d/99-dietpi.conf /etc/sysctl.d/dietpi.conf &> /dev/null
-=======
+			#-------------------------------------------------------------------------------
 			#Remove firmware-misc-nonfree if firmware-linux-nonfree is not installed, not required for SBC's: https://github.com/Fourdee/DietPi/issues/1631
 			if (( ! $(dpkg --get-selections | grep -ci -m1 '^firmware-linux-nonfree') )); then
 
@@ -511,7 +510,6 @@
 			#-------------------------------------------------------------------------------
 			# - RPi resolve gettext error: https://github.com/Fourdee/DietPi/issues/1631#issuecomment-373965406
 			rm /etc/profile.d/wifi-country.sh &> /dev/null
->>>>>>> 3d334553
 			#-------------------------------------------------------------------------------
 
 		fi
