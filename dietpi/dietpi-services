--- conflicted
+++ resolved
@@ -100,11 +100,8 @@
 		'octoprint'
 		'roonserver'
 		'htpc-manager'
-<<<<<<< HEAD
 		'home-assistant'
-=======
 		'openbazaar'
->>>>>>> 17ac440b
 	)
 
 	# - User: read custom services file
