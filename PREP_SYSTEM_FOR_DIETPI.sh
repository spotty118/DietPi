--- conflicted
+++ resolved
@@ -96,32 +96,11 @@
 	export LANG=en_GB.UTF-8
 
 	#------------------------------------------------------------------------------------------------
-	#Globals
+	# DietPi-Globals
 	#------------------------------------------------------------------------------------------------
-	#Download DietPi-Globals
+	# - Download 
 	# - NB: We'll have to manually handle errors, until DietPi-Globals are sucessfully loaded.
-
-<<<<<<< HEAD
-	# - Wget prefer IPv4
-	if grep -q '^[[:blank:]]*prefer-family[[:blank:]]*=' /etc/wgetrc; then
-
-		sed -i '/^[[:blank:]]*prefer-family[[:blank:]]*=/c\prefer-family = IPv4' /etc/wgetrc
-
-	elif grep -q '^[[:blank:]#;]*prefer-family[[:blank:]]*=' /etc/wgetrc; then
-
-		sed -i '/^[[:blank:]#;]*prefer-family[[:blank:]]*=/c\prefer-family = IPv4' /etc/wgetrc
-
-	else
-
-		echo 'prefer-family = IPv4' >> /etc/wgetrc
-
-	fi
-
 	if ! wget "https://raw.githubusercontent.com/$GIT_OWNER/DietPi/$GIT_BRANCH/dietpi/func/dietpi-globals"; then
-=======
-	wget "https://raw.githubusercontent.com/$GIT_OWNER/DietPi/$GIT_BRANCH/dietpi/func/dietpi-globals"
-	if (( $? )); then
->>>>>>> d1470101
 
 		echo -e 'Error: Unable to download dietpi-globals. Aborting...\n'
 		exit 1
