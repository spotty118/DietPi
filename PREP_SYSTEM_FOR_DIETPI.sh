#!/bin/bash
{
	#------------------------------------------------------------------------------------------------
	# Optimize current Debian installation and prep for DietPi installation.
	#------------------------------------------------------------------------------------------------
	# REQUIREMENTS
	# - Currently running Debian (ideally minimal, eg: Raspbian Lite-ish =)) )
	# - Active eth0 connection
	#------------------------------------------------------------------------------------------------
	# Dev notes:
	# Following items must be exported at all times, throughout this script, else, additional scripts launched will trigger incorrect results.
	# - G_HW_MODEL
	# - G_HW_ARCH
	# - G_DISTRO
	#------------------------------------------------------------------------------------------------

	#Use Fourdee master branch, if unset
	GIT_OWNER=${GIT_OWNER:=Fourdee}
	GIT_BRANCH=${GIT_BRANCH:=master}
	echo "Git branch: $GIT_OWNER/$GIT_BRANCH"

	#------------------------------------------------------------------------------------------------
	# Critical checks and pre-reqs, with exit, prior to initial run of script
	#------------------------------------------------------------------------------------------------
	#Exit path for non-root logins
	if (( $UID )); then

		echo -e 'Error: Root privileges required, please run the script with "sudo"\nIn case install the "sudo" package with root privileges:\n\t# apt-get install -y sudo\n'
		exit 1

	fi

	#Work inside /tmp as usually ramfs to reduce disk I/O and speed up download and unpacking
	mkdir -p /tmp/DietPi-PREP
	cd /tmp/DietPi-PREP

	#Check/install minimal APT Pre-Reqs
	a_MIN_APT_PREREQS=(

		'wget' # Download DietPi-Globals...
		'ca-certificates' # ...via HTTPS
		'locales' # Allow ensuring en_GB.UTF-8
		'whiptail' # G_WHIP...
		'ncurses-bin' # ...using tput

	)

	# - Meveric special: https://github.com/Fourdee/DietPi/issues/1285#issuecomment-355759321
	rm /etc/apt/sources.list.d/deb-multimedia.list &> /dev/null

	# - APT force IPv4
	echo 'Acquire::ForceIPv4 "true";' > /etc/apt/apt.conf.d/99-dietpi-force-ipv4

	apt-get clean
	apt-get update
	for (( i=0; i<${#a_MIN_APT_PREREQS[@]}; i++))
	do

		if ! dpkg-query -s ${a_MIN_APT_PREREQS[$i]} &> /dev/null; then

			apt-get install -y ${a_MIN_APT_PREREQS[$i]}
			if (( $? )); then

				echo -e "Error: Unable to install ${a_MIN_APT_PREREQS[$i]}, please try to install it manually:\n\t# apt-get install -y ${a_MIN_APT_PREREQS[$i]}"
				exit 1

			fi

		fi

	done

	unset a_MIN_APT_PREREQS

	#Setup locale
	# - Remove exisiting settings that will break dpkg-reconfigure
	> /etc/environment
	rm /etc/default/locale &> /dev/null

	# - NB: DEV, any changes here must be also rolled into function '/DietPi/dietpi/func/dietpi-set_software locale', for future script use
	echo 'en_GB.UTF-8 UTF-8' > /etc/locale.gen
	dpkg-reconfigure -f noninteractive locales
	# - dpkg-reconfigure includes:
	#	- "locale-gen": Generate locale(s) based on "/etc/locale.gen" or interactive selection.
	#	- "update-locale": Add $LANG to "/etc/default/locale" based on generated locale(s) or interactive default language selection.
	if (( $? )); then

		echo -e 'Error: Locale generation failed. Aborting...\n'
		exit 1

	fi

	# - Update /etc/default/locales with new values (not effective until next load of bash session, eg: logout/in)
	update-locale LANG=en_GB.UTF-8
	update-locale LC_CTYPE=en_GB.UTF-8
	update-locale LC_TIME=en_GB.UTF-8
	update-locale LC_ALL=en_GB.UTF-8

	# - Force en_GB Locale for rest of script. Prevents incorrect parsing with non-english locales.
	export LC_ALL=en_GB.UTF-8
	export LANG=en_GB.UTF-8

	#------------------------------------------------------------------------------------------------
	#Globals
	#------------------------------------------------------------------------------------------------
	#Download DietPi-Globals
	# - NB: We'll have to manually handle errors, until DietPi-Globals are sucessfully loaded.

	# - Wget prefer IPv4
	if grep -q '^[[:blank:]]*prefer-family[[:blank:]]*=' /etc/wgetrc; then

		sed -i '/^[[:blank:]]*prefer-family[[:blank:]]*=/c\prefer-family = IPv4' /etc/wgetrc

	elif grep -q '^[[:blank:]#;]*prefer-family[[:blank:]]*=' /etc/wgetrc; then

		sed -i '/^[[:blank:]#;]*prefer-family[[:blank:]]*=/c\prefer-family = IPv4' /etc/wgetrc

	else

		echo 'prefer-family = IPv4' >> /etc/wgetrc

	fi

	wget "https://raw.githubusercontent.com/$GIT_OWNER/DietPi/$GIT_BRANCH/dietpi/func/dietpi-globals"
	if (( $? )); then

		echo -e 'Error: Unable to download dietpi-globals. Aborting...\n'
		exit 1

	fi

	# - Load
	. ./dietpi-globals
	if (( $? )); then

		echo -e 'Error: Unable to load dietpi-globals. Aborting...\n'
		exit 1

	fi
	# Go back to tmp working dir, as loading global includes cd $HOME:
	cd /tmp/DietPi-PREP
	rm dietpi-globals

	export G_PROGRAM_NAME='DietPi-PREP'
	export HIERARCHY=0
	export G_DISTRO=0 # Export to dietpi-globals
	export G_DISTRO_NAME='NULL' # Export to dietpi-globals
	DISTRO_TARGET=0
	DISTRO_TARGET_NAME=''
	if grep -q 'wheezy' /etc/os-release; then

		G_DISTRO=2
		G_DISTRO_NAME='wheezy'

	elif grep -q 'jessie' /etc/os-release; then

		G_DISTRO=3
		G_DISTRO_NAME='jessie'

	elif grep -q 'stretch' /etc/os-release; then

		G_DISTRO=4
		G_DISTRO_NAME='stretch'

	elif grep -q 'buster' /etc/os-release; then

		G_DISTRO=5
		G_DISTRO_NAME='buster'

	else

		G_DIETPI-NOTIFY 1 'Unknown or unsupported distribution version. Aborting...\n'
		exit 1

	fi

	#G_HW_MODEL # init from dietpi-globals
	#G_HW_ARCH_DESCRIPTION # init from dietpi-globals
	G_HW_ARCH_DESCRIPTION="$(uname -m)"
	if [[ $G_HW_ARCH_DESCRIPTION == 'armv6l' ]]; then

		export G_HW_ARCH=1

	elif [[ $G_HW_ARCH_DESCRIPTION == 'armv7l' ]]; then

		export G_HW_ARCH=2

	elif [[ $G_HW_ARCH_DESCRIPTION == 'aarch64' ]]; then

		export G_HW_ARCH=3

	elif [[ $G_HW_ARCH_DESCRIPTION == 'x86_64' ]]; then

		export G_HW_ARCH=10

	else

		G_DIETPI-NOTIFY 1 "Error: Unknown or unsupported CPU architecture \"$G_HW_ARCH_DESCRIPTION\". Aborting...\n"
		exit 1

	fi

	#WiFi install flag
	WIFI_REQUIRED=0

	#Image creator flags
	IMAGE_CREATOR=''
	PREIMAGE_INFO=''

	#Setup step, current (used in info)
	SETUP_STEP=0

	#URL connection test var holder
	INTERNET_ADDRESS=''

	Main(){

		#------------------------------------------------------------------------------------------------
		echo ''
		G_DIETPI-NOTIFY 2 '-----------------------------------------------------------------------------------'
		G_DIETPI-NOTIFY 0 "Step $SETUP_STEP: Detecting existing DietPi system:"
		((SETUP_STEP++))
		G_DIETPI-NOTIFY 2 '-----------------------------------------------------------------------------------'
		#------------------------------------------------------------------------------------------------
		if systemctl is-active dietpi-ramdisk | grep -qi '^active'; then

			G_DIETPI-NOTIFY 2 'DietPi system found, running pre-prep'

			# - Stop services
			/DietPi/dietpi/dietpi-services stop

			[[ -f /etc/systemd/system/dietpi-ramlog ]] && G_RUN_CMD systemctl stop dietpi-ramlog
			G_RUN_CMD systemctl stop dietpi-ramdisk

			# - Delete any previous existing data
			rm -R /DietPi/*
			rm -R /boot/dietpi

			rm -R /mnt/dietpi-backup &> /dev/null
			rm -R /mnt/dietpi-sync &> /dev/null
			rm -R /mnt/dietpi_userdata &> /dev/null

			rm -R /etc/dietpi &> /dev/null # Pre v160
			rm -R /var/lib/dietpi &> /dev/null
			rm -R /var/tmp/dietpi &> /dev/null

			rm /root/DietPi-Automation.log &> /dev/null
			rm /boot/Automation_Format_My_Usb_Drive &> /dev/null

		else

			G_DIETPI-NOTIFY 2 'Non-DietPi system'

		fi

		#------------------------------------------------------------------------------------------------
		echo ''
		G_DIETPI-NOTIFY 2 '-----------------------------------------------------------------------------------'
		G_DIETPI-NOTIFY 0 "Step $SETUP_STEP: Initial prep to allow this script to function:"
		((SETUP_STEP++))
		G_DIETPI-NOTIFY 2 '-----------------------------------------------------------------------------------'
		#------------------------------------------------------------------------------------------------
		#Recreate dietpi logs dir, used by G_AGx
		G_RUN_CMD mkdir -p /var/tmp/dietpi/logs

		G_DIETPI-NOTIFY 2 'Installing core packages, required for next stage of this script:'

		G_AGI apt-transport-https unzip

		#------------------------------------------------------------------------------------------------
		echo ''
		G_DIETPI-NOTIFY 2 '-----------------------------------------------------------------------------------'
		G_DIETPI-NOTIFY 0 "Step $SETUP_STEP (inputs): Image info / Hardware / WiFi / Distro:"
		((SETUP_STEP++))
		G_DIETPI-NOTIFY 2 '-----------------------------------------------------------------------------------'
		#------------------------------------------------------------------------------------------------

		#Image creator
		while true
		do

			G_WHIP_INPUTBOX 'Please enter your name. This will be used to identify the image creator within credits banner.\n\nYou can add your contanct information as well for end users.\n\nNB: An entry is required.'
			if (( ! $? )) && [[ $G_WHIP_RETURNED_VALUE ]]; then

				#Disallowed:
				DISALLOWED_NAME=0
				aDISALLOWED_NAMES=(

					'official'
					'fourdee'
					'daniel knight'
					'dan knight'
					'michaing'
					'k-plan'
					'diet'

				)

				LOWERCASE_TEMP="$(echo $G_WHIP_RETURNED_VALUE | tr '[:upper:]' '[:lower:]')"
				for (( i=0; i<${#aDISALLOWED_NAMES[@]}; i++))
				do

					if [[ $LOWERCASE_TEMP == *"${aDISALLOWED_NAMES[$i]}"* ]]; then

						DISALLOWED_NAME=1
						break

					fi

				done

				unset aDISALLOWED_NAMES

				if (( $DISALLOWED_NAME )); then

					G_WHIP_MSG "\"$G_WHIP_RETURNED_VALUE\" is reserved and cannot be used. Please try again."

				else

					IMAGE_CREATOR="$G_WHIP_RETURNED_VALUE"
					break

				fi

			fi

		done

		#Pre-image used/name
		while true
		do

			G_WHIP_INPUTBOX 'Please enter the name or URL of the pre-image you installed on this system, prior to running this script. This will be used to identify the pre-image credits.\n\nEG: Debian, Raspbian Lite, Meveric, FriendlyARM, or "forum.odroid.com/viewtopic.php?f=ABC&t=XYZ" etc.\n\nNB: An entry is required.'
			if (( ! $? )) && [[ $G_WHIP_RETURNED_VALUE ]]; then

				PREIMAGE_INFO="$G_WHIP_RETURNED_VALUE"
				break

			fi

		done

		#Hardware selection
		G_WHIP_DEFAULT_ITEM=22
		G_WHIP_BUTTON_CANCEL_TEXT='Exit'
		G_WHIP_MENU_ARRAY=(

			'' '●─ Other '
			'22' 'Generic device (unknown to DietPi)'
			'' '●─ SBC─(Core devices) '
			'10' 'Odroid C1'
			'12' 'Odroid C2'
			'14' 'Odroid N1'
			'13' 'Odroid U3'
			'11' 'Odroid XU3/4/HC1/HC2'
			'0' 'Raspberry Pi (All models)'
			# '1' 'Raspberry Pi 1/Zero (512mb)'
			# '2' 'Raspberry Pi 2'
			# '3' 'Raspberry Pi 3/3+'
			'' '●─ PC '
			'21' 'x86_64 Native PC'
			'20' 'x86_64 VMware/VirtualBox'
			'' '●─ SBC─(Limited support devices) '
			'52' 'Asus Tinker Board'
			'53' 'BananaPi (sinovoip)'
			'51' 'BananaPi Pro (Lemaker)'
			'50' 'BananaPi M2+ (sinovoip)'
			'71' 'Beagle Bone Black'
			'69' 'Firefly RK3399'
			'39' 'LeMaker Guitar'
			'68' 'NanoPC T4'
			'67' 'NanoPi K1 Plus'
			'66' 'NanoPi M1 Plus'
			'65' 'NanoPi NEO 2'
			'64' 'NanoPi NEO Air'
			'63' 'NanoPi M1/T1'
			'62' 'NanoPi M3/T3/F3'
			'61' 'NanoPi M2/T2'
			'60' 'NanoPi Neo'
			'38' 'OrangePi PC 2'
			'37' 'OrangePi Prime'
			'36' 'OrangePi Win'
			'35' 'OrangePi Zero Plus 2 (H3/H5)'
			'34' 'OrangePi Plus'
			'33' 'OrangePi Lite'
			'32' 'OrangePi Zero (H2+)'
			'31' 'OrangePi One'
			'30' 'OrangePi PC'
			'41' 'OrangePi PC Plus'
			'40' 'Pine A64'
			'43' 'Rock64'
			'42' 'RockPro64'
			'70' 'Sparky SBC'

		)

		G_WHIP_MENU 'Please select the current device this is being installed on:\n - NB: Select "Generic device" if not listed.\n - "Core devices": Are fully supported by DietPi, offering full GPU + Kodi support.\n - "Limited support devices": No GPU support, supported limited to DietPi specific issues only (eg: excludes Kernel/GPU/VPU related items).'
		if (( $? )) || [[ -z $G_WHIP_RETURNED_VALUE ]]; then

			G_DIETPI-NOTIFY 1 'No choices detected. Aborting...'
			exit 0

		fi

		# + Export to future scripts
		export G_HW_MODEL=$G_WHIP_RETURNED_VALUE

		G_DIETPI-NOTIFY 2 "Setting G_HW_MODEL index of: $G_HW_MODEL"
		G_DIETPI-NOTIFY 2 "CPU ARCH = $G_HW_ARCH : $G_HW_ARCH_DESCRIPTION"

		echo "$G_HW_MODEL" > /etc/.dietpi_hw_model_identifier

		#WiFi selection
		G_DIETPI-NOTIFY 2 'WiFi selection'

		G_WHIP_DEFAULT_ITEM=1
		G_WHIP_MENU_ARRAY=(

			'0' "I don't require WiFi, do not install."
			'1' 'I require WiFi functionality, keep/install related packages.'

		)

		G_WHIP_MENU 'Please select an option:'
		if (( ! $? && $G_WHIP_RETURNED_VALUE == 1 )); then

			G_DIETPI-NOTIFY 2 'Marking WiFi as needed'
			WIFI_REQUIRED=1

		fi

		#Distro Selection
		G_WHIP_DEFAULT_ITEM=$G_DISTRO
		G_WHIP_BUTTON_CANCEL_TEXT='Exit'
		DISTRO_LIST_ARRAY=(

			'3' 'Jessie (oldstable, just if you need to avoid upgrade to current release)'
			'4' 'Stretch (current stable release, recommended)'
			'5' 'Buster (testing only, not officially supported)'

		)

		# - Enable/list available options based on criteria
		#	NB: Whiptail use 2 array indexs per whip displayed entry.
		G_WHIP_MENU_ARRAY=()
		for ((i=0; i<$(( ${#DISTRO_LIST_ARRAY[@]} / 2 )); i++))
		do
			temp_distro_available=1
			temp_distro_index=$(( $i + 3 ))

			# - Disable downgrades
			if (( $temp_distro_index < $G_DISTRO )); then

				G_DIETPI-NOTIFY 2 "Disabled Distro downgrade: index $temp_distro_index"
				temp_distro_available=0

			fi

			# - Enable option
			if (( $temp_distro_available )); then

				G_WHIP_MENU_ARRAY+=( "${DISTRO_LIST_ARRAY[$(( $i * 2 ))]}" "${DISTRO_LIST_ARRAY[$(( ($i * 2) + 1 ))]}" )

			fi

		done

		#delete []
		unset DISTRO_LIST_ARRAY

		if [[ -z ${G_WHIP_MENU_ARRAY+x} ]]; then

			G_DIETPI-NOTIFY 1 'Error: No available Distros for this system. Aborting...'
			exit 1

		fi

		G_WHIP_MENU "Please select a distro to install on this system. Selecting a distro that is older than the current installed on system, is not supported.\n\nCurrently installed:\n - $G_DISTRO $G_DISTRO_NAME"
		if (( $? )) || [[ -z $G_WHIP_RETURNED_VALUE ]]; then

			G_DIETPI-NOTIFY 1 'No choices detected. Aborting...'
			exit 0

		fi

		DISTRO_TARGET=$G_WHIP_RETURNED_VALUE
		if (( $DISTRO_TARGET == 3 )); then

			DISTRO_TARGET_NAME='jessie'

		elif (( $DISTRO_TARGET == 4 )); then

			DISTRO_TARGET_NAME='stretch'

		elif (( $DISTRO_TARGET == 5 )); then

			DISTRO_TARGET_NAME='buster'

		fi

		#------------------------------------------------------------------------------------------------
		echo ''
		G_DIETPI-NOTIFY 2 '-----------------------------------------------------------------------------------'
		G_DIETPI-NOTIFY 0 "Step $SETUP_STEP: Downloading and installing DietPi sourcecode:"
		((SETUP_STEP++))
		G_DIETPI-NOTIFY 2 '-----------------------------------------------------------------------------------'
		#------------------------------------------------------------------------------------------------

		INTERNET_ADDRESS="https://github.com/$GIT_OWNER/DietPi/archive/$GIT_BRANCH.zip"
		G_CHECK_URL "$INTERNET_ADDRESS"
		G_RUN_CMD wget "$INTERNET_ADDRESS" -O package.zip

		[[ -d DietPi-$GIT_BRANCH ]] && l_message='Cleaning previously extracted files' G_RUN_CMD rm -R "DietPi-$GIT_BRANCH"
		l_message='Extracting DietPi sourcecode' G_RUN_CMD unzip -o package.zip
		rm package.zip

		l_message='Creating /boot' G_RUN_CMD mkdir -p /boot

		G_DIETPI-NOTIFY 2 'Moving kernel and boot configuration to /boot'

		G_RUN_CMD mv "DietPi-$GIT_BRANCH/dietpi.txt" /boot/

		# - HW specific config.txt, boot.ini uEnv.txt
		if (( $G_HW_MODEL < 10 )); then

			G_RUN_CMD mv "DietPi-$GIT_BRANCH/config.txt" /boot/

		elif (( $G_HW_MODEL == 10 )); then

			G_RUN_CMD mv "DietPi-$GIT_BRANCH/boot_c1.ini" /boot/boot.ini

		elif (( $G_HW_MODEL == 11 )); then

			G_RUN_CMD mv "DietPi-$GIT_BRANCH/boot_xu4.ini" /boot/boot.ini

		elif (( $G_HW_MODEL == 12 )); then

			G_RUN_CMD mv "DietPi-$GIT_BRANCH/boot_c2.ini" /boot/boot.ini

		fi

		G_RUN_CMD mv "DietPi-$GIT_BRANCH/README.md" /boot/
		#G_RUN_CMD mv "DietPi-$GIT_BRANCH/CHANGELOG.txt" /boot/

		# - Remove server_version / patch_file (downloads fresh from dietpi-update)
		rm "DietPi-$GIT_BRANCH/dietpi/patch_file"
		rm DietPi-"$GIT_BRANCH"/dietpi/server_version*

		l_message='Move DietPi core to /boot/dietpi' G_RUN_CMD mv "DietPi-$GIT_BRANCH/dietpi" /boot/

		l_message='Copy rootfs files in place' G_RUN_CMD cp -Rf DietPi-"$GIT_BRANCH"/rootfs/. /

		l_message='Clean download location' G_RUN_CMD rm -R "DietPi-$GIT_BRANCH"

		l_message='Set execute permissions for DietPi scripts' G_RUN_CMD chmod -R +x /boot/dietpi /etc/cron.*/dietpi /var/lib/dietpi/services

		G_RUN_CMD systemctl daemon-reload
		G_RUN_CMD systemctl enable dietpi-ramdisk

		# - Mount tmpfs
		G_RUN_CMD mkdir -p /DietPi
		G_RUN_CMD mount -t tmpfs -o size=20m tmpfs /DietPi
		l_message='Starting DietPi-RAMDISK' G_RUN_CMD systemctl start dietpi-ramdisk

		#------------------------------------------------------------------------------------------------
		echo ''
		G_DIETPI-NOTIFY 2 '-----------------------------------------------------------------------------------'
		G_DIETPI-NOTIFY 0 "Step $SETUP_STEP: APT configuration:"
		((SETUP_STEP++))
		G_DIETPI-NOTIFY 2 '-----------------------------------------------------------------------------------'
		#------------------------------------------------------------------------------------------------

		G_DIETPI-NOTIFY 2 'Removing conflicting /etc/apt/sources.list.d entries'
		#	NB: Apt sources will get overwritten during 1st run, via boot script and dietpi.txt entry

		#rm /etc/apt/sources.list.d/* &> /dev/null #Probably a bad idea
		#rm /etc/apt/sources.list.d/deb-multimedia.list &> /dev/null #meveric, already done above
		rm /etc/apt/sources.list.d/openmediavault.list &> /dev/null #https://dietpi.com/phpbb/viewtopic.php?f=11&t=2772&p=10646#p10594

		G_DIETPI-NOTIFY 2 "Setting APT sources.list: $DISTRO_TARGET_NAME $DISTRO_TARGET"

		# - We need to temp export target DISTRO vars, then revert them to current, after setting sources.list
		G_DISTRO_TEMP=$G_DISTRO
		G_DISTRO_NAME_TEMP="$G_DISTRO_NAME"
		export G_DISTRO=$DISTRO_TARGET
		export G_DISTRO_NAME="$DISTRO_TARGET_NAME"

		G_RUN_CMD /DietPi/dietpi/func/dietpi-set_software apt-mirror 'default'

		export G_DISTRO=$G_DISTRO_TEMP
		export G_DISTRO_NAME="$G_DISTRO_NAME_TEMP"
		unset G_DISTRO_TEMP
		unset G_DISTRO_NAME_TEMP

		# - Meveric, update repo to use our EU mirror: https://github.com/Fourdee/DietPi/issues/1519#issuecomment-368234302
		sed -i 's@https://oph.mdrjr.net/meveric@http://fuzon.co.uk/meveric@' /etc/apt/sources.list.d/meveric* &> /dev/null

		G_DIETPI-NOTIFY 2 "Updating APT for $DISTRO_TARGET_NAME:"

		G_RUN_CMD apt-get clean

		G_AGUP

		# - @MichaIng https://github.com/Fourdee/DietPi/pull/1266/files
		G_DIETPI-NOTIFY 2 'Marking all packages as auto installed first, to allow effective autoremove afterwards'

		G_RUN_CMD apt-mark auto $(apt-mark showmanual)

		# - @MichaIng https://github.com/Fourdee/DietPi/pull/1266/files
		G_DIETPI-NOTIFY 2 'Disable automatic recommends/suggests installation and allow them to be autoremoved:'

		#	Remove any existing apt recommends settings
		rm /etc/apt/apt.conf.d/*recommends* &> /dev/null

		export G_ERROR_HANDLER_COMMAND='/etc/apt/apt.conf.d/99-dietpi-norecommends'
		cat << _EOF_ > $G_ERROR_HANDLER_COMMAND
APT::Install-Recommends "false";
APT::Install-Suggests "false";
APT::AutoRemove::RecommendsImportant "false";
APT::AutoRemove::SuggestsImportant "false";
_EOF_
		export G_ERROR_HANDLER_EXITCODE=$?
		G_ERROR_HANDLER

		G_DIETPI-NOTIFY 2 'Forcing use of modified package configs'

		export G_ERROR_HANDLER_COMMAND='/etc/apt/apt.conf.d/99-dietpi-forceconf'
		cat << _EOF_ > $G_ERROR_HANDLER_COMMAND
Dpkg::options {
   "--force-confdef";
   "--force-confold";
}
_EOF_
		export G_ERROR_HANDLER_EXITCODE=$?
		G_ERROR_HANDLER

		# - DietPi list of minimal required packages, which must be installed:
		aPACKAGES_REQUIRED_INSTALL=(

			'apt-transport-https'	# Allows HTTPS sources for ATP
			'apt-utils'		# Allows "debconf" to pre-configure APT packages for non-interactive install
			'bash-completion'	# Auto completes a wide list of bash commands and options via <tab>
			'bc'			# Bash calculator, e.g. for floating point calculation
			'bzip2'			# (.tar).bz2 wrapper
			'ca-certificates'	# Adds known ca-certificates, necessary to practically access HTTPS sources
			'console-setup'		# DietPi-Config keyboard configuration + console fonts
			'cron'			# Background job scheduler
			'curl'			# Web address testing, downloading, uploading etc.
			'debconf'		# APT package pre-configuration, e.g. "debconf-set-selections" for non-interactive install
			'dirmngr'		# GNU key management required for some APT installs via additional repos
			'ethtool'		# Ethernet link checking
			'fake-hwclock'		# Hardware clock emulation, to allow correct timestamps during boot before network time sync
			'gnupg'			# apt-key add
			'htop'			# System monitor
			'iputils-ping'		# ping command
			'isc-dhcp-client'	# DHCP client
			'kmod'			# "modprobe", "lsmod", required by several DietPi scripts
			'locales'		# Support locales, necessary for DietPi scripts, as we use enGB.UTF8 as default language
			'nano'			# Simple text editor
			'p7zip-full'		# .7z wrapper
			'parted'		# Needed by DietPi-Boot + DietPi-Drive_Manager
			'psmisc'		# "killall", needed by many DietPi scripts
			'resolvconf'		# Network nameserver handler + depandant for "ifupdown" (network interface handler) => "iproute2" ("ip" command)
			'sudo'			# Root permission wrapper for users within /etc/sudoers(.d/)
			'systemd-sysv'		# Includes systemd and additional commands: poweroff, shutdown etc.
			'tzdata'		# Time zone data for system clock, auto summer/winter time adjustment
			'udev'			# /dev/ and hotplug management daemon
			'unzip'			# .zip unpacker
			'usbutils'		# "lsusb", needed by DietPi-Software + DietPi-Bugreport
			'wget'			# Download tool
			'whiptail'		# DietPi dialogs

		)

		if (( $WIFI_REQUIRED )); then

			aPACKAGES_REQUIRED_INSTALL+=('crda')			# WiFi related
			aPACKAGES_REQUIRED_INSTALL+=('firmware-atheros')	# WiFi dongle firmware
			aPACKAGES_REQUIRED_INSTALL+=('firmware-brcm80211')	# WiFi dongle firmware
			aPACKAGES_REQUIRED_INSTALL+=('firmware-iwlwifi')	# Intel WiFi dongle/PCI-e firwmare
			aPACKAGES_REQUIRED_INSTALL+=('iw')			# WiFi related
			aPACKAGES_REQUIRED_INSTALL+=('rfkill')	 		# WiFi related: Used by some onboard WiFi chipsets
			aPACKAGES_REQUIRED_INSTALL+=('wireless-tools')		# WiFi related
			aPACKAGES_REQUIRED_INSTALL+=('wpasupplicant')		# WiFi WPA(2) support

			# Intel/Nvidia/WiFi (ralink) dongle firmware: https://github.com/Fourdee/DietPi/issues/1675#issuecomment-377806609
			# On Jessie, firmware-misc-nonfree is not available, firmware-ralink instead as dedicated package.
			if (( $G_DISTRO < 4 )); then

				aPACKAGES_REQUIRED_INSTALL+=('firmware-ralink')

			else

				aPACKAGES_REQUIRED_INSTALL+=('firmware-misc-nonfree')

			fi

		fi

		# - G_DISTRO specific required packages:
		if (( $G_DISTRO < 4 )); then

			aPACKAGES_REQUIRED_INSTALL+=('dropbear')		# DietPi default SSH-Client

		else

			aPACKAGES_REQUIRED_INSTALL+=('dropbear-run')		# DietPi default SSH-Client (excluding initramfs integration, available since Stretch)

		fi

		# - G_HW_MODEL specific required repo key packages: https://github.com/Fourdee/DietPi/issues/1285#issuecomment-358301273
		if (( $G_HW_MODEL >= 10 )); then

			G_AGI debian-archive-keyring
			aPACKAGES_REQUIRED_INSTALL+=('initramfs-tools')		# RAM file system initialization, required for generic boot loader, but not required/used by RPi bootloader

		else

			G_AGI raspbian-archive-keyring

		fi

		# - G_HW_MODEL specific required packages:
		#	VM: No network firmware necessary and hard drive power management stays at host system.
		if (( $G_HW_MODEL != 20 )); then

			G_AGI firmware-realtek					# Eth/WiFi/BT dongle firmware
			aPACKAGES_REQUIRED_INSTALL+=('dosfstools')		# DietPi-Drive_Manager + fat (boot) drive file system check and creation tools
			aPACKAGES_REQUIRED_INSTALL+=('hdparm')			# Drive power management adjustments

		fi

		# - Kernel required packages
		# - G_HW_ARCH specific required Kernel packages
		#	As these are kernel, firmware or bootloader packages, we need to install them directly to allow autoremove of in case older kernel packages:
		#	https://github.com/Fourdee/DietPi/issues/1285#issuecomment-354602594
		#	x86_64
		if (( $G_HW_ARCH == 10 )); then

			G_AGI linux-image-amd64 os-prober

			# Usually no firmware should be necessary for VMs. If user manually passes though some USB device, he might need to install the firmware then.
			(( $G_HW_MODEL != 20 )) && G_AGI firmware-linux-nonfree

			#	Grub EFI
			if dpkg-query -s 'grub-efi-amd64' &> /dev/null ||
				[[ -d '/boot/efi' ]]; then

				G_AGI grub-efi-amd64

			#	Grub BIOS
			else

				G_AGI grub-pc

			fi

		# - G_HW_MODEL specific required Kernel packages
		#	RPi
		elif (( $G_HW_MODEL < 10 )); then

			apt-mark unhold libraspberrypi-bin libraspberrypi0 raspberrypi-bootloader raspberrypi-kernel raspberrypi-sys-mods raspi-copies-and-fills
			rm -R /lib/modules/*
			G_AGI libraspberrypi-bin libraspberrypi0 raspberrypi-bootloader raspberrypi-kernel raspberrypi-sys-mods
			G_AGI --reinstall libraspberrypi-bin libraspberrypi0 raspberrypi-bootloader raspberrypi-kernel
			# Buster systemd-udevd doesn't support the current raspi-copies-and-fills: https://github.com/Fourdee/DietPi/issues/1286
			(( $DISTRO_TARGET < 5 )) && G_AGI raspi-copies-and-fills

		#	Odroid N1
		elif (( $G_HW_MODEL == 14 )); then

			G_AGI linux-image-arm64-odroid-n1
			#G_AGI libdrm-rockchip1 #Not currently on meveric's repo

		#	Odroid C2
		elif (( $G_HW_MODEL == 12 )); then

			G_AGI linux-image-arm64-odroid-c2

		#	Odroid XU3/4/HC1/HC2
		elif (( $G_HW_MODEL == 11 )); then

			#G_AGI linux-image-4.9-armhf-odroid-xu3
			G_AGI $(dpkg --get-selections | grep '^linux-image' | awk '{print $1}')
			dpkg --get-selections | grep -q '^linux-image' || G_AGI linux-image-4.14-armhf-odroid-xu4

		#	Odroid C1
		elif (( $G_HW_MODEL == 10 )); then

			G_AGI linux-image-armhf-odroid-c1

		#	RockPro64
		elif (( $G_HW_MODEL == 42 )); then

			G_AGI linux-rockpro64 gdisk

		#	Rock64
		elif (( $G_HW_MODEL == 43 )); then

			G_AGI linux-rock64 gdisk

		#	BBB
		elif (( $G_HW_MODEL == 71 )); then

			G_AGI device-tree-compiler #Kern

		# - Auto detect kernel/firmware package
		else

			AUTO_DETECT_KERN_PKG=$(dpkg --get-selections | grep '^linux-image' | awk '{print $1}')
			if [[ $AUTO_DETECT_KERN_PKG ]]; then

				# - Install kern package if it exists in cache, else, mark manual #: https://github.com/Fourdee/DietPi/issues/1651#issuecomment-376974917
				if [[ $(apt-cache search ^$AUTO_DETECT_KERN_PKG) ]]; then

					G_AGI $AUTO_DETECT_KERN_PKG

				else

					apt-mark manual $AUTO_DETECT_KERN_PKG

				fi

			else

				G_DIETPI-NOTIFY 2 'Unable to find kernel packages for installation. Assuming non-APT/.deb kernel installation.'

			fi

			#ARMbian/others DTB
			AUTO_DETECT_DTB_PKG=$(dpkg --get-selections | grep '^linux-dtb-' | awk '{print $1}')
			if [[ $AUTO_DETECT_DTB_PKG ]]; then

				G_AGI $AUTO_DETECT_DTB_PKG

			fi

		fi

		G_DIETPI-NOTIFY 2 'Generating list of minimal packages, required for DietPi installation'

		INSTALL_PACKAGES=''
		for ((i=0; i<${#aPACKAGES_REQUIRED_INSTALL[@]}; i++))
		do

			#	One line INSTALL_PACKAGES so we can use it later.
			INSTALL_PACKAGES+="${aPACKAGES_REQUIRED_INSTALL[$i]} "

		done

		# - delete[]
		unset aPACKAGES_REQUIRED_INSTALL

		l_message='Marking required packages as manually installed' G_RUN_CMD apt-mark manual $INSTALL_PACKAGES

		# Purging additional packages, that (in some cases) do not get autoremoved:
		# - dhcpcd5: https://github.com/Fourdee/DietPi/issues/1560#issuecomment-370136642
		# - dbus: Not needed for headless images, but sometimes marked as "important", thus not autoremoved.
		G_AGP dbus dhcpcd5

		G_AGA

		#------------------------------------------------------------------------------------------------
		echo ''
		G_DIETPI-NOTIFY 2 '-----------------------------------------------------------------------------------'
		G_DIETPI-NOTIFY 0 "Step $SETUP_STEP: APT installations:"
		((SETUP_STEP++))
		G_DIETPI-NOTIFY 2 '-----------------------------------------------------------------------------------'
		#------------------------------------------------------------------------------------------------

		G_AGDUG

		# - Distro is now target (for APT purposes and G_AGX support due to installed binary, its here, instead of after G_AGUP)
		export G_DISTRO=$DISTRO_TARGET
		export G_DISTRO_NAME="$DISTRO_TARGET_NAME"

		G_DIETPI-NOTIFY 2 'Installing core DietPi pre-req APT packages'

		G_AGI $INSTALL_PACKAGES

		G_AGA

		# Reenable HTTPS for deb.debian.org, if system was dist-upgraded to Stretch+
		if (( $G_DISTRO > 3 && $G_HW_MODEL > 9 )); then

			sed -i 's/http:/https:/g' /etc/apt/sources.list

		fi

		#------------------------------------------------------------------------------------------------
		echo ''
		G_DIETPI-NOTIFY 2 '-----------------------------------------------------------------------------------'
		G_DIETPI-NOTIFY 0 "Step $SETUP_STEP: Prep system for DietPi ENV:"
		((SETUP_STEP++))
		G_DIETPI-NOTIFY 2 '-----------------------------------------------------------------------------------'
		#------------------------------------------------------------------------------------------------

		G_DIETPI-NOTIFY 2 'Deleting list of known users, not required by DietPi'

		userdel -f pi &> /dev/null
		userdel -f test &> /dev/null #@fourdee
		userdel -f odroid &> /dev/null
		userdel -f rock64 &> /dev/null
		userdel -f linaro &> /dev/null #ASUS TB
		userdel -f dietpi &> /dev/null #recreated below
		userdel -f debian &> /dev/null #BBB

		G_DIETPI-NOTIFY 2 'Removing misc files/folders/services, not required by DietPi'

		rm -R /home &> /dev/null
		rm -R /media &> /dev/null
		rm -R /selinux &> /dev/null

		# - www
		rm -R /var/www/* &> /dev/null

		# - sourcecode (linux-headers etc)
		rm -R /usr/src/* &> /dev/null

		# - root
		rm -R /root/.cache/* &> /dev/null
		rm -R /root/.local/* &> /dev/null
		rm -R /root/.config/* &> /dev/null

		# - documentation folders
		rm -R /usr/share/man &> /dev/null
		rm -R /usr/share/doc &> /dev/null
		rm -R /usr/share/doc-base &> /dev/null
		rm -R /usr/share/calendar &> /dev/null

		# - Previous debconfs
		rm /var/cache/debconf/*-old &> /dev/null

		# - Fonts
		rm -R /usr/share/fonts/* &> /dev/null
		rm -R /usr/share/icons/* &> /dev/null

		rm /etc/init.d/resize2fs &> /dev/null
		rm /etc/update-motd.d/* &> /dev/null # ARMbian

		systemctl disable firstrun  &> /dev/null
		rm /etc/init.d/firstrun  &> /dev/null # ARMbian

		# - Disable ARMbian's log2ram: https://github.com/Fourdee/DietPi/issues/781
		systemctl disable log2ram &> /dev/null
		systemctl stop log2ram &> /dev/null
		rm /usr/local/sbin/log2ram &> /dev/null
		rm /etc/systemd/system/log2ram.service &> /dev/null
		systemctl daemon-reload &> /dev/null
		rm /etc/cron.hourly/log2ram &> /dev/null

		# - Meveric specific
		rm /etc/init.d/cpu_governor &> /dev/null
		rm /etc/systemd/system/cpu_governor.service &> /dev/null
		rm /usr/local/sbin/setup-odroid &> /dev/null

		# - Disable ARMbian's resize service (not automatically removed by ARMbian scripts...)
		systemctl disable resize2fs &> /dev/null
		rm /etc/systemd/system/resize2fs.service &> /dev/null

		# - ARMbian-config
		rm /etc/profile.d/check_first_login_reboot.sh &> /dev/null

		# - RPi specific https://github.com/Fourdee/DietPi/issues/1631#issuecomment-373965406
		rm /etc/profile.d/wifi-country.sh &> /dev/null

		# - make_nas_processes_faster cron job on Rock64 + NanoPi + Pine64(?) images
		rm /etc/cron.d/make_nas_processes_faster &> /dev/null

		#-----------------------------------------------------------------------------------
		# Bash Profiles

		# - Pre v6.9 cleaning:
		sed -i '/\/DietPi/d' /root/.bashrc
		sed -i '/\/DietPi/d' /home/dietpi/.bashrc &> /dev/null
		rm /etc/profile.d/99-dietpi* &> /dev/null

		# - Enable /etc/bashrc.d/ support for custom interactive non-login shell scripts:
		G_CONFIG_INJECT '.*/etc/bashrc\.d/.*' 'for i in /etc/bashrc\.d/\*\.sh; do \[ -r "\$i" \] \&\& \. \$i; done' /etc/bash.bashrc

		# - Enable bash-completion for non-login shells:
		#	- NB: It is called twice on login shells then, but breaks directly if called already once.
		ln -sf /etc/profile.d/bash_completion.sh /etc/bashrc.d/dietpi-bash_completion.sh

		#-----------------------------------------------------------------------------------
		#Create_DietPi_User

		l_message='Creating DietPi User Account' G_RUN_CMD /DietPi/dietpi/func/dietpi-set_software useradd dietpi

		#-----------------------------------------------------------------------------------
		#UID bit for sudo
		# - https://github.com/Fourdee/DietPi/issues/794

		G_DIETPI-NOTIFY 2 'Configuring Sudo UID bit'

		chmod 4755 $(which sudo)

		#-----------------------------------------------------------------------------------
		#Dir's

		G_DIETPI-NOTIFY 2 'Configuring DietPi Directories'

		# - /var/lib/dietpi : Core storage for installed non-standard APT software, outside of /mnt/dietpi_userdata
		#mkdir -p /var/lib/dietpi
		mkdir -p /var/lib/dietpi/postboot.d
		chown dietpi:dietpi /var/lib/dietpi
		chmod 660 /var/lib/dietpi

		#	Storage locations for program specifc additional data
		mkdir -p /var/lib/dietpi/dietpi-autostart
		mkdir -p /var/lib/dietpi/dietpi-config
		mkdir -p /var/tmp/dietpi/logs/dietpi-ramlog_store

		#mkdir -p /var/lib/dietpi/dietpi-software
		mkdir -p /var/lib/dietpi/dietpi-software/installed		#Additional storage for installed apps, eg: custom scripts and data

		# - /var/tmp/dietpi : Temp storage saved during reboots, eg: logs outside of /var/log
		mkdir -p /var/tmp/dietpi/logs
		chown dietpi:dietpi /var/tmp/dietpi
		chmod 660 /var/tmp/dietpi

		# - /DietPi RAMdisk
		mkdir -p /DietPi
		chown dietpi:dietpi /DietPi
		chmod 660 /DietPi

		# - /mnt/dietpi_userdata : DietPi userdata
		mkdir -p "$G_FP_DIETPI_USERDATA"
		chown dietpi:dietpi "$G_FP_DIETPI_USERDATA"
		chmod -R 775 "$G_FP_DIETPI_USERDATA"

		# - Networked drives
		mkdir -p /mnt/samba
		mkdir -p /mnt/ftp_client
		mkdir -p /mnt/nfs_client

		#-----------------------------------------------------------------------------------
		#Services

		G_DIETPI-NOTIFY 2 'Configuring DietPi Services:'

		G_RUN_CMD systemctl enable dietpi-ramlog
		G_RUN_CMD systemctl enable dietpi-boot
		G_RUN_CMD systemctl enable dietpi-postboot
		G_RUN_CMD systemctl enable kill-ssh-user-sessions-before-network

		#-----------------------------------------------------------------------------------
		#Cron Jobs

		G_DIETPI-NOTIFY 2 "Configuring Cron"

		cat << _EOF_ > /etc/crontab
#Please use dietpi-cron to change cron start times
SHELL=/bin/sh
PATH=/usr/local/sbin:/usr/local/bin:/sbin:/bin:/usr/sbin:/usr/bin

# m h dom mon dow user  command
#*/0 * * * *   root    cd / && run-parts --report /etc/cron.minutely
17 *    * * *   root    cd / && run-parts --report /etc/cron.hourly
25 1    * * *   root    test -x /usr/sbin/anacron || ( cd / && run-parts --report /etc/cron.daily )
47 1    * * 7   root    test -x /usr/sbin/anacron || ( cd / && run-parts --report /etc/cron.weekly )
52 1    1 * *   root    test -x /usr/sbin/anacron || ( cd / && run-parts --report /etc/cron.monthly )
_EOF_

		#-----------------------------------------------------------------------------------
		#Network

		G_DIETPI-NOTIFY 2 'Configuring: prefer wlan/eth naming for networked devices:'

		# - Prefer to use wlan/eth naming for networked devices (eg: stretch)
		ln -sf /dev/null /etc/systemd/network/99-default.link

		G_DIETPI-NOTIFY 2 'Add dietpi.com SSH pub host key for DietPi-Survey and -Bugreport upload:'
		mkdir -p /root/.ssh
		>> /root/.ssh/known_hosts
		G_CONFIG_INJECT 'dietpi.com ' 'dietpi.com ssh-rsa AAAAB3NzaC1yc2EAAAADAQABAAABAQDE6aw3r6aOEqendNu376iiCHr9tGBIWPgfrLkzjXjEsHGyVSUFNnZt6pftrDeK7UX\+qX4FxOwQlugG4fymOHbimRCFiv6cf7VpYg1Ednquq9TLb7/cIIbX8a6AuRmX4fjdGuqwmBq3OG7ZksFcYEFKt5U4mAJIaL8hXiM2iXjgY02LqiQY/QWATsHI4ie9ZOnwrQE\+Rr6mASN1BVFuIgyHIbwX54jsFSnZ/7CdBMkuAd9B8JkxppWVYpYIFHE9oWNfjh/epdK8yv9Oo6r0w5Rb\+4qaAc5g\+RAaknHeV6Gp75d2lxBdCm5XknKKbGma2\+/DfoE8WZTSgzXrYcRlStYN' /root/.ssh/known_hosts

		#-----------------------------------------------------------------------------------
		#MISC

		if (( $G_DISTRO > 3 )); then

			G_DIETPI-NOTIFY 2 'Disabling apt-daily services to prevent random APT cache lock:'

			systemctl disable apt-daily.service &> /dev/null
			systemctl disable apt-daily.timer &> /dev/null
			systemctl disable apt-daily-upgrade.service &> /dev/null
			systemctl disable apt-daily-upgrade.timer &> /dev/null
			systemctl mask apt-daily.service &> /dev/null
			systemctl mask apt-daily.timer &> /dev/null
			systemctl mask apt-daily-upgrade.service &> /dev/null
			systemctl mask apt-daily-upgrade.timer &> /dev/null

		fi

		local info_use_drive_manager='can be installed and setup by DietPi-Drive_Manager.\nSimply run: dietpi-drive_manager and select Add Network Drive'
		echo -e "Samba client: $info_use_drive_manager" > /mnt/samba/readme.txt
		echo -e "NFS client: $info_use_drive_manager" > /mnt/nfs_client/readme.txt

		l_message='Generating DietPi /etc/fstab' G_RUN_CMD /DietPi/dietpi/dietpi-drive_manager 4
		# Restart DietPi-RAMdisk, as 'dietpi-drive_manager 4' remounts /DietPi.
		G_RUN_CMD systemctl restart dietpi-ramdisk
<<<<<<< HEAD
		# Recreate and navigate to "/tmp/DietPi-PREP" working directory
		mkdir -p /tmp/DietPi-PREP
		cd /tmp/DietPi-PREP
=======
		# Recreate and navigate to "/tmp/dietpi-prep" working directory
		mkdir -p /tmp/dietpi-prep
		cd /tmp/dietpi-prep
>>>>>>> f6297512

		G_DIETPI-NOTIFY 2 'Deleting all log files /var/log'

		/DietPi/dietpi/func/dietpi-logclear 2 &> /dev/null # As this will report missing vars, however, its fine, does not break functionality.

		l_message='Starting DietPi-RAMlog service' G_RUN_CMD systemctl start dietpi-ramlog.service

		G_DIETPI-NOTIFY 2 'Updating DietPi HW_INFO'

		/DietPi/dietpi/func/dietpi-obtain_hw_model

		G_DIETPI-NOTIFY 2 'Configuring Network:'

		rm -R /etc/network/interfaces &> /dev/null # armbian symlink for bulky network-manager

		G_RUN_CMD cp /DietPi/dietpi/conf/network_interfaces /etc/network/interfaces

		# - Remove all predefined eth*/wlan* adapter rules
		rm /etc/udev/rules.d/70-persistent-net.rules &> /dev/null
		rm /etc/udev/rules.d/70-persistant-net.rules &> /dev/null

		#	Add pre-up lines for wifi on OrangePi Zero
		if (( $G_HW_MODEL == 32 )); then

			sed -i '/iface wlan0 inet dhcp/apre-up modprobe xradio_wlan\npre-up iwconfig wlan0 power on' /etc/network/interfaces

		#	ASUS TB WiFi: https://github.com/Fourdee/DietPi/issues/1760
		elif (( $G_HW_MODEL == 52 )); then

			G_CONFIG_INJECT '^8723bs' '8723bs' /etc/modules

		fi

		G_DIETPI-NOTIFY 2 'Tweaking DHCP timeout:'

		# - Reduce DHCP request retry count and timeouts: https://github.com/Fourdee/DietPi/issues/711
		G_CONFIG_INJECT 'timeout[[:blank:]]' 'timeout 10;' /etc/dhcp/dhclient.conf
		G_CONFIG_INJECT 'retry[[:blank:]]' 'retry 4;' /etc/dhcp/dhclient.conf

		G_DIETPI-NOTIFY 2 'Configuring hosts:'

		export G_ERROR_HANDLER_COMMAND='/etc/hosts'
		cat << _EOF_ > $G_ERROR_HANDLER_COMMAND
127.0.0.1    localhost
127.0.1.1    DietPi
::1          localhost ip6-localhost ip6-loopback
ff02::1      ip6-allnodes
ff02::2      ip6-allrouters
_EOF_
		export G_ERROR_HANDLER_EXITCODE=$?
		G_ERROR_HANDLER

		echo 'DietPi' > /etc/hostname

		G_DIETPI-NOTIFY 2 'Configuring htop'

		mkdir -p /root/.config/htop
		cp /DietPi/dietpi/conf/htoprc /root/.config/htop/htoprc

		G_DIETPI-NOTIFY 2 'Configuring fakehwclock:'

		# - allow times in the past
		G_CONFIG_INJECT 'FORCE=' 'FORCE=force' /etc/default/fake-hwclock

		G_DIETPI-NOTIFY 2 'Configuring serial console:'

		/DietPi/dietpi/func/dietpi-set_hardware serialconsole enable
		# - Disable for post-1st run setup:
		sed -i '/^[[:blank:]]*CONFIG_SERIAL_CONSOLE_ENABLE=/c\CONFIG_SERIAL_CONSOLE_ENABLE=0' /DietPi/dietpi.txt

		G_DIETPI-NOTIFY 2 'Reducing getty count and resource usage:'

		systemctl mask getty-static
		# - logind features disabled by default. Usually not needed and all features besides auto getty creation are not available without libpam-systemd package.
		#	- It will be unmasked/enabled, automatically if libpam-systemd got installed during dietpi-software install, usually with desktops.
		systemctl stop systemd-logind &> /dev/null
		systemctl disable systemd-logind &> /dev/null
		systemctl mask systemd-logind

		G_DIETPI-NOTIFY 2 'Configuring regional settings (TZdata):'

		rm /etc/timezone &> /dev/null
		rm /etc/localtime
		ln -fs /usr/share/zoneinfo/Europe/London /etc/localtime
		G_RUN_CMD dpkg-reconfigure -f noninteractive tzdata

		G_DIETPI-NOTIFY 2 'Configuring regional settings (Keyboard):'

		dpkg-reconfigure -f noninteractive keyboard-configuration #Keyboard must be plugged in for this to work!

		#G_DIETPI-NOTIFY 2 "Configuring regional settings (Locale):"

		#Runs at start of script

		#G_HW_ARCH specific
		G_DIETPI-NOTIFY 2 'Applying G_HW_ARCH specific tweaks:'

		if (( $G_HW_ARCH == 10 )); then

			# - i386 APT support
			dpkg --add-architecture i386
			G_AGUP

			# - Disable nouveau: https://github.com/Fourdee/DietPi/issues/1244 // https://dietpi.com/phpbb/viewtopic.php?f=11&t=2462&p=9688#p9688
			cat << _EOF_ > /etc/modprobe.d/blacklist-nouveau.conf
blacklist nouveau
blacklist lbm-nouveau
options nouveau modeset=0
alias nouveau off
alias lbm-nouveau off
_EOF_
			echo 'options nouveau modeset=0' > /etc/modprobe.d/nouveau-kms.conf
			update-initramfs -u

		fi

		#G_HW_MODEL specific
		G_DIETPI-NOTIFY 2 'Appling G_HW_MODEL specific tweaks:'

		if (( $G_HW_MODEL != 20 )); then

			G_DIETPI-NOTIFY 2 'Configuring hdparm:'

			sed -i '/#DietPi/,$d' /etc/hdparm.conf #Prevent dupes
			export G_ERROR_HANDLER_COMMAND='/etc/hdparm.conf'
			cat << _EOF_ >> $G_ERROR_HANDLER_COMMAND

#DietPi external USB drive. Power management settings.
/dev/sda {
		#10 mins
		spindown_time = 120

		#
		apm = 254
}
_EOF_
			export G_ERROR_HANDLER_EXITCODE=$?
			G_ERROR_HANDLER

		fi

		# - ARMbian OPi Zero 2: https://github.com/Fourdee/DietPi/issues/876#issuecomment-294350580
		if (( $G_HW_MODEL == 35 )); then

			echo 'blacklist bmp085' > /etc/modprobe.d/bmp085.conf

		# - Sparky SBC ONLY:
		elif (( $G_HW_MODEL == 70 )); then

			# 	Install latest kernel
			wget https://raw.githubusercontent.com/sparky-sbc/sparky-test/master/dragon_fly_check/uImage -O /boot/uImage
			wget https://raw.githubusercontent.com/sparky-sbc/sparky-test/master/dragon_fly_check/3.10.38.bz2 -O package.tar
			tar xvf package.tar -C /lib/modules/
			rm package.tar

			#	patches
			G_RUN_CMD wget https://raw.githubusercontent.com/sparky-sbc/sparky-test/master/dsd-marantz/snd-usb-audio.ko -O /lib/modules/3.10.38/kernel/sound/usb/snd-usb-audio.ko
			G_RUN_CMD wget https://raw.githubusercontent.com/sparky-sbc/sparky-test/master/dsd-marantz/snd-usbmidi-lib.ko -O /lib/modules/3.10.38/kernel/sound/usb/snd-usbmidi-lib.ko

			cat << _EOF_ > /DietPi/uEnv.txt
uenvcmd=setenv os_type linux;
bootargs=earlyprintk clk_ignore_unused selinux=0 scandelay console=tty0 loglevel=1 real_rootflag=rw root=/dev/mmcblk0p2 rootwait init=/lib/systemd/systemd aotg.urb_fix=1 aotg.aotg1_speed=0
_EOF_

			cp /DietPi/uEnv.txt /boot/uenv.txt #temp solution

			#	Blacklist GPU and touch screen modules: https://github.com/Fourdee/DietPi/issues/699#issuecomment-271362441
			cat << _EOF_ > /etc/modprobe.d/disable_sparkysbc_touchscreen.conf
blacklist owl_camera
blacklist gsensor_stk8313
blacklist ctp_ft5x06
blacklist ctp_gsl3680
blacklist gsensor_bma222
blacklist gsensor_mir3da
_EOF_

			cat << _EOF_ > /etc/modprobe.d/disable_sparkysbc_gpu.conf
blacklist pvrsrvkm
blacklist drm
blacklist videobuf2_vmalloc
blacklist bc_example
_EOF_

			#Sparky SBC, WiFi rtl8812au driver: https://github.com/sparky-sbc/sparky-test/tree/master/rtl8812au
			G_RUN_CMD wget https://raw.githubusercontent.com/sparky-sbc/sparky-test/master/rtl8812au/rtl8812au_sparky.tar
			mkdir -p rtl8812au_sparky
			tar -xvf rtl8812au_sparky.tar -C rtl8812au_sparky
			chmod +x rtl8812au_sparky/install.sh
			G_RUN_CMD rtl8812au_sparky/install.sh
			rm rtl8812au_sparky.tar
			rm -R rtl8812au_sparky

			#	Use performance gov for stability.
			sed -i '/^[[:blank:]]*CONFIG_CPU_GOVERNOR=/c\CONFIG_CPU_GOVERNOR=performance' /DietPi/dietpi.txt

		# - RPI:
		elif (( $G_HW_MODEL < 10 )); then

			# - Scroll lock fix for RPi by Midwan: https://github.com/Fourdee/DietPi/issues/474#issuecomment-243215674
			cat << _EOF_ > /etc/udev/rules.d/50-leds.rules
ACTION=="add", SUBSYSTEM=="leds", ENV{DEVPATH}=="*/input*::scrolllock", ATTR{trigger}="kbd-scrollock"
_EOF_

		# - PINE64 (and possibily others): Cursor fix for FB
		elif (( $G_HW_MODEL == 40 )); then

			mkdir -p /etc/bashrc.d
			cat << _EOF_ > /etc/bashrc.d/dietpi-pine64-cursorfix.sh
#!/bin/bash

# DietPi: Cursor fix for FB
infocmp > terminfo.txt
sed -i -e 's/?0c/?112c/g' -e 's/?8c/?48;0;64c/g' terminfo.txt
tic terminfo.txt
tput cnorm
_EOF_

			# - Ensure WiFi module pre-exists
			G_CONFIG_INJECT '8723bs' '8723bs' /etc/modules

		# - Odroids FFMPEG fix. Prefer debian.org over Meveric for backports: https://github.com/Fourdee/DietPi/issues/1273 + https://github.com/Fourdee/DietPi/issues/1556#issuecomment-369463910
		elif (( $G_HW_MODEL > 9 && $G_HW_MODEL < 15 )); then

			rm /etc/apt/preferences.d/meveric*
			cat << _EOF_ > /etc/apt/preferences.d/backports
Package: *
Pin: release a=jessie-backports
Pin: origin "fuzon.co.uk"
Pin-Priority: 99

Package: *
Pin: release a=jessie-backports
Pin: origin "oph.mdrjr.net"
Pin-Priority: 99
_EOF_

		fi

		# - ARMbian increase console verbose
		sed -i '/verbosity=/c\verbosity=7' /boot/armbianEnv.txt &> /dev/null


		#------------------------------------------------------------------------------------------------
		echo ''
		G_DIETPI-NOTIFY 2 '-----------------------------------------------------------------------------------'
		G_DIETPI-NOTIFY 0 "Step $SETUP_STEP: Finalise system for first run of DietPi:"
		((SETUP_STEP++))
		G_DIETPI-NOTIFY 2 '-----------------------------------------------------------------------------------'
		#------------------------------------------------------------------------------------------------

		l_message='Enable Dropbear autostart' G_RUN_CMD sed -i '/NO_START=1/c\NO_START=0' /etc/default/dropbear

		G_DIETPI-NOTIFY 2 'Configuring Services'

		/DietPi/dietpi/dietpi-services stop
		/DietPi/dietpi/dietpi-services dietpi_controlled

		G_DIETPI-NOTIFY 2 'Running general cleanup of misc files'

		# - Remove Bash History file
		rm ~/.bash_history &> /dev/null

		# - Nano histroy file
		rm ~/.nano_history &> /dev/null

		G_DIETPI-NOTIFY 2 'Removing swapfile from image'

		/DietPi/dietpi/func/dietpi-set_dphys-swapfile 0 /var/swap
		rm /var/swap &> /dev/null # still exists on some images...

		# - re-enable for next run
		sed -i '/AUTO_SETUP_SWAPFILE_SIZE=/c\AUTO_SETUP_SWAPFILE_SIZE=1' /DietPi/dietpi.txt

		G_DIETPI-NOTIFY 2 'Resetting boot.ini, config.txt, cmdline.txt etc'

		# - PineA64 - delete ethaddr from uEnv.txt file
		if (( $G_HW_MODEL == 40 )); then

			sed -i '/^ethaddr/ d' /boot/uEnv.txt

		fi

		# - Set Pi cmdline.txt back to normal
		[[ -f /boot/cmdline.txt ]] && sed -i 's/ rootdelay=10//g' /boot/cmdline.txt

		G_DIETPI-NOTIFY 2 'Generating default wpa_supplicant.conf'

		/DietPi/dietpi/func/dietpi-set_hardware wificreds set

		G_DIETPI-NOTIFY 2 'Disabling generic WiFi/BT by default'

		/DietPi/dietpi/func/dietpi-set_hardware bluetooth disable
		/DietPi/dietpi/func/dietpi-set_hardware wifimodules disable

		G_DIETPI-NOTIFY 2 'Enabling onboard WiFi modules by default'

		/DietPi/dietpi/func/dietpi-set_hardware wifimodules onboard_enable

		#G_DIETPI-NOTIFY 2 'Configuring IP version preferences'

		#/DietPi/dietpi/func/dietpi-set_hardware preferipversion ipv4 #Already done at top of script, and now default in dietpi.txt

		#	x86_64: kernel cmd line with GRUB
		if (( $G_HW_ARCH == 10 )); then

			l_message='Detecting additional OS installed on system' G_RUN_CMD os-prober

			# - Native PC/EFI (assume x86_64 only possible)
			if dpkg-query -s 'grub-efi-amd64' &> /dev/null &&
				[[ -d '/boot/efi' ]]; then

				l_message='Recreating GRUB-EFI' G_RUN_CMD grub-install --target=x86_64-efi --efi-directory=/boot/efi --bootloader-id=arch_grub --recheck

			fi

			# - Finalize GRUB
			if [[ -f '/etc/default/grub' ]]; then

				G_CONFIG_INJECT 'GRUB_CMDLINE_LINUX_DEFAULT=' 'GRUB_CMDLINE_LINUX_DEFAULT=\"consoleblank=0 quiet\"' /etc/default/grub
				G_CONFIG_INJECT 'GRUB_CMDLINE_LINUX=' 'GRUB_CMDLINE_LINUX=\"net\.ifnames=0\"' /etc/default/grub
				G_CONFIG_INJECT 'GRUB_TIMEOUT=' 'GRUB_TIMEOUT=3' /etc/default/grub
				l_message='Finalizing GRUB' G_RUN_CMD update-grub

			fi

		fi

		G_DIETPI-NOTIFY 2 'Disabling soundcards by default'

		/DietPi/dietpi/func/dietpi-set_hardware soundcard none
		#	Alsa-utils is auto installed to reset soundcard settings on some ARM devices. uninstall it afterwards
		#	- The same for firmware-intel-sound (sound over HDMI?) on intel CPU devices
		#	- Purge "os-prober" from previous step as well
		G_AGP alsa-utils firmware-intel-sound os-prober
		G_AGA

		G_DIETPI-NOTIFY 2 'Setting default CPU gov'

		/DietPi/dietpi/func/dietpi-set_cpu

		G_DIETPI-NOTIFY 2 'Clearing log files'

		/DietPi/dietpi/func/dietpi-logclear 2

		G_DIETPI-NOTIFY 2 'Deleting DietPi-RAMlog storage'

		rm -R /var/tmp/dietpi/logs/dietpi-ramlog_store/* &> /dev/null

		G_DIETPI-NOTIFY 2 'Resetting DietPi generated globals/files'

		rm /DietPi/dietpi/.??*

		G_DIETPI-NOTIFY 2 'Setting DietPi-Autostart to console'

		echo 0 > /DietPi/dietpi/.dietpi-autostart_index

		G_DIETPI-NOTIFY 2 'Creating our update file (used on 1st run to check for DietPi updates)'

		echo -1 > /DietPi/dietpi/.update_stage

		G_DIETPI-NOTIFY 2 'Set Init .install_stage to -1 (first boot)'

		echo -1 > /DietPi/dietpi/.install_stage

		G_DIETPI-NOTIFY 2 'Writing PREP information to file'

		cat << _EOF_ > /DietPi/dietpi/.prep_info
$IMAGE_CREATOR
$PREIMAGE_INFO
_EOF_

		G_DIETPI-NOTIFY 2 'Clearing APT cache'

		G_RUN_CMD apt-get clean
		rm -R /var/lib/apt/lists/* -vf 2> /dev/null #lists cache: remove partial folder also, automatically gets regenerated on G_AGUP
		#rm /var/lib/dpkg/info/* #issue...
		#dpkg: warning: files list file for package 'libdbus-1-3:armhf' missing; assuming      package has no files currently installed

		# - HW Specific
		#	RPi remove saved G_HW_MODEL , allowing obtain-hw_model to auto detect RPi model
		if (( $G_HW_MODEL < 10 )); then

			rm /etc/.dietpi_hw_model_identifier

		fi

		# - BBB remove fsexpansion: https://github.com/Fourdee/DietPi/issues/931#issuecomment-345451529
		if (( $G_HW_MODEL == 71 )); then

			rm /etc/systemd/system/dietpi-fs_partition_resize.service
			rm /var/lib/dietpi/services/fs_partition_resize.sh
			systemctl daemon-reload

		else

			l_message='Enabling dietpi-fs_partition_resize for first boot' G_RUN_CMD systemctl enable dietpi-fs_partition_resize

		fi

		G_DIETPI-NOTIFY 2 'Storing DietPi version ID'

		G_RUN_CMD wget "https://raw.githubusercontent.com/$GIT_OWNER/DietPi/$GIT_BRANCH/dietpi/.version" -O /DietPi/dietpi/.version

		#	reduce sub_version by 1, allows us to create image, prior to release and patch if needed.
		CORE_VERSION=$(sed -n 1p /DietPi/dietpi/.version)
		SUB_VERSION=$(sed -n 2p /DietPi/dietpi/.version)
		((SUB_VERSION--))
		cat << _EOF_ > /DietPi/dietpi/.version
$CORE_VERSION
$SUB_VERSION
_EOF_

		G_RUN_CMD cp /DietPi/dietpi/.version /var/lib/dietpi/.dietpi_image_version

		G_DIETPI-NOTIFY 2 'Sync changes to disk. Please wait, this may take some time...'

		G_RUN_CMD systemctl stop dietpi-ramlog
		G_RUN_CMD systemctl stop dietpi-ramdisk

		# - Clear tmp files
		rm -R /tmp/* &> /dev/null
		rm /var/tmp/dietpi/logs/* &> /dev/null

		sync

		# - Remove PREP script
		rm /root/PREP_SYSTEM_FOR_DIETPI.sh &> /dev/null

		G_DIETPI-NOTIFY 2 "The used kernel version is: $(uname -r)"
		kernel_apt_packages="$(dpkg --get-selections | grep '^linux-image-[0-9]')"
		if [[ $kernel_apt_packages ]]; then

			G_DIETPI-NOTIFY 2 'The following kernel APT packages have been found, please purge the outdated ones:'
			echo "$kernel_apt_packages"

		fi

		G_DIETPI-NOTIFY 2 'Please delete outdated non-APT kernel modules:'
		ls -lh /lib/modules

		G_DIETPI-NOTIFY 2 'Please check and delete all non-required folders in /root/.*:'
		ls -lha /root

		G_DIETPI-NOTIFY 0 'Completed, disk can now be saved to .img for later use, or, reboot system to start first run of DietPi:'

		#Power off system

		#Read image

		#Resize rootfs parition to mininum size +50MB

	}

	#------------------------------------------------------------------------------------------------
	#Run
	Main
	#------------------------------------------------------------------------------------------------

}<|MERGE_RESOLUTION|>--- conflicted
+++ resolved
@@ -1100,15 +1100,10 @@
 		l_message='Generating DietPi /etc/fstab' G_RUN_CMD /DietPi/dietpi/dietpi-drive_manager 4
 		# Restart DietPi-RAMdisk, as 'dietpi-drive_manager 4' remounts /DietPi.
 		G_RUN_CMD systemctl restart dietpi-ramdisk
-<<<<<<< HEAD
+
 		# Recreate and navigate to "/tmp/DietPi-PREP" working directory
 		mkdir -p /tmp/DietPi-PREP
 		cd /tmp/DietPi-PREP
-=======
-		# Recreate and navigate to "/tmp/dietpi-prep" working directory
-		mkdir -p /tmp/dietpi-prep
-		cd /tmp/dietpi-prep
->>>>>>> f6297512
 
 		G_DIETPI-NOTIFY 2 'Deleting all log files /var/log'
 
