--- conflicted
+++ resolved
@@ -576,6 +576,14 @@
 
 		fi
 
+		#	VM
+		if (( $G_HW_MODEL == 20 )); then
+
+			# No network firmware necessary and hard drive power management stays at host system.
+			apt-mark auto firmware-realtek hdparm
+
+		fi
+
 	# - G_HW_MODEL specific required packages
 	#	RPi
 	elif (( $G_HW_MODEL < 10 )); then
@@ -612,22 +620,12 @@
 
 		G_AGI device-tree-compiler #Kern
 
-<<<<<<< HEAD
+
 	# - Auto detect kernel package
 	else
 
 		AUTO_DETECT_KERN_PKG=$(dpkg --get-selections | grep '^linux-image' | awk '{print $1}')
 		if [ -n "$AUTO_DETECT_KERN_PKG" ]; then
-=======
-	#	VM
-	elif (( $G_HW_MODEL == 20 )); then
-
-		# No network firmware necessary and hard drive power management stays at host system.
-		apt-mark auto firmware-realtek hdparm
-
-	# 	Asus TB
-	# elif (( $G_HW_MODEL == 100 )); then
->>>>>>> 8ba39b89
 
 			G_AGI $AUTO_DETECT_KERN_PKG
 
