--- conflicted
+++ resolved
@@ -551,10 +551,6 @@
 		l_message='Copy DietPi core files to /boot/dietpi' G_RUN_CMD cp -Rf "DietPi-$GITBRANCH/dietpi" /boot/
 		l_message='Copy DietPi rootfs files in place' G_RUN_CMD cp -Rf "DietPi-$GITBRANCH/rootfs"/. /
 		l_message='Clean download location' G_RUN_CMD rm -R "DietPi-$GITBRANCH"
-<<<<<<< HEAD
-=======
-		l_message='Pre-create directories' G_RUN_CMD mkdir -p /DietPi
->>>>>>> 48ecc973
 		l_message='Set execute permissions for DietPi scripts' G_RUN_CMD chmod -R +x /boot/dietpi /var/lib/dietpi/services /etc/cron.*/dietpi
 
 		G_RUN_CMD systemctl daemon-reload
