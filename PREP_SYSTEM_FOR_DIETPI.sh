#!/bin/bash
{
	#------------------------------------------------------------------------------------------------
	# Optimize current Debian installation and prep for DietPi installation.
	#------------------------------------------------------------------------------------------------
	# REQUIREMENTS
	# - Currently running Debian (ideally minimal, eg: Raspbian Lite-ish =)) )
	# - Active eth0 connection
	#------------------------------------------------------------------------------------------------
	# Dev notes:
	# Following items must be exported at all times, throughout this script, else, additional scripts launched will trigger incorrect results.
	# - G_HW_MODEL
	# - G_HW_ARCH
	# - G_DISTRO
	#------------------------------------------------------------------------------------------------

	#Use Fourdee master branch, if unset
	GIT_OWNER=${GIT_OWNER:=Fourdee}
	GIT_BRANCH=${GIT_BRANCH:=master}
	echo "Git branch: $GIT_OWNER/$GIT_BRANCH"

	#Ensure we are in users home dir: https://github.com/Fourdee/DietPi/issues/905#issuecomment-298223705
	cd "$HOME"

	#------------------------------------------------------------------------------------------------
	# Critical checks and pre-reqs, with exit, prior to initial run of script
	#------------------------------------------------------------------------------------------------
	#Exit path for non-root logins
	if (( $UID )); then

		echo -e 'Error: Root privileges required, please run the script with "sudo"\nIn case install the "sudo" package with root privileges:\n\t# apt-get install -y sudo\n'
		exit 1

	fi

	#Check/install minimal APT Pre-Reqs
	a_MIN_APT_PREREQS=(

		'wget' # Download DietPi-Globals...
		'ca-certificates' # ...via HTTPS
		'locales' # Allow ensuring en_GB.UTF-8
		'whiptail' # G_WHIP...
		'ncurses-bin' # ...using tput

	)

	# - Meveric special: https://github.com/Fourdee/DietPi/issues/1285#issuecomment-355759321
	rm /etc/apt/sources.list.d/deb-multimedia.list &> /dev/null

	# - APT force IPv4
	echo 'Acquire::ForceIPv4 "true";' > /etc/apt/apt.conf.d/99-dietpi-force-ipv4

	apt-get clean
	apt-get update
	for (( i=0; i<${#a_MIN_APT_PREREQS[@]}; i++))
	do

		if ! dpkg --get-selections | grep -qi "^${a_MIN_APT_PREREQS[$i]}[[:space:]]"; then

			apt-get install -y ${a_MIN_APT_PREREQS[$i]}
			if (( $? )); then

				echo -e "Error: Unable to install ${a_MIN_APT_PREREQS[$i]}, please try to install it manually:\n\t# apt-get install -y ${a_MIN_APT_PREREQS[$i]}"
				exit 1

			fi

		fi

	done

	unset a_MIN_APT_PREREQS

	#Setup locale
	# - Remove exisiting settings that will break dpkg-reconfigure
	> /etc/environment
	rm /etc/default/locale &> /dev/null

	# - NB: DEV, any changes here must be also rolled into function '/DietPi/dietpi/func/dietpi-set_software locale', for future script use
	echo 'en_GB.UTF-8 UTF-8' > /etc/locale.gen
	dpkg-reconfigure -f noninteractive locales
	# - dpkg-reconfigure includes:
	#	- "locale-gen": Generate locale(s) based on "/etc/locale.gen" or interactive selection.
	#	- "update-locale": Add $LANG to "/etc/default/locale" based on generated locale(s) or interactive default language selection.
	if (( $? )); then

		echo -e 'Error: Locale generation failed. Aborting...\n'
		exit 1

	fi

	# - Update /etc/default/locales with new values (not effective until next load of bash session, eg: logout/in)
	update-locale LANG=en_GB.UTF-8
	update-locale LC_CTYPE=en_GB.UTF-8
	update-locale LC_TIME=en_GB.UTF-8
	update-locale LC_ALL=en_GB.UTF-8

	# - Force en_GB Locale for rest of script. Prevents incorrect parsing with non-english locales.
	export LC_ALL=en_GB.UTF-8
	export LANG=en_GB.UTF-8

	#------------------------------------------------------------------------------------------------
	#Globals
	#------------------------------------------------------------------------------------------------
	#Download DietPi-Globals
	# - NB: We'll have to manually handle errors, until DietPi-Globals are sucessfully loaded.

	# - Wget prefer IPv4
	if grep -q '^[[:blank:]]*prefer-family[[:blank:]]*=' /etc/wgetrc; then

		sed -i '/^[[:blank:]]*prefer-family[[:blank:]]*=/c\prefer-family = IPv4' /etc/wgetrc

	elif grep -q '^[[:blank:]#;]*prefer-family[[:blank:]]*=' /etc/wgetrc; then

		sed -i '/^[[:blank:]#;]*prefer-family[[:blank:]]*=/c\prefer-family = IPv4' /etc/wgetrc

	else

		echo 'prefer-family = IPv4' >> /etc/wgetrc

	fi

	wget "https://raw.githubusercontent.com/$GIT_OWNER/DietPi/$GIT_BRANCH/dietpi/func/dietpi-globals"
	if (( $? )); then

		echo -e 'Error: Unable to download dietpi-globals. Aborting...\n'
		exit 1

	fi

	# - Load
	. ./dietpi-globals
	if (( $? )); then

		echo -e 'Error: Unable to load dietpi-globals. Aborting...\n'
		exit 1

	fi

	export G_PROGRAM_NAME='DietPi-PREP'
	export HIERARCHY=0
	export G_DISTRO=0 # Export to dietpi-globals
	export G_DISTRO_NAME='NULL' # Export to dietpi-globals
	DISTRO_TARGET=0
	DISTRO_TARGET_NAME=''
	if grep -q 'wheezy' /etc/os-release; then

		G_DISTRO=2
		G_DISTRO_NAME='wheezy'

	elif grep -q 'jessie' /etc/os-release; then

		G_DISTRO=3
		G_DISTRO_NAME='jessie'

	elif grep -q 'stretch' /etc/os-release; then

		G_DISTRO=4
		G_DISTRO_NAME='stretch'

	elif grep -q 'buster' /etc/os-release; then

		G_DISTRO=5
		G_DISTRO_NAME='buster'

	else

		G_DIETPI-NOTIFY 1 'Unknown or unsupported distribution version. Aborting...\n'
		exit 1

	fi

	#G_HW_MODEL # init from dietpi-globals
	#G_HW_ARCH_DESCRIPTION # init from dietpi-globals
	G_HW_ARCH_DESCRIPTION="$(uname -m)"
	if [[ $G_HW_ARCH_DESCRIPTION == armv6l ]]; then

		export G_HW_ARCH=1

	elif [[ $G_HW_ARCH_DESCRIPTION == armv7l ]]; then

		export G_HW_ARCH=2

	elif [[ $G_HW_ARCH_DESCRIPTION == aarch64 ]]; then

		export G_HW_ARCH=3

	elif [[ $G_HW_ARCH_DESCRIPTION == x86_64 ]]; then

		export G_HW_ARCH=10

	else

		G_DIETPI-NOTIFY 1 "Error: Unknown or unsupported CPU architecture \"$G_HW_ARCH_DESCRIPTION\". Aborting...\n"
		exit 1

	fi

	#WiFi install flag
	WIFI_REQUIRED=0

	#Image creator flags
	IMAGE_CREATOR=''
	PREIMAGE_INFO=''

	#Setup step, current (used in info)
	SETUP_STEP=0

	#URL connection test var holder
	INTERNET_ADDRESS=''

	#------------------------------------------------------------------------------------------------
	#------------------------------------------------------------------------------------------------
	#------------------------------------------------------------------------------------------------
	# MAIN LOOP
	#------------------------------------------------------------------------------------------------
	#------------------------------------------------------------------------------------------------
	#------------------------------------------------------------------------------------------------

	#------------------------------------------------------------------------------------------------
	echo ''
	G_DIETPI-NOTIFY 2 '-----------------------------------------------------------------------------------'
	G_DIETPI-NOTIFY 0 "Step $SETUP_STEP: Detecting existing DietPi system:"
	((SETUP_STEP++))
	G_DIETPI-NOTIFY 2 '-----------------------------------------------------------------------------------'
	#------------------------------------------------------------------------------------------------
	if systemctl is-active dietpi-ramdisk | grep -qi '^active'; then

		G_DIETPI-NOTIFY 2 'DietPi system found, running pre-prep'

		# - Stop services
		/DietPi/dietpi/dietpi-services stop

		G_RUN_CMD systemctl stop dietpi-ramlog
		G_RUN_CMD systemctl stop dietpi-ramdisk

		# - Delete any previous exsiting data
		rm -R /DietPi/*
		rm -R /boot/dietpi

		rm -R /mnt/dietpi-backup &> /dev/null
		rm -R /mnt/dietpi-sync &> /dev/null
		rm -R /mnt/dietpi_userdata &> /dev/null

		rm -R /etc/dietpi &> /dev/null # Pre v160
		rm -R /var/lib/dietpi &> /dev/null
		rm -R /var/tmp/dietpi &> /dev/null

		rm /root/DietPi-Automation.log &> /dev/null
		rm /boot/Automation_Format_My_Usb_Drive &> /dev/null

	else

		G_DIETPI-NOTIFY 2 'Non-DietPi system'

	fi

	#------------------------------------------------------------------------------------------------
	echo ''
	G_DIETPI-NOTIFY 2 '-----------------------------------------------------------------------------------'
	G_DIETPI-NOTIFY 0 "Step $SETUP_STEP: Initial prep to allow this script to function:"
	((SETUP_STEP++))
	G_DIETPI-NOTIFY 2 '-----------------------------------------------------------------------------------'
	#------------------------------------------------------------------------------------------------
	#Recreate dietpi logs dir, used by G_AGx
	G_RUN_CMD mkdir -p /var/tmp/dietpi/logs

	G_DIETPI-NOTIFY 2 'Installing core packages, required for next stage of this script:'

	G_AGI apt-transport-https unzip

	#------------------------------------------------------------------------------------------------
	echo ''
	G_DIETPI-NOTIFY 2 '-----------------------------------------------------------------------------------'
	G_DIETPI-NOTIFY 0 "Step $SETUP_STEP (inputs): Image info / Hardware / WiFi / Distro:"
	((SETUP_STEP++))
	G_DIETPI-NOTIFY 2 '-----------------------------------------------------------------------------------'
	#------------------------------------------------------------------------------------------------

	#Image creator
	while true
	do

		G_WHIP_INPUTBOX 'Please enter your name. This will be used to identify the image creator within credits banner.\n\nYou can add your contanct information as well for end users.\n\nNB: An entry is required.'
		if (( ! $? )) && [[ $G_WHIP_RETURNED_VALUE ]]; then

			#Disallowed:
			DISALLOWED_NAME=0
			aDISALLOWED_NAMES=(

				'official'
				'fourdee'
				'daniel knight'
				'dan knight'
				'michaing'
				'k-plan'
				'diet'

			)

			LOWERCASE_TEMP="$(echo $G_WHIP_RETURNED_VALUE | tr '[:upper:]' '[:lower:]')"
			for (( i=0; i<${#aDISALLOWED_NAMES[@]}; i++))
			do

				if [[ $LOWERCASE_TEMP == *"${aDISALLOWED_NAMES[$i]}"* ]]; then

					DISALLOWED_NAME=1
					break

				fi

			done

			unset aDISALLOWED_NAMES

			if (( $DISALLOWED_NAME )); then

				G_WHIP_MSG "\"$G_WHIP_RETURNED_VALUE\" is reserved and cannot be used. Please try again."

			else

				IMAGE_CREATOR="$G_WHIP_RETURNED_VALUE"
				break

			fi

		fi

	done

	#Pre-image used/name
	while true
	do

		G_WHIP_INPUTBOX 'Please enter the name or URL of the pre-image you installed on this system, prior to running this script. This will be used to identify the pre-image credits.\n\nEG: Debian, Raspbian Lite, Meveric, FriendlyARM, or "forum.odroid.com/viewtopic.php?f=ABC&t=XYZ" etc.\n\nNB: An entry is required.'
		if (( ! $? )) && [[ $G_WHIP_RETURNED_VALUE ]]; then

			PREIMAGE_INFO="$G_WHIP_RETURNED_VALUE"
			break

		fi

	done

	#Hardware selection
	G_WHIP_DEFAULT_ITEM=22
	G_WHIP_BUTTON_CANCEL_TEXT='Exit'
	G_WHIP_MENU_ARRAY=(

		'' '────Other──────────────────────────────'
		'22' 'Generic device (unknown to DietPi)'
		'' '────SBC─(Core devices)─────────────────'
		'10' 'Odroid C1'
		'12' 'Odroid C2'
		'14' 'Odroid N1'
		'13' 'Odroid U3'
		'11' 'Odroid XU3/4/HC1/HC2'
		'0' 'Raspberry Pi 1 (256mb)'
		'1' 'Raspberry Pi 1/Zero (512mb)'
		'2' 'Raspberry Pi 2'
		'3' 'Raspberry Pi 3/3+'
		'' '────PC─────────────────────────────────'
		'21' 'x86_64 Native PC'
		'20' 'x86_64 VMware/VirtualBox'
		'' '────SBC─(Limited support devices)──────'
		'52' 'Asus Tinker Board'
		'53' 'BananaPi (sinovoip)'
		'51' 'BananaPi Pro (Lemaker)'
		'50' 'BananaPi M2+ (sinovoip)'
		'71' 'Beagle Bone Black'
		'39' 'LeMaker Guitar'
		'67' 'NanoPi K1 Plus'
		'66' 'NanoPi M1 Plus'
		'65' 'NanoPi NEO 2'
		'64' 'NanoPi NEO Air'
		'63' 'NanoPi M1/T1'
		'62' 'NanoPi M3/T3'
		'61' 'NanoPi M2/T2'
		'60' 'NanoPi Neo'
		'38' 'OrangePi PC 2'
		'37' 'OrangePi Prime'
		'36' 'OrangePi Win'
		'35' 'OrangePi Zero Plus 2 (H3/H5)'
		'34' 'OrangePi Plus'
		'33' 'OrangePi Lite'
		'32' 'OrangePi Zero (H2+)'
		'31' 'OrangePi One'
		'30' 'OrangePi PC'
		'41' 'OrangePi PC Plus'
		'40' 'Pine A64'
		'43' 'Rock64'
		'70' 'Sparky SBC'

	)

	G_WHIP_MENU 'Please select the current device this is being installed on:\n - NB: Select "Generic device" if not listed.\n - "Core devices": Are fully supported by DietPi, offering full GPU + Kodi support.\n - "Limited support devices": No GPU support, supported limited to DietPi specific issues only (eg: excludes Kernel/GPU/VPU related items).'
	if (( $? )) || [[ -z $G_WHIP_RETURNED_VALUE ]]; then

		G_DIETPI-NOTIFY 1 'No choices detected. Aborting...'
		exit 0

	fi

	# + Export to future scripts
	export G_HW_MODEL=$G_WHIP_RETURNED_VALUE

	G_DIETPI-NOTIFY 2 "Setting G_HW_MODEL index of: $G_HW_MODEL"
	G_DIETPI-NOTIFY 2 "CPU ARCH = $G_HW_ARCH : $G_HW_ARCH_DESCRIPTION"

	echo "$G_HW_MODEL" > /etc/.dietpi_hw_model_identifier

	#WiFi selection
	G_DIETPI-NOTIFY 2 'WiFi selection'

	G_WHIP_DEFAULT_ITEM=1
	G_WHIP_MENU_ARRAY=(

		'0' "I don't require WiFi, do not install."
		'1' 'I require WiFi functionality, keep/install related packages.'

	)

	G_WHIP_MENU 'Please select an option:'
	if (( ! $? && $G_WHIP_RETURNED_VALUE == 1 )); then

		G_DIETPI-NOTIFY 2 'Marking WiFi as needed'
		WIFI_REQUIRED=1

	fi

	#Distro Selection
	G_WHIP_DEFAULT_ITEM=$G_DISTRO
	G_WHIP_BUTTON_CANCEL_TEXT='Exit'
	DISTRO_LIST_ARRAY=(

		'3' 'Jessie (oldstable, just if you need to avoid upgrade to current release)'
		'4' 'Stretch (current stable release, recommended)'
		'5' 'Buster (testing only, not officially supported)'

	)

	# - Enable/list available options based on criteria
	#	NB: Whiptail use 2 array indexs per whip displayed entry.
	G_WHIP_MENU_ARRAY=()
	for ((i=0; i<$(( ${#DISTRO_LIST_ARRAY[@]} / 2 )); i++))
	do
		temp_distro_available=1
		temp_distro_index=$(( $i + 3 ))

		# - Disable downgrades
		if (( $temp_distro_index < $G_DISTRO )); then

			G_DIETPI-NOTIFY 2 "Disabled Distro downgrade: index $temp_distro_index"
			temp_distro_available=0

		fi

		# - Enable option
		if (( $temp_distro_available )); then

			G_WHIP_MENU_ARRAY+=( "${DISTRO_LIST_ARRAY[$(( $i * 2 ))]}" "${DISTRO_LIST_ARRAY[$(( ($i * 2) + 1 ))]}" )

		fi

	done

	#delete []
	unset DISTRO_LIST_ARRAY

	if [[ -z ${G_WHIP_MENU_ARRAY+x} ]]; then

		G_DIETPI-NOTIFY 1 'Error: No available Distros for this system. Aborting...'
		exit 1

	fi

	G_WHIP_MENU "Please select a distro to install on this system. Selecting a distro that is older than the current installed on system, is not supported.\n\nCurrently installed:\n - $G_DISTRO $G_DISTRO_NAME"
	if (( $? )) || [[ -z $G_WHIP_RETURNED_VALUE ]]; then

		G_DIETPI-NOTIFY 1 'No choices detected. Aborting...'
		exit 0

	fi

	DISTRO_TARGET=$G_WHIP_RETURNED_VALUE
	if (( $DISTRO_TARGET == 3 )); then

		DISTRO_TARGET_NAME='jessie'

	elif (( $DISTRO_TARGET == 4 )); then

		DISTRO_TARGET_NAME='stretch'

	elif (( $DISTRO_TARGET == 5 )); then

		DISTRO_TARGET_NAME='buster'

	fi


	#------------------------------------------------------------------------------------------------
	echo ''
	G_DIETPI-NOTIFY 2 '-----------------------------------------------------------------------------------'
	G_DIETPI-NOTIFY 0 "Step $SETUP_STEP: Downloading and installing DietPi sourcecode:"
	((SETUP_STEP++))
	G_DIETPI-NOTIFY 2 '-----------------------------------------------------------------------------------'
	#------------------------------------------------------------------------------------------------

	INTERNET_ADDRESS="https://github.com/$GIT_OWNER/DietPi/archive/$GIT_BRANCH.zip"
	G_CHECK_URL "$INTERNET_ADDRESS"
	G_RUN_CMD wget "$INTERNET_ADDRESS" -O package.zip

	l_message='Extracting DietPi sourcecode' G_RUN_CMD unzip -o package.zip
	rm package.zip

	G_DIETPI-NOTIFY 2 'Removing files not required'

	#	Remove files we do not require, or want to overwrite in /boot
	rm "DietPi-$GIT_BRANCH/CHANGELOG.txt"
	rm "DietPi-$GIT_BRANCH/PREP_SYSTEM_FOR_DIETPI.sh"
	rm "DietPi-$GIT_BRANCH/TESTING-BRANCH.md"
	rm "DietPi-$GIT_BRANCH/uEnv.txt" # Pine 64, use existing on system.
	#	Remove server_version / patch_file (downloads fresh from dietpi-update)
	rm "DietPi-$GIT_BRANCH/dietpi/patch_file"
	rm DietPi-"$GIT_BRANCH"/dietpi/server_version*

	l_message='Creating /boot' G_RUN_CMD mkdir -p /boot

	# - HW specific boot.ini uEnv.txt
	if (( $G_HW_MODEL == 10 )); then

		G_RUN_CMD mv "DietPi-$GIT_BRANCH/boot_c1.ini" /boot/boot.ini

	elif (( $G_HW_MODEL == 11 )); then

		G_RUN_CMD mv "DietPi-$GIT_BRANCH/boot_xu4.ini" /boot/boot.ini

	elif (( $G_HW_MODEL == 12 )); then

		G_RUN_CMD mv "DietPi-$GIT_BRANCH/boot_c2.ini" /boot/boot.ini

	fi
	rm DietPi-"$GIT_BRANCH"/*.ini
	#(( $G_HW_MODEL > 9 )) && rm "DietPi-$GIT_BRANCH/config.txt" #must check all scripts with config.txt scrapes, as they are not file checked??

	l_message='Moving to /boot' G_RUN_CMD mv DietPi-"$GIT_BRANCH"/* /boot/

	l_message='Cleaning up extracted files' G_RUN_CMD rm -R "DietPi-$GIT_BRANCH"

	l_message='Setting execute permissions for /boot/dietpi' G_RUN_CMD chmod -R +x /boot/dietpi

	G_DIETPI-NOTIFY 2 'Installing DietPi-RAMDISK'

	#	NB: Duplicate of set-core_env
	cat << _EOF_ > /etc/systemd/system/dietpi-ramdisk.service
[Unit]
Description=DietPi-RAMdisk
After=local-fs.target boot.mount
Before=rsyslog.service syslog.service

[Service]
Type=forking
RemainAfterExit=yes
ExecStartPre=$(which mkdir) -p /var/tmp/dietpi/logs
ExecStart=/bin/bash -c '/boot/dietpi/dietpi-ramdisk 0 &>> /var/tmp/dietpi/logs/dietpi-ramdisk.log'
ExecStop=/bin/bash -c '/DietPi/dietpi/dietpi-ramdisk 1 &>> /var/tmp/dietpi/logs/dietpi-ramdisk.log'

[Install]
WantedBy=local-fs.target
_EOF_
	G_RUN_CMD systemctl daemon-reload
	G_RUN_CMD systemctl enable dietpi-ramdisk

	# - Mount tmpfs
	G_RUN_CMD mkdir -p /DietPi
	G_RUN_CMD mount -t tmpfs -o size=20m tmpfs /DietPi
	l_message='Starting DietPi-RAMDISK' G_RUN_CMD systemctl start dietpi-ramdisk

	#------------------------------------------------------------------------------------------------
	echo ''
	G_DIETPI-NOTIFY 2 '-----------------------------------------------------------------------------------'
	G_DIETPI-NOTIFY 0 "Step $SETUP_STEP: APT configuration:"
	((SETUP_STEP++))
	G_DIETPI-NOTIFY 2 '-----------------------------------------------------------------------------------'
	#------------------------------------------------------------------------------------------------

	G_DIETPI-NOTIFY 2 'Removing conflicting /etc/apt/sources.list.d entries'
	#	NB: Apt sources will get overwritten during 1st run, via boot script and dietpi.txt entry

	#rm /etc/apt/sources.list.d/* &> /dev/null #Probably a bad idea
	#rm /etc/apt/sources.list.d/deb-multimedia.list &> /dev/null #meveric, already done above
	rm /etc/apt/sources.list.d/openmediavault.list &> /dev/null #http://dietpi.com/phpbb/viewtopic.php?f=11&t=2772&p=10646#p10594

	G_DIETPI-NOTIFY 2 "Setting APT sources.list: $DISTRO_TARGET_NAME $DISTRO_TARGET"

	# - We need to temp export target DISTRO vars, then revert them to current, after setting sources.list
	G_DISTRO_TEMP=$G_DISTRO
	G_DISTRO_NAME_TEMP="$G_DISTRO_NAME"
	export G_DISTRO=$DISTRO_TARGET
	export G_DISTRO_NAME="$DISTRO_TARGET_NAME"

	G_RUN_CMD /DietPi/dietpi/func/dietpi-set_software apt-mirror 'default'

	export G_DISTRO=$G_DISTRO_TEMP
	export G_DISTRO_NAME="$G_DISTRO_NAME_TEMP"
	unset G_DISTRO_TEMP
	unset G_DISTRO_NAME_TEMP

	# - Meveric, update repo to use our EU mirror: https://github.com/Fourdee/DietPi/issues/1519#issuecomment-368234302
	sed -i 's@https://oph.mdrjr.net/meveric@http://fuzon.co.uk/meveric@' /etc/apt/sources.list.d/meveric* &> /dev/null

	G_DIETPI-NOTIFY 2 "Updating APT for $DISTRO_TARGET_NAME:"

	G_RUN_CMD apt-get clean

	G_AGUP

	# - @MichaIng https://github.com/Fourdee/DietPi/pull/1266/files
	G_DIETPI-NOTIFY 2 'Marking all packages as auto installed first, to allow effective autoremove afterwards'

	G_RUN_CMD apt-mark auto $(apt-mark showmanual)

	# - @MichaIng https://github.com/Fourdee/DietPi/pull/1266/files
	G_DIETPI-NOTIFY 2 'Disable automatic recommends/suggests installation and allow them to be autoremoved:'

	#	Remove any existing apt recommends settings
	rm /etc/apt/apt.conf.d/*recommends* &> /dev/null

	export G_ERROR_HANDLER_COMMAND='/etc/apt/apt.conf.d/99-dietpi-norecommends'
	cat << _EOF_ > $G_ERROR_HANDLER_COMMAND
APT::Install-Recommends "false";
APT::Install-Suggests "false";
APT::AutoRemove::RecommendsImportant "false";
APT::AutoRemove::SuggestsImportant "false";
_EOF_
	export G_ERROR_HANDLER_EXITCODE=$?
	G_ERROR_HANDLER

	G_DIETPI-NOTIFY 2 'Forcing use of modified package configs'

	export G_ERROR_HANDLER_COMMAND='/etc/apt/apt.conf.d/99-dietpi-forceconf'
	cat << _EOF_ > $G_ERROR_HANDLER_COMMAND
Dpkg::options {
   "--force-confdef";
   "--force-confold";
}
_EOF_
	export G_ERROR_HANDLER_EXITCODE=$?
	G_ERROR_HANDLER

	# - DietPi list of minimal required packages, which must be installed:
	aPACKAGES_REQUIRED_INSTALL=(

		'apt-transport-https'	# Allows https sources in ATP
		'apt-utils'		# Allows debconf to preconfigure APT packages before installing
		'bash-completion'	# Auto completes a wide list of bash commands
		'bc'			# Floating point calculation within bash
		'bzip2'			# .bz2 wrapper
		'ca-certificates'	# Adds known ca-certificates, necessary to practically access HTTPS sources
		'console-setup'		# DietPi-Config keyboard configuration
		'cron'			# Background job scheduler
		'curl'			# Web address testing, downloading, uploading etc.
<<<<<<< HEAD
		'dbus'			# Required for systemd-timesyncd (timedatectl)
		'debconf'		# APT package configuration, e.g. 'debconf-set-selections'
=======
		'debconf'		# APT package pre-configuration, e.g. "debconf-set-selections"
>>>>>>> 6084ca9d
		'dirmngr'		# GNU key management required for some APT installs via additional repos
		'ethtool'		# Ethernet link checking
		'fake-hwclock'		# Hardware clock emulation, to allow correct timestamps during boot before network time sync
		'gnupg'			# apt-key add
		'hfsplus'		# DietPi-Drive_Manager NTS (MacOS) file system support
		'htop'			# System monitor
		'initramfs-tools'	# RAM file system initialization
		'iputils-ping'		# ping command + dependant of iproute2 ("ip" commands)
		'isc-dhcp-client'	# DHCP client
		'locales'		# Support locales, necessary for DietPi scripts, as we use enGB.UTF8 as default language
		'nano'			# Simple text editor
		'net-tools'		# Classic network commands: ifconfig, route, netstat
		'ntfs-3g'		# DietPi-Drive_Manager NTPS (Windows) file system support
		'ntp'			# Network time syncronization
		'p7zip-full'		# .7z wrapper
		'parted'		# DietPi-Boot + DietPi-Drive_Manager
		'psmisc'		# DietPi-Boot + DietPi-Software: e.g. killall
		'resolvconf'		# System nameserver updater
		'sudo'			# DietPi-Software + general use
		'systemd-sysv'		# Includes systemd and additional commands: poweroff, shutdown etc.
		'tzdata'		# Time zone data for system clock, auto summer/winter time adjustment
		'unzip'			# .zip unpacker
		'usbutils'		# DietPi-Software + DietPi-Bugreport: e.g. lsusb
		'wget'			# Download tool
		'whiptail'		# DietPi dialogs
		'wput'			# Upload tool
		'zip'			# .zip wrapper

	)

	if (( $WIFI_REQUIRED )); then

		aPACKAGES_REQUIRED_INSTALL+=('crda')			# WiFi related
		aPACKAGES_REQUIRED_INSTALL+=('firmware-atheros')	# WiFi dongle firmware
		aPACKAGES_REQUIRED_INSTALL+=('firmware-brcm80211')	# WiFi dongle firmware
		aPACKAGES_REQUIRED_INSTALL+=('iw')			# WiFi related
		aPACKAGES_REQUIRED_INSTALL+=('rfkill')	 		# WiFi related: Used by some onboard WiFi chipsets
		aPACKAGES_REQUIRED_INSTALL+=('wireless-tools')		# WiFi related
		aPACKAGES_REQUIRED_INSTALL+=('wpasupplicant')		# WiFi related

		# Intel/Nvidia/WiFi (ralink) dongle firmware: https://github.com/Fourdee/DietPi/issues/1675#issuecomment-377806609
		# On Jessie, firmware-misc-nonfree is not available, firmware-ralink instead as dedicated package.
		if (( $G_DISTRO < 4 )); then

			aPACKAGES_REQUIRED_INSTALL+=('firmware-ralink')

		else

			aPACKAGES_REQUIRED_INSTALL+=('firmware-misc-nonfree')

		fi

	fi

	# - G_DISTRO specific required packages:
	if (( $G_DISTRO < 4 )); then

		aPACKAGES_REQUIRED_INSTALL+=('dropbear')		# DietPi default SSH-Client

	else

		aPACKAGES_REQUIRED_INSTALL+=('dropbear-run')		# DietPi default SSH-Client (excluding initramfs integration, available since Stretch)

	fi

	# - G_HW_MODEL specific required repo key packages: https://github.com/Fourdee/DietPi/issues/1285#issuecomment-358301273
	if (( $G_HW_MODEL >= 10 )); then

		G_AGI debian-archive-keyring

	else

		G_AGI raspbian-archive-keyring

	fi

	# - G_HW_MODEL specific required packages:
	#	VM: No network firmware necessary and hard drive power management stays at host system.
	if (( $G_HW_MODEL != 20 )); then

		G_AGI firmware-realtek					# Eth/WiFi/BT dongle firmware
		aPACKAGES_REQUIRED_INSTALL+=('dosfstools')		# DietPi-Drive_Manager + fat (boot) drive file system check and creation tools
		aPACKAGES_REQUIRED_INSTALL+=('hdparm')			# Drive power management adjustments

	fi

	# - Kernel required packages
	# - G_HW_ARCH specific required Kernel packages
	#	As these are kernel, firmware or bootloader packages, we need to install them directly to allow autoremove of in case older kernel packages:
	#	https://github.com/Fourdee/DietPi/issues/1285#issuecomment-354602594
	#	x86_64
	if (( $G_HW_ARCH == 10 )); then

		G_AGI linux-image-amd64
		# Usually no firmware should be necessary for VMs. If user manually passes though some USB device, he might need to install the firmware then.
		(( $G_HW_MODEL != 20 )) && G_AGI firmware-linux-nonfree

		#	Grub EFI
		if dpkg --get-selections | grep -q '^grub-efi-amd64' ||
			[ -d /boot/efi ]; then

			G_AGI grub-efi-amd64

		#	Grub BIOS
		else

			G_AGI grub-pc

		fi

	# - G_HW_MODEL specific required Kernel packages
	#	RPi
	elif (( $G_HW_MODEL < 10 )); then

		apt-mark unhold libraspberrypi-bin libraspberrypi0 raspberrypi-bootloader raspberrypi-kernel raspberrypi-sys-mods raspi-copies-and-fills
		rm -R /lib/modules/*
		G_AGI libraspberrypi-bin libraspberrypi0 raspberrypi-bootloader raspberrypi-kernel raspberrypi-sys-mods
		G_AGI --reinstall libraspberrypi-bin libraspberrypi0 raspberrypi-bootloader raspberrypi-kernel
		# Buster systemd-udevd doesn't support the current raspi-copies-and-fills: https://github.com/Fourdee/DietPi/issues/1286
		(( $DISTRO_TARGET < 5 )) && G_AGI raspi-copies-and-fills

	#	Odroid N1
	elif (( $G_HW_MODEL == 14 )); then

		G_AGI linux-image-arm64-odroid-n1
		#G_AGI libdrm-rockchip1 #Not currently on meveric's repo

	#	Odroid C2
	elif (( $G_HW_MODEL == 12 )); then

		G_AGI linux-image-arm64-odroid-c2

	#	Odroid XU3/4/HC1/HC2
	elif (( $G_HW_MODEL == 11 )); then

		#G_AGI linux-image-4.9-armhf-odroid-xu3
		G_AGI $(dpkg --get-selections | grep '^linux-image' | awk '{print $1}')
		dpkg --get-selections | grep -q '^linux-image' || G_AGI linux-image-4.14-armhf-odroid-xu4

	#	Odroid C1
	elif (( $G_HW_MODEL == 10 )); then

		G_AGI linux-image-armhf-odroid-c1

	#	Rock64
	elif (( $G_HW_MODEL == 43 )); then

		G_AGI linux-rock64-package gdisk

	#	BBB
	elif (( $G_HW_MODEL == 71 )); then

		G_AGI device-tree-compiler #Kern


	# - Auto detect kernel/firmware package
	else

		AUTO_DETECT_KERN_PKG=$(dpkg --get-selections | grep '^linux-image' | awk '{print $1}')
		if [[ $AUTO_DETECT_KERN_PKG ]]; then

			# - Install kern package if it exists in cache, else, mark manual #: https://github.com/Fourdee/DietPi/issues/1651#issuecomment-376974917
			if [[ $(apt-cache search ^$AUTO_DETECT_KERN_PKG) ]]; then

				G_AGI $AUTO_DETECT_KERN_PKG

			else

				apt-mark manual $AUTO_DETECT_KERN_PKG

			fi

		else

			G_DIETPI-NOTIFY 2 'Unable to find kernel packages for installation. Assuming non-APT/.deb kernel installation.'

		fi

		#ARMbian/others DTB
		AUTO_DETECT_DTB_PKG=$(dpkg --get-selections | grep '^linux-dtb-' | awk '{print $1}')
		if [[ $AUTO_DETECT_DTB_PKG ]]; then

			G_AGI $AUTO_DETECT_DTB_PKG

		fi

		#	Check for existing firmware
		#	- ARMbian
		# AUTO_DETECT_FIRMWARE_PKG=$(dpkg --get-selections | grep '^armbian-firmware' | awk '{print $1}')
		# if [[ -n $AUTO_DETECT_FIRMWARE_PKG ]]; then

			# G_AGI $AUTO_DETECT_FIRMWARE_PKG

		# fi
			# Unpacking armbian-firmware (5.35) ...
			# dpkg: error processing archive /var/cache/apt/archives/armbian-firmware_5.35_all.deb (--unpack):
			# trying to overwrite '/lib/firmware/rt2870.bin', which is also in package firmware-misc-nonfree 20161130-3
			# dpkg-deb: error: subprocess paste was killed by signal (Broken pipe)


	fi

	G_DIETPI-NOTIFY 2 'Generating list of minimal packages, required for DietPi installation'

	INSTALL_PACKAGES=''
	for ((i=0; i<${#aPACKAGES_REQUIRED_INSTALL[@]}; i++))
	do

		#	One line INSTALL_PACKAGES so we can use it later.
		INSTALL_PACKAGES+="${aPACKAGES_REQUIRED_INSTALL[$i]} "

	done

	# - delete[]
	unset aPACKAGES_REQUIRED_INSTALL

	l_message='Marking required packages as manually installed' G_RUN_CMD apt-mark manual $INSTALL_PACKAGES

	G_AGA

	# Purging additional packages, that in some cases do not get autoremoved:
	# - dhcpcd5: https://github.com/Fourdee/DietPi/issues/1560#issuecomment-370136642
	G_AGP dhcpcd5


	#------------------------------------------------------------------------------------------------
	echo ''
	G_DIETPI-NOTIFY 2 '-----------------------------------------------------------------------------------'
	G_DIETPI-NOTIFY 0 "Step $SETUP_STEP: APT installations:"
	((SETUP_STEP++))
	G_DIETPI-NOTIFY 2 '-----------------------------------------------------------------------------------'
	#------------------------------------------------------------------------------------------------

	G_AGDUG

	# - Distro is now target (for APT purposes and G_AGX support due to installed binary, its here, instead of after G_AGUP)
	export G_DISTRO=$DISTRO_TARGET
	export G_DISTRO_NAME="$DISTRO_TARGET_NAME"

	G_DIETPI-NOTIFY 2 'Installing core DietPi pre-req APT packages'

	G_AGI $INSTALL_PACKAGES

	G_DIETPI-NOTIFY 2 'Applying default DietPi configuration for APT'

	export G_ERROR_HANDLER_COMMAND='/etc/apt/apt.conf.d/99-dietpi-norecommends'
	cat << _EOF_ > $G_ERROR_HANDLER_COMMAND
APT::Install-Recommends "false";
APT::Install-Suggests "false";
#APT::AutoRemove::RecommendsImportant "false";
#APT::AutoRemove::SuggestsImportant "false";
_EOF_
	export G_ERROR_HANDLER_EXITCODE=$?
	G_ERROR_HANDLER

	G_AGA

	# Reenable HTTPS for deb.debian.org, if system was dist-upgraded to Stretch+
	if (( $G_DISTRO > 3 && $G_HW_MODEL > 9 )); then

		sed -i 's/http:/https:/g' /etc/apt/sources.list

	fi

	#------------------------------------------------------------------------------------------------
	echo ''
	G_DIETPI-NOTIFY 2 '-----------------------------------------------------------------------------------'
	G_DIETPI-NOTIFY 0 "Step $SETUP_STEP: Prep system for DietPi ENV:"
	((SETUP_STEP++))
	G_DIETPI-NOTIFY 2 '-----------------------------------------------------------------------------------'
	#------------------------------------------------------------------------------------------------

	G_DIETPI-NOTIFY 2 'Deleting list of known users, not required by DietPi'

	userdel -f pi &> /dev/null
	userdel -f test &> /dev/null #@fourdee
	userdel -f odroid &> /dev/null
	userdel -f rock64 &> /dev/null
	userdel -f linaro &> /dev/null #ASUS TB
	userdel -f dietpi &> /dev/null #recreated below
	userdel -f debian &> /dev/null #BBB

	G_DIETPI-NOTIFY 2 'Removing misc files/folders/services, not required by DietPi'

	rm -R /home &> /dev/null
	rm -R /media &> /dev/null
	rm -R /selinux &> /dev/null

	# - www
	rm -R /var/www/* &> /dev/null

	# - sourcecode (linux-headers etc)
	rm -R /usr/src/* &> /dev/null

	# - root
	rm -R /root/.cache/* &> /dev/null
	rm -R /root/.local/* &> /dev/null
	rm -R /root/.config/* &> /dev/null

	# - documentation folders
	rm -R /usr/share/man &> /dev/null
	rm -R /usr/share/doc &> /dev/null
	rm -R /usr/share/doc-base &> /dev/null
	rm -R /usr/share/calendar &> /dev/null

	# - Previous debconfs
	rm /var/cache/debconf/*-old &> /dev/null

	# - Fonts
	rm -R /usr/share/fonts/* &> /dev/null
	rm -R /usr/share/icons/* &> /dev/null

	rm /etc/init.d/resize2fs &> /dev/null
	rm /etc/update-motd.d/* &> /dev/null # ARMbian

	systemctl disable firstrun  &> /dev/null
	rm /etc/init.d/firstrun  &> /dev/null # ARMbian

	# - Disable ARMbian's log2ram: https://github.com/Fourdee/DietPi/issues/781
	systemctl disable log2ram &> /dev/null
	systemctl stop log2ram &> /dev/null
	rm /usr/local/sbin/log2ram &> /dev/null
	rm /etc/systemd/system/log2ram.service &> /dev/null
	systemctl daemon-reload &> /dev/null
	rm /etc/cron.hourly/log2ram &> /dev/null

	# - Meveric specific
	rm /etc/init.d/cpu_governor &> /dev/null
	rm /etc/systemd/system/cpu_governor.service &> /dev/null
	rm /usr/local/sbin/setup-odroid &> /dev/null

	# - Disable ARMbian's resize service (not automatically removed by ARMbian scripts...)
	systemctl disable resize2fs &> /dev/null
	rm /etc/systemd/system/resize2fs.service &> /dev/null

	# - ARMbian-config
	rm /etc/profile.d/check_first_login_reboot.sh &> /dev/null

	# - RPi specific https://github.com/Fourdee/DietPi/issues/1631#issuecomment-373965406
	rm /etc/profile.d/wifi-country.sh &> /dev/null

	# - make_nas_processes_faster cron job on Rock64 + NanoPi + Pine64(?) images
	rm /etc/cron.d/make_nas_processes_faster &> /dev/null

	l_message='Creating DietPi core environment' G_RUN_CMD /DietPi/dietpi/func/dietpi-set_core_environment

	echo -e 'Samba client can be installed and setup by DietPi-Config.\nSimply run: dietpi-config and select the Networking option: NAS/Misc menu' > /mnt/samba/readme.txt
	echo -e 'FTP client mount can be installed and setup by DietPi-Config.\nSimply run: dietpi-config and select the Networking option: NAS/Misc menu' > /mnt/ftp_client/readme.txt
	echo -e 'NFS client can be installed and setup by DietPi-Config.\nSimply run: dietpi-config and select the Networking option: NAS/Misc menu' > /mnt/nfs_client/readme.txt

	l_message='Generating DietPi /etc/fstab' G_RUN_CMD /DietPi/dietpi/dietpi-drive_manager 4
	# Restart DietPi-RAMdisk, as 'dietpi-drive_manager 4' remounts /DietPi.
	G_RUN_CMD systemctl restart dietpi-ramdisk

	G_DIETPI-NOTIFY 2 'Deleting all log files /var/log'

	/DietPi/dietpi/dietpi-logclear 2 &> /dev/null # As this will report missing vars, however, its fine, does not break functionality.

	l_message='Starting DietPi-RAMlog service' G_RUN_CMD systemctl start dietpi-ramlog.service

	G_DIETPI-NOTIFY 2 'Updating DietPi HW_INFO'

	/DietPi/dietpi/func/dietpi-obtain_hw_model

	G_DIETPI-NOTIFY 2 'Configuring Network:'

	rm -R /etc/network/interfaces &> /dev/null # armbian symlink for bulky network-manager

	G_RUN_CMD cp /DietPi/dietpi/conf/network_interfaces /etc/network/interfaces

	# - Remove all predefined eth*/wlan* adapter rules
	rm /etc/udev/rules.d/70-persistent-net.rules &> /dev/null
	rm /etc/udev/rules.d/70-persistant-net.rules &> /dev/null

	# - Add pre-up lines for wifi on OrangePi Zero
	if (( $G_HW_MODEL == 32 )); then

		sed -i '/iface wlan0 inet dhcp/apre-up modprobe xradio_wlan\npre-up iwconfig wlan0 power on' /etc/network/interfaces

	fi

	G_DIETPI-NOTIFY 2 'Tweaking DHCP timeout:'

	# - Reduce DHCP request retry count and timeouts: https://github.com/Fourdee/DietPi/issues/711
	sed -i '/^#timeout /d' /etc/dhcp/dhclient.conf
	sed -i '/^#retry /d' /etc/dhcp/dhclient.conf
	sed -i '/^timeout /d' /etc/dhcp/dhclient.conf
	sed -i '/^retry /d' /etc/dhcp/dhclient.conf
	cat << _EOF_ >> /etc/dhcp/dhclient.conf
timeout 10;
retry 4;
_EOF_

	G_DIETPI-NOTIFY 2 'Configuring hosts:'

	export G_ERROR_HANDLER_COMMAND='/etc/hosts'
	cat << _EOF_ > $G_ERROR_HANDLER_COMMAND
127.0.0.1    localhost
127.0.1.1    DietPi
::1          localhost ip6-localhost ip6-loopback
ff02::1      ip6-allnodes
ff02::2      ip6-allrouters
_EOF_
	export G_ERROR_HANDLER_EXITCODE=$?
	G_ERROR_HANDLER

	export G_ERROR_HANDLER_COMMAND='/etc/hostname'
	cat << _EOF_ > $G_ERROR_HANDLER_COMMAND
DietPi
_EOF_
	export G_ERROR_HANDLER_EXITCODE=$?
	G_ERROR_HANDLER

	G_DIETPI-NOTIFY 2 'Configuring htop:'

	mkdir -p /root/.config/htop
	cp /DietPi/dietpi/conf/htoprc /root/.config/htop/htoprc

	G_DIETPI-NOTIFY 2 'Configuring fakehwclock:'

	# - allow times in the past
	sed -i '/FORCE=/c\FORCE=force' /etc/default/fake-hwclock

	G_DIETPI-NOTIFY 2 'Configuring serial console:'

	/DietPi/dietpi/func/dietpi-set_hardware serialconsole enable
	# - Disable for post-1st run setup:
	sed -i '/^CONFIG_SERIAL_CONSOLE_ENABLE=/c\CONFIG_SERIAL_CONSOLE_ENABLE=0' /DietPi/dietpi.txt

	G_DIETPI-NOTIFY 2 'Reducing getty count and resource usage:'

	systemctl mask getty-static

	G_DIETPI-NOTIFY 2 'Configuring ntpd:'

	systemctl disable systemd-timesyncd
	rm /etc/init.d/ntp &> /dev/null
	(( $G_DISTRO > 4 )) && systemctl mask ntp

	G_DIETPI-NOTIFY 2 'Configuring regional settings (TZdata):'

	rm /etc/timezone &> /dev/null
	rm /etc/localtime
	ln -fs /usr/share/zoneinfo/Europe/London /etc/localtime
	G_RUN_CMD dpkg-reconfigure -f noninteractive tzdata

	G_DIETPI-NOTIFY 2 'Configuring regional settings (Keyboard):'

	dpkg-reconfigure -f noninteractive keyboard-configuration #Keyboard must be plugged in for this to work!

	#G_DIETPI-NOTIFY 2 "Configuring regional settings (Locale):"

	#Runs at start of script

	#G_HW_ARCH specific
	G_DIETPI-NOTIFY 2 'Applying G_HW_ARCH specific tweaks:'

	if (( $G_HW_ARCH == 10 )); then

		# - i386 APT support
		dpkg --add-architecture i386
		G_AGUP

		# - Disable nouveau: https://github.com/Fourdee/DietPi/issues/1244 // http://dietpi.com/phpbb/viewtopic.php?f=11&t=2462&p=9688#p9688
		cat << _EOF_ > /etc/modprobe.d/blacklist-nouveau.conf
blacklist nouveau
blacklist lbm-nouveau
options nouveau modeset=0
alias nouveau off
alias lbm-nouveau off
_EOF_
		echo 'options nouveau modeset=0' > /etc/modprobe.d/nouveau-kms.conf
		update-initramfs -u

	fi

	#G_HW_MODEL specific
	G_DIETPI-NOTIFY 2 'Appling G_HW_MODEL specific tweaks:'

	if (( $G_HW_MODEL != 20 )); then

		G_DIETPI-NOTIFY 2 'Configuring hdparm:'

		sed -i '/#DietPi/,$d' /etc/hdparm.conf #Prevent dupes
		export G_ERROR_HANDLER_COMMAND='/etc/hdparm.conf'
		cat << _EOF_ >> $G_ERROR_HANDLER_COMMAND

#DietPi external USB drive. Power management settings.
/dev/sda {
        #10 mins
        spindown_time = 120

        #
        apm = 254
}
_EOF_
		export G_ERROR_HANDLER_EXITCODE=$?
		G_ERROR_HANDLER

	fi

	# - ARMbian OPi Zero 2: https://github.com/Fourdee/DietPi/issues/876#issuecomment-294350580
	if (( $G_HW_MODEL == 35 )); then

		echo 'blacklist bmp085' > /etc/modprobe.d/bmp085.conf

	# - Sparky SBC ONLY:
	elif (( $G_HW_MODEL == 70 )); then

		# 	Install latest kernel
		wget https://raw.githubusercontent.com/sparky-sbc/sparky-test/master/dragon_fly_check/uImage -O /boot/uImage
		wget https://raw.githubusercontent.com/sparky-sbc/sparky-test/master/dragon_fly_check/3.10.38.bz2 -O package.tar
		tar xvf package.tar -C /lib/modules/
		rm package.tar

		#	patches
		G_RUN_CMD wget https://raw.githubusercontent.com/sparky-sbc/sparky-test/master/dsd-marantz/snd-usb-audio.ko -O /lib/modules/3.10.38/kernel/sound/usb/snd-usb-audio.ko
		G_RUN_CMD wget https://raw.githubusercontent.com/sparky-sbc/sparky-test/master/dsd-marantz/snd-usbmidi-lib.ko -O /lib/modules/3.10.38/kernel/sound/usb/snd-usbmidi-lib.ko

		cat << _EOF_ > /DietPi/uEnv.txt
uenvcmd=setenv os_type linux;
bootargs=earlyprintk clk_ignore_unused selinux=0 scandelay console=tty0 loglevel=1 real_rootflag=rw root=/dev/mmcblk0p2 rootwait init=/lib/systemd/systemd aotg.urb_fix=1 aotg.aotg1_speed=0
_EOF_

		cp /DietPi/uEnv.txt /boot/uenv.txt #temp solution

		#	Blacklist GPU and touch screen modules: https://github.com/Fourdee/DietPi/issues/699#issuecomment-271362441
		cat << _EOF_ > /etc/modprobe.d/disable_sparkysbc_touchscreen.conf
blacklist owl_camera
blacklist gsensor_stk8313
blacklist ctp_ft5x06
blacklist ctp_gsl3680
blacklist gsensor_bma222
blacklist gsensor_mir3da
_EOF_

		cat << _EOF_ > /etc/modprobe.d/disable_sparkysbc_gpu.conf
blacklist pvrsrvkm
blacklist drm
blacklist videobuf2_vmalloc
blacklist bc_example
_EOF_

		#	Use performance gov for stability.
		sed -i '/^[[:blank:]]*CONFIG_CPU_GOVERNOR=/c\CONFIG_CPU_GOVERNOR=performance' /DietPi/dietpi.txt

	# - RPI:
	elif (( $G_HW_MODEL < 10 )); then

		# - Scroll lock fix for RPi by Midwan: https://github.com/Fourdee/DietPi/issues/474#issuecomment-243215674
		cat << _EOF_ > /etc/udev/rules.d/50-leds.rules
ACTION=="add", SUBSYSTEM=="leds", ENV{DEVPATH}=="*/input*::scrolllock", ATTR{trigger}="kbd-scrollock"
_EOF_

	# - PINE64 (and possibily others): Cursor fix for FB
	elif (( $G_HW_MODEL == 40 )); then

		cat << _EOF_ >> "$HOME"/.bashrc
infocmp > terminfo.txt
sed -i -e 's/?0c/?112c/g' -e 's/?8c/?48;0;64c/g' terminfo.txt
tic terminfo.txt
tput cnorm
_EOF_

	# - Odroids FFMPEG fix. Prefer debian.org over Meveric for backports: https://github.com/Fourdee/DietPi/issues/1273 + https://github.com/Fourdee/DietPi/issues/1556#issuecomment-369463910
	elif (( $G_HW_MODEL > 9 && $G_HW_MODEL < 15 )); then

		rm /etc/apt/preferences.d/meveric*
		cat << _EOF_ > /etc/apt/preferences.d/backports
Package: *
Pin: release a=jessie-backports
Pin: origin "fuzon.co.uk"
Pin-Priority: 99

Package: *
Pin: release a=jessie-backports
Pin: origin "oph.mdrjr.net"
Pin-Priority: 99
_EOF_

	fi

	# - ARMbian increase console verbose
	sed -i '/verbosity=/c\verbosity=7' /boot/armbianEnv.txt &> /dev/null


	#------------------------------------------------------------------------------------------------
	echo ''
	G_DIETPI-NOTIFY 2 '-----------------------------------------------------------------------------------'
	G_DIETPI-NOTIFY 0 "Step $SETUP_STEP: Finalise system for first run of DietPi:"
	((SETUP_STEP++))
	G_DIETPI-NOTIFY 2 '-----------------------------------------------------------------------------------'
	#------------------------------------------------------------------------------------------------

	l_message='Enable Dropbear autostart' G_RUN_CMD sed -i '/NO_START=1/c\NO_START=0' /etc/default/dropbear

	G_DIETPI-NOTIFY 2 'Configuring Services'

	/DietPi/dietpi/dietpi-services stop
	/DietPi/dietpi/dietpi-services dietpi_controlled

	G_DIETPI-NOTIFY 2 'Running general cleanup of misc files'

	# - Remove Bash History file
	rm ~/.bash_history &> /dev/null

	# - Nano histroy file
	rm ~/.nano_history &> /dev/null

	G_DIETPI-NOTIFY 2 'Removing swapfile from image'

	/DietPi/dietpi/func/dietpi-set_dphys-swapfile 0 /var/swap
	rm /var/swap &> /dev/null # still exists on some images...

	# - re-enable for next run
	sed -i '/AUTO_SETUP_SWAPFILE_SIZE=/c\AUTO_SETUP_SWAPFILE_SIZE=1' /DietPi/dietpi.txt

	G_DIETPI-NOTIFY 2 'Resetting boot.ini, config.txt, cmdline.txt etc'

	# - PineA64 - delete ethaddr from uEnv.txt file
	if (( $G_HW_MODEL == 40 )); then

		sed -i '/^ethaddr/ d' /boot/uEnv.txt

	fi

	# - Set Pi cmdline.txt back to normal
	[[ -f /boot/cmdline.txt ]] && sed -i 's/ rootdelay=10//g' /boot/cmdline.txt

	G_DIETPI-NOTIFY 2 'Generating default wpa_supplicant.conf'

	/DietPi/dietpi/func/dietpi-set_hardware wificreds set

	G_DIETPI-NOTIFY 2 'Disabling generic WiFi/BT by default'

	/DietPi/dietpi/func/dietpi-set_hardware bluetooth disable
	/DietPi/dietpi/func/dietpi-set_hardware wifimodules disable

	G_DIETPI-NOTIFY 2 'Enabling onboard WiFi modules by default'

	/DietPi/dietpi/func/dietpi-set_hardware wifimodules onboard_enable

	#G_DIETPI-NOTIFY 2 'Configuring IP version preferences'

	#/DietPi/dietpi/func/dietpi-set_hardware preferipversion ipv4 #Already done at top of script, and now default in dietpi.txt

	G_DIETPI-NOTIFY 2 'Disabling soundcards by default'

	/DietPi/dietpi/func/dietpi-set_hardware soundcard none
	#	Alsa-utils is auto installed to reset soundcard settings on some ARM devices. uninstall it afterwards
	#	- The same for firmware-intel-sound (sound over HDMI?) on intel CPU devices
	G_AGP alsa-utils firmware-intel-sound
	G_AGA

	G_DIETPI-NOTIFY 2 'Setting default CPU gov'

	/DietPi/dietpi/func/dietpi-set_cpu

	G_DIETPI-NOTIFY 2 'Clearing log files'

	/DietPi/dietpi/dietpi-logclear 2

	G_DIETPI-NOTIFY 2 'Deleting DietPi-RAMlog storage'

	rm -R /var/lib/dietpi/dietpi-ramlog/storage/* &> /dev/null

	G_DIETPI-NOTIFY 2 'Deleting NTP drift file'

	rm /var/lib/ntp/ntp.drift &> /dev/null

	G_DIETPI-NOTIFY 2 'Resetting DietPi generated globals/files'

	rm /DietPi/dietpi/.??*

	G_DIETPI-NOTIFY 2 'Setting DietPi-Autostart to console'

	echo 0 > /DietPi/dietpi/.dietpi-autostart_index

	G_DIETPI-NOTIFY 2 'Creating our update file (used on 1st run to check for DietPi updates)'

	echo -1 > /DietPi/dietpi/.update_stage

	G_DIETPI-NOTIFY 2 'Set Init .install_stage to -1 (first boot)'

	echo -1 > /DietPi/dietpi/.install_stage

	G_DIETPI-NOTIFY 2 'Writing PREP information to file'

	cat << _EOF_ > /DietPi/dietpi/.prep_info
$IMAGE_CREATOR
$PREIMAGE_INFO
_EOF_

	G_DIETPI-NOTIFY 2 'Clearing APT cache'

	G_RUN_CMD apt-get clean
	rm -R /var/lib/apt/lists/* -vf 2> /dev/null #lists cache: remove partial folder also, automatically gets regenerated on G_AGUP
	#rm /var/lib/dpkg/info/* #issue...
	#dpkg: warning: files list file for package 'libdbus-1-3:armhf' missing; assuming      package has no files currently installed

	# - HW Specific
	#	RPi remove saved G_HW_MODEL , allowing obtain-hw_model to auto detect RPi model
	if (( $G_HW_MODEL < 10 )); then

		rm /etc/.dietpi_hw_model_identifier

	fi

	G_DIETPI-NOTIFY 2 'Generating dietpi-fs_partition_resize for first boot'

	cat << _EOF_ > /etc/systemd/system/dietpi-fs_partition_resize.service
[Unit]
Description=dietpi-fs_partition_resize
Before=dietpi-ramdisk.service

[Service]
Type=oneshot
RemainAfterExit=no
ExecStart=/bin/bash -c '/var/lib/dietpi/fs_partition_resize.sh | tee /var/tmp/dietpi/logs/fs_partition_resize.log'
StandardOutput=tty

[Install]
WantedBy=local-fs.target
_EOF_
	systemctl daemon-reload
	G_RUN_CMD systemctl enable dietpi-fs_partition_resize

	cat << _EOF_ > /var/lib/dietpi/fs_partition_resize.sh
#!/bin/bash

systemctl disable dietpi-fs_partition_resize
systemctl daemon-reload

sync

TARGET_PARTITION=0
TARGET_DEV=\$(findmnt / -o source -n)

# - MMCBLK[0-9]p[0-9] scrape
if [[ "\$TARGET_DEV" = *"mmcblk"* ]]; then

    TARGET_DEV=\$(findmnt / -o source -n | sed 's/p[0-9]\$//')
	TARGET_PARTITION=\$(findmnt / -o source -n | sed 's/.*p//')

# - Everything else scrape (eg: /dev/sdX[0-9])
else

    TARGET_DEV=\$(findmnt / -o source -n | sed 's/[0-9]\$//')
	TARGET_PARTITION=\$(findmnt / -o source -n | sed 's|/dev/sd.||')

fi

#Rock64 GPT resize | modified version of ayufan-rock64 resize script. I take no credit for this.
if [[ -f /etc/.dietpi_hw_model_identifier ]] && (( \$(cat /etc/.dietpi_hw_model_identifier) == 43 )); then

    gdisk \$TARGET_DEV << _EOF_1
x
e
m
d
\$TARGET_PARTITION
n
\$TARGET_PARTITION


8300
c
\$TARGET_PARTITION
root
w
Y
_EOF_1

#Everything else
else

    cat << _EOF_1 | fdisk \$TARGET_DEV
p
d
\$TARGET_PARTITION
n
p
\$TARGET_PARTITION
\$(parted \$TARGET_DEV -ms unit s p | grep ':ext4::;' | sed 's/:/ /g' | sed 's/s//g' | awk '{ print \$2 }')

p
w

_EOF_1

fi

partprobe \$TARGET_DEV

resize2fs \${TARGET_DEV}p\$TARGET_PARTITION

_EOF_
	G_RUN_CMD chmod +x /var/lib/dietpi/fs_partition_resize.sh


	# - BBB remove fsexpansion: https://github.com/Fourdee/DietPi/issues/931#issuecomment-345451529
	if (( $G_HW_MODEL == 71 )); then

		rm /var/lib/dietpi/fs_partition_resize.sh
		rm /etc/systemd/system/dietpi-fs_partition_resize.service
		systemctl daemon-reload

	fi

	G_DIETPI-NOTIFY 2 'Storing DietPi version ID'

	G_RUN_CMD wget "https://raw.githubusercontent.com/$GIT_OWNER/DietPi/$GIT_BRANCH/dietpi/.version" -O /DietPi/dietpi/.version

	#	reduce sub_version by 1, allows us to create image, prior to release and patch if needed.
	CORE_VERSION=$(sed -n 1p /DietPi/dietpi/.version)
	SUB_VERSION=$(sed -n 2p /DietPi/dietpi/.version)
	((SUB_VERSION--))
	cat << _EOF_ > /DietPi/dietpi/.version
$CORE_VERSION
$SUB_VERSION
_EOF_

	G_RUN_CMD cp /DietPi/dietpi/.version /var/lib/dietpi/.dietpi_image_version

	# - Native PC/EFI (assume x86_64 only possible)
	if dpkg --get-selections | grep -qi '^grub-efi-amd64[[:space:]]' &&
		[[ -d /boot/efi ]]; then

		l_message='Recreating GRUB-EFI' G_RUN_CMD grub-install --target=x86_64-efi --efi-directory=/boot/efi --bootloader-id=arch_grub --recheck

	fi

	G_DIETPI-NOTIFY 2 'Sync changes to disk. Please wait, this may take some time...'

	G_RUN_CMD systemctl stop dietpi-ramlog
	G_RUN_CMD systemctl stop dietpi-ramdisk

	# - Clear tmp files
	rm -R /tmp/* &> /dev/null
	rm /var/tmp/dietpi/logs/* &> /dev/null

	sync

	# - Remove PREP files
	rm dietpi-globals
	rm PREP_SYSTEM_FOR_DIETPI.sh

	G_DIETPI-NOTIFY 2 "The used kernel version is: $(uname -r)"
	kernel_apt_packages="$(dpkg --get-selections | grep '^linux-image-[0-9]')"
	if [[ $kernel_apt_packages ]]; then

		G_DIETPI-NOTIFY 2 'The following kernel APT packages have been found, please purge the outdated ones:'
		echo "$kernel_apt_packages"

	fi

	G_DIETPI-NOTIFY 2 'Please delete outdated non-APT kernel modules:'
	ls -lh /lib/modules

	G_DIETPI-NOTIFY 2 'Please check and delete all non-required folders in /root/.*:'
	ls -lha /root

	G_DIETPI-NOTIFY 0 'Completed, disk can now be saved to .img for later use, or, reboot system to start first run of DietPi:'

	#Power off system

	#Read image

	#Resize rootfs parition to mininum size +50MB

}<|MERGE_RESOLUTION|>--- conflicted
+++ resolved
@@ -660,12 +660,8 @@
 		'console-setup'		# DietPi-Config keyboard configuration
 		'cron'			# Background job scheduler
 		'curl'			# Web address testing, downloading, uploading etc.
-<<<<<<< HEAD
 		'dbus'			# Required for systemd-timesyncd (timedatectl)
-		'debconf'		# APT package configuration, e.g. 'debconf-set-selections'
-=======
 		'debconf'		# APT package pre-configuration, e.g. "debconf-set-selections"
->>>>>>> 6084ca9d
 		'dirmngr'		# GNU key management required for some APT installs via additional repos
 		'ethtool'		# Ethernet link checking
 		'fake-hwclock'		# Hardware clock emulation, to allow correct timestamps during boot before network time sync
