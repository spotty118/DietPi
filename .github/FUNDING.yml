--- conflicted
+++ resolved
@@ -1,18 +1,3 @@
-<<<<<<< HEAD
 # https://help.github.com/en/github/administering-a-repository/displaying-a-sponsor-button-in-your-repository
 patreon: DietPi
-custom: https://www.paypal.com/cgi-bin/webscr?cmd=_s-xclick&hosted_button_id=6DVBECXRW3TAA
-=======
-# These are supported funding model platforms
-
-github: # Replace with up to 4 GitHub Sponsors-enabled usernames e.g., [user1, user2]
-patreon: DietPi # Replace with a single Patreon username
-open_collective: # Replace with a single Open Collective username
-ko_fi: # Replace with a single Ko-fi username
-tidelift: # Replace with a single Tidelift platform-name/package-name e.g., npm/babel
-community_bridge: # Replace with a single Community Bridge project-name e.g., cloud-foundry
-liberapay: # Replace with a single Liberapay username
-issuehunt: # Replace with a single IssueHunt username
-otechie: # Replace with a single Otechie username
-custom: https://www.paypal.com/cgi-bin/webscr?cmd=_s-xclick&hosted_button_id=6DVBECXRW3TAA # Replace with up to 4 custom sponsorship URLs e.g., ['link1', 'link2']
->>>>>>> eed0d266
+custom: https://www.paypal.com/cgi-bin/webscr?cmd=_s-xclick&hosted_button_id=6DVBECXRW3TAA