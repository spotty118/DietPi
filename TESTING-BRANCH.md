<<<<<<< HEAD
## Steps to use the DietPi "testing" branch.
#### Please note this is the active development branch. Its potentially unstable, unsupported and should not be used by end users.
=======
## Steps to use the DietPi "beta" branch.
#### Please note, this is the pre-release branch for public testing and may potentially be unstable

1. Write the DietPi image to SD card.
2. Open the file on the 1st partition ```/boot/dietpi.txt```
3. Change ```DEV_GITBRANCH=master``` to ```DEV_GITBRANCH=beta``` (located at the bottom of file)
4. Save the file, eject media and power on.

## Steps to use the DietPi "dev" branch.
#### Please note, this is the active development branch. Its potentially unstable, unsupported and should not be used by end users.
>>>>>>> 646a32ef

1. Write the DietPi image to SD card.
2. Open the file on the 1st partition ```/boot/dietpi.txt```
3. Change ```DEV_GITBRANCH=master``` to ```DEV_GITBRANCH=dev``` (located at the bottom of file)
4. Save the file, eject media and power on.<|MERGE_RESOLUTION|>--- conflicted
+++ resolved
@@ -1,9 +1,5 @@
-<<<<<<< HEAD
-## Steps to use the DietPi "testing" branch.
-#### Please note this is the active development branch. Its potentially unstable, unsupported and should not be used by end users.
-=======
 ## Steps to use the DietPi "beta" branch.
-#### Please note, this is the pre-release branch for public testing and may potentially be unstable
+#### Please note this is the pre-release branch for public testing and may potentially be unstable
 
 1. Write the DietPi image to SD card.
 2. Open the file on the 1st partition ```/boot/dietpi.txt```
@@ -11,8 +7,7 @@
 4. Save the file, eject media and power on.
 
 ## Steps to use the DietPi "dev" branch.
-#### Please note, this is the active development branch. Its potentially unstable, unsupported and should not be used by end users.
->>>>>>> 646a32ef
+#### Please note this is the active development branch. Its potentially unstable, unsupported and should not be used by end users.
 
 1. Write the DietPi image to SD card.
 2. Open the file on the 1st partition ```/boot/dietpi.txt```
