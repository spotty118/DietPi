
v6.20
(xx/12/18)

Image line-up:
- We removed Jessie images from our download server (besides for Odroid C1), since we see no advantage to use them anymore. Existing Jessie systems are still supported, but we encourage all users to consider switching to a fresh Stretch image by times: https://github.com/Fourdee/DietPi/issues/2332

Changes / Improvements / Optimisations:
- DietPi-PREP | Removed the option to install a Jessie system. Removed the option to install DietPi on top of a Wheezy image, since an upgrade over two distro version would be required, which is not reliable. It is still possible to install DietPi on top of a Jessie image, where a distro upgrade to Stretch would be applied: https://github.com/Fourdee/DietPi/issues/2332
- General | RPi-Update: In our effort to improve system stability, and, offer software installations which build custom modules (eg: WireGuard), we can not longer support systems with non-stock APT kernel installed. If "rpi-update" is installed during update, DietPi will prompt and return you back to stock APT kernel.
- General | Moved the remaining conf/* files located on DietPi-RAMdisk to /var/lib/dietpi or into DietPi-PREP, and removed /DietPi/dietpi/conf completely. These files were only used once or never, thus have no business inside the RAMdisk.
- DietPi-Config | RPi: Improved available options for HDMI boost setting: https://github.com/Fourdee/DietPi/issues/2350
- DietPi-Config | RPi: Headless display mode is now applied via undocumented config.txt setting. Removed/Replaced some other obsolete config.txt entries: https://github.com/Fourdee/DietPi/pull/2402
- DietPi-Config | RPi: Added info to "hifiberry-dacplus" sound device overlay that it supports the AMP2 DAC. Thanks to @Lat Dior for reporting the issue and testing the solution: https://dietpi.com/phpbb/viewtopic.php?t=5396
- DietPi-Config | WiFi Hotspot: You can now toggle support for 802.11 N. Please note this is device and compatibility dependent, mileage may vary.
- DietPi-Drive_Manager | Now allows to check & repair the boot file system and trigger it for root file system on next reboot: https://github.com/Fourdee/DietPi/issues/1740#issuecomment-388325204
- DietPi-Software | AmiBerry: Updated to v2.24, thanks @midwan! Brings several bug fixes, new features and improvements over the previous version (2.19). Please check the version history for full details on the changes made: https://github.com/midwan/amiberry/wiki/Version-history
- DietPi-Software | DietPi-NordVPN: Now available for installation. Includes a GUI which allows for easy connection to a list of NordVPN servers 'dietpi-nordvpn'. If you need a NordVPN subscription, please use this link: https://go.nordvpn.net/aff_c?offer_id=15&aff_id=5305&url_id=902
- DietPi-Software | WireGuard VPN is now available for installation. Is can be easily configured as client or as server, passing either all client traffic through the tunnel, local network access only, or server access only, e.g. as well in combination with Pi-hole, to have remote ad blocking.
- DietPi-Software | SickRage has been replaced by Medusa, which is now available for install: https://github.com/Fourdee/DietPi/issues/2239
- DietPi-Software | Blynk: Reinstalls now preserve existing config files; New directory structure and blynk user (v6.19) is patched now as well to existing installs: https://github.com/Fourdee/DietPi/pull/2324
- DietPi-Software | Plex Media Server: Updated to v1.14.0 on x86 images, switch to HTTPS ARM repo and automated locale switch to en_US.UTF-8: https://github.com/Fourdee/DietPi/issues/2294
- DietPi-Software | Nextcloud Talk: Disabled the very verbose coturn logging by default to reduce disk I/O. This can be overridden via /etc/turnserver.conf: https://github.com/Fourdee/DietPi/issues/2321
- DietPi-Software | Deluge: UMask 002 applied to all downloads: https://github.com/Fourdee/DietPi/issues/2339
- DietPi-Software | Netdata: Updated to v1.11.1 and now runs as user "netdata": https://github.com/Fourdee/DietPi/pull/2337
- DietPi-Software | ownCloud/Nextcloud: Updated webserver configs to match current recommendations and security hardenings. Only applied on new installs. To apply manually, run "dietpi-software reinstall 47" (owncloud) or "dietpi-software reinstall 114" (Nextcloud). You will be informed about the new configs, which then need to be manually moved to overwrite the old ones, since we don't want to mess with manual changes: https://github.com/Fourdee/DietPi/pull/2361
- DietPi-Software | OpenSSH: Host keys won't be recreated anymore on reinstall, only on first boot of a fresh image, using now "dpkg-reconfigure openssh-server" to generate default key types based on distro.
- DietPi-Software | Dropbear: Now installs only the "dropbear-run" package on Stretch (and above), which matches the default DietPi setup on our images and PREP script.
- DietPi-Software | NAA Daemon: Updated to 3.5.5-39. Thanks to @volpone for the heads up: https://github.com/Fourdee/DietPi/issues/2387#issue-395321320
- DietPi-Software | MPD: Updated to 0.20.23-1. Includes support for NFS and Samba: https://github.com/Fourdee/DietPi/issues/2377
- DietPi-Software | MPD: Now runs as "mpd" user again, updated systemd unit to match official one and better handle existing cache and log files on reinstall: https://github.com/Fourdee/DietPi/issues/2378
- DietPi-Software | Samba: Moved disk cache to RAM to reduce disk I/O. Thanks to @WolfganP for suggesting this enhancement: https://github.com/Fourdee/DietPi/issues/2396
- DietPi-Software | Kodi RPi: Default GPU memory split is now 320MB for 1GB devices. This should improve overall performance and stability: https://github.com/Fourdee/DietPi/issues/2365
- DietPi-Software | Airsonic: Now installs the latest upstream version automatically: https://github.com/Fourdee/DietPi/pull/2410
- DietPi-Software | You will now receive a whiptail prompt, if config files are overwritten during software installations: https://github.com/Fourdee/DietPi/issues/2325
- DietPi-Software | NoMachine: Enabled ARMv8 support and will now install current version 6.4.6: https://github.com/Fourdee/DietPi/pull/2408
- DietPi-Software | Shairport Sync: Updated to 3.2.2 (previously 3.1.7): https://github.com/Fourdee/DietPi/issues/2439
<<<<<<< HEAD
- DietPi-Software | Gitea: New installations now install 1.7 (previously 1.4). Many thanks to @yumiris for this update! https://github.com/Fourdee/DietPi/pull/2448
=======
- DietPi-Software | Grafana: Now the new official APT repo is used for all architectures, which allows updates to the current upstream version (currently v5.4.3) as well. This change will be applied to existing installs on dietpi-update to v6.20. Thanks to @jvteleco for informing us: https://github.com/Fourdee/DietPi/issues/2449
>>>>>>> 88c40205
- DietPi-Update | Added optional ability to automatically update DietPi, when updates are available. Please note, this is disabled by default.
- DietPi-Sync | Removed the compression option, which has no effect on local sync, since files are not stored compressed, but only transferred compressed through remote sync protocols, which are currently not offered by DietPi-Sync.
- DietPi-RAMlog/Logclear | The internally rotated LetsEncrypt (CertBot) log files are now removed, hourly with DietPi-RAMlog enabled, or when executing DietPi-Logclear manually.

Bug Fixes:
- DietPi-Software | LXDE: Installation will no longer enable the weather application. This is due to Yahoo API hard coded into LXpanel, being taken offline: https://github.com/Fourdee/DietPi/issues/2416#issuecomment-456805925
- DietPi-Software | Nextcloud: Resolved an issue, where the Nextcloud Apache config was not downloaded correctly. Thanks to @Stefan3v for reporting this issue: https://github.com/Fourdee/DietPi/issues/2383
- DietPi-Software | ownCloud/Nextcloud (Talk): Resolved an issue, where occ/ncc commands could fail, if Redis server is not running: https://github.com/Fourdee/DietPi/issues/2321
- DietPi-Software | ownCloud/Nextcloud: Resolved an issue, where during fresh installs on v6.19, Apache configs were not enabled correctly.
- DietPi-Software | MPD: Resolved an issue on Stretch, where the mpd binary could not find the configuration file without giving it explicitely as argument. Thanks to @mfeif for reporting this issue: https://github.com/Fourdee/DietPi/issues/2378
- DietPi-Software | Mopidy: Resolved an issue, where playlist files could not be created due to missing permissions. Further improved handling of existing configs, data and cache directories on (re)install. Thanks to @cyberlussi for reporting this issue: https://github.com/Fourdee/DietPi/issues/2384
- DietPi-Software | Deluge: Resolved a visual-only error in systemd unit, since same-line comments are not allowed anymore. Thanks to @Gabba for reporting this issue: https://dietpi.com/phpbb/viewtopic.php?t=5378
- DietPi-Software | No-IP: Fixed an issue, where on "Generic device" (ID 22), the wrong binary could have been installed. As well added failsafe "/usr/local/[bin|etc]" directory pre-creation, in case not present on the system or manually removed by user. Thanks to @walker93 for reporting this issue: https://github.com/Fourdee/DietPi/issues/2426
- DietPi-Software | PHP: Resolved an issue where install fails on Stretch due to package name changes in the Debian repo. Thanks to @rox-wolf for reporting this issue: https://github.com/Fourdee/DietPi/issues/2438
- DietPi-Sync | Resolved an issue, where dry-run and compression options were not applied correctly. Thanks to @WilburWalsh for reporting the issue and identifying the faulty code: https://dietpi.com/phpbb/viewtopic.php?f=11&t=5347
- DietPi-Sync | Resolved an issue, where daily sync was not applied due to changed settings file scheme.
- DietPi-Config | RPi: gpu_mem_256/512 are now capped when being applied (to prevent value exceeding limits of each board type): https://github.com/Fourdee/DietPi/issues/2417
- DietPi-Config | Resolved a visual-only issue, where WiFi interface starts throw an error message about unsupported power management: https://github.com/Fourdee/DietPi/issues/2198
- DietPi-WiFi-Monitor | Resolved an issue, where DietPi-WiFi-Monitor stuck in a reconnection loop, if no valid WiFi interface was detected or the WiFi adapter is unplugged.
- DietPi-Cloudshell | Resolved an issue where CPU scene failed on VM and other devices that do not support CPU governors: https://github.com/Fourdee/DietPi/issues/2428
- DietPi-LetsEncrypt | Resolved an issue where Nginx and Apache modules are missing, if one installs CertBot first and the webserver afterwards on a separate dietpi-software run: https://github.com/Fourdee/DietPi/issues/2295
- General | Pinebook: Resolved issue with failed apt-get upgrades due to missing armbian-release data file. Also switched to stable kernel packages and kernel updates over APT are now enabled.
- General | Enhanced and fixed some issue with dependencies and boot order of DietPi systemd units: https://github.com/Fourdee/DietPi/pull/2357
- General | AudioPhonics I-Sabre-K2M: Once the driver is compiled, it will no longer be recompiled. This prevents ALSA installs from re-compiling the driver each time.
- General | Resolved an issue, where login with non-bash session caused an error message. Thanks to @Elijahg for reporting this issue: https://github.com/Fourdee/DietPi/issues/2347
- General | Resolved an issue where G_CHECK_URL would not terminate applications on failure. Also added option to retry + change networking options.

As always, many smaller code performance and stability improvements, visual and spelling fixes have been done, too much to list all of them here. Check out all code changes of this release on GitHub: https://github.com/Fourdee/DietPi/pulls?utf8=%E2%9C%93&q=is%3Apr+is%3Aclosed+base%3Amaster

Known/Outstanding Issues:
- DietPi-Config | Enabling WiFi + Ethernet adapters, both on different subnets, breaks WiFi connection in some cases: https://github.com/Fourdee/DietPi/issues/2103
- DietPi-Config | RPi | OpenGL/VC4 causes sound card selection to be invalid: https://github.com/Fourdee/DietPi/issues/2173
- RPi | LXAppearance (on LXDE desktop) hangs on dbus-launch: https://github.com/Fourdee/DietPi/issues/1791
- Pine A64 | No sound over 3.5mm jack: https://github.com/Fourdee/DietPi/issues/2153
- Odroid C2 | Some WiFi adapters do no work as hotspot: https://github.com/Fourdee/DietPi/issues/1955
- DietPi-Software | Node-RED: Pre-installed modules cannot be updated via webUI: https://github.com/Fourdee/DietPi/issues/2073
- DietPi-Software | Raspimjpeg: With Lighttpd, streaming mjpeg does not work: https://github.com/Fourdee/DietPi/issues/1747
- DietPi-Drive_Manager | encryptfs is currently not supported and will be removed from fstab, when executing drive manager: https://github.com/Fourdee/DietPi/issues/2078
- For all additional issues that may appear after release, please see the following link and select the 'Next Version Milestone' to see active tickets: https://github.com/Fourdee/DietPi/milestones

-----------------------------------------------------------------------------------------------------------

v6.19.7
(10/12/18 Hotfix)

Bug Fixes:
- DietPi-Software | Netdata: Resolved an issue, where uninstalling netdata lead to a broken system. Thanks to @PDXUser for reporting this issue: https://github.com/Fourdee/DietPi/issues/2336
- DietPi-Software | Docker: Resolved an issue on RPi, where a faulty "docker-ce" version from repository prevents service start on Raspberry Pi. Thanks to @iaresee and @Garret for reporting this issue, finding and testing workarounds: https://github.com/Fourdee/DietPi/issues/2282

v6.19.6
(05/12/18 Hotfix)

Bug Fixes:
- DietPi-Software | Resolved an issue where "force-reload" of webservers lead to an error prompt, if the service was not actually running: https://github.com/Fourdee/DietPi/pull/2326#issuecomment-444646114
- DietPi-Software | Nginx: Resolved an issue, where software specific webserver configs were not loaded after v6.19 update: https://github.com/Fourdee/DietPi/issues/2325#issuecomment-444564109

v6.19
(04/12/18)

Changes / Improvements / Optimisations:
- General | ASUS TB: Image updated to mainline kernel, with midgard r13 GPU driver. Now supports hardware acceleration and support for Kodi. Please download the image to enable these features.
- General | RPi 3A+: Added hardware code enabling correct naming of device throughout DietPi: https://github.com/Fourdee/DietPi/issues/2301
- DietPi-Software | Renamed several software config files to have a consistent naming scheme: https://github.com/Fourdee/DietPi/pull/2312
- DietPi-Software | LXDE: Applied updated DietPi theme and wallpaper. For new installations only.
- DietPi-Software | Blynk Server: Now installed to DietPi userdata directory, and, runs under blynk user. Many thanks to @joaofl for this PR! https://github.com/Fourdee/DietPi/pull/2287
- DietPi-Software | Reboot prompt: Will now occur prior to the system rebooting. Giving you time to do more, before rebooting! :D
- DietPi-Software | Moved majority of conf/* files located on DietPi-RAMdisk, moved over to github for download during installations. Reducing the size of RAMdisk usage.
- DietPi-Software | Pydio: Added rewrite rules to all webserver configs to allow sync client connection out of the box. Thanks to @MonZon for reporting this issue: https://github.com/Fourdee/DietPi/issues/2308
- PREP | Serial console: Now enabled by default for all future DietPi images. Please note, only v6.19 images and above, will have this set by default. Existing images require edit of /boot/dietpi.txt and 'CONFIG_SERIAL_CONSOLE_ENABLE=1' before 1st run: https://github.com/Fourdee/DietPi/issues/2313

Bug Fixes:
- General | Asus TB (based on our recent 2.0.8 Tinker OS pre-image): Resolved issue with corrupt characters in desktops.
- DietPi-Update | Prevented backup prompt during each subversion patch from displaying.
- DietPi-Software | Chromium: Resolved incorrect scale of window under Kiosk mode: https://github.com/Fourdee/DietPi/issues/2298#issuecomment-442995196
- DietPi-Software | OMPD: Resolved a reinstall issue due to SQL table not being correctly dropped, before re-created: https://github.com/Fourdee/DietPi/issues/2305
- DietPi-Autostart | XU4: Resolved an issue with startx failing during boot: https://github.com/Fourdee/DietPi/issues/2130#issuecomment-443475525

Allo GUI:
- GMrender: Resolved service failing to be enabled: https://github.com/Fourdee/DietPi/issues/2305

As always, many smaller code performance and stability improvements, visual and spelling fixes have been done, too much to list all of them here. Check out all code changes of this release on GitHub: https://github.com/Fourdee/DietPi/pulls?utf8=%E2%9C%93&q=is%3Apr+is%3Aclosed+base%3Amaster

Known/Outstanding Core Issues:

-----------------------------------------------------------------------------------------------------------

v6.18
(26/11/18)

Changes / Improvements / Optimisations:
 - General | Concurrent execution detection: Now has a 5 second buffer to wait for exit (G_INIT_WAIT_CONCURRENT), before failing: https://github.com/Fourdee/DietPi/issues/2159#issuecomment-433619721
 - DietPi-Config | Added support for changing the brightness of the RPi touchscreen: https://github.com/Fourdee/DietPi/issues/2169
 - DietPi-Config | Added support for setting Xorg DPI scale.
 - DietPi-Services | MariaDB: DietPi now uses the pre-installed "mariadb" systemd service instead of obsoleve "mysql" init.d service: https://github.com/Fourdee/DietPi/pull/2196
 - DietPi-Software | Nextcloud Talk video calls with configured TURN server is now available for install: https://github.com/Fourdee/DietPi/pull/2197
 - DietPi-Software | NAA Daemon: Added installation support for ARMv8 and x86_64. Thanks Jussi!
 - DietPi-Software | Pi-hole: During (re)install you can now decide whether to show a blocking page to clients or not: https://github.com/Fourdee/DietPi/issues/2007
 - DietPi-Software | MotionEye: Now available to install for all devices. Removed support from Jessie: https://github.com/Fourdee/DietPi/issues/2229
 - DietPi-Software | G_BACKUP_FP: New feature rolled out to MPD and web server base DietPi-Software installations, in which config files are backed up before DietPi overwrites them: https://github.com/Fourdee/DietPi/issues/2187#issuecomment-433626639
 - DietPi-Software | SickRage: Is no longer available for installation. We will asses a replacement in v6.19. Sonarr is an excellent alternative with faster performance and stability.: https://github.com/Fourdee/DietPi/issues/2239
 - DietPi-Software | Docker: Now runs under 'simple' service type (previously 'notify'), to prevent service start delay which can occur on ARM based devices (eg: RPi), from delaying other applications starting on the system: https://github.com/Fourdee/DietPi/issues/2238#issuecomment-439474766
 - DietPi-Software | Mosquito: Service updated to systemd: https://github.com/Fourdee/DietPi/issues/2243
 - DietPi-Software | Radarr/Sonarr/Lidarr: logs (both .txt and .db*) have been moved to DietPi-RAMlog: https://github.com/Fourdee/DietPi/issues/2223
 - DietPi-Software | Pydio: WebUI warnings (security, performance) are now resolved for Nginx and Lighttpd webservers as well. Separate config files are created instead of touching the defaults, to enable required settings for Pydio only. Required PHP modules are installed and enabled, to be failsafe. Preserve existing install dirs on (re)install and inform user to update via WebUI updater: https://github.com/Fourdee/DietPi/issues/1913
 - DietPi-Software | Grafana: Existing database/plugin directory and admin password is now preserved on reinstall: https://github.com/Fourdee/DietPi/issues/2267
 - DietPi-Software | Syncthing: Updated installer to always pull the latest release and better handle existing installs. Thanks to @joaofl for bringing this to our attention.
 - DietPi-Software | Tautulli: Install enabled for ARMv8 devices.

Bug Fixes:
 - PREP: Resovled an issue where master.zip would always be downloaded, regardless of selected branch.
 - PREP: Resolved failed rootFS resize: https://github.com/Fourdee/DietPi/issues/2181#issuecomment-433715556
 - General | Resolved various gwtcwd errors during boot and software installations on VM: https://github.com/Fourdee/DietPi/issues/2237
 - General | NanoPi Fire3: Resolved an issue with blank HDMI output. Device is now switched to tty2 during boot, as a workaround/fix due to tty1 failing: https://github.com/Fourdee/DietPi/issues/2225
 - General | Resolved an issue, where entering passwords via our internal whiptail password box leads to "invalid match", when special characters are used, forcing a retry: https://github.com/Fourdee/DietPi/issues/2215#issuecomment-437683709
 - DietPi-Cleaner | Resolved an issue where test runs on -dev package removal, would remove the packages.
 - DietPi-Cleaner | Resolved a syntax error with function 'Run_Cleaners', disabling the ability to run cleaners. Many thanks to @optio50 for reporting this issue! https://github.com/Fourdee/DietPi/issues/2241
 - DietPi-Config | Resovled an visual error when selecting network options due to 'G_CHECK_VALIDINT'.
 - DietPi-Config | Locale: Resolved an issue where DietPi would always display en_GB as the current locale: https://github.com/Fourdee/DietPi/issues/2216#issuecomment-435599419
 - DietPi-Config | Resolved an issue where on Odroid C1/2 with current kernel 3.5" LCD shield does not work anymore. Thanks to @Kreeblah for reporting this issue and solution: https://github.com/Fourdee/DietPi/issues/2256
 - DietPi-Automation | CONFIG_NTP_MODE is now applied after APT cache, and, initial time sync is updated. Due to packages required for some modes: https://github.com/Fourdee/DietPi/issues/2181#issuecomment-433444882
 - DietPi-Software | Resolved an issue where rsyslog APT installation would report a failure, if service was already running previously but not installed via APT (mostly in backup/restore situations): https://github.com/Fourdee/DietPi/pull/2277/#issuecomment-441461982
 - DietPi-Software | Kodi: Resolved an issue where restart/shutdown options were not visable, due to lack of systemd-logind: https://github.com/Fourdee/DietPi/issues/2155
 - DietPi-Software | Mono applications (Radarr/Sonarr/Lidarr/Jackett): Rolled out "-O=-aot" (ahead of time optimzation) to all applications, which resolves a known external bug with recent Mono update. Many thanks to @Generator for testing and confirming this issue: https://github.com/Fourdee/DietPi/issues/2219#issuecomment-437594645
 - DietPi-Software | Roon Bridge: Resolved an issue where the remote update would fail due to underpriv permissions: https://community.roonlabs.com/t/dietpi-allo-units-not-getting-the-roonbridge-b167-update-from-b164/52503/6
 - DietPi-Software | Nextcloud: Resolved an issue with failed installation: https://github.com/Fourdee/DietPi/issues/2184
 - DietPi-Software | Nextcloud/Owncloud: Resolved an issue where userdata located on external drive would fail the installation: https://github.com/Fourdee/DietPi/issues/2221
 - DietPi-Software | OMPD/MyMPD: Resolved inability to update database. Currently we have rolled back the versions of these programs to a working state. We will investigate with the devs to find out the cause for future release: https://github.com/Fourdee/DietPi/issues/2156
 - DietPi-Software | Jackett: Resolved an issue where reinstall created an additional nested install dir. Thanks @msdos for reporting this issue: https://github.com/Fourdee/DietPi/issues/2212
 - DietPi-Software | RoonServer: Resolved an issue where reinstall created an additional nested install dir. Since RoonServer has an automated internal updater, download and install will be skipped, if install already exists.
 - DietPi-Software | PHP/databases: Resolved an issue where PHP database modules were not installed, when installing a new database and PHP was already installed before.
 - DietPi-Software | PHP: On Buster, moved to PHP7.3, since php-apcu and php-redis are not available for PHP7.2 any more. This resolves both PHP versions being installed concurrently.
 - DietPi-Software | OpenBazaar: Resolved an issue where remote OB clients could not connect to server with default configuration: https://github.com/Fourdee/DietPi/pull/2224
 - DietPi-Software | Resolved an issue where a global password with special characters lead to failing installs, due to missing escaping within our internal function G_CONFIG_INJECT. Thanks to @MistahDarcy for reporting this issue: https://github.com/Fourdee/DietPi/issues/2215
 - DietPi-Software | Docker: Resolved an issue where the Docker daemon failes to start due to invalid command argument. Thanks to @mspieth376 for reporting this issue: https://github.com/Fourdee/DietPi/issues/2238
 - DietPi-Software | Grafana: Resolved an issue, where WebUI password is not applied correctly, when containing ";" or "#". Thanks to @Warmbadger for reporting this issue and solution: https://dietpi.com/phpbb/viewtopic.php?f=11&t=5248
 - DietPi-Software | Tautulli: Resolved an issue where Tautulli service failed to start up. As well improved reinstall, if install dir is already existent. Thanks to @Comfubar for reporting this issue: https://dietpi.com/phpbb/viewtopic.php?f=11&t=5256
 - DietPi-Obtain_network_details | Resolved a tiny visual-only error message on non-root logins. Thanks to @AndrewZ for reporting: https://dietpi.com/phpbb/viewtopic.php?f=9&t=5194
 - DietPi-Update | Resolved a visual-only issue, where wrong RC versions could have been shown during incremental patching: https://github.com/Fourdee/DietPi/issues/2190

As always, many smaller code performance and stability improvements, visual and spelling fixes have been done, too much to list all of them here. Check out all code changes of this release on GitHub: https://github.com/Fourdee/DietPi/pulls?utf8=%E2%9C%93&q=is%3Apr+is%3Aclosed+base%3Amaster

Known/Outstanding Core Issues:

-----------------------------------------------------------------------------------------------------------

v6.17
(25/10/18)

Changes / Improvements / Optimisations:
 - General | NanoPC T4: Image updated to include lastest kernel (4.4.154). Many thanks to @carlosedp for providing this kernel! https://github.com/Fourdee/DietPi/issues/1829#issuecomment-429324437
 - General | DietPi now has 3 branches (master=stable, beta=public testing, dev=dev). By default, all users are on master/stable branch: https://github.com/Fourdee/DietPi/issues/2083#issuecomment-426842537
 - General | Improved detection of permissions support during user data transfers: https://github.com/Fourdee/DietPi/issues/2096
 - General | IPv6: Due to the requirements of various software titles available in dietpi-software (eg: nginx, redis-server), and that IPv6 is slowly becoming more common place, IPv6 is now disabled via sysctl on interface level, while it stays enabled on kernel level: https://github.com/Fourdee/DietPi/issues/2027
 - DietPi-Autostart | Chromium: You will now be prompted to enter a homepage URL, which will be loaded when the application starts: https://github.com/Fourdee/DietPi/issues/2169#issuecomment-432297343
 - DietPi-Config | RPi: Added support for LCD panel "Elecrow ESP01215E 7 inch HDMI IPS with touch input" (basically a cheaper RPi touchscreen): https://www.amazon.co.uk/gp/product/B07H79XMLT/ref=oh_aui_detailpage_o01_s00?ie=UTF8&psc=1
 - DietPi-Config | Added ability to benchmark network LAN transfer rates using 2 DietPi systems.
 - DietPi-Config | RPi: Changing the display resolution, will also apply to Chromium under kiosk/autostart mode: https://github.com/Fourdee/DietPi/issues/2158
 - DietPi-Config | Added an option to toggle preferring IPv4 connections with APT and wget, if IPv6 is enabled. This enhances compatibility and performance in some cases.
 - DietPi-Config | Online Benchmarks Database! Now available. Simply run the benchmark from the tools menu, to upload your scores and compare against others: https://dietpi.com/survey
 - DietPi-Automation | Added settings to dietpi.txt to toggle IPv6 and IPv4 preference on first boot.
 - DietPi-Update | You now have the option to view the changelog, prior to updating: https://github.com/Fourdee/DietPi/issues/2081
 - DietPi-Software | Sabnzbd: Updated to 2.3.5 for new installations only. Now runs under its own limited user account, and, umask of 0775 for downloads: https://github.com/Fourdee/DietPi/issues/2172
 - DietPi-Software | Card/CalDAV request redirection was added to new Baikal, ownCloud and Nextcloud installs. Now only the servers domain/IP need to be entered on Card/CalDAV clients, without any further path to the DAV endpoints: https://github.com/Fourdee/DietPi/issues/2057
 - DietPi-Software | Plex Media Server and Transmission services run now as group "dietpi", to allow cross access with download managers and media software: https://github.com/Fourdee/DietPi/issues/2067#issuecomment-427579779
 - DietPi-Set_Hardware | Odroid C2: When selecting USB DAC, smp affinity will be applied for USB IRQ's to improve stability: https://github.com/Fourdee/DietPi/issues/2101
 - DietPi-Drive_Manager | Formatting: Now has the option to format the whole drive, or patition only, for drives with existing partitions.
 - DietPi-Drive_Manager | Mounting NTFS drives now enabled native linux permissions support (eg: you can use this as your userdata location). Many thanks to @Random90 for making this possible! https://github.com/Fourdee/DietPi/issues/2096#issuecomment-425553333
 - DietPi-Drive_Manager | Improved detection and formatting for NVMe based drives: https://github.com/Fourdee/DietPi/issues/2102
 - DietPi-Drive_Manager | Removed /proc from fstab. No longer required as this created at kernel/systemd level: https://github.com/Fourdee/DietPi/issues/2154

Bug Fixes:
 - General | G_THREAD_START: Resolved issue where this was running in blocking mode. Now uses exit code to indentify finished tasks instead of PID.
 - DietPi-Cloudshell | Resolved various issues with inability to run service via SSH on another screen, and, G_DIETPI-NOTIFY errors. Many thanks to @potter-91 for reporting this issue! https://github.com/Fourdee/DietPi/issues/2104
 - DietPi-Config | WiFi-Monitor: Resolved an issue with syntax, and, incorrectly pinging the default gateway, instead of whats assigned to the wlan interface: https://github.com/Fourdee/DietPi/issues/2103
 - DietPi-Config | dietpi-wifi.db code has been optimized, and, also resolves an issue where '/var/lib/dietpi/dietpi-wifi.db' was not generated automatically: https://github.com/Fourdee/DietPi/issues/2087#issuecomment-423836528
 - DietPi-Config | Waveshare32b: Resolved inverted inputs under X11/Xorg: https://github.com/Fourdee/DietPi/issues/803
 - DietPi-Config | PineA64: HDMI sound is now correctly enabled when selected. 3.5mm support is still under investigation: https://github.com/Fourdee/DietPi/issues/2153
 - DietPi-Drive_Manager | Resolved an issue where swapfile would register as enabled when set to 0 size: https://github.com/Fourdee/DietPi/issues/2127
 - DietPi-Survey | Resolved an issue where dietpi-survey under mode 1 would not generate the survey file.
 - DietPi-Software | MPD: Now runs under the group 'dietpi' and user 'root', allowing access to music directories when contained on samba networked drives: https://github.com/Fourdee/DietPi/issues/2092
 - DietPi-Software | Fixed an issue where software uninstalls could have failed due to dependant packages. Thanks to @dynobot for reporting this issue: https://github.com/Fourdee/DietPi/issues/2091
 - DietPi-Software | Webservers/PHP: Fixed an issue, where PHP was not installed when a webserver was installed directly via "dietpi-software install 8X".
 - DietPi-Software | Nextcloud: On Jessie systems, no newer version than latest NC13 will be installed, because PHP5 support was dropped with NC14: https://github.com/Fourdee/DietPi/issues/1778#issuecomment-419918372
 - DietPi-Software | MyMPD: Resolved an issue where the service would fail to run: https://github.com/Fourdee/DietPi/issues/2088
 - DietPi-Software | MyMPD: Resolved an issue where the installation would fail, due to a recent MyMPD update with new pre-reqs: https://github.com/Fourdee/DietPi/issues/2088#issuecomment-423852124
 - DietPi-Software | SiCKRAGE: Resolved failing install due to changed capitalization of SiCKRAGE GitHub repo, and, various additional pre-reqs due to new install method required by SiCKRAGE. Thanks to @mdoary for reporting this issue: https://github.com/Fourdee/DietPi/issues/2126
 - DietPi-Software | VNC Server: Resolved an issue where VNC server would fail to start under shared desktop mode, many thanks to @LieDanG for reporting this issue: https://github.com/Fourdee/DietPi/issues/2142#issuecomment-430492281
 - DietPi-Process_tool | Resolved an issue where applying process settings on Plex Media Server failed, thanks to @symbios24 for reporting this issue: https://github.com/Fourdee/DietPi/issues/2089
 - General | Sparky SBC: Resolved an issue where 'sparky_eth_controller.sh' could incorrectly reboot the device after 20 seconds.
 - General | Resolved an issue with Rock64 being unable to run xserver. Please note this device still runs under limited software rendering due to lack of available working drivers/installation method for Debian systems: https://github.com/Fourdee/DietPi/issues/2086
 - General | Resolved an issue with Jessie failing to start networking with preboot script: https://github.com/Fourdee/DietPi/issues/2075

Allo GUI v11:
- Minor update to add GUI support for new DietPi version codes.

As always, many smaller code performance and stability improvements, visual and spelling fixes have been done, too much to list all of them here. Check out all code changes of this release on GitHub: https://github.com/Fourdee/DietPi/pulls?utf8=%E2%9C%93&q=is%3Apr+is%3Aclosed+base%3Amaster

Known/Outstanding Core Issues:
- O!MPD and MyMPD fail to update libaries. YMPD is fine: https://github.com/Fourdee/DietPi/issues/2156
- Kodi shutdown options missing: https://github.com/Fourdee/DietPi/issues/2155
- DietPi-Config | RPi | OpenGL/VC4 causes soundcard selection to be invalid: https://github.com/Fourdee/DietPi/issues/2173
- PineA64: No sound over 3.5mm jack: https://github.com/Fourdee/DietPi/issues/2153
- For all additional issues that may appear after release, please see the following link and select the 'Next Version Milestone' to see active tickets: https://github.com/Fourdee/DietPi/milestones

-----------------------------------------------------------------------------------------------------------

v6.16
(19/09/18)

Changes / Improvements / Optimizations:
DietPi-Config | WiFi: Added support for applying up-to 5 SSIDs: https://github.com/Fourdee/DietPi/issues/368
DietPi-Drive_Manager | Samba Mount: Now mounts with user and group of 'DietPi'. This matches group permissions for DietPi applications that will prevent permission failure, when samba is used for userdata location: https://github.com/Fourdee/DietPi/issues/2067
DietPi-Software | Pi-hole: You can now install Pi-hole again on Debian Jessie system, as support got re-enabled with Pi-hole v4.0 FTLDNS update.

Bug Fixes:
General | Resolved an issue where 1st run setup password prompt, would run twice. Once on 1st run and once after updates are completed.
General | Resolved an external issue where in very rare cases WiFi interfaces were not initiated successfully: https://github.com/Fourdee/DietPi/issues/2074
DietPi-Config | Sparky SBC: Resolved an issue where Piano DAC firmware was not being fully installed.
DietPi-Config | Resolved an issue with selected WiFi SSID not being correctly applied: https://github.com/Fourdee/DietPi/issues/2070#issuecomment-421060961
DietPi-Drive_Manager | RockPro64: Resolved an issue where mtdblock devices would show up in the list. As far as well can tell, these are not currently required for EMMC/SD/USB devices. To ensure the list only shows actual devices, we have disabled them from showing up in view: https://github.com/Fourdee/DietPi/issues/2067#issuecomment-422400520
DietPi-Postboot | Resolved an issue where user scripts were not being executed '/var/lib/dietpi/postboot.d/*'.

-----------------------------------------------------------------------------------------------------------

v6.15
(12/09/18)

Many thanks to PINE64, for becoming our 1st Patreon Legend and supporting our project! As one of their rewards, you will see PINE64 displayed on login via the DietPi-Banner.

Known issues / In progress:
DietPi-Software | Open Bazaar: Installation updated to server version 2, which now runs via go language. At the current state, client OB connections are failing, still under investigation: https://github.com/Fourdee/DietPi/issues/1090#issuecomment-419613346

Changes / Improvements / Optimizations:
General | Changed Survey and Bugreport uploads to use ssh.dietpi.com (previously IP): https://github.com/Fourdee/DietPi/issues/2022#issuecomment-415470064
General | 1st run setup and dietpi-update logs are now created in RAM, then copied to disk once completed '/var/tmp/dietpi/logs/dietpi-firstrun-setup.log'. This will speed up 1st run setup installation for slow SBCs and/or rootFS.
General | PineA64: Image updated to v6.14, also contains the latest kernel/uboot by Ayufan (0.6.2): https://github.com/Fourdee/DietPi/issues/2026
General | Resolved an isssue where the initial 1st run connection test would fail, if timesync had not yet completed, and, the SSL cert of the connection test site is not valid for current date on system: https://github.com/Fourdee/DietPi/issues/2039
General| SparkySBC: Support for native DSD playback on iFi Pro iDSD. Many thanks @sudeep: https://github.com/sparky-sbc/sparky-test/tree/master/dsd-marantz
DietPi-Backup/Sync | rsync transfer: Now shows progress information during the transfer: https://github.com/Fourdee/DietPi/issues/2044#issuecomment-417779406
DietPi-Backup | Added an option to delete the currently selected backup, if it exists.
DietPi-Config | Advanced Options: You can now toggle if a real RTC is installed. This adds/removes 'fake-hwclock' package installation as requested: https://github.com/Fourdee/DietPi/issues/2041
DietPi-Config | Added support for setting CPU min/max frequencies on Intel based CPUs. NB: 'cpu' command will always list the min/max frequencies read from kernel values, Intel CPUs do not update these values, however, you can gauge CPU frequency range by running 'cpu' to monitor the current CPU freq (use of stress test in 'dietpi-config' may also help).
DietPi-Drive_Manager | Added support to set a global idle duration, before drives are powered down. This feature uses hdparm. Not all drives will support this feature, however, its the best we can do, considering the lack of any standardised system across all drives, compatible with hdparm and visa versa: https://github.com/Fourdee/DietPi/issues/2001
DietPi-Drive_Manager | When mounting drives to existing directories, if the directory is empty, you will given an option to mount regardless. If the directory contains any files or data, mounting will be denied: https://github.com/Fourdee/DietPi/issues/2056
DietPi-Software | MPD: Updated to 0.20.21 and now includes SQL (sticker) support by default: https://github.com/Fourdee/DietPi/issues/2032#issuecomment-415559451
DietPi-Software | myMPD: Now available for installation. A recent fork of YMPD with additional features: https://github.com/Fourdee/DietPi/issues/2032#issuecomment-415559451
DietPi-Software | Emby: Reworked the installation to use standalone .debs, for fresh installations only. Now supports ARMv8 devices. ARMv6 devices are not supported: https://github.com/Fourdee/DietPi/issues/534#issuecomment-416405968

Bug Fixes:
General | fake-hwclock: is now installed for all systems, due to 'hwclock' detection reporting incorrect results, for those devices without a RTC attached: https://github.com/Fourdee/DietPi/issues/2035#issuecomment-416345155
General | Resolved an issue where enabling the RPi camera (dietpi-config or installed via dietpi-software), would result in concurrent execution error: https://github.com/Fourdee/DietPi/issues/2008#issuecomment-414846353
General | Resolved an issue with RK based network devices, where enabling offloading would cause stability issues. Many thanks to @carlosedp for this fix!: https://github.com/Fourdee/DietPi/issues/2028#issue-352323603
General | Resolved an issue where automatic swapfile generation, would not run a freespace check prior: https://github.com/Fourdee/DietPi/issues/2048#issuecomment-417855645
DietPi-Automation | Resolved an issue where 'AUTO_SETUP_INSTALL_SOFTWARE_ID' would include numbers contained within comments: https://github.com/Fourdee/DietPi/issues/2036#issuecomment-416613903
DietPi-Cloudshell | Resolved incorrect RAM usage readout, and, inability to run from menu on same screen: https://github.com/Fourdee/DietPi/issues/2066
DietPi-Config | Resolved an issue with PineA64 resolution changes, due to updated uEnv.txt on the latest PineA64 image. NB: for this feature to work, you must have an installation of the latest PineA64 v6.14 image from the DietPi site: https://dietpi.com/phpbb/viewtopic.php?f=11&t=4431&p=14010#p14010
DietPi-Drive_Manager | Correctly handles bind mounts, contained within '/etc/fstab': https://github.com/Fourdee/DietPi/issues/2013
DietPi-Process_Tool | Resolved an issue with PIDs no longer existing, causing an apply to fail: https://github.com/Fourdee/DietPi/issues/2059
DietPi-Software | PlexPy/Tautulli: Resolved an issue with recent pre-req changes for this application, required for start functionality: https://github.com/Fourdee/DietPi/issues/2047
DietPi-Update | Resolved an issue where all required EMR patches, would not be applied, in the 1st pass of the patch_file.

-----------------------------------------------------------------------------------------------------------

v6.14
(21/08/18)

Changes / Improvements / Optimizations:
DietPi-Software | GLOBAL_PW: The global password used by DietPi-Software is now encrypted with AES-256, removed from '/boot/dietpi.txt' and stored securely on rootFS with root:root/700 access only: https://github.com/Fourdee/DietPi/issues/2021
DietPi-Software | FreshRSS, a self-hosted RSS feed aggregator, now available for installation. Thanks @msongz for requesting an RSS reader: https://github.com/Fourdee/DietPi/issues/1996
DietPi-Software | BruteFIR: Due to low install count (7), we have removed this software from the DietPi database, and, is no longer available for installation.
DietPi-Software | NAA Daemon: Installation updated to 3.5.4-38. Thanks Volpone for the heads up!: https://dietpi.com/phpbb/viewtopic.php?f=11&t=4420
General | '/etc/machine-id' is now unique for each DietPi installation. Regenerated during patch: https://github.com/Fourdee/DietPi/issues/2015

Bug Fixes:
DietPi-Drive_Manager | Resolved an issue where custom tmpfs and/or bind entries would be removed during script run: https://github.com/Fourdee/DietPi/issues/2013
DietPi-Software | NAA Daemon : Resolved an issue where this would fail to progress the installation, due to a whiptail prompt behind G_RUN_CMD.
DietPi-Survey/Bugreport | Resolved an issue with failed uploads, due to Cloudflare: https://github.com/Fourdee/DietPi/issues/2022
General | Sparky SBC: Previous patch for RTL8812AU driver support, will be reapplied, as the previous patch did not succeed.
General | Resolved an issue where pre v6.9 images, would roll back the clock during the 1st reboot after updating DietPi: https://github.com/Fourdee/DietPi/issues/2026#issuecomment-414475011
General | Rock64: Image has been updated to Ayufan 0.7.9. Includes fixes for kernel upgrades via APT: https://github.com/Fourdee/DietPi/issues/2026

-----------------------------------------------------------------------------------------------------------

v6.13
(14/08/18)

Changes / Improvements / Optimizations:
General | Sparky SBC: Added driver to support RTL8812AU WiFi based chipsets: https://github.com/sparky-sbc/sparky-test/tree/master/rtl8812au
DietPi-Globals | G_THREAD_WAIT: Now displays errors for each thread, if they occured.
DietPi-Config | NTP mirror selection has been reworked. It allows now to add local and external non-pool.ntp.org servers and local gateway auto detection: https://github.com/Fourdee/DietPi/issues/1688
DietPi-Config | Display Options > Backlight Brightness: Now available for Intel compatible backlight devices.
DietPi-Explorer | Whiptail based, minimial/lightweight file explorer and manager now available for use!
DietPi-Services | You can now include custom services, and, exclude DietPi controlling services known to it. Please see the following file '/DietPi/dietpi/.dietpi-services_include_exclude' for more information: https://github.com/Fourdee/DietPi/issues/1114#issuecomment-411325075
DietPi-Software | A new unified download&install function is implemented, which allows more consistent download and install of software, using /tmp RAMFS as working directory and parallel dependencies installation via G_THREAD.
DietPi-Software | Koel: Installation will now skip webserver, as Koel uses PHP-CLI instead. To not mess with webserver served pages, Koel install directory is moved to "/mnt/dietpi_userdata/koel", for existing installs as well.
DietPi-Software | Mono: Now installs 'mono-complete' by default, required for Mono based applications (eg: Radarr/Sonarr/Lidarr/Jackett etc)
DietPi-Software | Lidarr: Now available for installation, automatically download music: https://github.com/Fourdee/DietPi/issues/1874
DietPi-Software | Samba Server: Now creates and defaults to the login creds for the 'dietpi' user (previously 'root'). For fresh installations of Samba only: https://github.com/Fourdee/DietPi/issues/1991#issuecomment-410505982
DietPi-Software | Folding@Home: Now available for installation on x86_64 machines. Folding@home is a distributed computing project for disease research that simulates protein folding, computational drug design, and other types of molecular dynamics. As of today, the project is using the idle resources of personal computers owned by volunteers from all over the world. Thousands of people contribute to the success of this project. Thanks to @nnovaes for bringing this to our attention!
DietPi-Software | XFCE: Added support for shutdown, restart, hibernate and suspend directly from XFCE panel by default. Existing installs will not be touched, but if required simply run: "apt-get -y install upower policykit-1"
DietPi-Software | Pi-hole: Installation code updated to support the latest release (v4). If you want to upgrade your existing installation, we highly recommend existing users who have this installed to: Uninstall Pi-hole via "dietpi-software", once completed, install Pi-hole again via "dietpi-software": https://github.com/Fourdee/DietPi/issues/1696
DietPi-Drive_Manager | Added NFSv3 mount support. Drive manager now detects NFSv3-only server and offers to enter the required server-side path to the shared folder: https://github.com/Fourdee/DietPi/issues/1940
DietPi-Drive_Manager | Now installs "ntfs-3g" and "hfsplus" on demand, if those file systems are detected. This allows us to ship images without "ntfs-3g" and "hfsplus" preinstalled, which are not required by most users. Those packages will be removed on v6.13 patch as well, if the related file systems are not detected.
DietPi-LetsEncrypt | Added information/warning about HTTPS and HSTS according to web applications with standalone webserver: https://github.com/Fourdee/DietPi/issues/1908
DietPi-Cron | /etc/cron.minutely/ is now disabled by default, to reduce cron executions and logs. This is also patched with v6.13, if no script is placed within the folder. Use "dietpi-cron" to enable and configure this feature.
General | All DietPi scripts by default now use /tmp RAMFS to create, download and handle temporary files. By this we speed up especially installations and reduce disk I/O: https://github.com/Fourdee/DietPi/issues/1801
General | By default systemd-logind is now masked on DietPi images. This can be changed by setting AUTO_UNMASK_LOGIND=1 within dietpi.txt. As well it will be unmasked automatically, if libpam-systemd was installed during dietpi-software installation: https://github.com/Fourdee/DietPi/issues/1767
General | "fake-hwclock" is purged now on first run setup and v6.13 patch, if a real hardware clock is available.
Image | NanoPC-T4: Image updated which now includes custom kernel/modules created by @carlosedp. Adds CIFS, docker support and much more. Please note, WiFi scan is intermittent with this kernel, and, may take a few attempts to be successful, however, we believe the additional modules are a higher priority: https://github.com/Fourdee/DietPi/issues/1829
Image | RPi: New RPi images will be shipped without "initramfs-tools" preinstalled. The RPi bootloader does no require it and there are alternatives, e.g. "rpi-initramfs-tools" and "tiny-initramfs". The package can be manually purged on RPi systems, but "kmod" and "udev" need to be marked als manually installed first, so they will never be removed: "apt-mark manual kmod udev && apt-mark auto initramfs-tools && G_AGA"

Bug Fixes:
DietPi-Drive_Manager | Resolved an issue where mounting drives with the non-default path, would not re-select the same drive on the next screen.
DietPi-Globals | G_THREAD_WAIT: Resolved an issue with 'G_THREAD_COUNT' not being re-init after all threads have finished, causing future threads to have NULL index: https://github.com/Fourdee/DietPi/issues/1801#issuecomment-406681129
DietPi-Process_Tool | Resolved an issue where values were only being applied to the parent process, and, not all child threads. Many thanks to @antonellocaroli for reporting this issue: https://github.com/Fourdee/DietPi/issues/1942
DietPi-Software | WiringPi: Resolved failed installation with RPi.
DietPi-Software | Sonarr: Fixed APT install due to HTTPS error. Reverted to HTTP as of official install instructions. Thanks for report @GulyFMG: https://github.com/Fourdee/DietPi/issues/1953
DietPi-Software | qBitTorrent: Resolved an issue with inability to save webUI settings: https://github.com/Fourdee/DietPi/issues/1957
DietPi-Software | NZBget: Resolved an issue where application would apply incorrect umask to downloaded data, preventing other programs with allowed access, from accessing it: https://github.com/Fourdee/DietPi/issues/1999
DietPi-Software | Plex: Resolved an issue with ARMv8 installations, where an exisiting install of Mono would cause a failed installation do to package dep issues: https://github.com/Fourdee/DietPi/issues/2006#issuecomment-412653984
DietPi-Survey | Resolved an issue where a failed connection test would generate an error with UI blocking. As this program is not critical to device operation, the error is now silent without UI blocking: https://github.com/Fourdee/DietPi/issues/1968#issuecomment-408615457
DietPi-Login | Resolved an issue on Jessie systems, that prevented automated "dietpi-software" execution on first login. This was due to Jessie "pgrep" does not support "-i" argument (ignore cases).
General | Resolved other minor issues related to pgrep "-i" argument not being supported on Jessie.
General | Resolved an issue with recently implemented ramlog storage update from DietPi hourly cron job, thanks for reporting @sergiud: https://github.com/Fourdee/DietPi/issues/1947
General | Pine64: Resolved an issue where WiFi module/functionality would not exist after reboot: https://github.com/Fourdee/DietPi/issues/1995#issuecomment-411168996

-----------------------------------------------------------------------------------------------------------

v6.12
(19/07/18)

Changes / Improvements / Optimizations:
DietPi-Drive_Manager | Samba/CIFS mounting: Now automatically uses the highest available CIFS version supported on client and server: https://github.com/Fourdee/DietPi/issues/1893#issuecomment-403034799
DietPi-Software | Jackett: Now runs as its own user, and, from the /opt/jackett directory, for new installations only. Many thanks to @userdeveloper98 for contributing this improvement: https://github.com/Fourdee/DietPi/pull/1895
DietPi-Software | MiniDLNA: Now uses a SystemD service, also updates its library during service start.
DietPi-Software | JRiver: Removed and no longer available for installation: https://github.com/Fourdee/DietPi/issues/1080#issuecomment-403489246
DietPi-Software | Various titles: Now run under their own system user account, with limited permissions (previously root): https://github.com/Fourdee/DietPi/issues/1877#issuecomment-403298679
DietPi-Software | SABnzbd: Language packs are now installed by default: https://github.com/Fourdee/DietPi/issues/1917#issue-340631943
DietPi-RAMlog | Increased the max size of /var/log to 50MB by default (previously 20MB). This should prevent 0 free space errors for excessive log file usage. Pi-Hole max logfile size is now 50MB/3 (16MB~) for high usage with daily stats support: https://github.com/pi-hole/pi-hole/issues/2270#issuecomment-405109135 | https://github.com/Fourdee/DietPi/issues/1923
DietPi-RAMlog | Service is now disabled when RAMlog mode is not selected: https://github.com/Fourdee/DietPi/issues/1924

Bug Fixes:
General | Resolved an issue where cron jobs, containing DietPi scripts, failed: https://github.com/Fourdee/DietPi/issues/1923
General | Resolved an issue on ARM64 + Jessie with APT, due to debian-security removing suppport and packages for those devices. If you experience this issue, and are unable to update DietPi, please see : https://github.com/Fourdee/DietPi/issues/1915
General | Resolved an issue where NFSv3 network drives could not be mounted: https://github.com/Fourdee/DietPi/issues/1898
DietPi-Config | ASUS TB: Resolved loss of WiFi device after a reboot: https://github.com/Fourdee/DietPi/issues/1760
DietPi-Drive_Manager | Resolved an issue where the program could remove a non-empty directory in rare situations.
DietPi-Software | Resolved a potential Mono instability issue with Radarr, Sonarr and Jackett, due to using '--optimize=all --server'. This has now been removed for new installations. Many thanks to @hellfirehd for debugging/testing and @Taloth for dev insights: https://github.com/Fourdee/DietPi/issues/1896
DietPi-Software | Mono: Temp mono files are now cleared from memory once installed, preventing out of memory errors for additional software installs afterwards: https://github.com/Fourdee/DietPi/issues/1877#issuecomment-403856446
DietPi-Software | Xserver: Resolved rarely occuring uninstall issus by not purging dependencies, but leaving them for autoremove: https://github.com/Fourdee/DietPi/issues/1921
DietPi-Software | MineOS: Resolved failed installation due to incompatibilities with nodejs v10. v8 is now installed: https://github.com/Fourdee/DietPi/issues/1880
DietPi-Update | Resolved an issue where incorrect version would be displayed, once update was completed. This is due to '| tee' on a function, making var changes local: https://github.com/Fourdee/DietPi/issues/1877#issuecomment-403866204

-----------------------------------------------------------------------------------------------------------

v6.11
(05/07/18)

Changes / Improvements / Optimizations:
DietPi-Drive_Manager | You can now specify an optional mount target directory, when mounting drives.
DietPi-Software | Gogs: Installation optimizations, no gen homefolder as not required. For new installations only. Many thanks to @userdeveloper98 for this contribution.: https://github.com/Fourdee/DietPi/pull/1890
DietPi-Update | Added reboot whiptail prompt after update is completed.

Bug Fixes:
General | Resolved black text in SSH sessions with some clients: https://github.com/Fourdee/DietPi/issues/1891
DietPi-Config | Sparky SBC: Resolved Allo Piano DAC not being installed correctly: https://github.com/Fourdee/DietPi/issues/1894#issuecomment-402541469
DietPi-Drive_Manager | NFS: Now uses the nfs mounting protocol (previously nfs4): https://github.com/Fourdee/DietPi/issues/1898#issuecomment-402781531

AlloGUI v10:
- Updates: To ensure stability and control of updates, they must now be completed outside the web interface, using either local or remote (SSH) terminal: https://dietpi.com/phpbb/viewtopic.php?f=8&t=2317&p=9218#p9218

-----------------------------------------------------------------------------------------------------------

v6.10
(03/07/18)

Changes / Improvements / Optimizations:
General | ASUS TB: GLES GPU and VPU support now enabled, once Xserver is installed.
General | 'firmware-iwlwifi': Is now a pre-req to WiFi enable. Adds support for Intel based WiFi chips by default: https://github.com/Fourdee/DietPi/issues/1855
General | "net-tools" commands (ifconfig, netstat, route, ...) were replaced by modern "ip" commands (ip a, ip r, ...) within DietPi scripts and the package therefore removed from DietPi core packages: https://github.com/Fourdee/DietPi/issues/1666
General | Removed unused "/DietPi/config.txt" from non-RPi devices: https://github.com/Fourdee/DietPi/pull/1863
General | CurlFTPFS: Removed from DietPi scripts and is no longer supported. Due to lack of security, and, single digit install count (survey).
General | Timesync: DietPi will now only check for a sucessful sync once per system boot, and, again hourly/daily if set. This is to prevent excess delay of systemd-timesyncd service, once the time has already been synced.
General | Sparky SBC: Designs patch added for DSD on MPD-5 dac , new Ids added Mytek Manhatten , LH labs 1V5 2V0 ,HD-AVP/AVA IDA-8: https://github.com/sparky-sbc/sparky-test/tree/master/dsd-marantz
DietPi-Backup | Rewritten. Userdata option removed, included by default backup. Added options to edit include/exclude filters in the GUI. Existing backups (v6.9 or less) are no longer supported: https://github.com/Fourdee/DietPi/issues/1851
DietPi-Config | Soundcards (RPi): Allo Katana, now available for selection. https://github.com/Fourdee/DietPi/issues/1849
DietPi-Config | IntelGPU Driver: Installation code added: https://github.com/Fourdee/DietPi/issues/1855#issue-333150262
DietPi-Config | Networking: You can now view the sent and recieved totals for both network devices. NB: 32bit devices will reset the values after 32bit int limit is reached (roughly 4.3GB~), this is a kernel/arch limitation: https://github.com/Fourdee/DietPi/issues/1666#issuecomment-401546728
DietPi-Drive_Manager | Rewrite and improvements:
 - Now supports ROM devices (eg: DVD). NB: compatibility for DVD/CD devices relies on kernel support. Not all devices will support DVD/CD devices, and/or their filesystem format: https://github.com/Fourdee/DietPi/issues/1858
 - Resize ext4 options added: https://github.com/Fourdee/DietPi/issues/1821
 - Support for detecting and formatting non-partitioned drives
 - You can now benchmark read/write for all available mounted drives: https://github.com/Fourdee/DietPi/issues/1858
 - Now supports mounting, viewing, removal of network drives on system (nfs4, cifs). This replaces the previous options in 'dietpi-config': https://github.com/Fourdee/DietPi/issues/1858
 - Moving of DietPi user data to filesystems that do not support permission (FAT), is no longer supported and disabled: https://github.com/Fourdee/DietPi/issues/1846
DietPi-Globals | G_PROMPT_BACKUP: Added to globals. This will be gradually rolled out in DietPi scripts, allowing the user to create a system backup, prior to significant system changes: https://github.com/Fourdee/DietPi/issues/1871#issuecomment-400443401
DietPi-Globals | G_CHECK_USERDATA: Added to DietPi scripts: https://github.com/Fourdee/DietPi/issues/1850#issuecomment-401407996
DietPi-Services | Rsync: Added to service control. This will prevent errors if rsync is running in daemon mode, when 'dietpi-backup' is run: https://github.com/Fourdee/DietPi/issues/1869#issuecomment-399890771
DietPi-Software | Ubooquity: Now available for installation: https://dietpi.com/phpbb/viewtopic.php?f=8&t=5&p=12969#p12969 (https://github.com/Fourdee/DietPi/issues/1845#issuecomment-397447909)
DietPi-Software | Roon Extension Manager: Now available for installation. Many thanks to @JanKoudijs for contributing this great addition!: https://github.com/Fourdee/DietPi/pull/1865
DietPi-Software | Mosquitto: Now uses Debian APT installation: https://github.com/Fourdee/DietPi/issues/1868#issuecomment-399982278
DietPi-Software | Gogs: Now runs under its own user. For new installations only: https://github.com/Fourdee/DietPi/issues/1877
DietPi-Software | Xserver: 'mesa-utils-extra' now also installed by default, useful for GLES testing 'es2_info es2gears' etc.
DietPi-Software | Moode: Removed from our software lineup: https://github.com/Fourdee/DietPi/issues/1223#issuecomment-401549371
DietPi-Software | Radarr, Sonarr and Jackett: Services optimized and no longer run in debugging mode. Should improve runtime performance. Many thanks to @userdeveloper98 for this contribution! https://github.com/Fourdee/DietPi/pull/1889
DietPi-Survey | Simplified available options. You can now either Opt In, or, Opt Out and automatically have any existing data cleared. Interactive installations will be prompted to Opt In or Out during 1st run. Automated installations are Opted In by default, you can change this once setup is completed. More information on DietPi-Survey and how to change the options: https://dietpi.com/phpbb/viewtopic.php?f=8&t=20 https://github.com/Fourdee/DietPi/issues/1827#issuecomment-396005575
PREP | 'os-prober' installed by default for x86_64 devices. Ensures dual boot OSs are detected by grub. Also added a 3 second timeout to grub boot prompt, allowing OS selection: https://github.com/Fourdee/DietPi/issues/1855

Bug Fixes:
ASUS TB | Resolved square (broken) X11 fonts.
Raspberry Pi | Removed "initial_turbo" setting from DietPi-Config and config.txt, as it prevents CPU governor from throttling down: https://github.com/Fourdee/DietPi/issues/1836
DietPi-Drive_Manager | Resolved incorrect detection of available drives: https://github.com/Fourdee/DietPi/issues/1858
DietPi-Software | GMrender: Resolved an issue where two systems on the same network would nullify the other. Hostname is now used for the server name, UUID used is applied via DietPi generated UUID during 1st run: https://dietpi.com/phpbb/viewtopic.php?f=11&t=3900&p=12985#p12985
DietPi-Software | Apache2: Fixed a syntax error that leads to Apache logging to "/error.log" instead of "/var/log/apache2/error.log"
DietPi-Software | Nukkit: Fixed the broken download link on installation. Many thanks to @symbios24 for reporting bug and providing solution: https://github.com/Fourdee/DietPi/issues/1875
DietPi-Software | Linux software: Resolved an issue with NULL entry being displayed: https://github.com/Fourdee/DietPi/pull/1830#issuecomment-401612168
DietPi-Config | Fixen an issue, where IPv6 could not be disabled on RPi. On current kernel version it is no dedicated kernel module any more and needs to be toggled via "/boot/cmdline.txt".

AlloGUI v9:
- Changing the root password, no longer breaks web interface: https://github.com/Fourdee/DietPi/issues/1841
- Resolved issues with terminal leakage in the web interface: https://github.com/Fourdee/DietPi/issues/1841
- System settings: Current version is always shown, even if an update is available.
- System settings: Allo Katana, now available for selection. https://github.com/Fourdee/DietPi/issues/1849

-----------------------------------------------------------------------------------------------------------

v6.9
(07/06/18)

Changes / Improvements / Optimizations:
General | During first run of DietPi (and during this patch), you will now be given the option to change the global password for 'root' + 'dietpi' accounts, and all future software to be installed that requires a password: https://github.com/Fourdee/DietPi/issues/1782
General | Increased verbosity and logging of DietPi boot scripts to assist with debugging: https://github.com/Fourdee/DietPi/issues/1772
General | G_ERROR_HANDLER: Retry mechanic added, allows you to re-run and retry the last command when an error occurs. Also included option to send DietPi a bug report when an issue occurs.
General | NTP removed from DietPi-Config time sync options and DietPi core packages. All time sync modes are now offered via systemd-timesyncd, which is part of every Debian based core system: https://github.com/Fourdee/DietPi/pull/1628
Generel | DietPi-Set_Core_Environment was removed. DietPi service and system config files are now updates automatically via new update system, other environment setup steps are moved into DietPi-PREP: https://github.com/Fourdee/DietPi/issues/1749
DietPi-BugReport | Has been revised and improved to remove end user security concerns.
DietPi-Drive_Manager | Swapfile: Added ability to move the swapfile and set size. This replaces the previous option in DietPi-Config.
DietPi-Process_Tool | NoMachine + Webmin: Processes can now be controlled.
DietPi-Services | Webmin: Added and now controlled.
DietPi-Software | Fail2Ban: Install now uses the systemD backend. No longer requires Rsyslog pre-req. For new installations only.
DietPi-Software | Search: Feature now available. Find the software you require for install, faster! https://twitter.com/DietPi_/status/1000858660682305536
DietPi-Software | InfluxDB and Grafana now available for installation. Many thanks to @marcobrianza for the install code and documentation guides: https://github.com/Fourdee/DietPi/issues/1784
DietPi-Software | LXDE: Resolved missing icons with 'pcmanfm' under RPi devices: https://github.com/Fourdee/DietPi/issues/1558#issuecomment-390328173
DietPi-Software | Webmin: Resolved failed installation due to missing package pre-reqs. Upgraded to use a systemD service: https://github.com/Fourdee/DietPi/issues/1741
DietPi-Software | Removed npm root access error during installs: https://github.com/Fourdee/DietPi/issues/1340#issuecomment-389899081
DietPi-Software | OpenJDK/JRE now installs Java version 8 across all DietPi system. This is for stability across all programs that require it: https://github.com/Fourdee/DietPi/issues/1340#issuecomment-389889264
DietPi-Software | Updated several non-APT software titles for fresh installs and reinstalls: https://github.com/Fourdee/DietPi/pull/1774
DietPi-Software | Transmission: General clean up of install config file. G_CONFIG_INJECT is now used to replace/add our optimized entries. Also cleaned up the service, now runs as forking: https://github.com/Fourdee/DietPi/issues/1754
DietPi-Software | sabnzbd: Updated to latest version 2.3.4 (for new installations only): https://github.com/Fourdee/DietPi/issues/1340
DietPi-Software | CAVA: Updated to latest version 0.6.1. Enabled for x86_64: https://github.com/Fourdee/DietPi/issues/1340
DietPi-Software | OctoPrint: libjpeg-dev now installed by default, this is required for additional plugin installations (eg: Astroprintcloud Plugin): https://github.com/Fourdee/DietPi/issues/1800
DietPi-Software | Xserver: DPMS and all known screen blanking/saving is now disabled by default. To re-enable this feature, remove the following file '/etc/X11/xorg.conf.d/99-dietpi-dpms_off.conf': https://github.com/Fourdee/DietPi/issues/1823
DietPi-Survey | Has been revised and improved to remove end user security concerns.
DietPi-Update | Implemented an automated update system for DietPi files, placed outside of /DietPi, e.g. system configurations and service files. This allows significant reduction of script code and assures consistency across all systems: https://github.com/Fourdee/DietPi/pull/1802

Bug Fixes:
General | Login and globals moved to /etc/bashrc.d/*, due to issues with remote shell and desktop terms under /etc/profile.d/99-dietpi-login.sh: https://github.com/Fourdee/DietPi/issues/1777#issuecomment-390248960
General | Completely removed root permission requirements from login scirpts and banner. Also users without sudo permissions will see the login banner and will be able to use dietpi-* and G_* functions: https://github.com/Fourdee/DietPi/pull/1790
General | Sparky SBC + USB-DAC unmute fix (v2), now sets volume to max: https://github.com/Fourdee/DietPi/pull/1779
General | UID bit reapplied for Sudo. Reported not applied on current XU4 image: https://github.com/Fourdee/DietPi/issues/794#issuecomment-392335392
DietPi-Config | WiFi HotSpot: Resolved inability to toggle state (enable/disable) and change channel: https://github.com/Fourdee/DietPi/issues/1810#issuecomment-394126835
DietPi-Drive_Manager | Format: Resolved an issue where formatting any drive, would reset the swapfile back to auto size and default location: https://dietpi.com/phpbb/viewtopic.php?f=11&t=3851&p=12864#p12864
DietPi-set_dphys-swapfile | Resolved issues with fallocate on vfat partitions which caused a failure.
DietPi-Software | SickRage: SystemD service updated to prevent timeouts, allowing the process to fully init. Experienced by some users installs: https://github.com/Fourdee/DietPi/issues/1762
DietPi-Software | AirSonic: Resolved issues with incorrect memory limit being set during installation: https://github.com/Fourdee/DietPi/issues/1764
DietPi-Software | AirSonic/SubSonic: Resolved 503 error when accessing web interface: https://github.com/Fourdee/DietPi/issues/1764
DietPi-Software | CloudPrint: Resolved an issue where the CUPS web interface would fail to connect: https://github.com/Fourdee/DietPi/issues/1797
DietPi-Software | VNC + LXDE: Resolved error message 'no session for PID x'.:

-----------------------------------------------------------------------------------------------------------

v6.8
(13/05/18)

Changes / Improvements / Optimizations:
General | All future DietPi images (v6.8 and onwards), now has serial console enabled by default for the 1st run setup. It will be disabled automatically after first run setup to save on resources, unless 'CONFIG_SERIAL_CONSOLE_ENABLE=1' is set in dietpi.txt: https://github.com/Fourdee/DietPi/issues/1759
General | DietPi.com website: Server has been upgraded to Debian Stretch, featuring HTTPS redirect.
General | FBset is no longer a pre-req package for DietPi systems. This will be removed on fresh installations (not existing, to avoid any package conflicts): https://github.com/Fourdee/DietPi/issues/1716
General | DietPi login script and globals init moved to /etc/profile.d/99-dietpi-login.sh. Ensuring any user on system with sudo permissions can load them. Global commands are also now supported across multiple users, eg: either 'sudo -i G_AGI pacakge' or 'G_SUDO G_AGI package': https://github.com/Fourdee/DietPi/issues/1477
General | G_WHIP*: Improved scaling detection based on character count and line count. We now also calculate character count per line, to determine if additional lines are required against X. In other words, it should be a more 'snug' fit :) https://github.com/Fourdee/DietPi/issues/1740
DietPi-Automation | 'AUTO_SETUP_RAMLOG_MAXSIZE' added to dietpi.txt. Sets max /var/log tmpfs size during 1st run. Requires v6.8 or higher image.
DietPi-Config | Native PC > Soundcard: 'firmware-intel-sound' is now installed automatically for Intel based CPUs.
DietPi-Drive_Manager | Added ability to adjust reserved blocks percentage on ext4 file system: https://github.com/Fourdee/DietPi/issues/1662
DietPi-Drive_Manager | Added ability to check and optionally repair a filesystem. Many thanks to MonZon for the feature request! rootFS and /boot checks will be added in v6.9, currently additional drives are supported by this feature https://github.com/Fourdee/DietPi/issues/1740
DietPi-Drive_Manager | Enabled access for virtual machines: https://github.com/Fourdee/DietPi/issues/1765
DietPi-LetsEncrypt | Lighttpd: SSL configuration upgrade according to Mozillas SSL generator: https://mozilla.github.io/server-side-tls/ssl-config-generator/?server=lighttpd-1.4.35&openssl=1.0.1t&hsts=yes&profile=intermediate
DietPi-LetsEncrypt | Minor code and error handling improvements, as well increasing transparancy of what the script is currently doing: https://github.com/Fourdee/DietPi/pull/1738
DietPi-Process_tool | Rewrite of save file, to allow for stringed entries. The save file will be cleared during the update, to support this feature: https://github.com/Fourdee/DietPi/issues/1750
DietPi-Process_tool | Added Plex Media Server to process tool, however, transcoding will not be affected by this: https://github.com/Fourdee/DietPi/issues/1750#issuecomment-386826317
DietPi-Set_Hardware | Allo Piano firmware is now installed on demand and will be removed on update, if not chosen as soundcard: https://github.com/Fourdee/DietPi/issues/1656
DietPi-Software | AmiBerry (Amiga Emulator): Updated to v2.19, contains bug fixes and improvements: https://github.com/Fourdee/DietPi/issues/1707#issue-314377609
DietPi-Software | Chromium: No longer requires a desktop and can be installed as a lightweight single use program, using dietpi-autostart to run under kiosk mode. Many thanks to @AYapejian! 720p is the default window size, please see '/var/lib/dietpi/dietpi-software/installed/chromium-autostart.sh' for full options when running under 'dietpi-autostart' mode: https://github.com/Fourdee/DietPi/issues/1737
DietPi-Software | Readymedia (MiniDLNA): Removed ALSA pre-req as it is not required. Many thanks to @bokiroki: https://github.com/Fourdee/DietPi/issues/1712
DietPi-Software | Pi-hole: Enabled support for FTLDNS: https://github.com/Fourdee/DietPi/issues/1696
DietPi-Software | Gitea: Updated to latest version (1.4), for new installations only. Many thanks to @yumiris: https://github.com/Fourdee/DietPi/pull/1723
DietPi-Software | PHPBB3: Latest version update (3.2.2), for new installations only.
DietPi-Software | Docker: Enabled for ARMv8 devices: https://github.com/Fourdee/DietPi/issues/1736
PREP | G_HW_MODEL: Added for 'OrangePi PC Plus'. Many thanks to @SuBLiNeR: https://github.com/Fourdee/DietPi/pull/1704
PREP | Optimized rootfs re-parition and resize. This will reduced the required intial system reboot count by one. Will take affect from official v6.8 DietPi images and onwards.

Bug Fixes:
General | Remote SCP/Rsync fix when running under 'dietpi' user: https://github.com/Fourdee/DietPi/issues/1703
General | ASUS TB: Resolved issues with onboard WiFi not being detected. Our latest image is required for this fix due to kernel: https://github.com/Fourdee/DietPi/issues/1760
General | Sparky SBC: Unmute USB-DAC audio fix applied during boot. Many thanks to @sudeep.
DietPi-Config | RPi onboard sound: Resolved an issue where changing from 3.5mm output back to auto, would not have any effect.
DietPi-Config | Resolved an error when selecting 'Sample Rate' CPU option.
DietPi-Drive_Manager | Resolved issues with incorrect detection of drives and mounts on Debian Stretch: https://github.com/Fourdee/DietPi/issues/1748
DietPi-Drive_Manager | Resolved issues RootFS transfer being stuck in a endless rsync loop: https://github.com/Fourdee/DietPi/issues/1748
DietPi-Drive_Manager | Resolved an issue where setting read only/write modes had no effect on fstab entries. This affected recent images only: https://github.com/Fourdee/DietPi/issues/1758
DietPi-Justboom | ALSA must now be installed, and /etc/asound.conf must exist, before this application can be run.
DietPi-LetsEncrypt | Now skips any webserver configuration edit, if CertBot execution returns with error: https://dietpi.com/phpbb/viewtopic.php?f=11&t=1909
DietPi-Software | Pi-SPC: PATH fix for sds.sh.
DietPi-Software | WiringPi: Now installed to '$HOME/WiringPi', previously this would be wiringPi-HEAD-8d188fa.
DietPi-Software | XRDP: Resolved an issue with blue screen running under Xorg. VNC4 is now installed by default, and the new connection method is 'Xvnc': https://github.com/Fourdee/DietPi/issues/1727#issuecomment-383858979
DietPi-Software | AmiBerry: Fix for standard boot SDL2 keyboard leaking to background. Please note fast boot is still affected by the SDL2 keyboard leak: https://github.com/Fourdee/DietPi/issues/1707

Allo GUI v7:
- Resolved errors with swapfile display/change.
- Resolved issues with CPU gov not being correctly applied.

-----------------------------------------------------------------------------------------------------------

v6.7
(15/04/18)

Changes / Improvements / Optimizations:
General | G_AG* visual update. Should offer a cleaner visual experience.
DietPi-Backup | Free space check is now run, prior to backup: https://github.com/Fourdee/DietPi/pull/1686
DietPi-Banner | Added additional credits and support for displaying image creator + pre-image name: https://github.com/Fourdee/DietPi/issues/1621
DietPi-Config | MPEG2/VC1 keys: GPU memory is now increased automatically to 128 (if currently lower), required for this features to function: https://github.com/Fourdee/DietPi/issues/1487
DietPi-Drive_Manager | When formatting EXT4, reserved block size is now set to 0%. This will provide the max available storage for the device (previously 5% was reserved): https://github.com/Fourdee/DietPi/issues/1662#issuecomment-378860605
DietPi-PREP | Updated to G_WHIP. Added image creator and pre-image name input box (used in banner). All user input questions/prompts at begining of script: https://github.com/Fourdee/DietPi/issues/1621
DietPi-Software | Samba Server: Reduced the process count of smbd from 4 to 3, by fully disabling printer support. Applied to new installations only: https://github.com/Fourdee/DietPi/issues/1689#issuecomment-379038594
DietPi-Software | Samba Server: Max connections is now limited to 'CPU cores * 2'. This will prevent excess connections and resource usage. Applied to new installations only.
DietPi-Software | (RPi): 'rpi-bcm2835-ultrahq' is now the default installed soundcard, if no other soundcard has been selected. Previously this was 'rpi-bcm2835', which offered a lower quality audio output when compared to 'rpi-bcm2835-ultrahq'.
DietPi-Sync | Free space check is now run, prior to sync: https://github.com/Fourdee/DietPi/pull/1686

Bug Fixes:
General | Swapfile Generation: Resolved an issue where 'fallocate' would fail for f2fs/xfs filesystem types. dd and pre-allocation is now used for those types: https://github.com/Fourdee/DietPi/issues/1680
DietPi-Config | Fixed an issue, where "CPU Min Freq Limit" could not be set: https://github.com/Fourdee/DietPi/issues/1690
DietPi-Config | (RPi) Resolved an issue where Samba client would fail to mount. 'vers=1.0' is now also used for compatibility: https://github.com/Fourdee/DietPi/issues/1693
DietPi-Software | OpenJDK (RPi): Resolved an external bug with installation of this package via RPi repo, that would error on installation: https://github.com/Fourdee/DietPi/issues/1682
DietPi-Software | Sonarr: Resolved failed installation for ARMv8 devices: https://github.com/Fourdee/DietPi/issues/1502
DietPi-Software | Mono: Uninstalling this program, will now also uninstall the mono APT packages.
DietPi-Software | NodeRed: User is now added to the GPIO group automatically: https://github.com/Fourdee/DietPi/issues/1687
DietPi-Software | Deluge: Resolved multiple issues where the deluge service would sometimes fail to run: https://github.com/Fourdee/DietPi/issues/1689#issuecomment-379017388
DietPi-Software | Pi-hole: Workaround applied to prevent lighttpd install during Pi-hole script, when Apache2/Nginx is installed: https://github.com/Fourdee/DietPi/issues/1696

-----------------------------------------------------------------------------------------------------------

v6.6
(01/04/18)

Image additions:
Nintendo Switch: DietPi Image now available, includes GPU, Kodi and RetroPie support! Many thanks to Mrs April and Mr Fall.

Changes / Improvements / Optimizations:
General | Removed minutely running "make_nas_processes_faster" cron job, which is present on some device base images, without any effect on raw DietPi: https://github.com/Fourdee/DietPi/issues/1654
General | firmware-misc-nonfree is now installed by default for Native PC (x86_64) devices. Contains additional firmware for Intel CPUs.
General | RPi: Disabled the ability to fry an egg on the RPi 3 CPU. CPU temps are now halved under load! Many thanks to Mrs April and Mr Fall.
DietPi-Boot | Dropbear: Adding ecdsa and dss host keys as well on 1st boot, to avoid boot error messages: https://github.com/Fourdee/DietPi/issues/1670
DietPi-Boot | Now executes "iw" and "amixer" only, if binaries exist, unhide command outputs instead.
DietPi-Boot | Now executes "ifup/down wlan0" only, if interface is configured, to avoid error message about it.
DietPi-Boot | Now adds sourcing of DietPi-Globals to /root/.bashrc, if missing, e.g. due to user edit.
DietPi-Boot | Various code improvements according to: https://github.com/Fourdee/DietPi/issues/1510
DietPi-Cron | Added the ability to disable the new minutely cron job, if not needed, to reduce logs
DietPi-Services | Start/Stop order is now based on service dependencies: https://github.com/Fourdee/DietPi/issues/1462

Bug Fixes:
General | RPi: Resolved issue with updating 'raspberrypi-sys-mods', where the patch would incorrectly apply a new apt mirror, breaking the ability to update: https://github.com/Fourdee/DietPi/issues/1659#issuecomment-377297103
General | firmware-misc-nonfree is now installed by default on all DietPi systems (minus those via PREP with WiFi disabled). Mostly Intel/Nvidia firmware, however, it also contains ralink WiFi firmware: https://github.com/Fourdee/DietPi/issues/1675#issuecomment-377806609
DietPi-Globals | G_RPI_UPDATE: Added APT hold state for "libraspberrypi0", to include all "raspberrypi-firmware" packages, that are overwritten by "rpi-update": https://github.com/Fourdee/DietPi/pull/1657
DietPi-Process_Tool | Deluge: Is now a SystemD service, which resolves failed process tool apply on forking deluge process: https://github.com/Fourdee/DietPi/issues/1658

-----------------------------------------------------------------------------------------------------------

v6.5
(28/03/18)

Changes / Improvements / Optimizations:
General | Minor code performance enhancements: https://github.com/Fourdee/DietPi/issues/1510
General | Our scripts preserve now the terminal scrollback buffer, when cleaning current terminal view: https://github.com/Fourdee/DietPi/issues/1615
General | G_WHIP_*: Rolled out to all DietPi scripts.
General | Sparky SBC: Kernel update: https://github.com/sparky-sbc/sparky-test/tree/master/dsd-marantz
DietPi-Environment | Move sudoers adjustments to "/etc/sudoers.d/dietpi": https://github.com/Fourdee/DietPi/pull/1635
DietPi-Environment | Move sysctl adjustments to "/etc/sysctl.d/dietpi.conf" to assure higher priority than "/etc/sysctl.d/99-sysctl.conf": https://github.com/Fourdee/DietPi/pull/1635
DietPi-Config | Enabled possibility to adjust display resolution for VMs, but max guest display resolution might need to be adjusted within VM software as well: https://github.com/Fourdee/DietPi/issues/1227
DietPi-Config | Advanced options: You can now define the swapfile location: https://github.com/Fourdee/DietPi/issues/1602
DietPi-Config | Soundcards (RPi): Added option for ApplePi DAC: https://github.com/Fourdee/DietPi/issues/1626
DietPi-Process_Tool | Added ability to add custom process entries to "/DietPi/dietpi/.dietpi-process_tool_include". Add one process each line with the format <chosenName>:<executableFileName>. Check via htop, e.g. "DHCP client:dhclient"
DietPi-Software | NoMachine: Installation updated to 6.0.78 (new installations only): https://github.com/Fourdee/DietPi/issues/1340#issuecomment-372845397
DietPi-Software | Squeezebox server: Updated to systemd native service: https://github.com/Fourdee/DietPi/issues/1613
DietPi-Software | AmiBerry: Updated to 2.18. Improved audio latency, Unique new feature: WHDLoad booter! (check the wiki for details), bug fixes: https://github.com/Fourdee/DietPi/issues/1410#issuecomment-374060452
DietPi-Software | RPi: For all software titles which require unrar, unrar-nonfree is now installed via Debian package (previously unrar-free): https://github.com/Fourdee/DietPi/issues/865#issuecomment-375315827
DietPi-Software | MPD: Resolved an issue where "libwrap0" (libwrap.so.0) was missing to start MPD service: https://dietpi.com/phpbb/viewtopic.php?f=9&t=2779
DietPi-Software | MPD: Updated to 0.20.18. Compiled with UPnP support enabled: https://github.com/Fourdee/DietPi/issues/1614

Bug Fixes:
General | dphys-swapfile: Has been removed and replace with our own swapfile generation system. Uses fallocate to quickly create the swapfile of any size (1-2 seconds): https://github.com/Fourdee/DietPi/issues/1602
General | RPi: Resolved issue with gettext error during login due to /etc/profile.d/wifi-country.sh: https://github.com/Fourdee/DietPi/issues/1631
General | RPi: Resolved missing Allo Piano DAC firmware.
General | RPi 3B+: Resolved inability to scan/connect with WiFi: https://github.com/Fourdee/DietPi/issues/1627#issuecomment-375912747
DietPi-Drive_Manager | Resolved an issue where x-systemd.automount would fail if autofs4 was disabled in kernel/modules (eg: Rock64). x-systemd.automount is now disabled for systems which fail autofs4 detection: https://github.com/Fourdee/DietPi/issues/1607
DietPi-Config | Removed 'firmware-ralink' pre-req from WiFi enable. This is a virtual package for 'firmware-misc-nonfree': https://github.com/Fourdee/DietPi/issues/1631
DietPi-Config | RPi: Resolved missing Allo Piano DAC 2.1 entry.
DietPi-Software | PineA64: Resolved issue with failure to run fbturbo driver on Debian Stretch: https://github.com/Fourdee/DietPi/issues/1604
DietPi-Software | LMS/Squeezebox: Resolved an issue where installation could fail to complete, due to service failing to stop gracefully. Resolved CPAN issues running under ARMv8 and Stretch: https://github.com/Fourdee/DietPi/issues/1613#issuecomment-372787574
DietPi-Software | ShairportSync (Jessie): Resolved failed service start due to lack of libssl1.1: https://github.com/Fourdee/DietPi/issues/1620
DietPi-Software | MATE + VNC4: Resolved grey screen: https://github.com/Fourdee/DietPi/issues/1645
DietPi-Software | Mopidy: Resolved no sound due to missing gstreamer1.0-alsa package: https://github.com/Fourdee/DietPi/issues/1625

-----------------------------------------------------------------------------------------------------------

v6.4 - HotFix
(09/03/18)

Changes / Improvements / Optimizations:
DietPi-Cron | Added ability to set minutely based cron jobs (eg: every 3 minutes), using /etc/cron.minutely. Many thanks to @d5c0d3 for adding this feature: https://github.com/Fourdee/DietPi/pull/1578
DietPi-Software | UrBackupServer: Updated to latest version 2.2.8: https://github.com/Fourdee/DietPi/issues/1600

Bug Fixes:
General | Resolved an issue with dietpi user password, being reset during patch, due to set_core_environment: https://github.com/Fourdee/DietPi/issues/1592
General | Resolved issues with swapfile being disabled by default due to image bug. To resolve existing installations with 0 swapfile, swapfile will be forcefully re-created during this patch for all systems, with automatic size (2GB-RAM): https://github.com/Fourdee/DietPi/issues/1593#issuecomment-371516418
General | Resolved incorrect scaling with G_WHIP_VIEWFILE: https://dietpi.com/phpbb/viewtopic.php?f=9&t=2882&p=11317#p11317
General | Resolved issues with G_AGDUG missing the additional distro specific command line options: https://github.com/Fourdee/DietPi/issues/1594
General | Resolved an issue with DietPi-RAMdisk/log, where /var/tmp/dietpi/logs would not be generated if removed, causing the service to fail: https://dietpi.com/phpbb/viewtopic.php?f=11&t=1148&p=11322#p11322
General | Resolved an issue where 'dhcpcd' and 'dhclient' were active side-by-side: https://github.com/Fourdee/DietPi/issues/1560#issuecomment-370136642
General | Resolved an issue, where CPU microcode APT package was based on image creating CPU instead of target CPU: https://github.com/Fourdee/DietPi/pull/1596

-----------------------------------------------------------------------------------------------------------

v6.3
(07/03/18)

Image Changes:
Native PC BIOS | Image now available: https://dietpi.com/download
NanoPi Neo | Image now available (based on FriendlyARM official image): https://github.com/Fourdee/DietPi/issues/1588

Changes / Improvements / Optimizations:
General | DietPi now uses its own "dietpi-postboot.service" to initiate dietpi-services, instead of /etc/rc.local. The latter will be reset on update, but in case of manual adjustments, a backup is safed to dietpi_userdata. The initiating "rc-local.service" will stay in place as well, so /etc/rc.local can be used as before: https://github.com/Fourdee/DietPi/issues/1376
General | Additional getty's (2-6) are now disabled via mask. This reduces resource usage for unneeded screens: https://github.com/Fourdee/DietPi/issues/1541
General | APT: 'Disabled install recommends' is now standard and default across all DietPi images: https://github.com/Fourdee/DietPi/issues/1482#issuecomment-368031044
General | Sparky SBC kernel patches: Pro-Ject-S2 dac DSD native support on sparky, also other few dac ids. Thanks @sudeep.
General | /tmp tmpfs size is now automatically set to 50% of RAM+SWAP, (previously 50% RAM only). To prevent out of memory errors during certain software installations (eg: Mono), where the swapfile can be used only when needed: https://github.com/Fourdee/DietPi/issues/1027#issuecomment-369435049
DietPi-Automation | dietpi.txt entries and support added for WPA2 Enterprise (WPA-EAP). Many thanks to @symo for implementing this feature!: https://github.com/Fourdee/DietPi/pull/1547
DietPi-Backup | Once backup is completed, you will be asked if you wish to view the log file, for the full rsync log.
DietPi-Banner | Improved notification when no network is detected: https://github.com/Fourdee/DietPi/issues/1576
DietPi-Globals | G_WHIP*: Further additions and improvements, including automatic scaling: https://github.com/Fourdee/DietPi/issues/1546 https://github.com/Fourdee/DietPi/issues/1546#issuecomment-370173876
DietPi-LetsEncrypt | Lighttpd: Added support for HSTS (HTTP Strict Transport Security): https://github.com/Fourdee/DietPi/pull/1553
DietPi-LetsEncrypt | Minor rework and cleaning, using now /etc/systemd/system/certbot.service.d/dietpi-script.conf for web server specific renewal hooks: https://github.com/Fourdee/DietPi/pull/1553
DietPi-Software | Shairport-sync: Updated to 3.1.7 for all devices. Also enabled for x86_64: https://github.com/Fourdee/DietPi/issues/1548
DietPi-Software | Proftp: Now defaults to dietpi user with root login off: https://github.com/Fourdee/DietPi/issues/1529#issuecomment-367644593
DietPi-Software | RPi Cam Web Interface (Previously DietPiCam): Updated to 6.4.17 and resolves previously failed installation. URL has also changed to http://ip/rpicam : https://github.com/Fourdee/DietPi/issues/1512
DietPi-Software | Sonarr: Now uses the develop repo branch, inline with our Radarr install: https://github.com/Fourdee/DietPi/issues/1566#issuecomment-369334473
DietPi-Software | Mono: Raspbian dist is now used for RPi devices: https://github.com/Fourdee/DietPi/issues/1566
DietPi-Software | FFmpeg: Fix backports dependency issues for all Odroids: https://github.com/Fourdee/DietPi/issues/1556
DietPi-Software | Improved UI options during NTPD failure. You will now be given multiple options that will assist in resolving NTPD time sync issues on your network: https://github.com/Fourdee/DietPi/issues/1580#issuecomment-370153882
DietPi-Software | NTPD check will now run after the internet connection test, to prevent unnecessary delay when network is not yet configured:
DietPi-Software | SubSonic 5: Replaced with Airsonic: https://github.com/Fourdee/DietPi/issues/1585
DietPi-Software | Aria2: Optimized installation and connection settings based on hardware. Now uses a configuration file '/var/lib/dietpi/dietpi-software/installed/aria2.conf', which will allow users to change aria2 settings permanently. Please note, the aria2-webui does not support saving settings after session shutdown, this is a known limitation with the software, please use the aria2.conf to make changes: https://github.com/Fourdee/DietPi/issues/1575
DietPi-Sync | Once sync is completed, you will be asked if you wish to view the log file, for the full rsync log.
DietPi-Update | G_AGUP/G_AGUG: Now runs prior to our patch system. Ensuring APT is upto date during our updates: https://dietpi.com/phpbb/viewtopic.php?f=11&t=2894&p=11150#p11149

Bug Fixes:
General | G_AGUG: --allow-unauthenticated added for Stretch+ by default (inline with other G_AG commands)
General | Resolved POSIX issues with dropbear (limitation) and SSH sessions. We now detect for presence of POSIX and set user selected locale during session load: https://github.com/Fourdee/DietPi/issues/1540
General | Resolved multiple issues with failed GNU key management during APT installs from non-standard repos. Dirmngr is now installed on all DietPi systems by default: https://github.com/Fourdee/DietPi/issues/1388
General | Resolved basic APT issues with Meveric's repo and failing dependencies. Debian repo is now used in the first instance: https://github.com/Fourdee/DietPi/pull/1571#issuecomment-369973745
General | DietPi-Globals are now loaded prior to login script. Ensures aliases are functional during exit of 1st run setup: https://github.com/Fourdee/DietPi/issues/1580#issuecomment-370149636
DietPi-Config | Resolved an issue with NTPD mode #4 (systemd) reporting dbus errors, dbus is now installed on demand: https://github.com/Fourdee/DietPi/issues/1580#issuecomment-370173703
DietPi-LetsEncrypt | Lighttpd/Minio: Fixed auto renewal: https://github.com/Fourdee/DietPi/pull/1553
DietPi-LetsEncrypt | Minio: Fixed an issue, where port 443 listening would fail due to missing libcap2-bin/setcap package: https://github.com/Fourdee/DietPi/pull/1553#issuecomment-368261474
DietPi-Software | Radarr/Sonarr: Reinstall patch, to bring binaries upto date, which resolves issues with the latest mono lib version: https://github.com/Fourdee/DietPi/issues/1566
DietPi-Software | Desktops: USB drive removed from .gtk-bookmarks as no longer used in DietPi.
DietPi-Software | Shairport-Sync: Resolved ARMv6 binary Illegal instruction: https://github.com/Fourdee/DietPi/issues/1548
DietPi-Software | Lighttpd: Resolved an issue with failed enable of php module, due to perl being a undocumented pre-req for 'lighttpd-enable-mod'.
DietPi-Software | MotionEye: Resolved failed installation due to missing build-essential pre-req: https://github.com/Fourdee/DietPi/issues/1564
DietPi-Software | SubSonic6: Resolved broken URL link. Binary now hosted on dietpi.com: https://github.com/Fourdee/DietPi/issues/1582
DietPi-Services | Service stop order is now reversed: https://github.com/Fourdee/DietPi/issues/1462#issue-294140894
DietPi-Set_Hardware | Resolved issues with serial consoles not be disabled without dbus installed. Serial consoles are now masked/unmasked (previously disabled): https://github.com/Fourdee/DietPi/issues/1482
DietPi-Update | Resolved an issue where .update_available would exist during reboot, causing banner to display update available incorrectly: https://github.com/Fourdee/DietPi/issues/1535

-----------------------------------------------------------------------------------------------------------

v6.2
(18/02/18)

Changes / Improvements / Optimizations:
Native PC UEFI | Image now includes options to install to either EMMC (eg: onboard) or SDA (1st HDD) device: https://github.com/Fourdee/DietPi/issues/1171#issuecomment-336522021 | https://dietpi.com/phpbb/viewtopic.php?f=9&t=2809&p=10808#p10808
DietPi-Backup | Rsync: Error control now handled by G_RUN_CMD
DietPi-Config | Locale: Reworked, now only lists UTF-8 items, no longer using dpkg-reconfigure. Our custom set_software script handles all locales ensuring en_GB is always installed, and selected item is applied as system default.
DietPi-Config | Display options > Resolution: Added fkms/kms (OpenGL) modes for RPi 2/3.
DietPi-Config | Sparky SBC: Added option to select usb-dac-1.1 soundcard, which will enable USB1.1 compatibility.
DietPi-Config | WiFi: Now supports connecting to hidden WiFi networks, thanks @shahwahed : https://github.com/Fourdee/DietPi/pull/1497
DietPi-LetsEncrypt | On Jessie, changed certificate auto renewal to native certbot renew command, to prevent certificate duplication: https://github.com/Fourdee/DietPi/issues/734
DietPi-LetsEncrypt | On Stretch, added automated Minio certificate renewal. Rerun "dietpi-letsencrypt" on your Stretch system to gain this feature.
DietPi-Process_tool | Reduction of onscreen print. Additional status print will only occur when HIERARCHY is less than 2 and/or an error occurs.
DietPi-Software | AmiBerry: Massive update to v2.14 and SDL2, new installations only. Currently for RPi's under Stretch only, however, we have plans to impliment for other devices: https://dietpi.com/phpbb/viewtopic.php?f=8&t=5&p=64#p64 https://github.com/Fourdee/DietPi/issues/1410
DietPi-Software | LMS/Squeezebox: Has undergone an install review and re-write. All archs are now supported for Stretch + Jessie: https://github.com/Fourdee/DietPi/issues/1496
DietPi-Software | Pydio: Add PHP module 'intl' on installation, as requested via web ui warning: https://github.com/Fourdee/DietPi/issues/1240
DietPi-Software | Nginx: To further reduce recource usage, by default 'nginx-light' will be installed now: https://github.com/Fourdee/DietPi/issues/1240
DietPi-Software | PHP: Removed some unused PHP modules from default installation: https://github.com/Fourdee/DietPi/issues/1240
DietPi-Software | Added information regarding DietPi controlling services (stopping them), prior to install/uninstall. Thanks @gpioneer90: https://github.com/Fourdee/DietPi/issues/1484#issuecomment-363802523
DietPi-Software | PiJuice: Available for installation: https://dietpi.com/phpbb/viewtopic.php?f=8&t=5&p=10740#p10740 | https://github.com/Fourdee/DietPi/issues/1488
DietPi-Software | Grasshopper: Removed, no longer available for installation: https://github.com/Fourdee/DietPi/issues/1491
DietPi-Software | Raspcontrol: Removed, no longer available for installation: https://github.com/Fourdee/DietPi/issues/1491
DietPi-Software | NetData: Updated to latest version (v1.9.0, previously v1.6.0): https://github.com/Fourdee/DietPi/issues/1494#issuecomment-364504645
DietPi-Software | MariaDB: Installation does now automatically migrate existing databases in /mnt/dietpi_userdata/mysql or /var/lib/mysql, which would be not easily possible afterwards: https://github.com/Fourdee/DietPi/pull/1475
DietPi-Software | Xserver: libgl1-mesa-dri libgles2-mesa mesa-utils, now installed by default. Required for OpenGL/GLES support across various devices.
DietPi-Sync | Rsync: Error control now handled by G_RUN_CMD
G_AGP | Will now only remove packages which are installed. Non matching items will be ignored. Supports wildcards. Prevents APT failure if the package is simply not installed.
G_DIETPI-NOTIFY | Added initiating program name, to start of line print.

Bug Fixes:
General | Resolved an issue where externally launched DietPi-Config with target menu, (eg: dietpi-config 8 1) had no effect. EG: fail connection, should go straight to networking submenu.
General | Locales have been reworked and reset: To resolve broken Locales, they have been reset to en_GB.UTF-8.\n\nIf you had a different locale configured on this system, please use dietpi-config at a later date to re-configure. Backups of previous env and locale settings, are created in /mnt/dietpi_userdata/*.bak: https://github.com/Fourdee/DietPi/issues/1430
DietPi-Autostart | Custom: Resolved issue with the dietpi-autostart_custom service failing to run: https://dietpi.com/phpbb/viewtopic.php?f=11&t=2832&p=10862
DietPi-Config | AudioPhonics I-Sabre-K2M: Resolved issue with failed installation. This is now a source build ondemand: https://github.com/Fourdee/DietPi/issues/1437
DietPi-LetsEncrypt | Work around a non-DietPi issue, that prevents certificate renewal via Apache and Nginx on Stretch systems: https://github.com/Fourdee/DietPi/issues/734#issuecomment-361774084
DietPi-Services | OpenVPN and DNSMASQ (PiHole): Are no longer controlled. This is to prevent unexpected loss of connection during DietPi scripts: https://github.com/Fourdee/DietPi/issues/1501
DietPi-Software | Jessie: Pi-hole is now disabled, pending release of FTL 4.0, which is required to resolve incompatible logging with outdated dnsmasq options under Jessie: https://github.com/Fourdee/DietPi/issues/1524
DietPi-Software | Nginx: Resolved failed installation when IPv6 is disabled, thanks @MichaIng: https://github.com/Fourdee/DietPi/pull/1441
DietPi-Software | OpenVPN Server: Resolved failed installation under Debian Stretch: https://github.com/Fourdee/DietPi/issues/1450
DietPi-Software | Resolved an issue where uninstalling multiple items, could result in endless loop: https://github.com/Fourdee/DietPi/issues/1454
DietPi-Software | phpMyAdmin: Its new default MariaDB user 'phpmyadmin' now has full admin privileges: https://dietpi.com/phpbb/viewtopic.php?f=11&t=2775
DietPi-Software | RPi.GPIO: Resolved failed installation.
DietPi-Software | Raspcontrol: Resolved an issue with missing webserver stack pre-req: https://github.com/Fourdee/DietPi/issues/1485
DietPi-Software | Resolved an issue where an existing higher GPU mem split, would be overridden with a lower value, during install of certain software: https://github.com/Fourdee/DietPi/issues/1484
DietPi-Software | qBitTorrent: Resolved issue with failed login on Debian Jessie, the default password is now 'adminadmin': https://github.com/Fourdee/DietPi/issues/1499
DietPi-Software | dietpi-software install: Command line run will now prevent disabled G_HW_ARCH G_HW_MODEL software titles, from being installed.
DietPi-Software | MQTT Mosquito: Resolved issue with ARMv6 installation/binary: https://github.com/Fourdee/DietPi/issues/1306#issuecomment-366228445
DietPi-Software | Automation - custom script: Resolved an issue with banners, where Google AIY would be incorrectly reported as installing: https://github.com/Fourdee/DietPi/issues/1514
DietPi-Software | NodeRed: resolved an issue where the nodered user lacked a home dir, required for additional module installation: https://github.com/Fourdee/DietPi/issues/1446#issuecomment-366370800

Allo Web Interface v6:
Sparky SBC: Resolved an issue where USB1.1 compatibility setting would always be applied, when usb-dac selected.
Sparky SBC: Added option to select usb-dac-1.1 soundcard, which will enable USB1.1 compatibility.

-----------------------------------------------------------------------------------------------------------

v6.1 | Hotfix
(29/01/18)

Bug Fixes:
DietPi-Software | Kodi: Resolved failed installation due to libcec package naming. Patched re-install during dietpi-update: https://github.com/Fourdee/DietPi/issues/1428#issuecomment-361092857
DietPi-Software | Tonido: Resolved issue with service failing to start. Patched re-install during dietpi-update: https://github.com/Fourdee/DietPi/issues/1432
DietPi-Software | Fail2Ban: Resolved issue with service failing to start. Patched re-install during dietpi-update: https://github.com/Fourdee/DietPi/issues/1431

-----------------------------------------------------------------------------------------------------------

v6.0 (previously v160)
(28/01/18)

Important Information:
All DietPi images have been re-created. Existing installations (v159 or lower), can no longer be updated, or supported. To continue support, users must install the latest v6.0 image.
 - https://github.com/Fourdee/DietPi/issues/1385
 - All images are now Debian Stretch (excluding Odroid's)
 - ARMbian based images are now mainline kernel 4.13+.
 - Native PC (EFI): is now an ISO, with clonezilla bundled. Simplifies installation via Rufus write: https://github.com/Fourdee/DietPi/issues/1171#issuecomment-336522021
 - If you are happy with your existing installation of v159 (or lower), you are not required to install the v6.0 image, however, we cannot continue to provide support for v159 (or lower) installations.

Minor notes:
The XMAS tree has now been taken down, stored away on github history for next year. Hope you all had a good one :D

Changes / Improvements / Optimizations:
General | DietPi RPi kernel, now reverted to stock RPi kernel: https://github.com/Fourdee/DietPi/issues/1378
General | We have completed much needed backbone work for DietPi, which will allow for improved expansion in source code. This includes the use of dietpi-globals.
DietPi-Globals | New script which optimizes most used DietPi commands and vars, throughout our scripts. Also exported to bash session, please type 'G_' then press 'TAB' to see a full list of options: https://github.com/Fourdee/DietPi/issues/1311
General | FHS compliance completed. /etc/dietpi has moved to /var/lib/dietpi. RAMlog store has moved to /var/tmp/dietpi: https://github.com/Fourdee/DietPi/issues/1297#issuecomment-352241193
General | We have refreshed our terminal messages look & feel, oriented on RPi boot messages, and with process animation: https://github.com/Fourdee/DietPi/pull/1377
General | wget: Now set to prefer IPv4 by default (generally faster, can be changed by 'CONFIG_PREFER_IPVERSION' in dietpi.txt): https://github.com/Fourdee/DietPi/issues/1285#issuecomment-353230187
General | APT: Now set to force IPv4 by default (generally faster, can be changed by 'CONFIG_PREFER_IPVERSION' in dietpi.txt): https://github.com/Fourdee/DietPi/issues/1285#issuecomment-353230187
General | SparkySBC: CPU gov default changed to Performance, reports of increased stability.
General | Swapfile generation is now completed during 1st run of dietpi-software (previously boot stage): https://github.com/Fourdee/DietPi/issues/1270#issue-278797206
General | DietPi-Funtime: Removed from DietPi. Although it looked pretty, it did absolutely nothing (except slow down a program)
DietPi-Automation | All dietpi.txt entries have been renamed and cleaned up.
DietPi-Automation | dietpi.txt: CONFIG_NTP_MODE will now be applied during 1st run of device: https://github.com/Fourdee/DietPi/issues/1379
DietPi-Boot | Improved the method of initial FS_partition and FS_expansion during 1st run, via systemD services. 'fs_force_resize=' in dietpi.txt is no longer supported: https://github.com/Fourdee/DietPi/issues/1285#issuecomment-352159930
DietPi-Banner | IP: Will now also list the active network adapter used (eg: eth0/wlan0)
DietPi-Config | Dion Audio LOCO V1/V2: Soundcards added for RPi.
DietPi-Config | Locale: en_GB.UTF-8 is now automatically installed, alongside user selected choice. Required for DietPi scripts to function.
DietPi-Drive_Manager | Added support for exFAT, many thanks @MichaIng : https://github.com/Fourdee/DietPi/pull/1312
DietPi-Globals | Global variables and functions are now exported during login. Please see the sourcecode for more information: https://github.com/Fourdee/DietPi/issues/1311
DietPi-Set_Hardware | Sparky SBC: enable aotg.aotg1_speed compatibility setting for USB 1.1, when USB-DAC configured: https://github.com/Fourdee/DietPi/issues/1301
DietPi-Set_Software | "pool" directive is now used for NTPD: https://github.com/Fourdee/DietPi/pull/1404
DietPi-Software | NAA Daemon: Updated to latest (3.5.2-36). Existing installs will be patched automatically: https://github.com/Fourdee/DietPi/issues/1305
DietPi-Software | PHP-FPM: Increased from "$CPU_CORES_TOTAL" to "pm.max_children = $(( $CPU_CORES_TOTAL * 3 ))". This should avoid failed forking of PHP-FPM processes/requests : https://github.com/Fourdee/DietPi/issues/1298
DietPi-Software | ownCloud/Nextcloud: Added option to choose data directory via dietpi.txt pre installation: https://github.com/Fourdee/DietPi/issues/1314#issuecomment-352782055
DietPi-Software | ownCloud/Nextcloud: Switch to pretty URLs (without "index.php") on Apache
DietPi-Software | ownCloud/Nextcloud: Automated backup restoring on install and creation und uninstall to ownCloud/Nextcloud data directory
DietPi-Software | ownCloud: Switch to non-package/archive installation. This allows usage of preferred web based updater.
DietPi-Software | Nextcloud: Resolved OPcache admin panel warnings now also on Lighttpd
DietPi-Software | UrBackup: Installation updated to latest version 2.1.20. For new installations only: https://github.com/Fourdee/DietPi/issues/1335
DietPi-Software | NodeRed: Corrected user which nodered runs under, now runs as its own user, created during install: https://github.com/Fourdee/DietPi/issues/1294#issuecomment-354314318
DietPi-Software | SqueezeBox/LMS (Stretch): Installation resolved: https://github.com/Fourdee/DietPi/issues/1124
DietPi-Software | MySQL: Completely remove MySQL from DietPi in favour of MariaDB: https://github.com/Fourdee/DietPi/issues/1397
DietPi-Software | Ampache: MySQL DB and configs have been updated (adds correct userdata folder for music by default): https://github.com/Fourdee/DietPi/issues/1420
run_ntpd | Added support for systemd-timesyncd completion/detection: https://github.com/Fourdee/DietPi/issues/1379

Bug Fixes:
General | Fixed two systemd error messages during shutdown and boot: https://github.com/Fourdee/DietPi/issues/1330
DietPi-Automation | Resolved an issue where AUTO_SETUP_TIMEZONE was not being applied correctly, thanks @k-plan: https://github.com/Fourdee/DietPi/issues/1285#issuecomment-356310496
DietPi-Automation | dietpi.txt: CONFIG_NTP_MIRROR will now be applied to systemd-timesyncd configuration: https://github.com/Fourdee/DietPi/issues/1379
DietPi-Config | Resolved an issue with WiFi Country code, failing to set on some devices: https://github.com/Fourdee/DietPi/issues/838
DietPi-Config | Resolved an issue where disabling IPv6 didn't have an effect on AMD64 devices: https://github.com/Fourdee/DietPi/issues/1343#issuecomment-359652751
DietPi-Services | dietpi-wifi-monitor: Is no longer controlled, to prevent WiFi drop during software installs/updates etc: https://github.com/Fourdee/DietPi/issues/1288#issuecomment-350653480
DietPi-Software | General: MySQL using software titles now have their own database user, instead of accessing as "root": https://github.com/Fourdee/DietPi/issues/1397#issuecomment-359655198
DietPi-Software | qBittorrent: Resolved an issue with inability to log into web interface: https://github.com/Fourdee/DietPi/issues/1366
DietPi-Software | Resolved an issue where our custom LD_LIBRARY_PATH would cause APT failures. LD_LIBRARY_PATH has now been reverted, apologies if this effected your system: https://github.com/Fourdee/DietPi/issues/1329
DietPi-Software | Resolved an issue where APT installations would fail if services were masked. All known DietPi software services, will be enabled/unmasked, before installation: https://github.com/Fourdee/DietPi/issues/1320
DietPi-Software | WiFi Hotspot (Stretch): Resolved an issue where hostapd would fail to run due to missing libssl1.0.0 lib, not available in repos: https://github.com/Fourdee/DietPi/issues/1299
DietPi-Software | Shairport-sync (Stretch): Resolved an issue where this would fail to install, due to pre-req URLS becomming invalid: https://github.com/Fourdee/DietPi/issues/1303
DietPi-Software | Plex Media Server: Resolved uninstall to include /var/lib/plexmediaserver in removal (which is not completed via apt purge).
DietPi-Software | MariaDB: Resolved an issue where MariaDB would fail to uninstall correctly: https://github.com/Fourdee/DietPi/pull/1280
DietPi-Software | Aira2 (Stretch): Resolved installation, now used APT installation: https://github.com/Fourdee/DietPi/issues/1310
DietPi-Software | Mosquitto: Resolved various issues with failed install, due to Mosq repo not being maintained (deb's missing from repo header list, requires non-stretch available packages). deb's are now hosted on dietpi.com: https://github.com/Fourdee/DietPi/issues/1306
DietPi-Software | ownCloud/Nextcloud: Fixed an installation issue on Jessie with MariaDB: https://github.com/Fourdee/DietPi/pull/1319
DietPi-Software | Google AIY: Updated install to gitbranch=voicekit. Many thanks to @mpember for the heads up: https://github.com/Fourdee/DietPi/issues/1065#issuecomment-354304388
DietPi-Software | OpenJDK: Replaces OracleJDK: https://github.com/Fourdee/DietPi/issues/1401
DietPi-Update | dietpi.txt is now checked for missing entries, and, will now be patched during the update: https://github.com/Fourdee/DietPi/issues/1292#issuecomment-350818969
Sparky SBC | Kernel updated, which resolves issues with HQPlayer playback: https://www.computeraudiophile.com/forums/topic/32132-allo-sparky-usbridge/?do=findComment&comment=753100

Allo Web Interface v5:
Sparky SBC: Matrix Audio X-SPDIF 2, native DSD is now added to kernel, many thanks @sudeep: https://github.com/sparkysbc/Linux/pull/3<|MERGE_RESOLUTION|>--- conflicted
+++ resolved
@@ -35,11 +35,8 @@
 - DietPi-Software | You will now receive a whiptail prompt, if config files are overwritten during software installations: https://github.com/Fourdee/DietPi/issues/2325
 - DietPi-Software | NoMachine: Enabled ARMv8 support and will now install current version 6.4.6: https://github.com/Fourdee/DietPi/pull/2408
 - DietPi-Software | Shairport Sync: Updated to 3.2.2 (previously 3.1.7): https://github.com/Fourdee/DietPi/issues/2439
-<<<<<<< HEAD
 - DietPi-Software | Gitea: New installations now install 1.7 (previously 1.4). Many thanks to @yumiris for this update! https://github.com/Fourdee/DietPi/pull/2448
-=======
 - DietPi-Software | Grafana: Now the new official APT repo is used for all architectures, which allows updates to the current upstream version (currently v5.4.3) as well. This change will be applied to existing installs on dietpi-update to v6.20. Thanks to @jvteleco for informing us: https://github.com/Fourdee/DietPi/issues/2449
->>>>>>> 88c40205
 - DietPi-Update | Added optional ability to automatically update DietPi, when updates are available. Please note, this is disabled by default.
 - DietPi-Sync | Removed the compression option, which has no effect on local sync, since files are not stored compressed, but only transferred compressed through remote sync protocols, which are currently not offered by DietPi-Sync.
 - DietPi-RAMlog/Logclear | The internally rotated LetsEncrypt (CertBot) log files are now removed, hourly with DietPi-RAMlog enabled, or when executing DietPi-Logclear manually.
