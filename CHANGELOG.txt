--- conflicted
+++ resolved
@@ -24,11 +24,8 @@
 DietPi-Software | Redis: Minor un/installation/activation fixes of PHP module (Thanks to @MichaIng) : https://github.com/Fourdee/DietPi/pull/1249
 DietPi-Software | moOde: Resolved an issue where dietpi-drive_manager mounted drives, would not be available in the libary: https://github.com/Fourdee/DietPi/issues/1223#issuecomment-346708298
 DietPi-Update | Resolved an issue where .update_available file would still exist in no network situations: https://github.com/Fourdee/DietPi/issues/1258
-<<<<<<< HEAD
 DietPi-Software | PHP: Solve 'upload_tmp_dir' issue, if PHP service uses 'PrivateTmp': https://github.com/Fourdee/DietPi/issues/1144
-=======
 Patch_File | Auto swapfile generation no longer run twice (mostly for pre v150 images): https://github.com/Fourdee/DietPi/issues/1257
->>>>>>> 84569155
 
 Allo Web Interface v4:
 MPD: Native DSD playback support, when "Native" output freq/bit is set in MPD settings page: https://github.com/Fourdee/DietPi/issues/1241
