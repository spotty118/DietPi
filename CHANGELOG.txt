
v6.22
(xx/02/19)

Changes / Improvements / Optimisations:
- DietPi-NordVPN | Added sent/recieved usage stats for VPN tunnel.
- DietPi-Software | Emby Server: Now installs the latest version automatically (currently 4.0.1), which as well offers a native ARMv8 package: https://github.com/Fourdee/DietPi/pull/2525
- DietPi-Software | WireGuard: Switched from 10.8.0.0 to 10.9.0.0 IP addresses on fresh installs, to avoid IP double use with OpenVPN. Thanks to @XRay437 for pointing this out: https://github.com/Fourdee/DietPi/issues/2491#issuecomment-461366739
- DietPi-Software | WireGuard: Changed the way users are adviced to add multiple clients, to enhance concurrent connections. Thanks to @curiosity-seeker for reporting and testing this issue: https://github.com/Fourdee/DietPi/issues/2491#issuecomment-462419860
- DietPi-Software | Aria2: Tweaked settings to enhance 3rd party plugin support and removed deprecated/doubled entries. Many thanks to @msongz for the commit: https://github.com/Fourdee/DietPi/pull/2538

Bug Fixes:
- General | Resolved an issue where /etc/bashrc.d entries could be run multiple times. Many thanks to @jonare77 for reporting this: https://github.com/Fourdee/DietPi/issues/2529
<<<<<<< HEAD
- RPi | Resolved an issue where I-Sabre-K2M sound card selection failed. Thanks to @klasLiesen for reporting this issue: https://github.com/Fourdee/DietPi/issues/2547
=======
- DietPi-Software | MineOS/Koel: Resolved an issue where install on ARMv8 devices failed. Many thanks to @DeathIsUnknown for reporting this issue and solution: https://github.com/Fourdee/DietPi/issues/1880#issuecomment-464097174
- DietPi-Software | Emby Server: We disabled the option to install it on Jessie ARM systems. This was never possible, since Debian Jessie does not provide the minimum required libc6 version. Thanks to @mbone for reporting this issue: https://dietpi.com/phpbb/viewtopic.php?f=11&t=5502
>>>>>>> 6768f9ae
- DietPi-Software | Mopidy: Resolved issue with failed audio playback. Many thanks to @arkhub for reporting this issue! https://github.com/Fourdee/DietPi/issues/2536
- DietPi-Software | WireGuard: Resolved an issue with wrong client DNS entry, if on server 127.0.0.1/localhost loopback DNS entry is used. Thanks to @swrobel for reporting this issue: https://github.com/Fourdee/DietPi/issues/2482
- DietPi-Software | WireGuard: Resolved an issue where on uninstall the Debian Sid repo was not removed. Thanks to @XRay437 for reporting this issue: https://github.com/Fourdee/DietPi/issues/2545
- DietPi-Software | Java: Resolved an issue where install failed on ARM. Thanks to @WTFMaster for reporting this issue: https://github.com/Fourdee/DietPi/issues/2524
- DietPi-Software | Remot3.it: Resolved an issue where install failed due to Git repo changes. Additionally Remot3.it is now available on x86_64 and ARMv8 systems as well. Thanks to @techano for reporting this issue: https://github.com/Fourdee/DietPi/issues/2551

As always, many smaller code performance and stability improvements, visual and spelling fixes have been done, too much to list all of them here. Check out all code changes of this release on GitHub: https://github.com/Fourdee/DietPi/pulls?utf8=%E2%9C%93&q=is%3Apr+is%3Aclosed+base%3Amaster

Known/Outstanding Issues:
- DietPi-Config | Enabling WiFi + Ethernet adapters, both on different subnets, breaks WiFi connection in some cases: https://github.com/Fourdee/DietPi/issues/2103
- DietPi-Config | RPi | OpenGL/VC4 causes sound card selection to be invalid: https://github.com/Fourdee/DietPi/issues/2173
- PineA64 | 3.5mm audio no sound output: https://github.com/Fourdee/DietPi/issues/2153
- RPi | LXAppearance (on LXDE desktop) hangs on dbus-launch: https://github.com/Fourdee/DietPi/issues/1791
- Odroid C2 | Some WiFi adapters do no work as hotspot: https://github.com/Fourdee/DietPi/issues/1955
- DietPi-Software | Node-RED: Pre-installed modules cannot be updated via webUI: https://github.com/Fourdee/DietPi/issues/2073
- DietPi-Software | Raspimjpeg: With Lighttpd, streaming mjpeg does not work: https://github.com/Fourdee/DietPi/issues/1747
- DietPi-Drive_Manager | encryptfs is currently not supported and will be removed from fstab, when executing drive manager: https://github.com/Fourdee/DietPi/issues/2078

For all additional issues that may appear after release, please see the following link and select the 'Next Version Milestone' to see active tickets: https://github.com/Fourdee/DietPi/milestones

-----------------------------------------------------------------------------------------------------------

v6.21 (Hotfix)
(07/02/19)

Changes / Improvements / Optimisations:
- DietPi-Software | VNC4: Automated VNC password based on $GLOBAL_PW.
- DietPi-Software | GPU memory split: You will now be prompted to increase GPU memory if DietPi detects a higher value is required for installed software: https://github.com/Fourdee/DietPi/issues/2483

Bug Fixes:
- General | G_RUN_CMD: Resolved issue with incorrect exit code return. This also prevented the ability to remove networked drives from dietpi-drive_manager: https://github.com/Fourdee/DietPi/issues/2508
- General | Resolved an issue when updating to v6.20, where DietPi-RAMdisk failed to sync changes to disk, causing several issues after reboot: https://github.com/Fourdee/DietPi/issues/2471#issuecomment-460104856
- DietPi-Software | WireGuard: Server installation also sets port as configured during installation to wg0-client.conf. Disabled installation for ARMv6 (no binaries). Many thanks to @WilburWalsh for reporting this issue: https://github.com/Fourdee/DietPi/issues/2474
- DietPi-Software | VNCserver: Resolved "HOME" variable not set in service.
- DietPi-Software | MariaDB: Resolved an issue with latest MariaDB v10.3 update on Buster due to deprecated/removed settings: https://github.com/Fourdee/DietPi/pull/2490
- PREP | Resolved issues with failed installation, due to missing pre-req directory: https://github.com/Fourdee/DietPi/issues/2487

As always, many smaller code performance and stability improvements, visual and spelling fixes have been done, too much to list all of them here. Check out all code changes of this release on GitHub: https://github.com/Fourdee/DietPi/pulls?utf8=%E2%9C%93&q=is%3Apr+is%3Aclosed+base%3Amaster

-----------------------------------------------------------------------------------------------------------

v6.20
(28/01/19)

Image line-up:
- We removed Jessie images from our download server (besides for Odroid C1), since we see no advantage to use them anymore. Existing Jessie systems are still supported, but we encourage all users to consider switching to a fresh Stretch image by times: https://github.com/Fourdee/DietPi/issues/2332

Changes / Improvements / Optimisations:
- DietPi-PREP | Removed the option to install a Jessie system. Removed the option to install DietPi on top of a Wheezy image, since an upgrade over two distro version would be required, which is not reliable. It is still possible to install DietPi on top of a Jessie image, where a distro upgrade to Stretch would be applied: https://github.com/Fourdee/DietPi/issues/2332
- General | RPi-Update: In our effort to improve system stability, and, offer software installations which build custom modules (eg: WireGuard), we can not longer support systems with non-stock APT kernel installed. If "rpi-update" is installed during update, DietPi will prompt and return you back to stock APT kernel.
- General | Moved the remaining conf/* files located on DietPi-RAMdisk to /var/lib/dietpi or into DietPi-PREP, and removed /DietPi/dietpi/conf completely. These files were only used once or never, thus have no business inside the RAMdisk.
- DietPi-Config | RPi: Improved available options for HDMI boost setting: https://github.com/Fourdee/DietPi/issues/2350
- DietPi-Config | RPi: Headless display mode is now applied via undocumented config.txt setting. Removed/Replaced some other obsolete config.txt entries: https://github.com/Fourdee/DietPi/pull/2402
- DietPi-Config | RPi: Added info to "hifiberry-dacplus" sound device overlay that it supports the AMP2 DAC. Thanks to @Lat Dior for reporting the issue and testing the solution: https://dietpi.com/phpbb/viewtopic.php?t=5396
- DietPi-Config | WiFi Hotspot: You can now toggle support for 802.11 N. Please note this is device and compatibility dependent, mileage may vary.
- DietPi-Drive_Manager | Now allows to check & repair the boot file system and trigger it for root file system on next reboot: https://github.com/Fourdee/DietPi/issues/1740#issuecomment-388325204
- DietPi-Software | AmiBerry: Updated to v2.24, thanks @midwan! Brings several bug fixes, new features and improvements over the previous version (2.19). Please check the version history for full details on the changes made: https://github.com/midwan/amiberry/wiki/Version-history
- DietPi-Software | DietPi-NordVPN: Now available for installation. Includes a GUI which allows for easy connection to a list of NordVPN servers 'dietpi-nordvpn'. If you need a NordVPN subscription, please use this link: https://go.nordvpn.net/aff_c?offer_id=15&aff_id=5305&url_id=902
- DietPi-Software | WireGuard VPN is now available for installation. Is can be easily configured as client or as server, passing either all client traffic through the tunnel, local network access only, or server access only, e.g. as well in combination with Pi-hole, to have remote ad blocking.
- DietPi-Software | SickRage has been replaced by Medusa, which is now available for install: https://github.com/Fourdee/DietPi/issues/2239
- DietPi-Software | Blynk: Reinstalls now preserve existing config files; New directory structure and blynk user (v6.19) is patched now as well to existing installs: https://github.com/Fourdee/DietPi/pull/2324
- DietPi-Software | Plex Media Server: Updated to v1.14.0 on x86 images, switch to HTTPS ARM repo and automated locale switch to en_US.UTF-8: https://github.com/Fourdee/DietPi/issues/2294
- DietPi-Software | Nextcloud Talk: Disabled the very verbose coturn logging by default to reduce disk I/O. This can be overridden via /etc/turnserver.conf: https://github.com/Fourdee/DietPi/issues/2321
- DietPi-Software | Deluge: UMask 002 applied to all downloads: https://github.com/Fourdee/DietPi/issues/2339
- DietPi-Software | Netdata: Updated to v1.11.1 and now runs as user "netdata": https://github.com/Fourdee/DietPi/pull/2337
- DietPi-Software | ownCloud/Nextcloud: Updated webserver configs to match current recommendations and security hardenings. Only applied on new installs. To apply manually, run "dietpi-software reinstall 47" (owncloud) or "dietpi-software reinstall 114" (Nextcloud). You will be informed about the new configs, which then need to be manually moved to overwrite the old ones, since we don't want to mess with manual changes: https://github.com/Fourdee/DietPi/pull/2361
- DietPi-Software | OpenSSH: Host keys won't be recreated anymore on reinstall, only on first boot of a fresh image, using now "dpkg-reconfigure openssh-server" to generate default key types based on distro.
- DietPi-Software | Dropbear: Now installs only the "dropbear-run" package on Stretch (and above), which matches the default DietPi setup on our images and PREP script.
- DietPi-Software | NAA Daemon: Updated to 3.5.5-39. Thanks to @volpone for the heads up: https://github.com/Fourdee/DietPi/issues/2387#issue-395321320
- DietPi-Software | MPD: Updated to 0.20.23-1. Includes support for NFS and Samba: https://github.com/Fourdee/DietPi/issues/2377
- DietPi-Software | MPD: Now runs as "mpd" user again, updated systemd unit to match official one and better handle existing cache and log files on reinstall: https://github.com/Fourdee/DietPi/issues/2378
- DietPi-Software | Samba: Moved disk cache to RAM to reduce disk I/O. Thanks to @WolfganP for suggesting this enhancement: https://github.com/Fourdee/DietPi/issues/2396
- DietPi-Software | Kodi RPi: Default GPU memory split is now 320MB for 1GB devices. This should improve overall performance and stability: https://github.com/Fourdee/DietPi/issues/2365
- DietPi-Software | Airsonic: Now installs the latest upstream version automatically: https://github.com/Fourdee/DietPi/pull/2410
- DietPi-Software | You will now receive a whiptail prompt, if config files are overwritten during software installations: https://github.com/Fourdee/DietPi/issues/2325
- DietPi-Software | NoMachine: Enabled ARMv8 support and will now install current version 6.4.6: https://github.com/Fourdee/DietPi/pull/2408
- DietPi-Software | Shairport Sync: Updated to 3.2.2 (previously 3.1.7): https://github.com/Fourdee/DietPi/issues/2439
- DietPi-Software | Gitea: New installations now install 1.7 (previously 1.4). Many thanks to @yumiris for this update! https://github.com/Fourdee/DietPi/pull/2448
- DietPi-Software | Grafana: Now the new official APT repo is used for all architectures (excluding ARMv6), which allows updates to the current upstream version (currently v5.4.3) as well. This change will be applied to existing installs on dietpi-update to v6.20. Thanks to @jvteleco for informing us: https://github.com/Fourdee/DietPi/issues/2449
- DietPi-Update | Added optional ability to automatically update DietPi, when updates are available. Please note, this is disabled by default.
- DietPi-Sync | Removed the compression option, which has no effect on local sync, since files are not stored compressed, but only transferred compressed through remote sync protocols, which are currently not offered by DietPi-Sync.
- DietPi-RAMlog/Logclear | The internally rotated LetsEncrypt (CertBot) log files are now removed, hourly with DietPi-RAMlog enabled, or when executing DietPi-Logclear manually.

Bug Fixes:
- DietPi-Software | LXDE: Installation will no longer enable the weather application. This is due to Yahoo API hard coded into LXpanel, being taken offline: https://github.com/Fourdee/DietPi/issues/2416#issuecomment-456805925
- DietPi-Software | Nextcloud: Resolved an issue, where the Nextcloud Apache config was not downloaded correctly. Thanks to @Stefan3v for reporting this issue: https://github.com/Fourdee/DietPi/issues/2383
- DietPi-Software | ownCloud/Nextcloud (Talk): Resolved an issue, where occ/ncc commands could fail, if Redis server is not running: https://github.com/Fourdee/DietPi/issues/2321
- DietPi-Software | ownCloud/Nextcloud: Resolved an issue, where during fresh installs on v6.19, Apache configs were not enabled correctly.
- DietPi-Software | MPD: Resolved an issue on Stretch, where the mpd binary could not find the configuration file without giving it explicitely as argument. Thanks to @mfeif for reporting this issue: https://github.com/Fourdee/DietPi/issues/2378
- DietPi-Software | Mopidy: Resolved an issue, where playlist files could not be created due to missing permissions. Further improved handling of existing configs, data and cache directories on (re)install. Thanks to @cyberlussi for reporting this issue: https://github.com/Fourdee/DietPi/issues/2384
- DietPi-Software | Deluge: Resolved a visual-only error in systemd unit, since same-line comments are not allowed anymore. Thanks to @Gabba for reporting this issue: https://dietpi.com/phpbb/viewtopic.php?t=5378
- DietPi-Software | No-IP: Fixed an issue, where on "Generic device" (ID 22), the wrong binary could have been installed. As well added failsafe "/usr/local/[bin|etc]" directory pre-creation, in case not present on the system or manually removed by user. Thanks to @walker93 for reporting this issue: https://github.com/Fourdee/DietPi/issues/2426
- DietPi-Software | PHP: Resolved an issue where install fails on Stretch due to package name changes in the Debian repo. Thanks to @rox-wolf for reporting this issue: https://github.com/Fourdee/DietPi/issues/2438
- DietPi-Sync | Resolved an issue, where dry-run and compression options were not applied correctly. Thanks to @WilburWalsh for reporting the issue and identifying the faulty code: https://dietpi.com/phpbb/viewtopic.php?f=11&t=5347
- DietPi-Sync | Resolved an issue, where daily sync was not applied due to changed settings file scheme.
- DietPi-Config | RPi: gpu_mem_256/512 are now capped when being applied (to prevent value exceeding limits of each board type): https://github.com/Fourdee/DietPi/issues/2417
- DietPi-Config | Resolved a visual-only issue, where WiFi interface starts throw an error message about unsupported power management: https://github.com/Fourdee/DietPi/issues/2198
- DietPi-WiFi-Monitor | Resolved an issue, where DietPi-WiFi-Monitor stuck in a reconnection loop, if no valid WiFi interface was detected or the WiFi adapter is unplugged.
- DietPi-Cloudshell | Resolved an issue where CPU scene failed on VM and other devices that do not support CPU governors: https://github.com/Fourdee/DietPi/issues/2428
- DietPi-LetsEncrypt | Resolved an issue where Nginx and Apache modules are missing, if one installs CertBot first and the webserver afterwards on a separate dietpi-software run: https://github.com/Fourdee/DietPi/issues/2295
- General | Pinebook: Resolved issue with failed apt-get upgrades due to missing armbian-release data file. Also switched to stable kernel packages and kernel updates over APT are now enabled.
- General | Enhanced and fixed some issue with dependencies and boot order of DietPi systemd units: https://github.com/Fourdee/DietPi/pull/2357
- General | AudioPhonics I-Sabre-K2M: Once the driver is compiled, it will no longer be recompiled. This prevents ALSA installs from re-compiling the driver each time.
- General | Resolved an issue, where login with non-bash session caused an error message. Thanks to @Elijahg for reporting this issue: https://github.com/Fourdee/DietPi/issues/2347
- General | Resolved an issue where G_CHECK_URL would not terminate applications on failure. Also added option to retry + change networking options.

As always, many smaller code performance and stability improvements, visual and spelling fixes have been done, too much to list all of them here. Check out all code changes of this release on GitHub: https://github.com/Fourdee/DietPi/pulls?utf8=%E2%9C%93&q=is%3Apr+is%3Aclosed+base%3Amaster

-----------------------------------------------------------------------------------------------------------

v6.19.7
(10/12/18 Hotfix)

Bug Fixes:
- DietPi-Software | Netdata: Resolved an issue, where uninstalling netdata lead to a broken system. Thanks to @PDXUser for reporting this issue: https://github.com/Fourdee/DietPi/issues/2336
- DietPi-Software | Docker: Resolved an issue on RPi, where a faulty "docker-ce" version from repository prevents service start on Raspberry Pi. Thanks to @iaresee and @Garret for reporting this issue, finding and testing workarounds: https://github.com/Fourdee/DietPi/issues/2282

v6.19.6
(05/12/18 Hotfix)

Bug Fixes:
- DietPi-Software | Resolved an issue where "force-reload" of webservers lead to an error prompt, if the service was not actually running: https://github.com/Fourdee/DietPi/pull/2326#issuecomment-444646114
- DietPi-Software | Nginx: Resolved an issue, where software specific webserver configs were not loaded after v6.19 update: https://github.com/Fourdee/DietPi/issues/2325#issuecomment-444564109

v6.19
(04/12/18)

Changes / Improvements / Optimisations:
- General | ASUS TB: Image updated to mainline kernel, with midgard r13 GPU driver. Now supports hardware acceleration and support for Kodi. Please download the image to enable these features.
- General | RPi 3A+: Added hardware code enabling correct naming of device throughout DietPi: https://github.com/Fourdee/DietPi/issues/2301
- DietPi-Software | Renamed several software config files to have a consistent naming scheme: https://github.com/Fourdee/DietPi/pull/2312
- DietPi-Software | LXDE: Applied updated DietPi theme and wallpaper. For new installations only.
- DietPi-Software | Blynk Server: Now installed to DietPi userdata directory, and, runs under blynk user. Many thanks to @joaofl for this PR! https://github.com/Fourdee/DietPi/pull/2287
- DietPi-Software | Reboot prompt: Will now occur prior to the system rebooting. Giving you time to do more, before rebooting! :D
- DietPi-Software | Moved majority of conf/* files located on DietPi-RAMdisk, moved over to github for download during installations. Reducing the size of RAMdisk usage.
- DietPi-Software | Pydio: Added rewrite rules to all webserver configs to allow sync client connection out of the box. Thanks to @MonZon for reporting this issue: https://github.com/Fourdee/DietPi/issues/2308
- PREP | Serial console: Now enabled by default for all future DietPi images. Please note, only v6.19 images and above, will have this set by default. Existing images require edit of /boot/dietpi.txt and 'CONFIG_SERIAL_CONSOLE_ENABLE=1' before 1st run: https://github.com/Fourdee/DietPi/issues/2313

Bug Fixes:
- General | Asus TB (based on our recent 2.0.8 Tinker OS pre-image): Resolved issue with corrupt characters in desktops.
- DietPi-Update | Prevented backup prompt during each subversion patch from displaying.
- DietPi-Software | Chromium: Resolved incorrect scale of window under Kiosk mode: https://github.com/Fourdee/DietPi/issues/2298#issuecomment-442995196
- DietPi-Software | OMPD: Resolved a reinstall issue due to SQL table not being correctly dropped, before re-created: https://github.com/Fourdee/DietPi/issues/2305
- DietPi-Autostart | XU4: Resolved an issue with startx failing during boot: https://github.com/Fourdee/DietPi/issues/2130#issuecomment-443475525

Allo GUI:
- GMrender: Resolved service failing to be enabled: https://github.com/Fourdee/DietPi/issues/2305

As always, many smaller code performance and stability improvements, visual and spelling fixes have been done, too much to list all of them here. Check out all code changes of this release on GitHub: https://github.com/Fourdee/DietPi/pulls?utf8=%E2%9C%93&q=is%3Apr+is%3Aclosed+base%3Amaster

-----------------------------------------------------------------------------------------------------------

v6.18
(26/11/18)

Changes / Improvements / Optimisations:
 - General | Concurrent execution detection: Now has a 5 second buffer to wait for exit (G_INIT_WAIT_CONCURRENT), before failing: https://github.com/Fourdee/DietPi/issues/2159#issuecomment-433619721
 - DietPi-Config | Added support for changing the brightness of the RPi touchscreen: https://github.com/Fourdee/DietPi/issues/2169
 - DietPi-Config | Added support for setting Xorg DPI scale.
 - DietPi-Services | MariaDB: DietPi now uses the pre-installed "mariadb" systemd service instead of obsoleve "mysql" init.d service: https://github.com/Fourdee/DietPi/pull/2196
 - DietPi-Software | Nextcloud Talk video calls with configured TURN server is now available for install: https://github.com/Fourdee/DietPi/pull/2197
 - DietPi-Software | NAA Daemon: Added installation support for ARMv8 and x86_64. Thanks Jussi!
 - DietPi-Software | Pi-hole: During (re)install you can now decide whether to show a blocking page to clients or not: https://github.com/Fourdee/DietPi/issues/2007
 - DietPi-Software | MotionEye: Now available to install for all devices. Removed support from Jessie: https://github.com/Fourdee/DietPi/issues/2229
 - DietPi-Software | G_BACKUP_FP: New feature rolled out to MPD and web server base DietPi-Software installations, in which config files are backed up before DietPi overwrites them: https://github.com/Fourdee/DietPi/issues/2187#issuecomment-433626639
 - DietPi-Software | SickRage: Is no longer available for installation. We will asses a replacement in v6.19. Sonarr is an excellent alternative with faster performance and stability.: https://github.com/Fourdee/DietPi/issues/2239
 - DietPi-Software | Docker: Now runs under 'simple' service type (previously 'notify'), to prevent service start delay which can occur on ARM based devices (eg: RPi), from delaying other applications starting on the system: https://github.com/Fourdee/DietPi/issues/2238#issuecomment-439474766
 - DietPi-Software | Mosquito: Service updated to systemd: https://github.com/Fourdee/DietPi/issues/2243
 - DietPi-Software | Radarr/Sonarr/Lidarr: logs (both .txt and .db*) have been moved to DietPi-RAMlog: https://github.com/Fourdee/DietPi/issues/2223
 - DietPi-Software | Pydio: WebUI warnings (security, performance) are now resolved for Nginx and Lighttpd webservers as well. Separate config files are created instead of touching the defaults, to enable required settings for Pydio only. Required PHP modules are installed and enabled, to be failsafe. Preserve existing install dirs on (re)install and inform user to update via WebUI updater: https://github.com/Fourdee/DietPi/issues/1913
 - DietPi-Software | Grafana: Existing database/plugin directory and admin password is now preserved on reinstall: https://github.com/Fourdee/DietPi/issues/2267
 - DietPi-Software | Syncthing: Updated installer to always pull the latest release and better handle existing installs. Thanks to @joaofl for bringing this to our attention.
 - DietPi-Software | Tautulli: Install enabled for ARMv8 devices.

Bug Fixes:
 - PREP: Resovled an issue where master.zip would always be downloaded, regardless of selected branch.
 - PREP: Resolved failed rootFS resize: https://github.com/Fourdee/DietPi/issues/2181#issuecomment-433715556
 - General | Resolved various gwtcwd errors during boot and software installations on VM: https://github.com/Fourdee/DietPi/issues/2237
 - General | NanoPi Fire3: Resolved an issue with blank HDMI output. Device is now switched to tty2 during boot, as a workaround/fix due to tty1 failing: https://github.com/Fourdee/DietPi/issues/2225
 - General | Resolved an issue, where entering passwords via our internal whiptail password box leads to "invalid match", when special characters are used, forcing a retry: https://github.com/Fourdee/DietPi/issues/2215#issuecomment-437683709
 - DietPi-Cleaner | Resolved an issue where test runs on -dev package removal, would remove the packages.
 - DietPi-Cleaner | Resolved a syntax error with function 'Run_Cleaners', disabling the ability to run cleaners. Many thanks to @optio50 for reporting this issue! https://github.com/Fourdee/DietPi/issues/2241
 - DietPi-Config | Resovled an visual error when selecting network options due to 'G_CHECK_VALIDINT'.
 - DietPi-Config | Locale: Resolved an issue where DietPi would always display en_GB as the current locale: https://github.com/Fourdee/DietPi/issues/2216#issuecomment-435599419
 - DietPi-Config | Resolved an issue where on Odroid C1/2 with current kernel 3.5" LCD shield does not work anymore. Thanks to @Kreeblah for reporting this issue and solution: https://github.com/Fourdee/DietPi/issues/2256
 - DietPi-Automation | CONFIG_NTP_MODE is now applied after APT cache, and, initial time sync is updated. Due to packages required for some modes: https://github.com/Fourdee/DietPi/issues/2181#issuecomment-433444882
 - DietPi-Software | Resolved an issue where rsyslog APT installation would report a failure, if service was already running previously but not installed via APT (mostly in backup/restore situations): https://github.com/Fourdee/DietPi/pull/2277/#issuecomment-441461982
 - DietPi-Software | Kodi: Resolved an issue where restart/shutdown options were not visable, due to lack of systemd-logind: https://github.com/Fourdee/DietPi/issues/2155
 - DietPi-Software | Mono applications (Radarr/Sonarr/Lidarr/Jackett): Rolled out "-O=-aot" (ahead of time optimzation) to all applications, which resolves a known external bug with recent Mono update. Many thanks to @Generator for testing and confirming this issue: https://github.com/Fourdee/DietPi/issues/2219#issuecomment-437594645
 - DietPi-Software | Roon Bridge: Resolved an issue where the remote update would fail due to underpriv permissions: https://community.roonlabs.com/t/dietpi-allo-units-not-getting-the-roonbridge-b167-update-from-b164/52503/6
 - DietPi-Software | Nextcloud: Resolved an issue with failed installation: https://github.com/Fourdee/DietPi/issues/2184
 - DietPi-Software | Nextcloud/Owncloud: Resolved an issue where userdata located on external drive would fail the installation: https://github.com/Fourdee/DietPi/issues/2221
 - DietPi-Software | OMPD/MyMPD: Resolved inability to update database. Currently we have rolled back the versions of these programs to a working state. We will investigate with the devs to find out the cause for future release: https://github.com/Fourdee/DietPi/issues/2156
 - DietPi-Software | Jackett: Resolved an issue where reinstall created an additional nested install dir. Thanks @msdos for reporting this issue: https://github.com/Fourdee/DietPi/issues/2212
 - DietPi-Software | RoonServer: Resolved an issue where reinstall created an additional nested install dir. Since RoonServer has an automated internal updater, download and install will be skipped, if install already exists.
 - DietPi-Software | PHP/databases: Resolved an issue where PHP database modules were not installed, when installing a new database and PHP was already installed before.
 - DietPi-Software | PHP: On Buster, moved to PHP7.3, since php-apcu and php-redis are not available for PHP7.2 any more. This resolves both PHP versions being installed concurrently.
 - DietPi-Software | OpenBazaar: Resolved an issue where remote OB clients could not connect to server with default configuration: https://github.com/Fourdee/DietPi/pull/2224
 - DietPi-Software | Resolved an issue where a global password with special characters lead to failing installs, due to missing escaping within our internal function G_CONFIG_INJECT. Thanks to @MistahDarcy for reporting this issue: https://github.com/Fourdee/DietPi/issues/2215
 - DietPi-Software | Docker: Resolved an issue where the Docker daemon failes to start due to invalid command argument. Thanks to @mspieth376 for reporting this issue: https://github.com/Fourdee/DietPi/issues/2238
 - DietPi-Software | Grafana: Resolved an issue, where WebUI password is not applied correctly, when containing ";" or "#". Thanks to @Warmbadger for reporting this issue and solution: https://dietpi.com/phpbb/viewtopic.php?f=11&t=5248
 - DietPi-Software | Tautulli: Resolved an issue where Tautulli service failed to start up. As well improved reinstall, if install dir is already existent. Thanks to @Comfubar for reporting this issue: https://dietpi.com/phpbb/viewtopic.php?f=11&t=5256
 - DietPi-Obtain_network_details | Resolved a tiny visual-only error message on non-root logins. Thanks to @AndrewZ for reporting: https://dietpi.com/phpbb/viewtopic.php?f=9&t=5194
 - DietPi-Update | Resolved a visual-only issue, where wrong RC versions could have been shown during incremental patching: https://github.com/Fourdee/DietPi/issues/2190

As always, many smaller code performance and stability improvements, visual and spelling fixes have been done, too much to list all of them here. Check out all code changes of this release on GitHub: https://github.com/Fourdee/DietPi/pulls?utf8=%E2%9C%93&q=is%3Apr+is%3Aclosed+base%3Amaster

-----------------------------------------------------------------------------------------------------------

v6.17
(25/10/18)

Changes / Improvements / Optimisations:
 - General | NanoPC T4: Image updated to include lastest kernel (4.4.154). Many thanks to @carlosedp for providing this kernel! https://github.com/Fourdee/DietPi/issues/1829#issuecomment-429324437
 - General | DietPi now has 3 branches (master=stable, beta=public testing, dev=dev). By default, all users are on master/stable branch: https://github.com/Fourdee/DietPi/issues/2083#issuecomment-426842537
 - General | Improved detection of permissions support during user data transfers: https://github.com/Fourdee/DietPi/issues/2096
 - General | IPv6: Due to the requirements of various software titles available in dietpi-software (eg: nginx, redis-server), and that IPv6 is slowly becoming more common place, IPv6 is now disabled via sysctl on interface level, while it stays enabled on kernel level: https://github.com/Fourdee/DietPi/issues/2027
 - DietPi-Autostart | Chromium: You will now be prompted to enter a homepage URL, which will be loaded when the application starts: https://github.com/Fourdee/DietPi/issues/2169#issuecomment-432297343
 - DietPi-Config | RPi: Added support for LCD panel "Elecrow ESP01215E 7 inch HDMI IPS with touch input" (basically a cheaper RPi touchscreen): https://www.amazon.co.uk/gp/product/B07H79XMLT/ref=oh_aui_detailpage_o01_s00?ie=UTF8&psc=1
 - DietPi-Config | Added ability to benchmark network LAN transfer rates using 2 DietPi systems.
 - DietPi-Config | RPi: Changing the display resolution, will also apply to Chromium under kiosk/autostart mode: https://github.com/Fourdee/DietPi/issues/2158
 - DietPi-Config | Added an option to toggle preferring IPv4 connections with APT and wget, if IPv6 is enabled. This enhances compatibility and performance in some cases.
 - DietPi-Config | Online Benchmarks Database! Now available. Simply run the benchmark from the tools menu, to upload your scores and compare against others: https://dietpi.com/survey
 - DietPi-Automation | Added settings to dietpi.txt to toggle IPv6 and IPv4 preference on first boot.
 - DietPi-Update | You now have the option to view the changelog, prior to updating: https://github.com/Fourdee/DietPi/issues/2081
 - DietPi-Software | Sabnzbd: Updated to 2.3.5 for new installations only. Now runs under its own limited user account, and, umask of 0775 for downloads: https://github.com/Fourdee/DietPi/issues/2172
 - DietPi-Software | Card/CalDAV request redirection was added to new Baikal, ownCloud and Nextcloud installs. Now only the servers domain/IP need to be entered on Card/CalDAV clients, without any further path to the DAV endpoints: https://github.com/Fourdee/DietPi/issues/2057
 - DietPi-Software | Plex Media Server and Transmission services run now as group "dietpi", to allow cross access with download managers and media software: https://github.com/Fourdee/DietPi/issues/2067#issuecomment-427579779
 - DietPi-Set_Hardware | Odroid C2: When selecting USB DAC, smp affinity will be applied for USB IRQ's to improve stability: https://github.com/Fourdee/DietPi/issues/2101
 - DietPi-Drive_Manager | Formatting: Now has the option to format the whole drive, or patition only, for drives with existing partitions.
 - DietPi-Drive_Manager | Mounting NTFS drives now enabled native linux permissions support (eg: you can use this as your userdata location). Many thanks to @Random90 for making this possible! https://github.com/Fourdee/DietPi/issues/2096#issuecomment-425553333
 - DietPi-Drive_Manager | Improved detection and formatting for NVMe based drives: https://github.com/Fourdee/DietPi/issues/2102
 - DietPi-Drive_Manager | Removed /proc from fstab. No longer required as this created at kernel/systemd level: https://github.com/Fourdee/DietPi/issues/2154

Bug Fixes:
 - General | G_THREAD_START: Resolved issue where this was running in blocking mode. Now uses exit code to indentify finished tasks instead of PID.
 - DietPi-Cloudshell | Resolved various issues with inability to run service via SSH on another screen, and, G_DIETPI-NOTIFY errors. Many thanks to @potter-91 for reporting this issue! https://github.com/Fourdee/DietPi/issues/2104
 - DietPi-Config | WiFi-Monitor: Resolved an issue with syntax, and, incorrectly pinging the default gateway, instead of whats assigned to the wlan interface: https://github.com/Fourdee/DietPi/issues/2103
 - DietPi-Config | dietpi-wifi.db code has been optimized, and, also resolves an issue where '/var/lib/dietpi/dietpi-wifi.db' was not generated automatically: https://github.com/Fourdee/DietPi/issues/2087#issuecomment-423836528
 - DietPi-Config | Waveshare32b: Resolved inverted inputs under X11/Xorg: https://github.com/Fourdee/DietPi/issues/803
 - DietPi-Config | PineA64: HDMI sound is now correctly enabled when selected. 3.5mm support is still under investigation: https://github.com/Fourdee/DietPi/issues/2153
 - DietPi-Drive_Manager | Resolved an issue where swapfile would register as enabled when set to 0 size: https://github.com/Fourdee/DietPi/issues/2127
 - DietPi-Survey | Resolved an issue where dietpi-survey under mode 1 would not generate the survey file.
 - DietPi-Software | MPD: Now runs under the group 'dietpi' and user 'root', allowing access to music directories when contained on samba networked drives: https://github.com/Fourdee/DietPi/issues/2092
 - DietPi-Software | Fixed an issue where software uninstalls could have failed due to dependant packages. Thanks to @dynobot for reporting this issue: https://github.com/Fourdee/DietPi/issues/2091
 - DietPi-Software | Webservers/PHP: Fixed an issue, where PHP was not installed when a webserver was installed directly via "dietpi-software install 8X".
 - DietPi-Software | Nextcloud: On Jessie systems, no newer version than latest NC13 will be installed, because PHP5 support was dropped with NC14: https://github.com/Fourdee/DietPi/issues/1778#issuecomment-419918372
 - DietPi-Software | MyMPD: Resolved an issue where the service would fail to run: https://github.com/Fourdee/DietPi/issues/2088
 - DietPi-Software | MyMPD: Resolved an issue where the installation would fail, due to a recent MyMPD update with new pre-reqs: https://github.com/Fourdee/DietPi/issues/2088#issuecomment-423852124
 - DietPi-Software | SiCKRAGE: Resolved failing install due to changed capitalization of SiCKRAGE GitHub repo, and, various additional pre-reqs due to new install method required by SiCKRAGE. Thanks to @mdoary for reporting this issue: https://github.com/Fourdee/DietPi/issues/2126
 - DietPi-Software | VNC Server: Resolved an issue where VNC server would fail to start under shared desktop mode, many thanks to @LieDanG for reporting this issue: https://github.com/Fourdee/DietPi/issues/2142#issuecomment-430492281
 - DietPi-Process_tool | Resolved an issue where applying process settings on Plex Media Server failed, thanks to @symbios24 for reporting this issue: https://github.com/Fourdee/DietPi/issues/2089
 - General | Sparky SBC: Resolved an issue where 'sparky_eth_controller.sh' could incorrectly reboot the device after 20 seconds.
 - General | Resolved an issue with Rock64 being unable to run xserver. Please note this device still runs under limited software rendering due to lack of available working drivers/installation method for Debian systems: https://github.com/Fourdee/DietPi/issues/2086
 - General | Resolved an issue with Jessie failing to start networking with preboot script: https://github.com/Fourdee/DietPi/issues/2075

Allo GUI v11:
- Minor update to add GUI support for new DietPi version codes.

As always, many smaller code performance and stability improvements, visual and spelling fixes have been done, too much to list all of them here. Check out all code changes of this release on GitHub: https://github.com/Fourdee/DietPi/pulls?utf8=%E2%9C%93&q=is%3Apr+is%3Aclosed+base%3Amaster

-----------------------------------------------------------------------------------------------------------

v6.16
(19/09/18)

Changes / Improvements / Optimizations:
DietPi-Config | WiFi: Added support for applying up-to 5 SSIDs: https://github.com/Fourdee/DietPi/issues/368
DietPi-Drive_Manager | Samba Mount: Now mounts with user and group of 'DietPi'. This matches group permissions for DietPi applications that will prevent permission failure, when samba is used for userdata location: https://github.com/Fourdee/DietPi/issues/2067
DietPi-Software | Pi-hole: You can now install Pi-hole again on Debian Jessie system, as support got re-enabled with Pi-hole v4.0 FTLDNS update.

Bug Fixes:
General | Resolved an issue where 1st run setup password prompt, would run twice. Once on 1st run and once after updates are completed.
General | Resolved an external issue where in very rare cases WiFi interfaces were not initiated successfully: https://github.com/Fourdee/DietPi/issues/2074
DietPi-Config | Sparky SBC: Resolved an issue where Piano DAC firmware was not being fully installed.
DietPi-Config | Resolved an issue with selected WiFi SSID not being correctly applied: https://github.com/Fourdee/DietPi/issues/2070#issuecomment-421060961
DietPi-Drive_Manager | RockPro64: Resolved an issue where mtdblock devices would show up in the list. As far as well can tell, these are not currently required for EMMC/SD/USB devices. To ensure the list only shows actual devices, we have disabled them from showing up in view: https://github.com/Fourdee/DietPi/issues/2067#issuecomment-422400520
DietPi-Postboot | Resolved an issue where user scripts were not being executed '/var/lib/dietpi/postboot.d/*'.

-----------------------------------------------------------------------------------------------------------

v6.15
(12/09/18)

Many thanks to PINE64, for becoming our 1st Patreon Legend and supporting our project! As one of their rewards, you will see PINE64 displayed on login via the DietPi-Banner.

Known issues / In progress:
DietPi-Software | Open Bazaar: Installation updated to server version 2, which now runs via go language. At the current state, client OB connections are failing, still under investigation: https://github.com/Fourdee/DietPi/issues/1090#issuecomment-419613346

Changes / Improvements / Optimizations:
General | Changed Survey and Bugreport uploads to use ssh.dietpi.com (previously IP): https://github.com/Fourdee/DietPi/issues/2022#issuecomment-415470064
General | 1st run setup and dietpi-update logs are now created in RAM, then copied to disk once completed '/var/tmp/dietpi/logs/dietpi-firstrun-setup.log'. This will speed up 1st run setup installation for slow SBCs and/or rootFS.
General | PineA64: Image updated to v6.14, also contains the latest kernel/uboot by Ayufan (0.6.2): https://github.com/Fourdee/DietPi/issues/2026
General | Resolved an isssue where the initial 1st run connection test would fail, if timesync had not yet completed, and, the SSL cert of the connection test site is not valid for current date on system: https://github.com/Fourdee/DietPi/issues/2039
General| SparkySBC: Support for native DSD playback on iFi Pro iDSD. Many thanks @sudeep: https://github.com/sparky-sbc/sparky-test/tree/master/dsd-marantz
DietPi-Backup/Sync | rsync transfer: Now shows progress information during the transfer: https://github.com/Fourdee/DietPi/issues/2044#issuecomment-417779406
DietPi-Backup | Added an option to delete the currently selected backup, if it exists.
DietPi-Config | Advanced Options: You can now toggle if a real RTC is installed. This adds/removes 'fake-hwclock' package installation as requested: https://github.com/Fourdee/DietPi/issues/2041
DietPi-Config | Added support for setting CPU min/max frequencies on Intel based CPUs. NB: 'cpu' command will always list the min/max frequencies read from kernel values, Intel CPUs do not update these values, however, you can gauge CPU frequency range by running 'cpu' to monitor the current CPU freq (use of stress test in 'dietpi-config' may also help).
DietPi-Drive_Manager | Added support to set a global idle duration, before drives are powered down. This feature uses hdparm. Not all drives will support this feature, however, its the best we can do, considering the lack of any standardised system across all drives, compatible with hdparm and visa versa: https://github.com/Fourdee/DietPi/issues/2001
DietPi-Drive_Manager | When mounting drives to existing directories, if the directory is empty, you will given an option to mount regardless. If the directory contains any files or data, mounting will be denied: https://github.com/Fourdee/DietPi/issues/2056
DietPi-Software | MPD: Updated to 0.20.21 and now includes SQL (sticker) support by default: https://github.com/Fourdee/DietPi/issues/2032#issuecomment-415559451
DietPi-Software | myMPD: Now available for installation. A recent fork of YMPD with additional features: https://github.com/Fourdee/DietPi/issues/2032#issuecomment-415559451
DietPi-Software | Emby: Reworked the installation to use standalone .debs, for fresh installations only. Now supports ARMv8 devices. ARMv6 devices are not supported: https://github.com/Fourdee/DietPi/issues/534#issuecomment-416405968

Bug Fixes:
General | fake-hwclock: is now installed for all systems, due to 'hwclock' detection reporting incorrect results, for those devices without a RTC attached: https://github.com/Fourdee/DietPi/issues/2035#issuecomment-416345155
General | Resolved an issue where enabling the RPi camera (dietpi-config or installed via dietpi-software), would result in concurrent execution error: https://github.com/Fourdee/DietPi/issues/2008#issuecomment-414846353
General | Resolved an issue with RK based network devices, where enabling offloading would cause stability issues. Many thanks to @carlosedp for this fix!: https://github.com/Fourdee/DietPi/issues/2028#issue-352323603
General | Resolved an issue where automatic swapfile generation, would not run a freespace check prior: https://github.com/Fourdee/DietPi/issues/2048#issuecomment-417855645
DietPi-Automation | Resolved an issue where 'AUTO_SETUP_INSTALL_SOFTWARE_ID' would include numbers contained within comments: https://github.com/Fourdee/DietPi/issues/2036#issuecomment-416613903
DietPi-Cloudshell | Resolved incorrect RAM usage readout, and, inability to run from menu on same screen: https://github.com/Fourdee/DietPi/issues/2066
DietPi-Config | Resolved an issue with PineA64 resolution changes, due to updated uEnv.txt on the latest PineA64 image. NB: for this feature to work, you must have an installation of the latest PineA64 v6.14 image from the DietPi site: https://dietpi.com/phpbb/viewtopic.php?f=11&t=4431&p=14010#p14010
DietPi-Drive_Manager | Correctly handles bind mounts, contained within '/etc/fstab': https://github.com/Fourdee/DietPi/issues/2013
DietPi-Process_Tool | Resolved an issue with PIDs no longer existing, causing an apply to fail: https://github.com/Fourdee/DietPi/issues/2059
DietPi-Software | PlexPy/Tautulli: Resolved an issue with recent pre-req changes for this application, required for start functionality: https://github.com/Fourdee/DietPi/issues/2047
DietPi-Update | Resolved an issue where all required EMR patches, would not be applied, in the 1st pass of the patch_file.

-----------------------------------------------------------------------------------------------------------

v6.14
(21/08/18)

Changes / Improvements / Optimizations:
DietPi-Software | GLOBAL_PW: The global password used by DietPi-Software is now encrypted with AES-256, removed from '/boot/dietpi.txt' and stored securely on rootFS with root:root/700 access only: https://github.com/Fourdee/DietPi/issues/2021
DietPi-Software | FreshRSS, a self-hosted RSS feed aggregator, now available for installation. Thanks @msongz for requesting an RSS reader: https://github.com/Fourdee/DietPi/issues/1996
DietPi-Software | BruteFIR: Due to low install count (7), we have removed this software from the DietPi database, and, is no longer available for installation.
DietPi-Software | NAA Daemon: Installation updated to 3.5.4-38. Thanks Volpone for the heads up!: https://dietpi.com/phpbb/viewtopic.php?f=11&t=4420
General | '/etc/machine-id' is now unique for each DietPi installation. Regenerated during patch: https://github.com/Fourdee/DietPi/issues/2015

Bug Fixes:
DietPi-Drive_Manager | Resolved an issue where custom tmpfs and/or bind entries would be removed during script run: https://github.com/Fourdee/DietPi/issues/2013
DietPi-Software | NAA Daemon : Resolved an issue where this would fail to progress the installation, due to a whiptail prompt behind G_RUN_CMD.
DietPi-Survey/Bugreport | Resolved an issue with failed uploads, due to Cloudflare: https://github.com/Fourdee/DietPi/issues/2022
General | Sparky SBC: Previous patch for RTL8812AU driver support, will be reapplied, as the previous patch did not succeed.
General | Resolved an issue where pre v6.9 images, would roll back the clock during the 1st reboot after updating DietPi: https://github.com/Fourdee/DietPi/issues/2026#issuecomment-414475011
General | Rock64: Image has been updated to Ayufan 0.7.9. Includes fixes for kernel upgrades via APT: https://github.com/Fourdee/DietPi/issues/2026

-----------------------------------------------------------------------------------------------------------

v6.13
(14/08/18)

Changes / Improvements / Optimizations:
General | Sparky SBC: Added driver to support RTL8812AU WiFi based chipsets: https://github.com/sparky-sbc/sparky-test/tree/master/rtl8812au
DietPi-Globals | G_THREAD_WAIT: Now displays errors for each thread, if they occured.
DietPi-Config | NTP mirror selection has been reworked. It allows now to add local and external non-pool.ntp.org servers and local gateway auto detection: https://github.com/Fourdee/DietPi/issues/1688
DietPi-Config | Display Options > Backlight Brightness: Now available for Intel compatible backlight devices.
DietPi-Explorer | Whiptail based, minimial/lightweight file explorer and manager now available for use!
DietPi-Services | You can now include custom services, and, exclude DietPi controlling services known to it. Please see the following file '/DietPi/dietpi/.dietpi-services_include_exclude' for more information: https://github.com/Fourdee/DietPi/issues/1114#issuecomment-411325075
DietPi-Software | A new unified download&install function is implemented, which allows more consistent download and install of software, using /tmp RAMFS as working directory and parallel dependencies installation via G_THREAD.
DietPi-Software | Koel: Installation will now skip webserver, as Koel uses PHP-CLI instead. To not mess with webserver served pages, Koel install directory is moved to "/mnt/dietpi_userdata/koel", for existing installs as well.
DietPi-Software | Mono: Now installs 'mono-complete' by default, required for Mono based applications (eg: Radarr/Sonarr/Lidarr/Jackett etc)
DietPi-Software | Lidarr: Now available for installation, automatically download music: https://github.com/Fourdee/DietPi/issues/1874
DietPi-Software | Samba Server: Now creates and defaults to the login creds for the 'dietpi' user (previously 'root'). For fresh installations of Samba only: https://github.com/Fourdee/DietPi/issues/1991#issuecomment-410505982
DietPi-Software | Folding@Home: Now available for installation on x86_64 machines. Folding@home is a distributed computing project for disease research that simulates protein folding, computational drug design, and other types of molecular dynamics. As of today, the project is using the idle resources of personal computers owned by volunteers from all over the world. Thousands of people contribute to the success of this project. Thanks to @nnovaes for bringing this to our attention!
DietPi-Software | XFCE: Added support for shutdown, restart, hibernate and suspend directly from XFCE panel by default. Existing installs will not be touched, but if required simply run: "apt-get -y install upower policykit-1"
DietPi-Software | Pi-hole: Installation code updated to support the latest release (v4). If you want to upgrade your existing installation, we highly recommend existing users who have this installed to: Uninstall Pi-hole via "dietpi-software", once completed, install Pi-hole again via "dietpi-software": https://github.com/Fourdee/DietPi/issues/1696
DietPi-Drive_Manager | Added NFSv3 mount support. Drive manager now detects NFSv3-only server and offers to enter the required server-side path to the shared folder: https://github.com/Fourdee/DietPi/issues/1940
DietPi-Drive_Manager | Now installs "ntfs-3g" and "hfsplus" on demand, if those file systems are detected. This allows us to ship images without "ntfs-3g" and "hfsplus" preinstalled, which are not required by most users. Those packages will be removed on v6.13 patch as well, if the related file systems are not detected.
DietPi-LetsEncrypt | Added information/warning about HTTPS and HSTS according to web applications with standalone webserver: https://github.com/Fourdee/DietPi/issues/1908
DietPi-Cron | /etc/cron.minutely/ is now disabled by default, to reduce cron executions and logs. This is also patched with v6.13, if no script is placed within the folder. Use "dietpi-cron" to enable and configure this feature.
General | All DietPi scripts by default now use /tmp RAMFS to create, download and handle temporary files. By this we speed up especially installations and reduce disk I/O: https://github.com/Fourdee/DietPi/issues/1801
General | By default systemd-logind is now masked on DietPi images. This can be changed by setting AUTO_UNMASK_LOGIND=1 within dietpi.txt. As well it will be unmasked automatically, if libpam-systemd was installed during dietpi-software installation: https://github.com/Fourdee/DietPi/issues/1767
General | "fake-hwclock" is purged now on first run setup and v6.13 patch, if a real hardware clock is available.
Image | NanoPC-T4: Image updated which now includes custom kernel/modules created by @carlosedp. Adds CIFS, docker support and much more. Please note, WiFi scan is intermittent with this kernel, and, may take a few attempts to be successful, however, we believe the additional modules are a higher priority: https://github.com/Fourdee/DietPi/issues/1829
Image | RPi: New RPi images will be shipped without "initramfs-tools" preinstalled. The RPi bootloader does no require it and there are alternatives, e.g. "rpi-initramfs-tools" and "tiny-initramfs". The package can be manually purged on RPi systems, but "kmod" and "udev" need to be marked als manually installed first, so they will never be removed: "apt-mark manual kmod udev && apt-mark auto initramfs-tools && G_AGA"

Bug Fixes:
DietPi-Drive_Manager | Resolved an issue where mounting drives with the non-default path, would not re-select the same drive on the next screen.
DietPi-Globals | G_THREAD_WAIT: Resolved an issue with 'G_THREAD_COUNT' not being re-init after all threads have finished, causing future threads to have NULL index: https://github.com/Fourdee/DietPi/issues/1801#issuecomment-406681129
DietPi-Process_Tool | Resolved an issue where values were only being applied to the parent process, and, not all child threads. Many thanks to @antonellocaroli for reporting this issue: https://github.com/Fourdee/DietPi/issues/1942
DietPi-Software | WiringPi: Resolved failed installation with RPi.
DietPi-Software | Sonarr: Fixed APT install due to HTTPS error. Reverted to HTTP as of official install instructions. Thanks for report @GulyFMG: https://github.com/Fourdee/DietPi/issues/1953
DietPi-Software | qBitTorrent: Resolved an issue with inability to save webUI settings: https://github.com/Fourdee/DietPi/issues/1957
DietPi-Software | NZBget: Resolved an issue where application would apply incorrect umask to downloaded data, preventing other programs with allowed access, from accessing it: https://github.com/Fourdee/DietPi/issues/1999
DietPi-Software | Plex: Resolved an issue with ARMv8 installations, where an exisiting install of Mono would cause a failed installation do to package dep issues: https://github.com/Fourdee/DietPi/issues/2006#issuecomment-412653984
DietPi-Survey | Resolved an issue where a failed connection test would generate an error with UI blocking. As this program is not critical to device operation, the error is now silent without UI blocking: https://github.com/Fourdee/DietPi/issues/1968#issuecomment-408615457
DietPi-Login | Resolved an issue on Jessie systems, that prevented automated "dietpi-software" execution on first login. This was due to Jessie "pgrep" does not support "-i" argument (ignore cases).
General | Resolved other minor issues related to pgrep "-i" argument not being supported on Jessie.
General | Resolved an issue with recently implemented ramlog storage update from DietPi hourly cron job, thanks for reporting @sergiud: https://github.com/Fourdee/DietPi/issues/1947
General | Pine64: Resolved an issue where WiFi module/functionality would not exist after reboot: https://github.com/Fourdee/DietPi/issues/1995#issuecomment-411168996

-----------------------------------------------------------------------------------------------------------

v6.12
(19/07/18)

Changes / Improvements / Optimizations:
DietPi-Drive_Manager | Samba/CIFS mounting: Now automatically uses the highest available CIFS version supported on client and server: https://github.com/Fourdee/DietPi/issues/1893#issuecomment-403034799
DietPi-Software | Jackett: Now runs as its own user, and, from the /opt/jackett directory, for new installations only. Many thanks to @userdeveloper98 for contributing this improvement: https://github.com/Fourdee/DietPi/pull/1895
DietPi-Software | MiniDLNA: Now uses a SystemD service, also updates its library during service start.
DietPi-Software | JRiver: Removed and no longer available for installation: https://github.com/Fourdee/DietPi/issues/1080#issuecomment-403489246
DietPi-Software | Various titles: Now run under their own system user account, with limited permissions (previously root): https://github.com/Fourdee/DietPi/issues/1877#issuecomment-403298679
DietPi-Software | SABnzbd: Language packs are now installed by default: https://github.com/Fourdee/DietPi/issues/1917#issue-340631943
DietPi-RAMlog | Increased the max size of /var/log to 50MB by default (previously 20MB). This should prevent 0 free space errors for excessive log file usage. Pi-Hole max logfile size is now 50MB/3 (16MB~) for high usage with daily stats support: https://github.com/pi-hole/pi-hole/issues/2270#issuecomment-405109135 | https://github.com/Fourdee/DietPi/issues/1923
DietPi-RAMlog | Service is now disabled when RAMlog mode is not selected: https://github.com/Fourdee/DietPi/issues/1924

Bug Fixes:
General | Resolved an issue where cron jobs, containing DietPi scripts, failed: https://github.com/Fourdee/DietPi/issues/1923
General | Resolved an issue on ARM64 + Jessie with APT, due to debian-security removing suppport and packages for those devices. If you experience this issue, and are unable to update DietPi, please see : https://github.com/Fourdee/DietPi/issues/1915
General | Resolved an issue where NFSv3 network drives could not be mounted: https://github.com/Fourdee/DietPi/issues/1898
DietPi-Config | ASUS TB: Resolved loss of WiFi device after a reboot: https://github.com/Fourdee/DietPi/issues/1760
DietPi-Drive_Manager | Resolved an issue where the program could remove a non-empty directory in rare situations.
DietPi-Software | Resolved a potential Mono instability issue with Radarr, Sonarr and Jackett, due to using '--optimize=all --server'. This has now been removed for new installations. Many thanks to @hellfirehd for debugging/testing and @Taloth for dev insights: https://github.com/Fourdee/DietPi/issues/1896
DietPi-Software | Mono: Temp mono files are now cleared from memory once installed, preventing out of memory errors for additional software installs afterwards: https://github.com/Fourdee/DietPi/issues/1877#issuecomment-403856446
DietPi-Software | Xserver: Resolved rarely occuring uninstall issus by not purging dependencies, but leaving them for autoremove: https://github.com/Fourdee/DietPi/issues/1921
DietPi-Software | MineOS: Resolved failed installation due to incompatibilities with nodejs v10. v8 is now installed: https://github.com/Fourdee/DietPi/issues/1880
DietPi-Update | Resolved an issue where incorrect version would be displayed, once update was completed. This is due to '| tee' on a function, making var changes local: https://github.com/Fourdee/DietPi/issues/1877#issuecomment-403866204

-----------------------------------------------------------------------------------------------------------

v6.11
(05/07/18)

Changes / Improvements / Optimizations:
DietPi-Drive_Manager | You can now specify an optional mount target directory, when mounting drives.
DietPi-Software | Gogs: Installation optimizations, no gen homefolder as not required. For new installations only. Many thanks to @userdeveloper98 for this contribution.: https://github.com/Fourdee/DietPi/pull/1890
DietPi-Update | Added reboot whiptail prompt after update is completed.

Bug Fixes:
General | Resolved black text in SSH sessions with some clients: https://github.com/Fourdee/DietPi/issues/1891
DietPi-Config | Sparky SBC: Resolved Allo Piano DAC not being installed correctly: https://github.com/Fourdee/DietPi/issues/1894#issuecomment-402541469
DietPi-Drive_Manager | NFS: Now uses the nfs mounting protocol (previously nfs4): https://github.com/Fourdee/DietPi/issues/1898#issuecomment-402781531

AlloGUI v10:
- Updates: To ensure stability and control of updates, they must now be completed outside the web interface, using either local or remote (SSH) terminal: https://dietpi.com/phpbb/viewtopic.php?f=8&t=2317&p=9218#p9218

-----------------------------------------------------------------------------------------------------------

v6.10
(03/07/18)

Changes / Improvements / Optimizations:
General | ASUS TB: GLES GPU and VPU support now enabled, once Xserver is installed.
General | 'firmware-iwlwifi': Is now a pre-req to WiFi enable. Adds support for Intel based WiFi chips by default: https://github.com/Fourdee/DietPi/issues/1855
General | "net-tools" commands (ifconfig, netstat, route, ...) were replaced by modern "ip" commands (ip a, ip r, ...) within DietPi scripts and the package therefore removed from DietPi core packages: https://github.com/Fourdee/DietPi/issues/1666
General | Removed unused "/DietPi/config.txt" from non-RPi devices: https://github.com/Fourdee/DietPi/pull/1863
General | CurlFTPFS: Removed from DietPi scripts and is no longer supported. Due to lack of security, and, single digit install count (survey).
General | Timesync: DietPi will now only check for a sucessful sync once per system boot, and, again hourly/daily if set. This is to prevent excess delay of systemd-timesyncd service, once the time has already been synced.
General | Sparky SBC: Designs patch added for DSD on MPD-5 dac , new Ids added Mytek Manhatten , LH labs 1V5 2V0 ,HD-AVP/AVA IDA-8: https://github.com/sparky-sbc/sparky-test/tree/master/dsd-marantz
DietPi-Backup | Rewritten. Userdata option removed, included by default backup. Added options to edit include/exclude filters in the GUI. Existing backups (v6.9 or less) are no longer supported: https://github.com/Fourdee/DietPi/issues/1851
DietPi-Config | Soundcards (RPi): Allo Katana, now available for selection. https://github.com/Fourdee/DietPi/issues/1849
DietPi-Config | IntelGPU Driver: Installation code added: https://github.com/Fourdee/DietPi/issues/1855#issue-333150262
DietPi-Config | Networking: You can now view the sent and recieved totals for both network devices. NB: 32bit devices will reset the values after 32bit int limit is reached (roughly 4.3GB~), this is a kernel/arch limitation: https://github.com/Fourdee/DietPi/issues/1666#issuecomment-401546728
DietPi-Drive_Manager | Rewrite and improvements:
 - Now supports ROM devices (eg: DVD). NB: compatibility for DVD/CD devices relies on kernel support. Not all devices will support DVD/CD devices, and/or their filesystem format: https://github.com/Fourdee/DietPi/issues/1858
 - Resize ext4 options added: https://github.com/Fourdee/DietPi/issues/1821
 - Support for detecting and formatting non-partitioned drives
 - You can now benchmark read/write for all available mounted drives: https://github.com/Fourdee/DietPi/issues/1858
 - Now supports mounting, viewing, removal of network drives on system (nfs4, cifs). This replaces the previous options in 'dietpi-config': https://github.com/Fourdee/DietPi/issues/1858
 - Moving of DietPi user data to filesystems that do not support permission (FAT), is no longer supported and disabled: https://github.com/Fourdee/DietPi/issues/1846
DietPi-Globals | G_PROMPT_BACKUP: Added to globals. This will be gradually rolled out in DietPi scripts, allowing the user to create a system backup, prior to significant system changes: https://github.com/Fourdee/DietPi/issues/1871#issuecomment-400443401
DietPi-Globals | G_CHECK_USERDATA: Added to DietPi scripts: https://github.com/Fourdee/DietPi/issues/1850#issuecomment-401407996
DietPi-Services | Rsync: Added to service control. This will prevent errors if rsync is running in daemon mode, when 'dietpi-backup' is run: https://github.com/Fourdee/DietPi/issues/1869#issuecomment-399890771
DietPi-Software | Ubooquity: Now available for installation: https://dietpi.com/phpbb/viewtopic.php?f=8&t=5&p=12969#p12969 (https://github.com/Fourdee/DietPi/issues/1845#issuecomment-397447909)
DietPi-Software | Roon Extension Manager: Now available for installation. Many thanks to @JanKoudijs for contributing this great addition!: https://github.com/Fourdee/DietPi/pull/1865
DietPi-Software | Mosquitto: Now uses Debian APT installation: https://github.com/Fourdee/DietPi/issues/1868#issuecomment-399982278
DietPi-Software | Gogs: Now runs under its own user. For new installations only: https://github.com/Fourdee/DietPi/issues/1877
DietPi-Software | Xserver: 'mesa-utils-extra' now also installed by default, useful for GLES testing 'es2_info es2gears' etc.
DietPi-Software | Moode: Removed from our software lineup: https://github.com/Fourdee/DietPi/issues/1223#issuecomment-401549371
DietPi-Software | Radarr, Sonarr and Jackett: Services optimized and no longer run in debugging mode. Should improve runtime performance. Many thanks to @userdeveloper98 for this contribution! https://github.com/Fourdee/DietPi/pull/1889
DietPi-Survey | Simplified available options. You can now either Opt In, or, Opt Out and automatically have any existing data cleared. Interactive installations will be prompted to Opt In or Out during 1st run. Automated installations are Opted In by default, you can change this once setup is completed. More information on DietPi-Survey and how to change the options: https://dietpi.com/phpbb/viewtopic.php?f=8&t=20 https://github.com/Fourdee/DietPi/issues/1827#issuecomment-396005575
PREP | 'os-prober' installed by default for x86_64 devices. Ensures dual boot OSs are detected by grub. Also added a 3 second timeout to grub boot prompt, allowing OS selection: https://github.com/Fourdee/DietPi/issues/1855

Bug Fixes:
ASUS TB | Resolved square (broken) X11 fonts.
Raspberry Pi | Removed "initial_turbo" setting from DietPi-Config and config.txt, as it prevents CPU governor from throttling down: https://github.com/Fourdee/DietPi/issues/1836
DietPi-Drive_Manager | Resolved incorrect detection of available drives: https://github.com/Fourdee/DietPi/issues/1858
DietPi-Software | GMrender: Resolved an issue where two systems on the same network would nullify the other. Hostname is now used for the server name, UUID used is applied via DietPi generated UUID during 1st run: https://dietpi.com/phpbb/viewtopic.php?f=11&t=3900&p=12985#p12985
DietPi-Software | Apache2: Fixed a syntax error that leads to Apache logging to "/error.log" instead of "/var/log/apache2/error.log"
DietPi-Software | Nukkit: Fixed the broken download link on installation. Many thanks to @symbios24 for reporting bug and providing solution: https://github.com/Fourdee/DietPi/issues/1875
DietPi-Software | Linux software: Resolved an issue with NULL entry being displayed: https://github.com/Fourdee/DietPi/pull/1830#issuecomment-401612168
DietPi-Config | Fixen an issue, where IPv6 could not be disabled on RPi. On current kernel version it is no dedicated kernel module any more and needs to be toggled via "/boot/cmdline.txt".

AlloGUI v9:
- Changing the root password, no longer breaks web interface: https://github.com/Fourdee/DietPi/issues/1841
- Resolved issues with terminal leakage in the web interface: https://github.com/Fourdee/DietPi/issues/1841
- System settings: Current version is always shown, even if an update is available.
- System settings: Allo Katana, now available for selection. https://github.com/Fourdee/DietPi/issues/1849

-----------------------------------------------------------------------------------------------------------

v6.9
(07/06/18)

Changes / Improvements / Optimizations:
General | During first run of DietPi (and during this patch), you will now be given the option to change the global password for 'root' + 'dietpi' accounts, and all future software to be installed that requires a password: https://github.com/Fourdee/DietPi/issues/1782
General | Increased verbosity and logging of DietPi boot scripts to assist with debugging: https://github.com/Fourdee/DietPi/issues/1772
General | G_ERROR_HANDLER: Retry mechanic added, allows you to re-run and retry the last command when an error occurs. Also included option to send DietPi a bug report when an issue occurs.
General | NTP removed from DietPi-Config time sync options and DietPi core packages. All time sync modes are now offered via systemd-timesyncd, which is part of every Debian based core system: https://github.com/Fourdee/DietPi/pull/1628
Generel | DietPi-Set_Core_Environment was removed. DietPi service and system config files are now updates automatically via new update system, other environment setup steps are moved into DietPi-PREP: https://github.com/Fourdee/DietPi/issues/1749
DietPi-BugReport | Has been revised and improved to remove end user security concerns.
DietPi-Drive_Manager | Swapfile: Added ability to move the swapfile and set size. This replaces the previous option in DietPi-Config.
DietPi-Process_Tool | NoMachine + Webmin: Processes can now be controlled.
DietPi-Services | Webmin: Added and now controlled.
DietPi-Software | Fail2Ban: Install now uses the systemD backend. No longer requires Rsyslog pre-req. For new installations only.
DietPi-Software | Search: Feature now available. Find the software you require for install, faster! https://twitter.com/DietPi_/status/1000858660682305536
DietPi-Software | InfluxDB and Grafana now available for installation. Many thanks to @marcobrianza for the install code and documentation guides: https://github.com/Fourdee/DietPi/issues/1784
DietPi-Software | LXDE: Resolved missing icons with 'pcmanfm' under RPi devices: https://github.com/Fourdee/DietPi/issues/1558#issuecomment-390328173
DietPi-Software | Webmin: Resolved failed installation due to missing package pre-reqs. Upgraded to use a systemD service: https://github.com/Fourdee/DietPi/issues/1741
DietPi-Software | Removed npm root access error during installs: https://github.com/Fourdee/DietPi/issues/1340#issuecomment-389899081
DietPi-Software | OpenJDK/JRE now installs Java version 8 across all DietPi system. This is for stability across all programs that require it: https://github.com/Fourdee/DietPi/issues/1340#issuecomment-389889264
DietPi-Software | Updated several non-APT software titles for fresh installs and reinstalls: https://github.com/Fourdee/DietPi/pull/1774
DietPi-Software | Transmission: General clean up of install config file. G_CONFIG_INJECT is now used to replace/add our optimized entries. Also cleaned up the service, now runs as forking: https://github.com/Fourdee/DietPi/issues/1754
DietPi-Software | sabnzbd: Updated to latest version 2.3.4 (for new installations only): https://github.com/Fourdee/DietPi/issues/1340
DietPi-Software | CAVA: Updated to latest version 0.6.1. Enabled for x86_64: https://github.com/Fourdee/DietPi/issues/1340
DietPi-Software | OctoPrint: libjpeg-dev now installed by default, this is required for additional plugin installations (eg: Astroprintcloud Plugin): https://github.com/Fourdee/DietPi/issues/1800
DietPi-Software | Xserver: DPMS and all known screen blanking/saving is now disabled by default. To re-enable this feature, remove the following file '/etc/X11/xorg.conf.d/99-dietpi-dpms_off.conf': https://github.com/Fourdee/DietPi/issues/1823
DietPi-Survey | Has been revised and improved to remove end user security concerns.
DietPi-Update | Implemented an automated update system for DietPi files, placed outside of /DietPi, e.g. system configurations and service files. This allows significant reduction of script code and assures consistency across all systems: https://github.com/Fourdee/DietPi/pull/1802

Bug Fixes:
General | Login and globals moved to /etc/bashrc.d/*, due to issues with remote shell and desktop terms under /etc/profile.d/99-dietpi-login.sh: https://github.com/Fourdee/DietPi/issues/1777#issuecomment-390248960
General | Completely removed root permission requirements from login scirpts and banner. Also users without sudo permissions will see the login banner and will be able to use dietpi-* and G_* functions: https://github.com/Fourdee/DietPi/pull/1790
General | Sparky SBC + USB-DAC unmute fix (v2), now sets volume to max: https://github.com/Fourdee/DietPi/pull/1779
General | UID bit reapplied for Sudo. Reported not applied on current XU4 image: https://github.com/Fourdee/DietPi/issues/794#issuecomment-392335392
DietPi-Config | WiFi HotSpot: Resolved inability to toggle state (enable/disable) and change channel: https://github.com/Fourdee/DietPi/issues/1810#issuecomment-394126835
DietPi-Drive_Manager | Format: Resolved an issue where formatting any drive, would reset the swapfile back to auto size and default location: https://dietpi.com/phpbb/viewtopic.php?f=11&t=3851&p=12864#p12864
DietPi-set_dphys-swapfile | Resolved issues with fallocate on vfat partitions which caused a failure.
DietPi-Software | SickRage: SystemD service updated to prevent timeouts, allowing the process to fully init. Experienced by some users installs: https://github.com/Fourdee/DietPi/issues/1762
DietPi-Software | AirSonic: Resolved issues with incorrect memory limit being set during installation: https://github.com/Fourdee/DietPi/issues/1764
DietPi-Software | AirSonic/SubSonic: Resolved 503 error when accessing web interface: https://github.com/Fourdee/DietPi/issues/1764
DietPi-Software | CloudPrint: Resolved an issue where the CUPS web interface would fail to connect: https://github.com/Fourdee/DietPi/issues/1797
DietPi-Software | VNC + LXDE: Resolved error message 'no session for PID x'.:

-----------------------------------------------------------------------------------------------------------

v6.8
(13/05/18)

Changes / Improvements / Optimizations:
General | All future DietPi images (v6.8 and onwards), now has serial console enabled by default for the 1st run setup. It will be disabled automatically after first run setup to save on resources, unless 'CONFIG_SERIAL_CONSOLE_ENABLE=1' is set in dietpi.txt: https://github.com/Fourdee/DietPi/issues/1759
General | DietPi.com website: Server has been upgraded to Debian Stretch, featuring HTTPS redirect.
General | FBset is no longer a pre-req package for DietPi systems. This will be removed on fresh installations (not existing, to avoid any package conflicts): https://github.com/Fourdee/DietPi/issues/1716
General | DietPi login script and globals init moved to /etc/profile.d/99-dietpi-login.sh. Ensuring any user on system with sudo permissions can load them. Global commands are also now supported across multiple users, eg: either 'sudo -i G_AGI pacakge' or 'G_SUDO G_AGI package': https://github.com/Fourdee/DietPi/issues/1477
General | G_WHIP*: Improved scaling detection based on character count and line count. We now also calculate character count per line, to determine if additional lines are required against X. In other words, it should be a more 'snug' fit :) https://github.com/Fourdee/DietPi/issues/1740
DietPi-Automation | 'AUTO_SETUP_RAMLOG_MAXSIZE' added to dietpi.txt. Sets max /var/log tmpfs size during 1st run. Requires v6.8 or higher image.
DietPi-Config | Native PC > Soundcard: 'firmware-intel-sound' is now installed automatically for Intel based CPUs.
DietPi-Drive_Manager | Added ability to adjust reserved blocks percentage on ext4 file system: https://github.com/Fourdee/DietPi/issues/1662
DietPi-Drive_Manager | Added ability to check and optionally repair a filesystem. Many thanks to MonZon for the feature request! rootFS and /boot checks will be added in v6.9, currently additional drives are supported by this feature https://github.com/Fourdee/DietPi/issues/1740
DietPi-Drive_Manager | Enabled access for virtual machines: https://github.com/Fourdee/DietPi/issues/1765
DietPi-LetsEncrypt | Lighttpd: SSL configuration upgrade according to Mozillas SSL generator: https://mozilla.github.io/server-side-tls/ssl-config-generator/?server=lighttpd-1.4.35&openssl=1.0.1t&hsts=yes&profile=intermediate
DietPi-LetsEncrypt | Minor code and error handling improvements, as well increasing transparancy of what the script is currently doing: https://github.com/Fourdee/DietPi/pull/1738
DietPi-Process_tool | Rewrite of save file, to allow for stringed entries. The save file will be cleared during the update, to support this feature: https://github.com/Fourdee/DietPi/issues/1750
DietPi-Process_tool | Added Plex Media Server to process tool, however, transcoding will not be affected by this: https://github.com/Fourdee/DietPi/issues/1750#issuecomment-386826317
DietPi-Set_Hardware | Allo Piano firmware is now installed on demand and will be removed on update, if not chosen as soundcard: https://github.com/Fourdee/DietPi/issues/1656
DietPi-Software | AmiBerry (Amiga Emulator): Updated to v2.19, contains bug fixes and improvements: https://github.com/Fourdee/DietPi/issues/1707#issue-314377609
DietPi-Software | Chromium: No longer requires a desktop and can be installed as a lightweight single use program, using dietpi-autostart to run under kiosk mode. Many thanks to @AYapejian! 720p is the default window size, please see '/var/lib/dietpi/dietpi-software/installed/chromium-autostart.sh' for full options when running under 'dietpi-autostart' mode: https://github.com/Fourdee/DietPi/issues/1737
DietPi-Software | Readymedia (MiniDLNA): Removed ALSA pre-req as it is not required. Many thanks to @bokiroki: https://github.com/Fourdee/DietPi/issues/1712
DietPi-Software | Pi-hole: Enabled support for FTLDNS: https://github.com/Fourdee/DietPi/issues/1696
DietPi-Software | Gitea: Updated to latest version (1.4), for new installations only. Many thanks to @yumiris: https://github.com/Fourdee/DietPi/pull/1723
DietPi-Software | PHPBB3: Latest version update (3.2.2), for new installations only.
DietPi-Software | Docker: Enabled for ARMv8 devices: https://github.com/Fourdee/DietPi/issues/1736
PREP | G_HW_MODEL: Added for 'OrangePi PC Plus'. Many thanks to @SuBLiNeR: https://github.com/Fourdee/DietPi/pull/1704
PREP | Optimized rootfs re-parition and resize. This will reduced the required intial system reboot count by one. Will take affect from official v6.8 DietPi images and onwards.

Bug Fixes:
General | Remote SCP/Rsync fix when running under 'dietpi' user: https://github.com/Fourdee/DietPi/issues/1703
General | ASUS TB: Resolved issues with onboard WiFi not being detected. Our latest image is required for this fix due to kernel: https://github.com/Fourdee/DietPi/issues/1760
General | Sparky SBC: Unmute USB-DAC audio fix applied during boot. Many thanks to @sudeep.
DietPi-Config | RPi onboard sound: Resolved an issue where changing from 3.5mm output back to auto, would not have any effect.
DietPi-Config | Resolved an error when selecting 'Sample Rate' CPU option.
DietPi-Drive_Manager | Resolved issues with incorrect detection of drives and mounts on Debian Stretch: https://github.com/Fourdee/DietPi/issues/1748
DietPi-Drive_Manager | Resolved issues RootFS transfer being stuck in a endless rsync loop: https://github.com/Fourdee/DietPi/issues/1748
DietPi-Drive_Manager | Resolved an issue where setting read only/write modes had no effect on fstab entries. This affected recent images only: https://github.com/Fourdee/DietPi/issues/1758
DietPi-Justboom | ALSA must now be installed, and /etc/asound.conf must exist, before this application can be run.
DietPi-LetsEncrypt | Now skips any webserver configuration edit, if CertBot execution returns with error: https://dietpi.com/phpbb/viewtopic.php?f=11&t=1909
DietPi-Software | Pi-SPC: PATH fix for sds.sh.
DietPi-Software | WiringPi: Now installed to '$HOME/WiringPi', previously this would be wiringPi-HEAD-8d188fa.
DietPi-Software | XRDP: Resolved an issue with blue screen running under Xorg. VNC4 is now installed by default, and the new connection method is 'Xvnc': https://github.com/Fourdee/DietPi/issues/1727#issuecomment-383858979
DietPi-Software | AmiBerry: Fix for standard boot SDL2 keyboard leaking to background. Please note fast boot is still affected by the SDL2 keyboard leak: https://github.com/Fourdee/DietPi/issues/1707

Allo GUI v7:
- Resolved errors with swapfile display/change.
- Resolved issues with CPU gov not being correctly applied.

-----------------------------------------------------------------------------------------------------------

v6.7
(15/04/18)

Changes / Improvements / Optimizations:
General | G_AG* visual update. Should offer a cleaner visual experience.
DietPi-Backup | Free space check is now run, prior to backup: https://github.com/Fourdee/DietPi/pull/1686
DietPi-Banner | Added additional credits and support for displaying image creator + pre-image name: https://github.com/Fourdee/DietPi/issues/1621
DietPi-Config | MPEG2/VC1 keys: GPU memory is now increased automatically to 128 (if currently lower), required for this features to function: https://github.com/Fourdee/DietPi/issues/1487
DietPi-Drive_Manager | When formatting EXT4, reserved block size is now set to 0%. This will provide the max available storage for the device (previously 5% was reserved): https://github.com/Fourdee/DietPi/issues/1662#issuecomment-378860605
DietPi-PREP | Updated to G_WHIP. Added image creator and pre-image name input box (used in banner). All user input questions/prompts at begining of script: https://github.com/Fourdee/DietPi/issues/1621
DietPi-Software | Samba Server: Reduced the process count of smbd from 4 to 3, by fully disabling printer support. Applied to new installations only: https://github.com/Fourdee/DietPi/issues/1689#issuecomment-379038594
DietPi-Software | Samba Server: Max connections is now limited to 'CPU cores * 2'. This will prevent excess connections and resource usage. Applied to new installations only.
DietPi-Software | (RPi): 'rpi-bcm2835-ultrahq' is now the default installed soundcard, if no other soundcard has been selected. Previously this was 'rpi-bcm2835', which offered a lower quality audio output when compared to 'rpi-bcm2835-ultrahq'.
DietPi-Sync | Free space check is now run, prior to sync: https://github.com/Fourdee/DietPi/pull/1686

Bug Fixes:
General | Swapfile Generation: Resolved an issue where 'fallocate' would fail for f2fs/xfs filesystem types. dd and pre-allocation is now used for those types: https://github.com/Fourdee/DietPi/issues/1680
DietPi-Config | Fixed an issue, where "CPU Min Freq Limit" could not be set: https://github.com/Fourdee/DietPi/issues/1690
DietPi-Config | (RPi) Resolved an issue where Samba client would fail to mount. 'vers=1.0' is now also used for compatibility: https://github.com/Fourdee/DietPi/issues/1693
DietPi-Software | OpenJDK (RPi): Resolved an external bug with installation of this package via RPi repo, that would error on installation: https://github.com/Fourdee/DietPi/issues/1682
DietPi-Software | Sonarr: Resolved failed installation for ARMv8 devices: https://github.com/Fourdee/DietPi/issues/1502
DietPi-Software | Mono: Uninstalling this program, will now also uninstall the mono APT packages.
DietPi-Software | NodeRed: User is now added to the GPIO group automatically: https://github.com/Fourdee/DietPi/issues/1687
DietPi-Software | Deluge: Resolved multiple issues where the deluge service would sometimes fail to run: https://github.com/Fourdee/DietPi/issues/1689#issuecomment-379017388
DietPi-Software | Pi-hole: Workaround applied to prevent lighttpd install during Pi-hole script, when Apache2/Nginx is installed: https://github.com/Fourdee/DietPi/issues/1696

-----------------------------------------------------------------------------------------------------------

v6.6
(01/04/18)

Image additions:
Nintendo Switch: DietPi Image now available, includes GPU, Kodi and RetroPie support! Many thanks to Mrs April and Mr Fall.

Changes / Improvements / Optimizations:
General | Removed minutely running "make_nas_processes_faster" cron job, which is present on some device base images, without any effect on raw DietPi: https://github.com/Fourdee/DietPi/issues/1654
General | firmware-misc-nonfree is now installed by default for Native PC (x86_64) devices. Contains additional firmware for Intel CPUs.
General | RPi: Disabled the ability to fry an egg on the RPi 3 CPU. CPU temps are now halved under load! Many thanks to Mrs April and Mr Fall.
DietPi-Boot | Dropbear: Adding ecdsa and dss host keys as well on 1st boot, to avoid boot error messages: https://github.com/Fourdee/DietPi/issues/1670
DietPi-Boot | Now executes "iw" and "amixer" only, if binaries exist, unhide command outputs instead.
DietPi-Boot | Now executes "ifup/down wlan0" only, if interface is configured, to avoid error message about it.
DietPi-Boot | Now adds sourcing of DietPi-Globals to /root/.bashrc, if missing, e.g. due to user edit.
DietPi-Boot | Various code improvements according to: https://github.com/Fourdee/DietPi/issues/1510
DietPi-Cron | Added the ability to disable the new minutely cron job, if not needed, to reduce logs
DietPi-Services | Start/Stop order is now based on service dependencies: https://github.com/Fourdee/DietPi/issues/1462

Bug Fixes:
General | RPi: Resolved issue with updating 'raspberrypi-sys-mods', where the patch would incorrectly apply a new apt mirror, breaking the ability to update: https://github.com/Fourdee/DietPi/issues/1659#issuecomment-377297103
General | firmware-misc-nonfree is now installed by default on all DietPi systems (minus those via PREP with WiFi disabled). Mostly Intel/Nvidia firmware, however, it also contains ralink WiFi firmware: https://github.com/Fourdee/DietPi/issues/1675#issuecomment-377806609
DietPi-Globals | G_RPI_UPDATE: Added APT hold state for "libraspberrypi0", to include all "raspberrypi-firmware" packages, that are overwritten by "rpi-update": https://github.com/Fourdee/DietPi/pull/1657
DietPi-Process_Tool | Deluge: Is now a SystemD service, which resolves failed process tool apply on forking deluge process: https://github.com/Fourdee/DietPi/issues/1658

-----------------------------------------------------------------------------------------------------------

v6.5
(28/03/18)

Changes / Improvements / Optimizations:
General | Minor code performance enhancements: https://github.com/Fourdee/DietPi/issues/1510
General | Our scripts preserve now the terminal scrollback buffer, when cleaning current terminal view: https://github.com/Fourdee/DietPi/issues/1615
General | G_WHIP_*: Rolled out to all DietPi scripts.
General | Sparky SBC: Kernel update: https://github.com/sparky-sbc/sparky-test/tree/master/dsd-marantz
DietPi-Environment | Move sudoers adjustments to "/etc/sudoers.d/dietpi": https://github.com/Fourdee/DietPi/pull/1635
DietPi-Environment | Move sysctl adjustments to "/etc/sysctl.d/dietpi.conf" to assure higher priority than "/etc/sysctl.d/99-sysctl.conf": https://github.com/Fourdee/DietPi/pull/1635
DietPi-Config | Enabled possibility to adjust display resolution for VMs, but max guest display resolution might need to be adjusted within VM software as well: https://github.com/Fourdee/DietPi/issues/1227
DietPi-Config | Advanced options: You can now define the swapfile location: https://github.com/Fourdee/DietPi/issues/1602
DietPi-Config | Soundcards (RPi): Added option for ApplePi DAC: https://github.com/Fourdee/DietPi/issues/1626
DietPi-Process_Tool | Added ability to add custom process entries to "/DietPi/dietpi/.dietpi-process_tool_include". Add one process each line with the format <chosenName>:<executableFileName>. Check via htop, e.g. "DHCP client:dhclient"
DietPi-Software | NoMachine: Installation updated to 6.0.78 (new installations only): https://github.com/Fourdee/DietPi/issues/1340#issuecomment-372845397
DietPi-Software | Squeezebox server: Updated to systemd native service: https://github.com/Fourdee/DietPi/issues/1613
DietPi-Software | AmiBerry: Updated to 2.18. Improved audio latency, Unique new feature: WHDLoad booter! (check the wiki for details), bug fixes: https://github.com/Fourdee/DietPi/issues/1410#issuecomment-374060452
DietPi-Software | RPi: For all software titles which require unrar, unrar-nonfree is now installed via Debian package (previously unrar-free): https://github.com/Fourdee/DietPi/issues/865#issuecomment-375315827
DietPi-Software | MPD: Resolved an issue where "libwrap0" (libwrap.so.0) was missing to start MPD service: https://dietpi.com/phpbb/viewtopic.php?f=9&t=2779
DietPi-Software | MPD: Updated to 0.20.18. Compiled with UPnP support enabled: https://github.com/Fourdee/DietPi/issues/1614

Bug Fixes:
General | dphys-swapfile: Has been removed and replace with our own swapfile generation system. Uses fallocate to quickly create the swapfile of any size (1-2 seconds): https://github.com/Fourdee/DietPi/issues/1602
General | RPi: Resolved issue with gettext error during login due to /etc/profile.d/wifi-country.sh: https://github.com/Fourdee/DietPi/issues/1631
General | RPi: Resolved missing Allo Piano DAC firmware.
General | RPi 3B+: Resolved inability to scan/connect with WiFi: https://github.com/Fourdee/DietPi/issues/1627#issuecomment-375912747
DietPi-Drive_Manager | Resolved an issue where x-systemd.automount would fail if autofs4 was disabled in kernel/modules (eg: Rock64). x-systemd.automount is now disabled for systems which fail autofs4 detection: https://github.com/Fourdee/DietPi/issues/1607
DietPi-Config | Removed 'firmware-ralink' pre-req from WiFi enable. This is a virtual package for 'firmware-misc-nonfree': https://github.com/Fourdee/DietPi/issues/1631
DietPi-Config | RPi: Resolved missing Allo Piano DAC 2.1 entry.
DietPi-Software | PineA64: Resolved issue with failure to run fbturbo driver on Debian Stretch: https://github.com/Fourdee/DietPi/issues/1604
DietPi-Software | LMS/Squeezebox: Resolved an issue where installation could fail to complete, due to service failing to stop gracefully. Resolved CPAN issues running under ARMv8 and Stretch: https://github.com/Fourdee/DietPi/issues/1613#issuecomment-372787574
DietPi-Software | ShairportSync (Jessie): Resolved failed service start due to lack of libssl1.1: https://github.com/Fourdee/DietPi/issues/1620
DietPi-Software | MATE + VNC4: Resolved grey screen: https://github.com/Fourdee/DietPi/issues/1645
DietPi-Software | Mopidy: Resolved no sound due to missing gstreamer1.0-alsa package: https://github.com/Fourdee/DietPi/issues/1625

-----------------------------------------------------------------------------------------------------------

v6.4 - HotFix
(09/03/18)

Changes / Improvements / Optimizations:
DietPi-Cron | Added ability to set minutely based cron jobs (eg: every 3 minutes), using /etc/cron.minutely. Many thanks to @d5c0d3 for adding this feature: https://github.com/Fourdee/DietPi/pull/1578
DietPi-Software | UrBackupServer: Updated to latest version 2.2.8: https://github.com/Fourdee/DietPi/issues/1600

Bug Fixes:
General | Resolved an issue with dietpi user password, being reset during patch, due to set_core_environment: https://github.com/Fourdee/DietPi/issues/1592
General | Resolved issues with swapfile being disabled by default due to image bug. To resolve existing installations with 0 swapfile, swapfile will be forcefully re-created during this patch for all systems, with automatic size (2GB-RAM): https://github.com/Fourdee/DietPi/issues/1593#issuecomment-371516418
General | Resolved incorrect scaling with G_WHIP_VIEWFILE: https://dietpi.com/phpbb/viewtopic.php?f=9&t=2882&p=11317#p11317
General | Resolved issues with G_AGDUG missing the additional distro specific command line options: https://github.com/Fourdee/DietPi/issues/1594
General | Resolved an issue with DietPi-RAMdisk/log, where /var/tmp/dietpi/logs would not be generated if removed, causing the service to fail: https://dietpi.com/phpbb/viewtopic.php?f=11&t=1148&p=11322#p11322
General | Resolved an issue where 'dhcpcd' and 'dhclient' were active side-by-side: https://github.com/Fourdee/DietPi/issues/1560#issuecomment-370136642
General | Resolved an issue, where CPU microcode APT package was based on image creating CPU instead of target CPU: https://github.com/Fourdee/DietPi/pull/1596

-----------------------------------------------------------------------------------------------------------

v6.3
(07/03/18)

Image Changes:
Native PC BIOS | Image now available: https://dietpi.com/download
NanoPi Neo | Image now available (based on FriendlyARM official image): https://github.com/Fourdee/DietPi/issues/1588

Changes / Improvements / Optimizations:
General | DietPi now uses its own "dietpi-postboot.service" to initiate dietpi-services, instead of /etc/rc.local. The latter will be reset on update, but in case of manual adjustments, a backup is safed to dietpi_userdata. The initiating "rc-local.service" will stay in place as well, so /etc/rc.local can be used as before: https://github.com/Fourdee/DietPi/issues/1376
General | Additional getty's (2-6) are now disabled via mask. This reduces resource usage for unneeded screens: https://github.com/Fourdee/DietPi/issues/1541
General | APT: 'Disabled install recommends' is now standard and default across all DietPi images: https://github.com/Fourdee/DietPi/issues/1482#issuecomment-368031044
General | Sparky SBC kernel patches: Pro-Ject-S2 dac DSD native support on sparky, also other few dac ids. Thanks @sudeep.
General | /tmp tmpfs size is now automatically set to 50% of RAM+SWAP, (previously 50% RAM only). To prevent out of memory errors during certain software installations (eg: Mono), where the swapfile can be used only when needed: https://github.com/Fourdee/DietPi/issues/1027#issuecomment-369435049
DietPi-Automation | dietpi.txt entries and support added for WPA2 Enterprise (WPA-EAP). Many thanks to @symo for implementing this feature!: https://github.com/Fourdee/DietPi/pull/1547
DietPi-Backup | Once backup is completed, you will be asked if you wish to view the log file, for the full rsync log.
DietPi-Banner | Improved notification when no network is detected: https://github.com/Fourdee/DietPi/issues/1576
DietPi-Globals | G_WHIP*: Further additions and improvements, including automatic scaling: https://github.com/Fourdee/DietPi/issues/1546 https://github.com/Fourdee/DietPi/issues/1546#issuecomment-370173876
DietPi-LetsEncrypt | Lighttpd: Added support for HSTS (HTTP Strict Transport Security): https://github.com/Fourdee/DietPi/pull/1553
DietPi-LetsEncrypt | Minor rework and cleaning, using now /etc/systemd/system/certbot.service.d/dietpi-script.conf for web server specific renewal hooks: https://github.com/Fourdee/DietPi/pull/1553
DietPi-Software | Shairport-sync: Updated to 3.1.7 for all devices. Also enabled for x86_64: https://github.com/Fourdee/DietPi/issues/1548
DietPi-Software | Proftp: Now defaults to dietpi user with root login off: https://github.com/Fourdee/DietPi/issues/1529#issuecomment-367644593
DietPi-Software | RPi Cam Web Interface (Previously DietPiCam): Updated to 6.4.17 and resolves previously failed installation. URL has also changed to http://ip/rpicam : https://github.com/Fourdee/DietPi/issues/1512
DietPi-Software | Sonarr: Now uses the develop repo branch, inline with our Radarr install: https://github.com/Fourdee/DietPi/issues/1566#issuecomment-369334473
DietPi-Software | Mono: Raspbian dist is now used for RPi devices: https://github.com/Fourdee/DietPi/issues/1566
DietPi-Software | FFmpeg: Fix backports dependency issues for all Odroids: https://github.com/Fourdee/DietPi/issues/1556
DietPi-Software | Improved UI options during NTPD failure. You will now be given multiple options that will assist in resolving NTPD time sync issues on your network: https://github.com/Fourdee/DietPi/issues/1580#issuecomment-370153882
DietPi-Software | NTPD check will now run after the internet connection test, to prevent unnecessary delay when network is not yet configured:
DietPi-Software | SubSonic 5: Replaced with Airsonic: https://github.com/Fourdee/DietPi/issues/1585
DietPi-Software | Aria2: Optimized installation and connection settings based on hardware. Now uses a configuration file '/var/lib/dietpi/dietpi-software/installed/aria2.conf', which will allow users to change aria2 settings permanently. Please note, the aria2-webui does not support saving settings after session shutdown, this is a known limitation with the software, please use the aria2.conf to make changes: https://github.com/Fourdee/DietPi/issues/1575
DietPi-Sync | Once sync is completed, you will be asked if you wish to view the log file, for the full rsync log.
DietPi-Update | G_AGUP/G_AGUG: Now runs prior to our patch system. Ensuring APT is upto date during our updates: https://dietpi.com/phpbb/viewtopic.php?f=11&t=2894&p=11150#p11149

Bug Fixes:
General | G_AGUG: --allow-unauthenticated added for Stretch+ by default (inline with other G_AG commands)
General | Resolved POSIX issues with dropbear (limitation) and SSH sessions. We now detect for presence of POSIX and set user selected locale during session load: https://github.com/Fourdee/DietPi/issues/1540
General | Resolved multiple issues with failed GNU key management during APT installs from non-standard repos. Dirmngr is now installed on all DietPi systems by default: https://github.com/Fourdee/DietPi/issues/1388
General | Resolved basic APT issues with Meveric's repo and failing dependencies. Debian repo is now used in the first instance: https://github.com/Fourdee/DietPi/pull/1571#issuecomment-369973745
General | DietPi-Globals are now loaded prior to login script. Ensures aliases are functional during exit of 1st run setup: https://github.com/Fourdee/DietPi/issues/1580#issuecomment-370149636
DietPi-Config | Resolved an issue with NTPD mode #4 (systemd) reporting dbus errors, dbus is now installed on demand: https://github.com/Fourdee/DietPi/issues/1580#issuecomment-370173703
DietPi-LetsEncrypt | Lighttpd/Minio: Fixed auto renewal: https://github.com/Fourdee/DietPi/pull/1553
DietPi-LetsEncrypt | Minio: Fixed an issue, where port 443 listening would fail due to missing libcap2-bin/setcap package: https://github.com/Fourdee/DietPi/pull/1553#issuecomment-368261474
DietPi-Software | Radarr/Sonarr: Reinstall patch, to bring binaries upto date, which resolves issues with the latest mono lib version: https://github.com/Fourdee/DietPi/issues/1566
DietPi-Software | Desktops: USB drive removed from .gtk-bookmarks as no longer used in DietPi.
DietPi-Software | Shairport-Sync: Resolved ARMv6 binary Illegal instruction: https://github.com/Fourdee/DietPi/issues/1548
DietPi-Software | Lighttpd: Resolved an issue with failed enable of php module, due to perl being a undocumented pre-req for 'lighttpd-enable-mod'.
DietPi-Software | MotionEye: Resolved failed installation due to missing build-essential pre-req: https://github.com/Fourdee/DietPi/issues/1564
DietPi-Software | SubSonic6: Resolved broken URL link. Binary now hosted on dietpi.com: https://github.com/Fourdee/DietPi/issues/1582
DietPi-Services | Service stop order is now reversed: https://github.com/Fourdee/DietPi/issues/1462#issue-294140894
DietPi-Set_Hardware | Resolved issues with serial consoles not be disabled without dbus installed. Serial consoles are now masked/unmasked (previously disabled): https://github.com/Fourdee/DietPi/issues/1482
DietPi-Update | Resolved an issue where .update_available would exist during reboot, causing banner to display update available incorrectly: https://github.com/Fourdee/DietPi/issues/1535

-----------------------------------------------------------------------------------------------------------

v6.2
(18/02/18)

Changes / Improvements / Optimizations:
Native PC UEFI | Image now includes options to install to either EMMC (eg: onboard) or SDA (1st HDD) device: https://github.com/Fourdee/DietPi/issues/1171#issuecomment-336522021 | https://dietpi.com/phpbb/viewtopic.php?f=9&t=2809&p=10808#p10808
DietPi-Backup | Rsync: Error control now handled by G_RUN_CMD
DietPi-Config | Locale: Reworked, now only lists UTF-8 items, no longer using dpkg-reconfigure. Our custom set_software script handles all locales ensuring en_GB is always installed, and selected item is applied as system default.
DietPi-Config | Display options > Resolution: Added fkms/kms (OpenGL) modes for RPi 2/3.
DietPi-Config | Sparky SBC: Added option to select usb-dac-1.1 soundcard, which will enable USB1.1 compatibility.
DietPi-Config | WiFi: Now supports connecting to hidden WiFi networks, thanks @shahwahed : https://github.com/Fourdee/DietPi/pull/1497
DietPi-LetsEncrypt | On Jessie, changed certificate auto renewal to native certbot renew command, to prevent certificate duplication: https://github.com/Fourdee/DietPi/issues/734
DietPi-LetsEncrypt | On Stretch, added automated Minio certificate renewal. Rerun "dietpi-letsencrypt" on your Stretch system to gain this feature.
DietPi-Process_tool | Reduction of onscreen print. Additional status print will only occur when HIERARCHY is less than 2 and/or an error occurs.
DietPi-Software | AmiBerry: Massive update to v2.14 and SDL2, new installations only. Currently for RPi's under Stretch only, however, we have plans to impliment for other devices: https://dietpi.com/phpbb/viewtopic.php?f=8&t=5&p=64#p64 https://github.com/Fourdee/DietPi/issues/1410
DietPi-Software | LMS/Squeezebox: Has undergone an install review and re-write. All archs are now supported for Stretch + Jessie: https://github.com/Fourdee/DietPi/issues/1496
DietPi-Software | Pydio: Add PHP module 'intl' on installation, as requested via web ui warning: https://github.com/Fourdee/DietPi/issues/1240
DietPi-Software | Nginx: To further reduce recource usage, by default 'nginx-light' will be installed now: https://github.com/Fourdee/DietPi/issues/1240
DietPi-Software | PHP: Removed some unused PHP modules from default installation: https://github.com/Fourdee/DietPi/issues/1240
DietPi-Software | Added information regarding DietPi controlling services (stopping them), prior to install/uninstall. Thanks @gpioneer90: https://github.com/Fourdee/DietPi/issues/1484#issuecomment-363802523
DietPi-Software | PiJuice: Available for installation: https://dietpi.com/phpbb/viewtopic.php?f=8&t=5&p=10740#p10740 | https://github.com/Fourdee/DietPi/issues/1488
DietPi-Software | Grasshopper: Removed, no longer available for installation: https://github.com/Fourdee/DietPi/issues/1491
DietPi-Software | Raspcontrol: Removed, no longer available for installation: https://github.com/Fourdee/DietPi/issues/1491
DietPi-Software | NetData: Updated to latest version (v1.9.0, previously v1.6.0): https://github.com/Fourdee/DietPi/issues/1494#issuecomment-364504645
DietPi-Software | MariaDB: Installation does now automatically migrate existing databases in /mnt/dietpi_userdata/mysql or /var/lib/mysql, which would be not easily possible afterwards: https://github.com/Fourdee/DietPi/pull/1475
DietPi-Software | Xserver: libgl1-mesa-dri libgles2-mesa mesa-utils, now installed by default. Required for OpenGL/GLES support across various devices.
DietPi-Sync | Rsync: Error control now handled by G_RUN_CMD
G_AGP | Will now only remove packages which are installed. Non matching items will be ignored. Supports wildcards. Prevents APT failure if the package is simply not installed.
G_DIETPI-NOTIFY | Added initiating program name, to start of line print.

Bug Fixes:
General | Resolved an issue where externally launched DietPi-Config with target menu, (eg: dietpi-config 8 1) had no effect. EG: fail connection, should go straight to networking submenu.
General | Locales have been reworked and reset: To resolve broken Locales, they have been reset to en_GB.UTF-8.\n\nIf you had a different locale configured on this system, please use dietpi-config at a later date to re-configure. Backups of previous env and locale settings, are created in /mnt/dietpi_userdata/*.bak: https://github.com/Fourdee/DietPi/issues/1430
DietPi-Autostart | Custom: Resolved issue with the dietpi-autostart_custom service failing to run: https://dietpi.com/phpbb/viewtopic.php?f=11&t=2832&p=10862
DietPi-Config | AudioPhonics I-Sabre-K2M: Resolved issue with failed installation. This is now a source build ondemand: https://github.com/Fourdee/DietPi/issues/1437
DietPi-LetsEncrypt | Work around a non-DietPi issue, that prevents certificate renewal via Apache and Nginx on Stretch systems: https://github.com/Fourdee/DietPi/issues/734#issuecomment-361774084
DietPi-Services | OpenVPN and DNSMASQ (PiHole): Are no longer controlled. This is to prevent unexpected loss of connection during DietPi scripts: https://github.com/Fourdee/DietPi/issues/1501
DietPi-Software | Jessie: Pi-hole is now disabled, pending release of FTL 4.0, which is required to resolve incompatible logging with outdated dnsmasq options under Jessie: https://github.com/Fourdee/DietPi/issues/1524
DietPi-Software | Nginx: Resolved failed installation when IPv6 is disabled, thanks @MichaIng: https://github.com/Fourdee/DietPi/pull/1441
DietPi-Software | OpenVPN Server: Resolved failed installation under Debian Stretch: https://github.com/Fourdee/DietPi/issues/1450
DietPi-Software | Resolved an issue where uninstalling multiple items, could result in endless loop: https://github.com/Fourdee/DietPi/issues/1454
DietPi-Software | phpMyAdmin: Its new default MariaDB user 'phpmyadmin' now has full admin privileges: https://dietpi.com/phpbb/viewtopic.php?f=11&t=2775
DietPi-Software | RPi.GPIO: Resolved failed installation.
DietPi-Software | Raspcontrol: Resolved an issue with missing webserver stack pre-req: https://github.com/Fourdee/DietPi/issues/1485
DietPi-Software | Resolved an issue where an existing higher GPU mem split, would be overridden with a lower value, during install of certain software: https://github.com/Fourdee/DietPi/issues/1484
DietPi-Software | qBitTorrent: Resolved issue with failed login on Debian Jessie, the default password is now 'adminadmin': https://github.com/Fourdee/DietPi/issues/1499
DietPi-Software | dietpi-software install: Command line run will now prevent disabled G_HW_ARCH G_HW_MODEL software titles, from being installed.
DietPi-Software | MQTT Mosquito: Resolved issue with ARMv6 installation/binary: https://github.com/Fourdee/DietPi/issues/1306#issuecomment-366228445
DietPi-Software | Automation - custom script: Resolved an issue with banners, where Google AIY would be incorrectly reported as installing: https://github.com/Fourdee/DietPi/issues/1514
DietPi-Software | NodeRed: resolved an issue where the nodered user lacked a home dir, required for additional module installation: https://github.com/Fourdee/DietPi/issues/1446#issuecomment-366370800

Allo Web Interface v6:
Sparky SBC: Resolved an issue where USB1.1 compatibility setting would always be applied, when usb-dac selected.
Sparky SBC: Added option to select usb-dac-1.1 soundcard, which will enable USB1.1 compatibility.

-----------------------------------------------------------------------------------------------------------

v6.1 | Hotfix
(29/01/18)

Bug Fixes:
DietPi-Software | Kodi: Resolved failed installation due to libcec package naming. Patched re-install during dietpi-update: https://github.com/Fourdee/DietPi/issues/1428#issuecomment-361092857
DietPi-Software | Tonido: Resolved issue with service failing to start. Patched re-install during dietpi-update: https://github.com/Fourdee/DietPi/issues/1432
DietPi-Software | Fail2Ban: Resolved issue with service failing to start. Patched re-install during dietpi-update: https://github.com/Fourdee/DietPi/issues/1431

-----------------------------------------------------------------------------------------------------------

v6.0 (previously v160)
(28/01/18)

Important Information:
All DietPi images have been re-created. Existing installations (v159 or lower), can no longer be updated, or supported. To continue support, users must install the latest v6.0 image.
 - https://github.com/Fourdee/DietPi/issues/1385
 - All images are now Debian Stretch (excluding Odroid's)
 - ARMbian based images are now mainline kernel 4.13+.
 - Native PC (EFI): is now an ISO, with clonezilla bundled. Simplifies installation via Rufus write: https://github.com/Fourdee/DietPi/issues/1171#issuecomment-336522021
 - If you are happy with your existing installation of v159 (or lower), you are not required to install the v6.0 image, however, we cannot continue to provide support for v159 (or lower) installations.

Minor notes:
The XMAS tree has now been taken down, stored away on github history for next year. Hope you all had a good one :D

Changes / Improvements / Optimizations:
General | DietPi RPi kernel, now reverted to stock RPi kernel: https://github.com/Fourdee/DietPi/issues/1378
General | We have completed much needed backbone work for DietPi, which will allow for improved expansion in source code. This includes the use of dietpi-globals.
DietPi-Globals | New script which optimizes most used DietPi commands and vars, throughout our scripts. Also exported to bash session, please type 'G_' then press 'TAB' to see a full list of options: https://github.com/Fourdee/DietPi/issues/1311
General | FHS compliance completed. /etc/dietpi has moved to /var/lib/dietpi. RAMlog store has moved to /var/tmp/dietpi: https://github.com/Fourdee/DietPi/issues/1297#issuecomment-352241193
General | We have refreshed our terminal messages look & feel, oriented on RPi boot messages, and with process animation: https://github.com/Fourdee/DietPi/pull/1377
General | wget: Now set to prefer IPv4 by default (generally faster, can be changed by 'CONFIG_PREFER_IPVERSION' in dietpi.txt): https://github.com/Fourdee/DietPi/issues/1285#issuecomment-353230187
General | APT: Now set to force IPv4 by default (generally faster, can be changed by 'CONFIG_PREFER_IPVERSION' in dietpi.txt): https://github.com/Fourdee/DietPi/issues/1285#issuecomment-353230187
General | SparkySBC: CPU gov default changed to Performance, reports of increased stability.
General | Swapfile generation is now completed during 1st run of dietpi-software (previously boot stage): https://github.com/Fourdee/DietPi/issues/1270#issue-278797206
General | DietPi-Funtime: Removed from DietPi. Although it looked pretty, it did absolutely nothing (except slow down a program)
DietPi-Automation | All dietpi.txt entries have been renamed and cleaned up.
DietPi-Automation | dietpi.txt: CONFIG_NTP_MODE will now be applied during 1st run of device: https://github.com/Fourdee/DietPi/issues/1379
DietPi-Boot | Improved the method of initial FS_partition and FS_expansion during 1st run, via systemD services. 'fs_force_resize=' in dietpi.txt is no longer supported: https://github.com/Fourdee/DietPi/issues/1285#issuecomment-352159930
DietPi-Banner | IP: Will now also list the active network adapter used (eg: eth0/wlan0)
DietPi-Config | Dion Audio LOCO V1/V2: Soundcards added for RPi.
DietPi-Config | Locale: en_GB.UTF-8 is now automatically installed, alongside user selected choice. Required for DietPi scripts to function.
DietPi-Drive_Manager | Added support for exFAT, many thanks @MichaIng : https://github.com/Fourdee/DietPi/pull/1312
DietPi-Globals | Global variables and functions are now exported during login. Please see the sourcecode for more information: https://github.com/Fourdee/DietPi/issues/1311
DietPi-Set_Hardware | Sparky SBC: enable aotg.aotg1_speed compatibility setting for USB 1.1, when USB-DAC configured: https://github.com/Fourdee/DietPi/issues/1301
DietPi-Set_Software | "pool" directive is now used for NTPD: https://github.com/Fourdee/DietPi/pull/1404
DietPi-Software | NAA Daemon: Updated to latest (3.5.2-36). Existing installs will be patched automatically: https://github.com/Fourdee/DietPi/issues/1305
DietPi-Software | PHP-FPM: Increased from "$CPU_CORES_TOTAL" to "pm.max_children = $(( $CPU_CORES_TOTAL * 3 ))". This should avoid failed forking of PHP-FPM processes/requests : https://github.com/Fourdee/DietPi/issues/1298
DietPi-Software | ownCloud/Nextcloud: Added option to choose data directory via dietpi.txt pre installation: https://github.com/Fourdee/DietPi/issues/1314#issuecomment-352782055
DietPi-Software | ownCloud/Nextcloud: Switch to pretty URLs (without "index.php") on Apache
DietPi-Software | ownCloud/Nextcloud: Automated backup restoring on install and creation und uninstall to ownCloud/Nextcloud data directory
DietPi-Software | ownCloud: Switch to non-package/archive installation. This allows usage of preferred web based updater.
DietPi-Software | Nextcloud: Resolved OPcache admin panel warnings now also on Lighttpd
DietPi-Software | UrBackup: Installation updated to latest version 2.1.20. For new installations only: https://github.com/Fourdee/DietPi/issues/1335
DietPi-Software | NodeRed: Corrected user which nodered runs under, now runs as its own user, created during install: https://github.com/Fourdee/DietPi/issues/1294#issuecomment-354314318
DietPi-Software | SqueezeBox/LMS (Stretch): Installation resolved: https://github.com/Fourdee/DietPi/issues/1124
DietPi-Software | MySQL: Completely remove MySQL from DietPi in favour of MariaDB: https://github.com/Fourdee/DietPi/issues/1397
DietPi-Software | Ampache: MySQL DB and configs have been updated (adds correct userdata folder for music by default): https://github.com/Fourdee/DietPi/issues/1420
run_ntpd | Added support for systemd-timesyncd completion/detection: https://github.com/Fourdee/DietPi/issues/1379

Bug Fixes:
General | Fixed two systemd error messages during shutdown and boot: https://github.com/Fourdee/DietPi/issues/1330
DietPi-Automation | Resolved an issue where AUTO_SETUP_TIMEZONE was not being applied correctly, thanks @k-plan: https://github.com/Fourdee/DietPi/issues/1285#issuecomment-356310496
DietPi-Automation | dietpi.txt: CONFIG_NTP_MIRROR will now be applied to systemd-timesyncd configuration: https://github.com/Fourdee/DietPi/issues/1379
DietPi-Config | Resolved an issue with WiFi Country code, failing to set on some devices: https://github.com/Fourdee/DietPi/issues/838
DietPi-Config | Resolved an issue where disabling IPv6 didn't have an effect on AMD64 devices: https://github.com/Fourdee/DietPi/issues/1343#issuecomment-359652751
DietPi-Services | dietpi-wifi-monitor: Is no longer controlled, to prevent WiFi drop during software installs/updates etc: https://github.com/Fourdee/DietPi/issues/1288#issuecomment-350653480
DietPi-Software | General: MySQL using software titles now have their own database user, instead of accessing as "root": https://github.com/Fourdee/DietPi/issues/1397#issuecomment-359655198
DietPi-Software | qBittorrent: Resolved an issue with inability to log into web interface: https://github.com/Fourdee/DietPi/issues/1366
DietPi-Software | Resolved an issue where our custom LD_LIBRARY_PATH would cause APT failures. LD_LIBRARY_PATH has now been reverted, apologies if this effected your system: https://github.com/Fourdee/DietPi/issues/1329
DietPi-Software | Resolved an issue where APT installations would fail if services were masked. All known DietPi software services, will be enabled/unmasked, before installation: https://github.com/Fourdee/DietPi/issues/1320
DietPi-Software | WiFi Hotspot (Stretch): Resolved an issue where hostapd would fail to run due to missing libssl1.0.0 lib, not available in repos: https://github.com/Fourdee/DietPi/issues/1299
DietPi-Software | Shairport-sync (Stretch): Resolved an issue where this would fail to install, due to pre-req URLS becomming invalid: https://github.com/Fourdee/DietPi/issues/1303
DietPi-Software | Plex Media Server: Resolved uninstall to include /var/lib/plexmediaserver in removal (which is not completed via apt purge).
DietPi-Software | MariaDB: Resolved an issue where MariaDB would fail to uninstall correctly: https://github.com/Fourdee/DietPi/pull/1280
DietPi-Software | Aira2 (Stretch): Resolved installation, now used APT installation: https://github.com/Fourdee/DietPi/issues/1310
DietPi-Software | Mosquitto: Resolved various issues with failed install, due to Mosq repo not being maintained (deb's missing from repo header list, requires non-stretch available packages). deb's are now hosted on dietpi.com: https://github.com/Fourdee/DietPi/issues/1306
DietPi-Software | ownCloud/Nextcloud: Fixed an installation issue on Jessie with MariaDB: https://github.com/Fourdee/DietPi/pull/1319
DietPi-Software | Google AIY: Updated install to gitbranch=voicekit. Many thanks to @mpember for the heads up: https://github.com/Fourdee/DietPi/issues/1065#issuecomment-354304388
DietPi-Software | OpenJDK: Replaces OracleJDK: https://github.com/Fourdee/DietPi/issues/1401
DietPi-Update | dietpi.txt is now checked for missing entries, and, will now be patched during the update: https://github.com/Fourdee/DietPi/issues/1292#issuecomment-350818969
Sparky SBC | Kernel updated, which resolves issues with HQPlayer playback: https://www.computeraudiophile.com/forums/topic/32132-allo-sparky-usbridge/?do=findComment&comment=753100

Allo Web Interface v5:
Sparky SBC: Matrix Audio X-SPDIF 2, native DSD is now added to kernel, many thanks @sudeep: https://github.com/sparkysbc/Linux/pull/3<|MERGE_RESOLUTION|>--- conflicted
+++ resolved
@@ -11,12 +11,9 @@
 
 Bug Fixes:
 - General | Resolved an issue where /etc/bashrc.d entries could be run multiple times. Many thanks to @jonare77 for reporting this: https://github.com/Fourdee/DietPi/issues/2529
-<<<<<<< HEAD
 - RPi | Resolved an issue where I-Sabre-K2M sound card selection failed. Thanks to @klasLiesen for reporting this issue: https://github.com/Fourdee/DietPi/issues/2547
-=======
 - DietPi-Software | MineOS/Koel: Resolved an issue where install on ARMv8 devices failed. Many thanks to @DeathIsUnknown for reporting this issue and solution: https://github.com/Fourdee/DietPi/issues/1880#issuecomment-464097174
 - DietPi-Software | Emby Server: We disabled the option to install it on Jessie ARM systems. This was never possible, since Debian Jessie does not provide the minimum required libc6 version. Thanks to @mbone for reporting this issue: https://dietpi.com/phpbb/viewtopic.php?f=11&t=5502
->>>>>>> 6768f9ae
 - DietPi-Software | Mopidy: Resolved issue with failed audio playback. Many thanks to @arkhub for reporting this issue! https://github.com/Fourdee/DietPi/issues/2536
 - DietPi-Software | WireGuard: Resolved an issue with wrong client DNS entry, if on server 127.0.0.1/localhost loopback DNS entry is used. Thanks to @swrobel for reporting this issue: https://github.com/Fourdee/DietPi/issues/2482
 - DietPi-Software | WireGuard: Resolved an issue where on uninstall the Debian Sid repo was not removed. Thanks to @XRay437 for reporting this issue: https://github.com/Fourdee/DietPi/issues/2545
