
v6.10
(xx/06/18)

Changes / Improvements / Optimizations:
General | 'firmware-iwlwifi': Is now a pre-req to WiFi enable. Adds support for Intel based WiFi chips by default: https://github.com/Fourdee/DietPi/issues/1855
General | "net-tools" commands (ifconfig, netstat, route, ...) were replaced by modern "ip" commands (ip a, ip r, ...) within DietPi scripts and the package therefore removed from DietPi core packages: https://github.com/Fourdee/DietPi/issues/1666
<<<<<<< HEAD
General | Removed unused "/DietPi/config.txt" form non-RPi devices and switched from "gpu_mem_256/512/1024" settings to single "gpu_mem" setting: https://github.com/Fourdee/DietPi/pull/1863
=======
General | CurlFTPFS: Removed from DietPi scripts and is no longer supported. Due to lack of security, and, single digit install count (survey).
>>>>>>> 30a43201
DietPi-Backup | Rewritten. Userdata option removed, included by default backup. Added options to edit include/exclude filters in the GUI. Existing backups (v6.9 or less) are no longer supported: https://github.com/Fourdee/DietPi/issues/1851
DietPi-Config | Soundcards (RPi): Allo Katana, now available for selection. https://github.com/Fourdee/DietPi/issues/1849
DietPi-Config | IntelGPU Driver: Installation code added: https://github.com/Fourdee/DietPi/issues/1855#issue-333150262
DietPi-Drive_Manager | You can now benchmark read/write for all available mounted drives: https://github.com/Fourdee/DietPi/issues/1858
DietPi-Drive_Manager | Now supports mounting, viewing, removal of network drives on system. This replaces the previous options in 'dietpi-config': https://github.com/Fourdee/DietPi/issues/1858
DietPi-Drive_Manager | Moving of DietPi user data to filesystems that do not support permission (FAT), is no longer supported and disabled: https://github.com/Fourdee/DietPi/issues/1846
DietPi-Software | Ubooquity: Now available for installation: https://dietpi.com/phpbb/viewtopic.php?f=8&t=5&p=12969#p12969 (https://github.com/Fourdee/DietPi/issues/1845#issuecomment-397447909)
DietPi-Survey | Simplified available options. You can now either Opt In, or Opt Out and automatically have any existing data cleared. Interactive installations will be prompted to Opt In or Out during 1st run. Automated installations are Opted In by default, you can change this at once setup is completed. More information on DietPi-Survey and how to change the options: https://dietpi.com/phpbb/viewtopic.php?f=8&t=20 https://github.com/Fourdee/DietPi/issues/1827#issuecomment-396005575
PREP | 'os-prober' installed by default for x86_64 devices. Ensures dual boot OSs are detected by grub. Also added a 3 second timeout to grub boot prompt, allowing OS selection: https://github.com/Fourdee/DietPi/issues/1855

Bug Fixes:
<<<<<<< HEAD
Raspberry Pi | Removed "initial_turbo" setting from DietPi-Config and config.txt, as it prevents CPU governor from throttling down: https://github.com/Fourdee/DietPi/issues/1836
=======
Raspberry Pi | Disabled "initial_turbo" setting in config.txt, as it prevents CPU governor from throttling down: https://github.com/Fourdee/DietPi/issues/1836
DietPi-Drive_Manager | Resolved incorrect detection of available drives: https://github.com/Fourdee/DietPi/issues/1858
>>>>>>> 30a43201
DietPi-Software | GMrender: Resolved an issue where two systems on the same network would nullify the other. Hostname is now used for the server name, UUID used is applied via DietPi generated UUID during 1st run: https://dietpi.com/phpbb/viewtopic.php?f=11&t=3900&p=12985#p12985
DietPi-Software | Apache2: Fixed a syntax error that leads to Apache logging to "/error.log" instead of "/var/log/apache2/error.log"

AlloGUI v9:
- Changing the root password, no longer breaks web interface: https://github.com/Fourdee/DietPi/issues/1841
- Resolved issues with terminal leakage in the web interface: https://github.com/Fourdee/DietPi/issues/1841
- System settings: Current version is always shown, even if an update is available.
- System settings: Allo Katana, now available for selection. https://github.com/Fourdee/DietPi/issues/1849

-----------------------------------------------------------------------------------------------------------

v6.9
(07/06/18)

Changes / Improvements / Optimizations:
General | During first run of DietPi (and during this patch), you will now be given the option to change the global password for 'root' + 'dietpi' accounts, and all future software to be installed that requires a password: https://github.com/Fourdee/DietPi/issues/1782
General | Increased verbosity and logging of DietPi boot scripts to assist with debugging: https://github.com/Fourdee/DietPi/issues/1772
General | G_ERROR_HANDLER: Retry mechanic added, allows you to re-run and retry the last command when an error occurs. Also included option to send DietPi a bug report when an issue occurs.
General | NTP removed from DietPi-Config time sync options and DietPi core packages. All time sync modes are now offered via systemd-timesyncd, which is part of every Debian based core system: https://github.com/Fourdee/DietPi/pull/1628
Generel | DietPi-Set_Core_Environment was removed. DietPi service and system config files are now updates automatically via new update system, other environment setup steps are moved into DietPi-PREP: https://github.com/Fourdee/DietPi/issues/1749
DietPi-BugReport | Has been revised and improved to remove end user security concerns.
DietPi-Drive_Manager | Swapfile: Added ability to move the swapfile and set size. This replaces the previous option in DietPi-Config.
DietPi-Process_Tool | NoMachine + Webmin: Processes can now be controlled.
DietPi-Services | Webmin: Added and now controlled.
DietPi-Software | Fail2Ban: Install now uses the systemD backend. No longer requires Rsyslog pre-req. For new installations only.
DietPi-Software | Search: Feature now available. Find the software you require for install, faster! https://twitter.com/DietPi_/status/1000858660682305536
DietPi-Software | InfluxDB and Grafana now available for installation. Many thanks to @marcobrianza for the install code and documentation guides: https://github.com/Fourdee/DietPi/issues/1784
DietPi-Software | LXDE: Resolved missing icons with 'pcmanfm' under RPi devices: https://github.com/Fourdee/DietPi/issues/1558#issuecomment-390328173
DietPi-Software | Webmin: Resolved failed installation due to missing package pre-reqs. Upgraded to use a systemD service: https://github.com/Fourdee/DietPi/issues/1741
DietPi-Software | Removed npm root access error during installs: https://github.com/Fourdee/DietPi/issues/1340#issuecomment-389899081
DietPi-Software | OpenJDK/JRE now installs Java version 8 across all DietPi system. This is for stability across all programs that require it: https://github.com/Fourdee/DietPi/issues/1340#issuecomment-389889264
DietPi-Software | Updated several non-APT software titles for fresh installs and reinstalls: https://github.com/Fourdee/DietPi/pull/1774
DietPi-Software | Transmission: General clean up of install config file. G_CONFIG_INJECT is now used to replace/add our optimized entries. Also cleaned up the service, now runs as forking: https://github.com/Fourdee/DietPi/issues/1754
DietPi-Software | sabnzbd: Updated to latest version 2.3.4 (for new installations only): https://github.com/Fourdee/DietPi/issues/1340
DietPi-Software | CAVA: Updated to latest version 0.6.1. Enabled for x86_64: https://github.com/Fourdee/DietPi/issues/1340
DietPi-Software | OctoPrint: libjpeg-dev now installed by default, this is required for additional plugin installations (eg: Astroprintcloud Plugin): https://github.com/Fourdee/DietPi/issues/1800
DietPi-Software | Xserver: DPMS and all known screen blanking/saving is now disabled by default. To re-enable this feature, remove the following file '/etc/X11/xorg.conf.d/99-dietpi-dpms_off.conf': https://github.com/Fourdee/DietPi/issues/1823
DietPi-Survey | Has been revised and improved to remove end user security concerns.
DietPi-Update | Implemented an automated update system for DietPi files, placed outside of /DietPi, e.g. system configurations and service files. This allows significant reduction of script code and assures consistency across all systems: https://github.com/Fourdee/DietPi/pull/1802

Bug Fixes:
General | Login and globals moved to /etc/bashrc.d/*, due to issues with remote shell and desktop terms under /etc/profile.d/99-dietpi-login.sh: https://github.com/Fourdee/DietPi/issues/1777#issuecomment-390248960
General | Completely removed root permission requirements from login scirpts and banner. Also users without sudo permissions will see the login banner and will be able to use dietpi-* and G_* functions: https://github.com/Fourdee/DietPi/pull/1790
General | Sparky SBC + USB-DAC unmute fix (v2), now sets volume to max: https://github.com/Fourdee/DietPi/pull/1779
General | UID bit reapplied for Sudo. Reported not applied on current XU4 image: https://github.com/Fourdee/DietPi/issues/794#issuecomment-392335392
DietPi-Config | WiFi HotSpot: Resolved inability to toggle state (enable/disable) and change channel: https://github.com/Fourdee/DietPi/issues/1810#issuecomment-394126835
DietPi-Drive_Manager | Format: Resolved an issue where formatting any drive, would reset the swapfile back to auto size and default location: https://dietpi.com/phpbb/viewtopic.php?f=11&t=3851&p=12864#p12864
DietPi-set_dphys-swapfile | Resolved issues with fallocate on vfat partitions which caused a failure.
DietPi-Software | SickRage: SystemD service updated to prevent timeouts, allowing the process to fully init. Experienced by some users installs: https://github.com/Fourdee/DietPi/issues/1762
DietPi-Software | AirSonic: Resolved issues with incorrect memory limit being set during installation: https://github.com/Fourdee/DietPi/issues/1764
DietPi-Software | AirSonic/SubSonic: Resolved 503 error when accessing web interface: https://github.com/Fourdee/DietPi/issues/1764
DietPi-Software | CloudPrint: Resolved an issue where the CUPS web interface would fail to connect: https://github.com/Fourdee/DietPi/issues/1797
DietPi-Software | VNC + LXDE: Resolved error message 'no session for PID x'.:

-----------------------------------------------------------------------------------------------------------

v6.8
(13/05/18)

Changes / Improvements / Optimizations:
General | All future DietPi images (v6.8 and onwards), now has serial console enabled by default for the 1st run setup. It will be disabled automatically after first run setup to save on resources, unless 'CONFIG_SERIAL_CONSOLE_ENABLE=1' is set in dietpi.txt: https://github.com/Fourdee/DietPi/issues/1759
General | DietPi.com website: Server has been upgraded to Debian Stretch, featuring HTTPS redirect.
General | FBset is no longer a pre-req package for DietPi systems. This will be removed on fresh installations (not existing, to avoid any package conflicts): https://github.com/Fourdee/DietPi/issues/1716
General | DietPi login script and globals init moved to /etc/profile.d/99-dietpi-login.sh. Ensuring any user on system with sudo permissions can load them. Global commands are also now supported across multiple users, eg: either 'sudo -i G_AGI pacakge' or 'G_SUDO G_AGI package': https://github.com/Fourdee/DietPi/issues/1477
General | G_WHIP*: Improved scaling detection based on character count and line count. We now also calculate character count per line, to determine if additional lines are required against X. In other words, it should be a more 'snug' fit :) https://github.com/Fourdee/DietPi/issues/1740
DietPi-Automation | 'AUTO_SETUP_RAMLOG_MAXSIZE' added to dietpi.txt. Sets max /var/log tmpfs size during 1st run. Requires v6.8 or higher image.
DietPi-Config | Native PC > Soundcard: 'firmware-intel-sound' is now installed automatically for Intel based CPUs.
DietPi-Drive_Manager | Added ability to adjust reserved blocks percentage on ext4 file system: https://github.com/Fourdee/DietPi/issues/1662
DietPi-Drive_Manager | Added ability to check and optionally repair a filesystem. Many thanks to MonZon for the feature request! rootFS and /boot checks will be added in v6.9, currently additional drives are supported by this feature https://github.com/Fourdee/DietPi/issues/1740
DietPi-Drive_Manager | Enabled access for virtual machines: https://github.com/Fourdee/DietPi/issues/1765
DietPi-LetsEncrypt | Lighttpd: SSL configuration upgrade according to Mozillas SSL generator: https://mozilla.github.io/server-side-tls/ssl-config-generator/?server=lighttpd-1.4.35&openssl=1.0.1t&hsts=yes&profile=intermediate
DietPi-LetsEncrypt | Minor code and error handling improvements, as well increasing transparancy of what the script is currently doing: https://github.com/Fourdee/DietPi/pull/1738
DietPi-Process_tool | Rewrite of save file, to allow for stringed entries. The save file will be cleared during the update, to support this feature: https://github.com/Fourdee/DietPi/issues/1750
DietPi-Process_tool | Added Plex Media Server to process tool, however, transcoding will not be affected by this: https://github.com/Fourdee/DietPi/issues/1750#issuecomment-386826317
DietPi-Set_Hardware | Allo Piano firmware is now installed on demand and will be removed on update, if not chosen as soundcard: https://github.com/Fourdee/DietPi/issues/1656
DietPi-Software | AmiBerry (Amiga Emulator): Updated to v2.19, contains bug fixes and improvements: https://github.com/Fourdee/DietPi/issues/1707#issue-314377609
DietPi-Software | Chromium: No longer requires a desktop and can be installed as a lightweight single use program, using dietpi-autostart to run under kiosk mode. Many thanks to @AYapejian! 720p is the default window size, please see '/var/lib/dietpi/dietpi-software/installed/chromium-autostart.sh' for full options when running under 'dietpi-autostart' mode: https://github.com/Fourdee/DietPi/issues/1737
DietPi-Software | Readymedia (MiniDLNA): Removed ALSA pre-req as it is not required. Many thanks to @bokiroki: https://github.com/Fourdee/DietPi/issues/1712
DietPi-Software | Pi-hole: Enabled support for FTLDNS: https://github.com/Fourdee/DietPi/issues/1696
DietPi-Software | Gitea: Updated to latest version (1.4), for new installations only. Many thanks to @yumiris: https://github.com/Fourdee/DietPi/pull/1723
DietPi-Software | PHPBB3: Latest version update (3.2.2), for new installations only.
DietPi-Software | Docker: Enabled for ARMv8 devices: https://github.com/Fourdee/DietPi/issues/1736
PREP | G_HW_MODEL: Added for 'OrangePi PC Plus'. Many thanks to @SuBLiNeR: https://github.com/Fourdee/DietPi/pull/1704
PREP | Optimized rootfs re-parition and resize. This will reduced the required intial system reboot count by one. Will take affect from official v6.8 DietPi images and onwards.

Bug Fixes:
General | Remote SCP/Rsync fix when running under 'dietpi' user: https://github.com/Fourdee/DietPi/issues/1703
General | ASUS TB: Resolved issues with onboard WiFi not being detected. Our latest image is required for this fix due to kernel: https://github.com/Fourdee/DietPi/issues/1760
General | Sparky SBC: Unmute USB-DAC audio fix applied during boot. Many thanks to @sudeep.
DietPi-Config | RPi onboard sound: Resolved an issue where changing from 3.5mm output back to auto, would not have any effect.
DietPi-Config | Resolved an error when selecting 'Sample Rate' CPU option.
DietPi-Drive_Manager | Resolved issues with incorrect detection of drives and mounts on Debian Stretch: https://github.com/Fourdee/DietPi/issues/1748
DietPi-Drive_Manager | Resolved issues RootFS transfer being stuck in a endless rsync loop: https://github.com/Fourdee/DietPi/issues/1748
DietPi-Drive_Manager | Resolved an issue where setting read only/write modes had no effect on fstab entries. This affected recent images only: https://github.com/Fourdee/DietPi/issues/1758
DietPi-Justboom | ALSA must now be installed, and /etc/asound.conf must exist, before this application can be run.
DietPi-LetsEncrypt | Now skips any webserver configuration edit, if CertBot execution returns with error: https://dietpi.com/phpbb/viewtopic.php?f=11&t=1909
DietPi-Software | Pi-SPC: PATH fix for sds.sh.
DietPi-Software | WiringPi: Now installed to '$HOME/WiringPi', previously this would be wiringPi-HEAD-8d188fa.
DietPi-Software | XRDP: Resolved an issue with blue screen running under Xorg. VNC4 is now installed by default, and the new connection method is 'Xvnc': https://github.com/Fourdee/DietPi/issues/1727#issuecomment-383858979
DietPi-Software | AmiBerry: Fix for standard boot SDL2 keyboard leaking to background. Please note fast boot is still affected by the SDL2 keyboard leak: https://github.com/Fourdee/DietPi/issues/1707

Allo GUI v7:
- Resolved errors with swapfile display/change.
- Resolved issues with CPU gov not being correctly applied.

-----------------------------------------------------------------------------------------------------------

v6.7
(15/04/18)

Changes / Improvements / Optimizations:
General | G_AG* visual update. Should offer a cleaner visual experience.
DietPi-Backup | Free space check is now run, prior to backup: https://github.com/Fourdee/DietPi/pull/1686
DietPi-Banner | Added additional credits and support for displaying image creator + pre-image name: https://github.com/Fourdee/DietPi/issues/1621
DietPi-Config | MPEG2/VC1 keys: GPU memory is now increased automatically to 128 (if currently lower), required for this features to function: https://github.com/Fourdee/DietPi/issues/1487
DietPi-Drive_Manager | When formatting EXT4, reserved block size is now set to 0%. This will provide the max available storage for the device (previously 5% was reserved): https://github.com/Fourdee/DietPi/issues/1662#issuecomment-378860605
DietPi-PREP | Updated to G_WHIP. Added image creator and pre-image name input box (used in banner). All user input questions/prompts at begining of script: https://github.com/Fourdee/DietPi/issues/1621
DietPi-Software | Samba Server: Reduced the process count of smbd from 4 to 3, by fully disabling printer support. Applied to new installations only: https://github.com/Fourdee/DietPi/issues/1689#issuecomment-379038594
DietPi-Software | Samba Server: Max connections is now limited to 'CPU cores * 2'. This will prevent excess connections and resource usage. Applied to new installations only.
DietPi-Software | (RPi): 'rpi-bcm2835-ultrahq' is now the default installed soundcard, if no other soundcard has been selected. Previously this was 'rpi-bcm2835', which offered a lower quality audio output when compared to 'rpi-bcm2835-ultrahq'.
DietPi-Sync | Free space check is now run, prior to sync: https://github.com/Fourdee/DietPi/pull/1686

Bug Fixes:
General | Swapfile Generation: Resolved an issue where 'fallocate' would fail for f2fs/xfs filesystem types. dd and pre-allocation is now used for those types: https://github.com/Fourdee/DietPi/issues/1680
DietPi-Config | Fixed an issue, where "CPU Min Freq Limit" could not be set: https://github.com/Fourdee/DietPi/issues/1690
DietPi-Config | (RPi) Resolved an issue where Samba client would fail to mount. 'vers=1.0' is now also used for compatibility: https://github.com/Fourdee/DietPi/issues/1693
DietPi-Software | OpenJDK (RPi): Resolved an external bug with installation of this package via RPi repo, that would error on installation: https://github.com/Fourdee/DietPi/issues/1682
DietPi-Software | Sonarr: Resolved failed installation for ARMv8 devices: https://github.com/Fourdee/DietPi/issues/1502
DietPi-Software | Mono: Uninstalling this program, will now also uninstall the mono APT packages.
DietPi-Software | NodeRed: User is now added to the GPIO group automatically: https://github.com/Fourdee/DietPi/issues/1687
DietPi-Software | Deluge: Resolved multiple issues where the deluge service would sometimes fail to run: https://github.com/Fourdee/DietPi/issues/1689#issuecomment-379017388
DietPi-Software | Pi-hole: Workaround applied to prevent lighttpd install during Pi-hole script, when Apache2/Nginx is installed: https://github.com/Fourdee/DietPi/issues/1696

-----------------------------------------------------------------------------------------------------------

v6.6
(01/04/18)

Image additions:
Nintendo Switch: DietPi Image now available, includes GPU, Kodi and RetroPie support! Many thanks to Mrs April and Mr Fall.

Changes / Improvements / Optimizations:
General | Removed minutely running "make_nas_processes_faster" cron job, which is present on some device base images, without any effect on raw DietPi: https://github.com/Fourdee/DietPi/issues/1654
General | firmware-misc-nonfree is now installed by default for Native PC (x86_64) devices. Contains additional firmware for Intel CPUs.
General | RPi: Disabled the ability to fry an egg on the RPi 3 CPU. CPU temps are now halved under load! Many thanks to Mrs April and Mr Fall.
DietPi-Boot | Dropbear: Adding ecdsa and dss host keys as well on 1st boot, to avoid boot error messages: https://github.com/Fourdee/DietPi/issues/1670
DietPi-Boot | Now executes "iw" and "amixer" only, if binaries exist, unhide command outputs instead.
DietPi-Boot | Now executes "ifup/down wlan0" only, if interface is configured, to avoid error message about it.
DietPi-Boot | Now adds sourcing of DietPi-Globals to /root/.bashrc, if missing, e.g. due to user edit.
DietPi-Boot | Various code improvements according to: https://github.com/Fourdee/DietPi/issues/1510
DietPi-Cron | Added the ability to disable the new minutely cron job, if not needed, to reduce logs
DietPi-Services | Start/Stop order is now based on service dependencies: https://github.com/Fourdee/DietPi/issues/1462

Bug Fixes:
General | RPi: Resolved issue with updating 'raspberrypi-sys-mods', where the patch would incorrectly apply a new apt mirror, breaking the ability to update: https://github.com/Fourdee/DietPi/issues/1659#issuecomment-377297103
General | firmware-misc-nonfree is now installed by default on all DietPi systems (minus those via PREP with WiFi disabled). Mostly Intel/Nvidia firmware, however, it also contains ralink WiFi firmware: https://github.com/Fourdee/DietPi/issues/1675#issuecomment-377806609
DietPi-Globals | G_RPI_UPDATE: Added APT hold state for "libraspberrypi0", to include all "raspberrypi-firmware" packages, that are overwritten by "rpi-update": https://github.com/Fourdee/DietPi/pull/1657
DietPi-Process_Tool | Deluge: Is now a SystemD service, which resolves failed process tool apply on forking deluge process: https://github.com/Fourdee/DietPi/issues/1658

-----------------------------------------------------------------------------------------------------------

v6.5
(28/03/18)

Changes / Improvements / Optimizations:
General | Minor code performance enhancements: https://github.com/Fourdee/DietPi/issues/1510
General | Our scripts preserve now the terminal scrollback buffer, when cleaning current terminal view: https://github.com/Fourdee/DietPi/issues/1615
General | G_WHIP_*: Rolled out to all DietPi scripts.
General | Sparky SBC: Kernel update: https://github.com/sparky-sbc/sparky-test/tree/master/dsd-marantz
DietPi-Environment | Move sudoers adjustments to "/etc/sudoers.d/dietpi": https://github.com/Fourdee/DietPi/pull/1635
DietPi-Environment | Move sysctl adjustments to "/etc/sysctl.d/dietpi.conf" to assure higher priority than "/etc/sysctl.d/99-sysctl.conf": https://github.com/Fourdee/DietPi/pull/1635
DietPi-Config | Enabled possibility to adjust display resolution for VMs, but max guest display resolution might need to be adjusted within VM software as well: https://github.com/Fourdee/DietPi/issues/1227
DietPi-Config | Advanced options: You can now define the swapfile location: https://github.com/Fourdee/DietPi/issues/1602
DietPi-Config | Soundcards (RPi): Added option for ApplePi DAC: https://github.com/Fourdee/DietPi/issues/1626
DietPi-Process_Tool | Added ability to add custom process entries to "/DietPi/dietpi/.dietpi-process_tool_include". Add one process each line with the format <chosenName>:<executableFileName>. Check via htop, e.g. "DHCP client:dhclient"
DietPi-Software | NoMachine: Installation updated to 6.0.78 (new installations only): https://github.com/Fourdee/DietPi/issues/1340#issuecomment-372845397
DietPi-Software | Squeezebox server: Updated to systemd native service: https://github.com/Fourdee/DietPi/issues/1613
DietPi-Software | AmiBerry: Updated to 2.18. Improved audio latency, Unique new feature: WHDLoad booter! (check the wiki for details), bug fixes: https://github.com/Fourdee/DietPi/issues/1410#issuecomment-374060452
DietPi-Software | RPi: For all software titles which require unrar, unrar-nonfree is now installed via Debian package (previously unrar-free): https://github.com/Fourdee/DietPi/issues/865#issuecomment-375315827
DietPi-Software | MPD: Resolved an issue where "libwrap0" (libwrap.so.0) was missing to start MPD service: http://dietpi.com/phpbb/viewtopic.php?f=9&t=2779
DietPi-Software | MPD: Updated to 0.20.18. Compiled with UPnP support enabled: https://github.com/Fourdee/DietPi/issues/1614

Bug Fixes:
General | dphys-swapfile: Has been removed and replace with our own swapfile generation system. Uses fallocate to quickly create the swapfile of any size (1-2 seconds): https://github.com/Fourdee/DietPi/issues/1602
General | RPi: Resolved issue with gettext error during login due to /etc/profile.d/wifi-country.sh: https://github.com/Fourdee/DietPi/issues/1631
General | RPi: Resolved missing Allo Piano DAC firmware.
General | RPi 3B+: Resolved inability to scan/connect with WiFi: https://github.com/Fourdee/DietPi/issues/1627#issuecomment-375912747
DietPi-Drive_Manager | Resolved an issue where x-systemd.automount would fail if autofs4 was disabled in kernel/modules (eg: Rock64). x-systemd.automount is now disabled for systems which fail autofs4 detection: https://github.com/Fourdee/DietPi/issues/1607
DietPi-Config | Removed 'firmware-ralink' pre-req from WiFi enable. This is a virtual package for 'firmware-misc-nonfree': https://github.com/Fourdee/DietPi/issues/1631
DietPi-Config | RPi: Resolved missing Allo Piano DAC 2.1 entry.
DietPi-Software | PineA64: Resolved issue with failure to run fbturbo driver on Debian Stretch: https://github.com/Fourdee/DietPi/issues/1604
DietPi-Software | LMS/Squeezebox: Resolved an issue where installation could fail to complete, due to service failing to stop gracefully. Resolved CPAN issues running under ARMv8 and Stretch: https://github.com/Fourdee/DietPi/issues/1613#issuecomment-372787574
DietPi-Software | ShairportSync (Jessie): Resolved failed service start due to lack of libssl1.1: https://github.com/Fourdee/DietPi/issues/1620
DietPi-Software | MATE + VNC4: Resolved grey screen: https://github.com/Fourdee/DietPi/issues/1645
DietPi-Software | Mopidy: Resolved no sound due to missing gstreamer1.0-alsa package: https://github.com/Fourdee/DietPi/issues/1625

-----------------------------------------------------------------------------------------------------------

v6.4 - HotFix
(09/03/18)

Changes / Improvements / Optimizations:
DietPi-Cron | Added ability to set minutely based cron jobs (eg: every 3 minutes), using /etc/cron.minutely. Many thanks to @d5c0d3 for adding this feature: https://github.com/Fourdee/DietPi/pull/1578
DietPi-Software | UrBackupServer: Updated to latest version 2.2.8: https://github.com/Fourdee/DietPi/issues/1600

Bug Fixes:
General | Resolved an issue with dietpi user password, being reset during patch, due to set_core_environment: https://github.com/Fourdee/DietPi/issues/1592
General | Resolved issues with swapfile being disabled by default due to image bug. To resolve existing installations with 0 swapfile, swapfile will be forcefully re-created during this patch for all systems, with automatic size (2GB-RAM): https://github.com/Fourdee/DietPi/issues/1593#issuecomment-371516418
General | Resolved incorrect scaling with G_WHIP_VIEWLOG: http://dietpi.com/phpbb/viewtopic.php?f=9&t=2882&p=11317#p11317
General | Resolved issues with G_AGDUG missing the additional distro specific command line options: https://github.com/Fourdee/DietPi/issues/1594
General | Resolved an issue with DietPi-RAMdisk/log, where /var/tmp/dietpi/logs would not be generated if removed, causing the service to fail: http://dietpi.com/phpbb/viewtopic.php?f=11&t=1148&p=11322#p11322
General | Resolved an issue where 'dhcpcd' and 'dhclient' were active side-by-side: https://github.com/Fourdee/DietPi/issues/1560#issuecomment-370136642
General | Resolved an issue, where CPU microcode APT package was based on image creating CPU instead of target CPU: https://github.com/Fourdee/DietPi/pull/1596

-----------------------------------------------------------------------------------------------------------

v6.3
(07/03/18)

Image Changes:
Native PC BIOS | Image now available: http://dietpi.com/download
NanoPi Neo | Image now available (based on FriendlyARM official image): https://github.com/Fourdee/DietPi/issues/1588

Changes / Improvements / Optimizations:
General | DietPi now uses its own "dietpi-postboot.service" to initiate dietpi-services, instead of /etc/rc.local. The latter will be reset on update, but in case of manual adjustments, a backup is safed to dietpi_userdata. The initiating "rc-local.service" will stay in place as well, so /etc/rc.local can be used as before: https://github.com/Fourdee/DietPi/issues/1376
General | Additional getty's (2-6) are now disabled via mask. This reduces resource usage for unneeded screens: https://github.com/Fourdee/DietPi/issues/1541
General | APT: 'Disabled install recommends' is now standard and default across all DietPi images: https://github.com/Fourdee/DietPi/issues/1482#issuecomment-368031044
General | Sparky SBC kernel patches: Pro-Ject-S2 dac DSD native support on sparky, also other few dac ids. Thanks @sudeep.
General | /tmp tmpfs size is now automatically set to 50% of RAM+SWAP, (previously 50% RAM only). To prevent out of memory errors during certain software installations (eg: Mono), where the swapfile can be used only when needed: https://github.com/Fourdee/DietPi/issues/1027#issuecomment-369435049
DietPi-Automation | dietpi.txt entries and support added for WPA2 Enterprise (WPA-EAP). Many thanks to @symo for implementing this feature!: https://github.com/Fourdee/DietPi/pull/1547
DietPi-Backup | Once backup is completed, you will be asked if you wish to view the log file, for the full rsync log.
DietPi-Banner | Improved notification when no network is detected: https://github.com/Fourdee/DietPi/issues/1576
DietPi-Globals | G_WHIP*: Further additions and improvements, including automatic scaling: https://github.com/Fourdee/DietPi/issues/1546 https://github.com/Fourdee/DietPi/issues/1546#issuecomment-370173876
DietPi-LetsEncrypt | Lighttpd: Added support for HSTS (HTTP Strict Transport Security): https://github.com/Fourdee/DietPi/pull/1553
DietPi-LetsEncrypt | Minor rework and cleaning, using now /etc/systemd/system/certbot.service.d/dietpi-script.conf for web server specific renewal hooks: https://github.com/Fourdee/DietPi/pull/1553
DietPi-Software | Shairport-sync: Updated to 3.1.7 for all devices. Also enabled for x86_64: https://github.com/Fourdee/DietPi/issues/1548
DietPi-Software | Proftp: Now defaults to dietpi user with root login off: https://github.com/Fourdee/DietPi/issues/1529#issuecomment-367644593
DietPi-Software | RPi Cam Web Interface (Previously DietPiCam): Updated to 6.4.17 and resolves previously failed installation. URL has also changed to http://ip/rpicam : https://github.com/Fourdee/DietPi/issues/1512
DietPi-Software | Sonarr: Now uses the develop repo branch, inline with our Radarr install: https://github.com/Fourdee/DietPi/issues/1566#issuecomment-369334473
DietPi-Software | Mono: Raspbian dist is now used for RPi devices: https://github.com/Fourdee/DietPi/issues/1566
DietPi-Software | FFmpeg: Fix backports dependency issues for all Odroids: https://github.com/Fourdee/DietPi/issues/1556
DietPi-Software | Improved UI options during NTPD failure. You will now be given multiple options that will assist in resolving NTPD time sync issues on your network: https://github.com/Fourdee/DietPi/issues/1580#issuecomment-370153882
DietPi-Software | NTPD check will now run after the internet connection test, to prevent unnecessary delay when network is not yet configured:
DietPi-Software | SubSonic 5: Replaced with Airsonic: https://github.com/Fourdee/DietPi/issues/1585
DietPi-Software | Aria2: Optimized installation and connection settings based on hardware. Now uses a configuration file '/var/lib/dietpi/dietpi-software/installed/aria2.conf', which will allow users to change aria2 settings permanently. Please note, the aria2-webui does not support saving settings after session shutdown, this is a known limitation with the software, please use the aria2.conf to make changes: https://github.com/Fourdee/DietPi/issues/1575
DietPi-Sync | Once sync is completed, you will be asked if you wish to view the log file, for the full rsync log.
DietPi-Update | G_AGUP/G_AGUG: Now runs prior to our patch system. Ensuring APT is upto date during our updates: http://dietpi.com/phpbb/viewtopic.php?f=11&t=2894&p=11150#p11149

Bug Fixes:
General | G_AGUG: --allow-unauthenticated added for Stretch+ by default (inline with other G_AG commands)
General | Resolved POSIX issues with dropbear (limitation) and SSH sessions. We now detect for presence of POSIX and set user selected locale during session load: https://github.com/Fourdee/DietPi/issues/1540
General | Resolved multiple issues with failed GNU key management during APT installs from non-standard repos. Dirmngr is now installed on all DietPi systems by default: https://github.com/Fourdee/DietPi/issues/1388
General | Resolved basic APT issues with Meveric's repo and failing dependencies. Debian repo is now used in the first instance: https://github.com/Fourdee/DietPi/pull/1571#issuecomment-369973745
General | DietPi-Globals are now loaded prior to login script. Ensures aliases are functional during exit of 1st run setup: https://github.com/Fourdee/DietPi/issues/1580#issuecomment-370149636
DietPi-Config | Resolved an issue with NTPD mode #4 (systemd) reporting dbus errors, dbus is now installed on demand: https://github.com/Fourdee/DietPi/issues/1580#issuecomment-370173703
DietPi-LetsEncrypt | Lighttpd/Minio: Fixed auto renewal: https://github.com/Fourdee/DietPi/pull/1553
DietPi-LetsEncrypt | Minio: Fixed an issue, where port 443 listening would fail due to missing libcap2-bin/setcap package: https://github.com/Fourdee/DietPi/pull/1553#issuecomment-368261474
DietPi-Software | Radarr/Sonarr: Reinstall patch, to bring binaries upto date, which resolves issues with the latest mono lib version: https://github.com/Fourdee/DietPi/issues/1566
DietPi-Software | Desktops: USB drive removed from .gtk-bookmarks as no longer used in DietPi.
DietPi-Software | Shairport-Sync: Resolved ARMv6 binary Illegal instruction: https://github.com/Fourdee/DietPi/issues/1548
DietPi-Software | Lighttpd: Resolved an issue with failed enable of php module, due to perl being a undocumented pre-req for 'lighttpd-enable-mod'.
DietPi-Software | MotionEye: Resolved failed installation due to missing build-essential pre-req: https://github.com/Fourdee/DietPi/issues/1564
DietPi-Software | SubSonic6: Resolved broken URL link. Binary now hosted on dietpi.com: https://github.com/Fourdee/DietPi/issues/1582
DietPi-Services | Service stop order is now reversed: https://github.com/Fourdee/DietPi/issues/1462#issue-294140894
DietPi-Set_Hardware | Resolved issues with serial consoles not be disabled without dbus installed. Serial consoles are now masked/unmasked (previously disabled): https://github.com/Fourdee/DietPi/issues/1482
DietPi-Update | Resolved an issue where .update_available would exist during reboot, causing banner to display update available incorrectly: https://github.com/Fourdee/DietPi/issues/1535

-----------------------------------------------------------------------------------------------------------

v6.2
(18/02/18)

Changes / Improvements / Optimizations:
Native PC UEFI | Image now includes options to install to either EMMC (eg: onboard) or SDA (1st HDD) device: https://github.com/Fourdee/DietPi/issues/1171#issuecomment-336522021 | http://dietpi.com/phpbb/viewtopic.php?f=9&t=2809&p=10808#p10808
DietPi-Backup | Rsync: Error control now handled by G_RUN_CMD
DietPi-Config | Locale: Reworked, now only lists UTF-8 items, no longer using dpkg-reconfigure. Our custom set_software script handles all locales ensuring en_GB is always installed, and selected item is applied as system default.
DietPi-Config | Display options > Resolution: Added fkms/kms (OpenGL) modes for RPi 2/3.
DietPi-Config | Sparky SBC: Added option to select usb-dac-1.1 soundcard, which will enable USB1.1 compatibility.
DietPi-Config | WiFi: Now supports connecting to hidden WiFi networks, thanks @shahwahed : https://github.com/Fourdee/DietPi/pull/1497
DietPi-LetsEncrypt | On Jessie, changed certificate auto renewal to native certbot renew command, to prevent certificate duplication: https://github.com/Fourdee/DietPi/issues/734
DietPi-LetsEncrypt | On Stretch, added automated Minio certificate renewal. Rerun "dietpi-letsencrypt" on your Stretch system to gain this feature.
DietPi-Process_tool | Reduction of onscreen print. Additional status print will only occur when HIERARCHY is less than 2 and/or an error occurs.
DietPi-Software | AmiBerry: Massive update to v2.14 and SDL2, new installations only. Currently for RPi's under Stretch only, however, we have plans to impliment for other devices: http://dietpi.com/phpbb/viewtopic.php?f=8&t=5&p=64#p64 https://github.com/Fourdee/DietPi/issues/1410
DietPi-Software | LMS/Squeezebox: Has undergone an install review and re-write. All archs are now supported for Stretch + Jessie: https://github.com/Fourdee/DietPi/issues/1496
DietPi-Software | Pydio: Add PHP module 'intl' on installation, as requested via web ui warning: https://github.com/Fourdee/DietPi/issues/1240
DietPi-Software | Nginx: To further reduce recource usage, by default 'nginx-light' will be installed now: https://github.com/Fourdee/DietPi/issues/1240
DietPi-Software | PHP: Removed some unused PHP modules from default installation: https://github.com/Fourdee/DietPi/issues/1240
DietPi-Software | Added information regarding DietPi controlling services (stopping them), prior to install/uninstall. Thanks @gpioneer90: https://github.com/Fourdee/DietPi/issues/1484#issuecomment-363802523
DietPi-Software | PiJuice: Available for installation: http://dietpi.com/phpbb/viewtopic.php?f=8&t=5&p=10740#p10740 | https://github.com/Fourdee/DietPi/issues/1488
DietPi-Software | Grasshopper: Removed, no longer available for installation: https://github.com/Fourdee/DietPi/issues/1491
DietPi-Software | Raspcontrol: Removed, no longer available for installation: https://github.com/Fourdee/DietPi/issues/1491
DietPi-Software | NetData: Updated to latest version (v1.9.0, previously v1.6.0): https://github.com/Fourdee/DietPi/issues/1494#issuecomment-364504645
DietPi-Software | MariaDB: Installation does now automatically migrate existing databases in /mnt/dietpi_userdata/mysql or /var/lib/mysql, which would be not easily possible afterwards: https://github.com/Fourdee/DietPi/pull/1475
DietPi-Software | Xserver: libgl1-mesa-dri libgles2-mesa mesa-utils, now installed by default. Required for OpenGL/GLES support across various devices.
DietPi-Sync | Rsync: Error control now handled by G_RUN_CMD
G_AGP | Will now only remove packages which are installed. Non matching items will be ignored. Supports wildcards. Prevents APT failure if the package is simply not installed.
G_DIETPI-NOTIFY | Added initiating program name, to start of line print.

Bug Fixes:
General | Resolved an issue where externally launched DietPi-Config with target menu, (eg: dietpi-config 8 1) had no effect. EG: fail connection, should go straight to networking submenu.
General | Locales have been reworked and reset: To resolve broken Locales, they have been reset to en_GB.UTF-8.\n\nIf you had a different locale configured on this system, please use dietpi-config at a later date to re-configure. Backups of previous env and locale settings, are created in /mnt/dietpi_userdata/*.bak: https://github.com/Fourdee/DietPi/issues/1430
DietPi-Autostart | Custom: Resolved issue with the dietpi-autostart_custom service failing to run: http://dietpi.com/phpbb/viewtopic.php?f=11&t=2832&p=10862
DietPi-Config | AudioPhonics I-Sabre-K2M: Resolved issue with failed installation. This is now a source build ondemand: https://github.com/Fourdee/DietPi/issues/1437
DietPi-LetsEncrypt | Work around a non-DietPi issue, that prevents certificate renewal via Apache and Nginx on Stretch systems: https://github.com/Fourdee/DietPi/issues/734#issuecomment-361774084
DietPi-Services | OpenVPN and DNSMASQ (PiHole): Are no longer controlled. This is to prevent unexpected loss of connection during DietPi scripts: https://github.com/Fourdee/DietPi/issues/1501
DietPi-Software | Jessie: Pi-hole is now disabled, pending release of FTL 4.0, which is required to resolve incompatible logging with outdated dnsmasq options under Jessie: https://github.com/Fourdee/DietPi/issues/1524
DietPi-Software | Nginx: Resolved failed installation when IPv6 is disabled, thanks @MichaIng: https://github.com/Fourdee/DietPi/pull/1441
DietPi-Software | OpenVPN Server: Resolved failed installation under Debian Stretch: https://github.com/Fourdee/DietPi/issues/1450
DietPi-Software | Resolved an issue where uninstalling multiple items, could result in endless loop: https://github.com/Fourdee/DietPi/issues/1454
DietPi-Software | phpMyAdmin: Its new default MariaDB user 'phpmyadmin' now has full admin privileges: http://dietpi.com/phpbb/viewtopic.php?f=11&t=2775
DietPi-Software | RPi.GPIO: Resolved failed installation.
DietPi-Software | Raspcontrol: Resolved an issue with missing webserver stack pre-req: https://github.com/Fourdee/DietPi/issues/1485
DietPi-Software | Resolved an issue where an existing higher GPU mem split, would be overridden with a lower value, during install of certain software: https://github.com/Fourdee/DietPi/issues/1484
DietPi-Software | qBitTorrent: Resolved issue with failed login on Debian Jessie, the default password is now 'adminadmin': https://github.com/Fourdee/DietPi/issues/1499
DietPi-Software | dietpi-software install: Command line run will now prevent disabled G_HW_ARCH G_HW_MODEL software titles, from being installed.
DietPi-Software | MQTT Mosquito: Resolved issue with ARMv6 installation/binary: https://github.com/Fourdee/DietPi/issues/1306#issuecomment-366228445
DietPi-Software | Automation - custom script: Resolved an issue with banners, where Google AIY would be incorrectly reported as installing: https://github.com/Fourdee/DietPi/issues/1514
DietPi-Software | NodeRed: resolved an issue where the nodered user lacked a home dir, required for additional module installation: https://github.com/Fourdee/DietPi/issues/1446#issuecomment-366370800

Allo Web Interface v6:
Sparky SBC: Resolved an issue where USB1.1 compatibility setting would always be applied, when usb-dac selected.
Sparky SBC: Added option to select usb-dac-1.1 soundcard, which will enable USB1.1 compatibility.

-----------------------------------------------------------------------------------------------------------

v6.1 | Hotfix
(29/01/18)

Bug Fixes:
DietPi-Software | Kodi: Resolved failed installation due to libcec package naming. Patched re-install during dietpi-update: https://github.com/Fourdee/DietPi/issues/1428#issuecomment-361092857
DietPi-Software | Tonido: Resolved issue with service failing to start. Patched re-install during dietpi-update: https://github.com/Fourdee/DietPi/issues/1432
DietPi-Software | Fail2Ban: Resolved issue with service failing to start. Patched re-install during dietpi-update: https://github.com/Fourdee/DietPi/issues/1431

-----------------------------------------------------------------------------------------------------------

v6.0 (previously v160)
(28/01/18)

Important Information:
All DietPi images have been re-created. Existing installations (v159 or lower), can no longer be updated, or supported. To continue support, users must install the latest v6.0 image.
 - https://github.com/Fourdee/DietPi/issues/1385
 - All images are now Debian Stretch (excluding Odroid's)
 - ARMbian based images are now mainline kernel 4.13+.
 - Native PC (EFI): is now an ISO, with clonezilla bundled. Simplifies installation via Rufus write: https://github.com/Fourdee/DietPi/issues/1171#issuecomment-336522021
 - If you are happy with your existing installation of v159 (or lower), you are not required to install the v6.0 image, however, we cannot continue to provide support for v159 (or lower) installations.

Minor notes:
The XMAS tree has now been taken down, stored away on github history for next year. Hope you all had a good one :D

Changes / Improvements / Optimizations:
General | DietPi RPi kernel, now reverted to stock RPi kernel: https://github.com/Fourdee/DietPi/issues/1378
General | We have completed much needed backbone work for DietPi, which will allow for improved expansion in source code. This includes the use of dietpi-globals.
DietPi-Globals | New script which optimizes most used DietPi commands and vars, throughout our scripts. Also exported to bash session, please type 'G_' then press 'TAB' to see a full list of options: https://github.com/Fourdee/DietPi/issues/1311
General | FHS compliance completed. /etc/dietpi has moved to /var/lib/dietpi. RAMlog store has moved to /var/tmp/dietpi: https://github.com/Fourdee/DietPi/issues/1297#issuecomment-352241193
General | We have refreshed our terminal messages look & feel, oriented on RPi boot messages, and with process animation: https://github.com/Fourdee/DietPi/pull/1377
General | wget: Now set to prefer IPv4 by default (generally faster, can be changed by 'CONFIG_PREFER_IPVERSION' in dietpi.txt): https://github.com/Fourdee/DietPi/issues/1285#issuecomment-353230187
General | APT: Now set to force IPv4 by default (generally faster, can be changed by 'CONFIG_PREFER_IPVERSION' in dietpi.txt): https://github.com/Fourdee/DietPi/issues/1285#issuecomment-353230187
General | SparkySBC: CPU gov default changed to Performance, reports of increased stability.
General | Swapfile generation is now completed during 1st run of dietpi-software (previously boot stage): https://github.com/Fourdee/DietPi/issues/1270#issue-278797206
General | DietPi-Funtime: Removed from DietPi. Although it looked pretty, it did absolutely nothing (except slow down a program)
DietPi-Automation | All dietpi.txt entries have been renamed and cleaned up.
DietPi-Automation | dietpi.txt: CONFIG_NTP_MODE will now be applied during 1st run of device: https://github.com/Fourdee/DietPi/issues/1379
DietPi-Boot | Improved the method of initial FS_partition and FS_expansion during 1st run, via systemD services. 'fs_force_resize=' in dietpi.txt is no longer supported: https://github.com/Fourdee/DietPi/issues/1285#issuecomment-352159930
DietPi-Banner | IP: Will now also list the active network adapter used (eg: eth0/wlan0)
DietPi-Config | Dion Audio LOCO V1/V2: Soundcards added for RPi.
DietPi-Config | Locale: en_GB.UTF-8 is now automatically installed, alongside user selected choice. Required for DietPi scripts to function.
DietPi-Drive_Manager | Added support for exFAT, many thanks @MichaIng : https://github.com/Fourdee/DietPi/pull/1312
DietPi-Globals | Global variables and functions are now exported during login. Please see the sourcecode for more information: https://github.com/Fourdee/DietPi/issues/1311
DietPi-Set_Hardware | Sparky SBC: enable aotg.aotg1_speed compatibility setting for USB 1.1, when USB-DAC configured: https://github.com/Fourdee/DietPi/issues/1301
DietPi-Set_Software | "pool" directive is now used for NTPD: https://github.com/Fourdee/DietPi/pull/1404
DietPi-Software | NAA Daemon: Updated to latest (3.5.2-36). Existing installs will be patched automatically: https://github.com/Fourdee/DietPi/issues/1305
DietPi-Software | PHP-FPM: Increased from "$CPU_CORES_TOTAL" to "pm.max_children = $(( $CPU_CORES_TOTAL * 3 ))". This should avoid failed forking of PHP-FPM processes/requests : https://github.com/Fourdee/DietPi/issues/1298
DietPi-Software | ownCloud/Nextcloud: Added option to choose data directory via dietpi.txt pre installation: https://github.com/Fourdee/DietPi/issues/1314#issuecomment-352782055
DietPi-Software | ownCloud/Nextcloud: Switch to pretty URLs (without "index.php") on Apache
DietPi-Software | ownCloud/Nextcloud: Automated backup restoring on install and creation und uninstall to ownCloud/Nextcloud data directory
DietPi-Software | ownCloud: Switch to non-package/archive installation. This allows usage of preferred web based updater.
DietPi-Software | Nextcloud: Resolved OPcache admin panel warnings now also on Lighttpd
DietPi-Software | UrBackup: Installation updated to latest version 2.1.20. For new installations only: https://github.com/Fourdee/DietPi/issues/1335
DietPi-Software | NodeRed: Corrected user which nodered runs under, now runs as its own user, created during install: https://github.com/Fourdee/DietPi/issues/1294#issuecomment-354314318
DietPi-Software | SqueezeBox/LMS (Stretch): Installation resolved: https://github.com/Fourdee/DietPi/issues/1124
DietPi-Software | MySQL: Completely remove MySQL from DietPi in favour of MariaDB: https://github.com/Fourdee/DietPi/issues/1397
DietPi-Software | Ampache: MySQL DB and configs have been updated (adds correct userdata folder for music by default): https://github.com/Fourdee/DietPi/issues/1420
run_ntpd | Added support for systemd-timesyncd completion/detection: https://github.com/Fourdee/DietPi/issues/1379

Bug Fixes:
General | Fixed two systemd error messages during shutdown and boot: https://github.com/Fourdee/DietPi/issues/1330
DietPi-Automation | Resolved an issue where AUTO_SETUP_TIMEZONE was not being applied correctly, thanks @k-plan: https://github.com/Fourdee/DietPi/issues/1285#issuecomment-356310496
DietPi-Automation | dietpi.txt: CONFIG_NTP_MIRROR will now be applied to systemd-timesyncd configuration: https://github.com/Fourdee/DietPi/issues/1379
DietPi-Config | Resolved an issue with WiFi Country code, failing to set on some devices: https://github.com/Fourdee/DietPi/issues/838
DietPi-Config | Resolved an issue where disabling IPv6 didn't have an effect on AMD64 devices: https://github.com/Fourdee/DietPi/issues/1343#issuecomment-359652751
DietPi-Services | dietpi-wifi-monitor: Is no longer controlled, to prevent WiFi drop during software installs/updates etc: https://github.com/Fourdee/DietPi/issues/1288#issuecomment-350653480
DietPi-Software | General: MySQL using software titles now have their own database user, instead of accessing as "root": https://github.com/Fourdee/DietPi/issues/1397#issuecomment-359655198
DietPi-Software | qBittorrent: Resolved an issue with inability to log into web interface: https://github.com/Fourdee/DietPi/issues/1366
DietPi-Software | Resolved an issue where our custom LD_LIBRARY_PATH would cause APT failures. LD_LIBRARY_PATH has now been reverted, apologies if this effected your system: https://github.com/Fourdee/DietPi/issues/1329
DietPi-Software | Resolved an issue where APT installations would fail if services were masked. All known DietPi software services, will be enabled/unmasked, before installation: https://github.com/Fourdee/DietPi/issues/1320
DietPi-Software | WiFi Hotspot (Stretch): Resolved an issue where hostapd would fail to run due to missing libssl1.0.0 lib, not available in repos: https://github.com/Fourdee/DietPi/issues/1299
DietPi-Software | Shairport-sync (Stretch): Resolved an issue where this would fail to install, due to pre-req URLS becomming invalid: https://github.com/Fourdee/DietPi/issues/1303
DietPi-Software | Plex Media Server: Resolved uninstall to include /var/lib/plexmediaserver in removal (which is not completed via apt purge).
DietPi-Software | MariaDB: Resolved an issue where MariaDB would fail to uninstall correctly: https://github.com/Fourdee/DietPi/pull/1280
DietPi-Software | Aira2 (Stretch): Resolved installation, now used APT installation: https://github.com/Fourdee/DietPi/issues/1310
DietPi-Software | Mosquitto: Resolved various issues with failed install, due to Mosq repo not being maintained (deb's missing from repo header list, requires non-stretch available packages). deb's are now hosted on dietpi.com: https://github.com/Fourdee/DietPi/issues/1306
DietPi-Software | ownCloud/Nextcloud: Fixed an installation issue on Jessie with MariaDB: https://github.com/Fourdee/DietPi/pull/1319
DietPi-Software | Google AIY: Updated install to gitbranch=voicekit. Many thanks to @mpember for the heads up: https://github.com/Fourdee/DietPi/issues/1065#issuecomment-354304388
DietPi-Software | OpenJDK: Replaces OracleJDK: https://github.com/Fourdee/DietPi/issues/1401
DietPi-Update | dietpi.txt is now checked for missing entries, and, will now be patched during the update: https://github.com/Fourdee/DietPi/issues/1292#issuecomment-350818969
Sparky SBC | Kernel updated, which resolves issues with HQPlayer playback: https://www.computeraudiophile.com/forums/topic/32132-allo-sparky-usbridge/?do=findComment&comment=753100

Allo Web Interface v5:
Sparky SBC: Matrix Audio X-SPDIF 2, native DSD is now added to kernel, many thanks @sudeep: https://github.com/sparkysbc/Linux/pull/3

-----------------------------------------------------------------------------------------------------------

v159
(10/12/17)

Image Modifications:
VMWare | Updated to Debian Stretch: https://github.com/Fourdee/DietPi/issues/1219
VirtualBox | Updated to Debian Stretch, many thanks @MichaIng: https://github.com/Fourdee/DietPi/issues/1219
RPi | Updated to Debian Stretch: https://github.com/Fourdee/DietPi/issues/475

Changes / Improvements / Optimizations:
General | Odroid XU3/4 images updated: Includes kernel support for EMMC 5.1 (thanks Meveric): https://github.com/Fourdee/DietPi/issues/1252
General | DietPi RPi kernel: Updated to 4.9.62.
General | DietPi RPi kernel: Will no longer re-install, if the current version is already at latest.
General | Added fahrenheit readouts for cpu_info and dietpi-config. For those "over the pond" :D : http://dietpi.com/phpbb/viewtopic.php?f=12&t=2516&p=9772#p9772
General | Sparky SBC: Kernel update to add support for USB 1.1 DACs, thanks @sudeep. This must be enabled manually, if using a USB 1.1 DAC, as this breaks Allo WiFi dongle. Edit "/DietPi/uEnv.txt" and change the value "aotg.aotg1_speed=1" (from "0"), then reboot.
General | We now define a default LD_LIBRARY_PATH for all systems, exported from /etc/bash.bashrc: https://github.com/Fourdee/DietPi/issues/475#issuecomment-350380744
DietPi-Services | Run "dietpi-services help" to see a full list of updated commands: Added support for "enable" and "disable". "disable" will stop and disable the service and prevent it from running, "enable" will enable and start the service. EG: "dietpi-services disable cron", will prevent Cron from starting. Added support for start/stop/restart a single service (eg: dietpi-services stop apache2). This is basically a symlink to systemD: https://github.com/Fourdee/DietPi/issues/1114
DietPi-Config | WiFi: Now uses the wpa_supplicant.conf method to setup WiFi connections. WEP is no longer supported by DietPi in this mode. WPA-PSK/WPA2-PSK and OPEN hosts supported: https://github.com/Fourdee/DietPi/issues/1262
DietPi-Backup | "Full Backup" Mode is now the default for fresh DietPi installations. This is mainly due to MySQL data now being in the DietPi userdata directory.
DietPi-Config | Tools > Benchmarks: Added ability to benchmark CPU performance based on bash + integer: https://github.com/Fourdee/DietPi/issues/1253#issuecomment-346881878
DietPi-Config | Time sync modes: NTP is now uninstalled when SystemD timedatectl is enabled. Reinstalled on demand. Timedatectl pool servers are now also set: https://github.com/Fourdee/DietPi/issues/1208#issuecomment-343762480
DietPi-Software | First run setup, now logged to /var/tmp/dietpi/logs/dietpi-firstrun-setup.log.
DietPi-Software | APT log: Moved to /var/tmp/dietpi/logs/dietpi-software_apt.log, to prevent RAMlog clearing log during automated installations.
DietPi-Software | MPD (Stretch): Install updated to 0.20.11. Also supports native DSD playback (thanks to @sudeep and PJotr), when "Native" output freq/bit is set: https://github.com/Fourdee/DietPi/issues/1236
DietPi-Software | moOde: MPD now installed via pre-built binaries. Will reduce install time: https://github.com/Fourdee/DietPi/issues/1223#issuecomment-345265290
DietPi-Software | Nextcloud: Large installation rework, featuring redis file locking, system cron jobs, automatic maintenance, optimized webserver stack configs and others: https://github.com/Fourdee/DietPi/issues/1067
DietPi-Software | ownCloud: Large installation rework, providing same state than Nextcloud.
DietPi-Software | MPD (inc YMPD/O!MPD): Default data directory is now "/mnt", this will include all USB drives and network locations: https://github.com/Fourdee/DietPi/issues/1202
DietPi-Software | Mopidy: Default data directory is now "/mnt", this will include all USB drives and network locations.
DietPi-Software | Syncthing: Installation updated to version 0.14.40, for new installations only. Removal of inotify (now included in main syncthing): https://github.com/Fourdee/DietPi/issues/1260
DietPi-Software | Node-Red: Symlink created during install from ~/.node-red to DietPi user data dir: https://github.com/Fourdee/DietPi/issues/1256
DietPi-Software | YMPD: Fixed Stretch installation + Now available for all CPU archs + Upgraded to SystemD service: https://github.com/Fourdee/DietPi/issues/475
DietPi-Software | Gitea: Install updated to 1.3.1 (for new installations only). Added support for ARMv8. Now installed to /mnt/dietpi_userdata/gitea, runs as dietpi user: https://github.com/Fourdee/DietPi/issues/686 http://dietpi.com/phpbb/viewtopic.php?f=8&t=5&p=9863#p9863

Bug Fixes:
DietPi-Automation | Resolved an issue where SSH server choice, was not installing selected choice: https://github.com/Fourdee/DietPi/issues/1122
DietPi-Config | Nvidia driver: nouveau now disabled by default on x86_64, fix for 750Ti and possibily other Nvidia chipsets (thanks dubyazero): https://github.com/Fourdee/DietPi/issues/1244
DietPi-Config | RPi Stretch: Resolved an issue with onboard Wifi failing to scan: https://github.com/Fourdee/DietPi/issues/1262
DietPi-Config | RAM Benchmark: Resolved an issue where devices without /tmp mounted to tmpfs would fail the test. We now check for this mount, prior to allowing the test to run: https://github.com/Fourdee/DietPi/issues/1130#issuecomment-350114298
DietPi-Software | Pi-Hole: Resolved various issues with this installation. DietPi will now also detect a failed Pi-Hole script exit and flag as not installed. : https://github.com/Fourdee/DietPi/issues/1282#issuecomment-350490524
DietPi-Software | Redis: Minor un/installation/activation fixes of PHP module (Thanks to @MichaIng) : https://github.com/Fourdee/DietPi/pull/1249
DietPi-Software | moOde: Resolved an issue where dietpi-drive_manager mounted drives, would not be available in the libary: https://github.com/Fourdee/DietPi/issues/1223#issuecomment-346708298
DietPi-Software | PHP: Solve 'upload_tmp_dir' issue, if PHP service uses 'PrivateTmp': https://github.com/Fourdee/DietPi/issues/1144
DietPi-Software | Syncthing: Resolved a permissions issue with self program updates: https://github.com/Fourdee/DietPi/issues/1260
DietPi-Software | Home Assistant: Resolved an issue with ARMv8 installation, where Python build would fail due to lack of build-essential: https://github.com/Fourdee/DietPi/issues/1255
DietPi-Software | MPD: Corrected various uninstallation issues.
DietPi-Software | APT Removal: Resolved an issue in Stretch, where held packages were not being removed: https://github.com/Fourdee/DietPi/issues/475
DietPi-Software | FFMPEG: Resolved inability to install on XU4 Jessie: https://github.com/Fourdee/DietPi/issues/1273
DietPi-Software | Chromium (RPi Stretch): Resolved installation + desktop icon symlink: https://github.com/Fourdee/DietPi/issues/475#issuecomment-350111359
DietPi-Software | Resolved an issue where dietpi permissions were not being set correctly, for symlinked userdata dir.
DietPi-Update | Resolved an issue where .update_available file would still exist in no network situations: https://github.com/Fourdee/DietPi/issues/1258
Patch_File | Auto swapfile generation no longer run twice (mostly for pre v150 images): https://github.com/Fourdee/DietPi/issues/1257

Allo Web Interface v4:
MPD: Native DSD playback support, when "Native" output freq/bit is set in MPD settings page: https://github.com/Fourdee/DietPi/issues/1241
MPD: Default data directory is now "/mnt", this will include all USB drives and network locations.
SQUEEZELITE: Added ability to set native DSD output modes. Please note, success of selected output mode is limited to DAC and kernel capabilities. We have verified Combo 384 with u32le output mode on Sparky SBC + USB Bridge: https://github.com/Fourdee/DietPi/issues/1237#issuecomment-348241209
O!MPD: Updated to 1.03. Please make sure to update your library (Settings > Update), to rescan the new "/mnt" location which includes all networked and USB drives. Depending on your additional storage setup, the rescan may take 5-30 minutes.
RPi Image: Has been updated to Debian Stretch. This offers peformance improvements in the web interface, and newer ALSA libs. Previous installations are still supported. To upgrade, please write the new image. Upgrading to Stretch is not a requirement: http://dietpi.com/phpbb/viewtopic.php?f=8&t=2317&p=8869#p8869
Sparky SBC: We have remove the WiFi Hotspot installation by default, this is to avoid majority users having to remove this software title, before WiFi can be configured via terminal access. To reinstall this software, please connect the WiFi dongle, then run "dietpi-software install 60" via terminal.

-----------------------------------------------------------------------------------------------------------

v158
(12/11/17)

Changes / Improvements / Optimizations:
DietPi-Services | status: Improved this command to highlight working and detail failed services. Failed services will also be listed. 'dietpi-services status': https://github.com/Fourdee/DietPi/issues/1230
DietPi-Software | Google AIY: Now available for installation: http://dietpi.com/phpbb/viewtopic.php?f=8&t=5&p=9486#p9486
DietPi-Software | moOde: Initial pass adding into DietPi: https://github.com/Fourdee/DietPi/issues/1223
DietPi-Software | Gitea: Now available for installation. Many thanks to @techdabbler for contributing this addition: https://github.com/Fourdee/DietPi/issues/686
DietPi-Software | Squeezelite recompiled with -DDSD, now supports DSD and DoP audio playback: https://github.com/Fourdee/DietPi/issues/1210
DietPi-Sotware | AudioPhonics Pi-SPC: Now available for installation. Power control module which lets you physically power off system using a button: http://dietpi.com/phpbb/viewtopic.php?f=8&t=5&p=9359#p9359
DietPi-Software | Raspotify: Now available for installation. Spotify Connect client for the Raspberry Pi (and other ARMv6/v7 devices) that Just Works™: http://dietpi.com/phpbb/viewtopic.php?f=8&t=5&p=9368#p9368
DietPi-Software | Sabnzbd: Updated to 2.3.1 for new installations only. Thanks @Invictaz : https://github.com/Fourdee/DietPi/issues/865#issuecomment-340282019
DietPi-Set_Software | Improved useradd/userdel functions. Please see sourcecode for details.

Bug Fixes:
General | Sparky SBC: Applied latest kernel (USB + ETH) stability patches, which will resolve loss of connection, audio device and URB errors. Thanks @Sudeep.
General | Fixed kill-ssh-user-sessions-before-network.service, to prevent it always generating an error.
DietPi-Config | Corrected descriptions for Auto swapfile size, and, Ondemand as recommended CPU gov. Thanks @k-plan : https://github.com/Fourdee/DietPi/issues/1205
DietPi-Config | NAS: Resolved an issue where samba client share names, which contained spaces, would cause the mount the fail: https://github.com/Fourdee/DietPi/issues/1201
DietPi-Config | Rock64: Resolved an issue with incorrect card/device indexs for HDMI/3.5mm, thanks @BryanSmithDev : https://github.com/Fourdee/DietPi/issues/1102
DietPi-Set_Hardware | Soundcard: When setting USB-DAC, and it fails detection, the soundcard will be reset to 'none'.
DietPi-Set_Software | DietPi User: Resolved an issue where /etc/sudoers was being incorrectly written with additional \.
DietPi-Software | Uninstalling DietPi-Cam, will no longer remove the motion package, shared with Motioneye, thanks @vilhelmp: https://github.com/Fourdee/DietPi/issues/1194
DietPi-Software | Resolved an issue with Emby server (ARMv7/ARMv8) failing to install, due to missing packages not available in Debian repo: https://github.com/Fourdee/DietPi/issues/1150
DietPi-Software | Resolved an issue with 404 and Owncloud: https://github.com/Fourdee/DietPi/issues/1225
DietPi-Software | Resolved an issue with Home Assistant on Native PC failing. Many thanks to @sytone : https://github.com/Fourdee/DietPi/issues/1145

Allo Web Interface v3:
Roon | Resolved an issue where Roon was not generating unique IDs, resulting in multiple devices on the same network, having issues with Roon Core detection.
Squeezelite | Now supports DSD and DoP audio playback: https://github.com/Fourdee/DietPi/issues/1210
General | Added ability to set S24_3 bit depth modes for Shairport-sync and Squeezelite. Required by some DACs

-----------------------------------------------------------------------------------------------------------

v157
(19/10/17)

Images:
Rock64 | Image updated to Release Candidate. Existing users should replace their installation with the latest image: https://github.com/Fourdee/DietPi/issues/1102#issuecomment-336475062

Changes / Improvements / Optimizations:
General | Ondemand is now the default CPU governor for all devices. Previously Interactive, which is not available in mainline Linux kernel. "Ondemand" has been set for all system in this patch, please revert to another CPU gov as needed.
General | Improved notifications for when DietPi is installing system with automated flags.
General | DietPi RPi Kernel: Updated to 4.9.52
General | RPi Stretch: Updated, matching official release of 2017-09-07-raspbian-stretch-lite
General | DietPi-Automation: "AUTO_SETUP_GLOBAL_PASSWORD=" in "dietpi.txt" will also be applied to the "dietpi" user account. Please note this will only take effect on v157 and higher DietPi images, due to "boot" script requiring an update: https://github.com/Fourdee/DietPi/issues/1134
DietPi-Update | Added logging for updates > /var/tmp/dietpi/logs/dietpi-update.log
DietPi-LetsEncrypt | Added support for Nginx on Stretch. Many thanks to @Bridouz for contributing this: https://github.com/Fourdee/DietPi/pull/1166
DietPi-Software | Apache2 + NextCloud: Various optimizations. For new installations only. Many thanks to @MichaIng for this contribution: https://github.com/Fourdee/DietPi/issues/1067
DietPi-Software | Allo Web Interface: Hidden from software list for now, please use pre-made images: http://dietpi.com/phpbb/viewtopic.php?f=8&t=2317#p8868
DietPi-Software | Roon Bridge: Now available for x86_64 systems.
DietPi-Software | Stretch: TightVNC now disabled as replaced by TigerVNC/VNC4.
DietPi-Software | Minio: Now available for installation. Object storage server with Amazon S3 compatible API. Many thanks to @techdabbler for contributing this addition! https://github.com/Fourdee/DietPi/pull/1152
DietPi-Software | Sabnzbd: Updated to 2.3.0 for new installations only. Thanks @hydrouk
DietPi-Software | Shairport-sync: Updated to 3.1.2.
DietPi-Software | FuguHub: Now available for install. Many thanks to @techdabbler for contributing this: https://github.com/Fourdee/DietPi/pull/1168
DietPi-Software | Docker: Now available for install. Many thanks to @techdabbler for contributing this: https://github.com/Fourdee/DietPi/pull/1169
DietPi-Software | MPD: Enabled for x86_64
DietPi-Software | Gmrender: Now available for installation. DLNA audio render/endpoint: https://github.com/Fourdee/DietPi/issues/1183
DietPi-Software | Nukkit: Now available for installation. Minecraft PE server. Many thanks to @techdabbler for contributing this: https://github.com/Fourdee/DietPi/pull/1190

Bug fixes:
General | Rock64: Resolved incorrect CPU temp readouts: https://github.com/Fourdee/DietPi/issues/1102#issuecomment-336475062
DietPi-Config | Resolved syntax issues with wifi_disable_powersave.service
DietPi-Drive_Manager | Resolved an issue where "Read Only" drives would incorrectly be displayed as "Disabled".
DietPi-Services | PHP7-FPM service now correctly controlled.
DietPi-Software | Stretch: VNC4Server, resolved various issues with tigervnc that prevented successful installation and operation. Disabled "localhost" only by default. TigerVNC packages now removed correctly during uninstall.
DietPi-Software | Shairport-sync (Stretch): Resolved an issue where dep libssl1.0.0 is no longer available from Debian Stretch repo. Causing the process to fail.
DietPi-Software | MotionEye (Stretch): Resolved failed installation, thanks @MichaIng for the repo hint: https://github.com/Fourdee/DietPi/issues/1155#issue-259888197
DietPi-Software | OctoPrint: Resolved an issue where changing update branches would result in git failure. This fix only applies to fresh installs of the software: https://github.com/Fourdee/DietPi/issues/1112
DietPi-Software | Squeezelite: Resolved failed installation with x86_64 devices.

Allo Web Interface Changes:
NB: All software has been reinstalled. User set freq/bit options, and service states will be reset to default. Please change these options as needed.
GENERAL: Gmrender (DLNA audio render) and Squeezelite installed by default: https://github.com/Fourdee/DietPi/issues/1183
GENERAL: Resolved issues with some services failing to start, once previously disabled.
MAIN PAGE: Reworked layout.

-----------------------------------------------------------------------------------------------------------

v156
(22/09/17)

Changes / Improvements / Optimizations:
General | ASUS TB: Updated image. Includes latest kernel and matches current 2.0.1 TinkerOS image.
DietPi-Config | Performance > CPU: Added support for setting minimum CPU frequencies. Many thanks to @Filhype for contributing this feature!: https://github.com/Fourdee/DietPi/pull/1148
DietPi-Config | WiFi: Added support for connecting to open networks (no encryption), by using a empty passkey. Many thanks to Helmut for this!
DietPi-Drive_Manager | We have reviewed "Mystic Meg's" claims that it is possible to psychically unmount drives. Our team has personally tested this claim, and, we can confirm this is simply not the case. Either that, or our "Chinatown" crystal ball is not fully functional. Therefore, we have deemed it necessary that users must "physically" remove drives, instead of attempting to achieve it with their minds alone. This also applies to keyboards. Thanks John!
DietPi-Software | Syncthing: Updated to latest version (v0.14.35). For new installations only. Many thanks to @joaofl for contributing this: https://github.com/Fourdee/DietPi/pull/1103
DietPi-Software | Syncthing: Now uses the DietPi user data directory and dietpi user account. For new installations only. Many thanks to @joaofl for contributing this: https://github.com/Fourdee/DietPi/pull/1103

Bug fixes:
General | Sparky SBC: Kernel updated to resolve issue with slow playback under 44KHz/16bit PCM, and, playback failure in MPD when changing tracks. Many thanks @sudeep.
General | ASUS TB: Default CPU gov is now "ondemand". This resolves issues with USB DAC noise and general system instability: https://github.com/Fourdee/DietPi/issues/1141
DietPi-Software | MPD: Resolved an issue where MPD dependencies are not flagged as installed, causing removal during "apt-get autoremove": https://github.com/Fourdee/DietPi/issues/1140
DietPi-Software | O!MPD: Resolved an issue where OMPD would fail to generate the SQL DB in Debian Stretch.
DietPi-Update | Resolved an issue where DNS could be lost, preventing updates if PiHole is installed. This is due to us stopping the service prior to updates. PiHole service is now restarted during updates: https://github.com/Fourdee/DietPi/issues/1138


-----------------------------------------------------------------------------------------------------------

v155
(02/09/17)

New Image:
Rock64 | Now available for beta testing: https://github.com/Fourdee/DietPi/issues/1102#issuecomment-325131437

Changes / Improvements / Optimizations:
General | Reworked the disabled modules for Sparky. Disables touchscreen and GPU modules (thanks @sudeep).
General | Sparky Image updated to Stretch, includes kernel update for DSD256/512 support.
DietPi-Config | Networking > WiFi: Added a feature which will monitor the Wifi connection and automatically reconnect, if the gateway is unavailable (eg: connection drop): https://github.com/Fourdee/DietPi/issues/1074
DietPi-Software | Home Assistant: Now available for installation. Many thanks to @sytone for adding this: https://github.com/Fourdee/DietPi/pull/1087
DietPi-Software | Sabnzbd: Updated to 2.1.0 for new installations only: https://github.com/Fourdee/DietPi/issues/865#issuecomment-319110395
DietPi-Software | Kodi: Now installs avahi-daemon by default: http://dietpi.com/phpbb/viewtopic.php?f=11&t=2148&p=8323#p8316
DietPi-Software | sabnzbd: Updated to latest version (2.2.1), existing installations will need to uninstall/reinstall to update: https://github.com/Fourdee/DietPi/issues/865#issuecomment-325454351

Bug fixes:
General | Auto Swapfile generation: Size is now set to "2048 - total memory" to prevent out of memory errors during Koel installations and in general. "1024 - total RAM" was previous. All systems will have swapfile regenerated during this patch, you can change this afterwards in dietpi-config > advanced options: https://github.com/Fourdee/DietPi/issues/1126
General | (Odroid C2): Resolved an issue where APT would fail to continue, due to deb-multimedia removing ARMv8 (ARM64) packages: https://github.com/Fourdee/DietPi/issues/1096
General | Fix error log on disabled IPv6 (thanks @MichaIng): https://github.com/Fourdee/DietPi/pull/1120/
DietPi-AutoStart | Resolved an issue where OPi devices would fail to execute selected autostart option: https://github.com/Fourdee/DietPi/issues/1109
DietPi-BugReport | Increased max upload size from 50MB to 80MB: https://github.com/Fourdee/DietPi/issues/1086#issuecomment-317724186
DietPi-Config | Corrected firmware upgrade code for OrangePi devices: http://dietpi.com/phpbb/viewtopic.php?f=11&t=2149&p=8295#p8295
DietPi-Software | Mumble/MurMur: Resolved an issue where superuser password was not being set during installation: http://dietpi.com/phpbb/viewtopic.php?f=11&t=2024#p8084
DietPi-Software | Tondio: Resolved an issue where the installation would fail due to lack of libjpeg8 packages, on Debian repos. Packages now hosted on dietpi.com: https://github.com/Fourdee/DietPi/issues/1101
DietPi-Software | Sparky SBC: WiFi Hotspot now triggers the RTL driver during install. This is hard coded, to configure for the official Allo WiFi dongle.
DietPi-Software | Mopidy: Resolved an issue where the libary would fail to update. Many thanks to Sciamano: http://dietpi.com/phpbb/viewtopic.php?f=11&t=2112
DietPi-Software | Emby: Resolved an issue where unavailable libjpeg8 packages from Jessie/Stretch, would cause this installation to fail: https://github.com/Fourdee/DietPi/issues/1128#issuecomment-326743471

-----------------------------------------------------------------------------------------------------------

v154
(23/07/17)

Changes / Improvements / Optimizations:
General | Native PC: i386 apt support added by default.
DietPi-Config | Audio > Soundcard (Native PC) | Added ability to select from available soundcards on system: https://github.com/Fourdee/DietPi/issues/1053#issuecomment-313922101
DietPi-Config | Networking Options NAS/MISC: Added ability to change NTPD servers: https://github.com/Fourdee/DietPi/issues/1049
DietPi-Config | Display > Resolution: Added ability to set SDTV modes for Raspberry Pi: https://github.com/Fourdee/DietPi/issues/1058
DietPi-Config | Display > Resolution: Added ability to change overscan values for Raspberry Pi, once overscan is enabled: https://github.com/Fourdee/DietPi/issues/1058
DietPi-Software | Avahi-Daemon (additional Linux software): Now available for installation. Provides hostname broadcasting, supported by MacOSX and PC clients with Bonjour service: https://github.com/Fourdee/DietPi/issues/1030
DietPi-Software | OctoPrint: Now available for installation. 3D printing with web interface: https://github.com/Fourdee/DietPi/issues/854
DietPi-Software | RoonServer: Now available for installation. x86_64 native PC only: https://github.com/Fourdee/DietPi/issues/1060
DietPi-Software | Nvidia driver: Now also installs i386 OpenGL.
DietPi-Software | HTPC Manager: Now available for installation. Many thanks to @sytone for implementing the software!: https://github.com/Fourdee/DietPi/pull/1083
DietPi-Software | Steam: Now available for installation (Native PC only): https://github.com/Fourdee/DietPi/issues/1062
DietPi-Software | OpenBazaar: Updated service to SystemD (openbazaar.service).

Bug fixes:
General | RPi Stretch: /etc/apt/sources.list.d/raspi.list now uses correct stretch repo. Many thanks to @MichaIng for the fix: https://github.com/Fourdee/DietPi/issues/1077
DietPi-Config | Audio Options: DietPi-JustBoom option will now show when alsa-utils in installed. Many thanks to Jaikumar.
DietPi-Config | Waveshare 32 LCD panel: Now functional with current 4.9 kernel. X11 is not functional at this time: https://github.com/Fourdee/DietPi/issues/1048
DietPi-Launcher | DietPi-JustBoom and DietPi-Cloudshell options, will now show when alsa-utils in installed.
DietPi-Process_Tool | Added OpenBazaar to the list.
DietPi-Software | Emby: Resolved an issue where this software title would fail to install. Many thanks to @DncrJim for the report: https://github.com/Fourdee/DietPi/issues/1059
DietPi-Software | Emby: Is now disabled for ARMv8, due to lack of libjpeg8 debian packages in available repos: https://github.com/Fourdee/DietPi/issues/1059#issuecomment-313661959

-----------------------------------------------------------------------------------------------------------

v153
(05/07/17)

New Image:
DietPi for Native PC (x86_64) is now available. This is currently under BETA status, please see the following ticket for updated information: https://github.com/Fourdee/DietPi/issues/1007

Changes / Improvements / Optimizations:
General | NTPD updates: Increased verbosity of completion/errors: https://github.com/Fourdee/DietPi/pull/1035
General | GnuPG: Now installed by default on all DietPi systems. Required for OpenPGP key management, data signing etc: https://github.com/Fourdee/DietPi/issues/1032#issuecomment-311995136
General | DietPi RPi Kernel: Updated to 4.9.35. Includes support for new dual mode outputs on Allo Piano DAC +. Also includes patch for DSD pop during start of playback : https://github.com/Fourdee/DietPi/issues/1052
DietPi-Autostart | Added option for LightDM desktop boot (requires lightdm package to be installed).
DietPi-JustBoom | Added ability to configure Dual output modes on Allo Piano DAC + : https://github.com/Fourdee/DietPi/issues/1052#issuecomment-313089031
DietPi-Software | You can now uninstall software, if free space is below the 500MB threshold. Software installations are still prevented: https://github.com/Fourdee/DietPi/issues/1037
DietPi-Services | You can now check status of all DietPi controlled services with "dietpi-services status". Many thanks to @joaofl for adding this feature!: https://github.com/Fourdee/DietPi/pull/1025
DietPi-Software | Stretch: Updated additional software (eg: Plex/Mosquitto etc) repos to use stretch repos, where available.
DietPi-Software | NZBget: Added optimizations to reduce load on CPU, and, write cache specific to total RAM: https://github.com/Fourdee/DietPi/issues/1040
DietPi-software | BitTorrent (ALL): Write cache memory size is now set to 1/10th of total RAM. Previously 1/8th. This is to prevent excess RAM usage in multiple software combo installations. This applies to new installations only: http://dietpi.com/phpbb/viewtopic.php?f=11&t=2021#p7677
DietPi-Software | NTPD check improvements: Added options to retry NTPD update, or, override NTPD, when NTPD fails to update.
DietPi-Software | Nvidia GPU driver: Now available for installation (Native PC image only). Can also be configured in DietPi-Config: https://github.com/Fourdee/DietPi/issues/1007#issuecomment-312442384

Bug fixes:
DietPi-Autostart | Lower frame buffer for AmiBerry SDL2 now set correctly (480p).
DietPi-Autostart | Custom: Converted to SystemD service. This resolves issues with previously auto login system we used on headless devices: https://github.com/Fourdee/DietPi/issues/1024
DietPi-Config | Changing NTPD modes, will no longer flood the over current screen with print: https://github.com/Fourdee/DietPi/pull/1035
DietPi-Config | OPi Zero (H2+): Resolved an issue where setting 3.5mm output would not unmute lineout. Many thanks to @kurtjcu! https://github.com/Fourdee/DietPi/issues/1026
DietPi-Software | Resolved an issue where Mono libary would fail to install on ARMv6. This effected Emby, Sonarr, Radarr, Jackett. Many thanks to Larmo for reporting this: https://github.com/Fourdee/DietPi/issues/1023
DietPi-Software | AmiBerry: No longer installs Mono libs.
DietPi-Software | Emby: Now installs required Mono libs.
DietPi-Software | Stretch, Fail2Ban: Installation now functional. Many thanks to @noplanman for the fix: https://github.com/Fourdee/DietPi/issues/475#issuecomment-310873879
DietPi-Software | Stretch, OpenSSH Server: Resolved an issue where uninstalling openSSH server would fail due to apt package changes with openssh-blacklist*.
General | tmpfs /tmp: is now disabled for all devices with <= 512MB of RAM. This is to prevent out of space errors during mono based sofware installs (and possibly others): https://github.com/Fourdee/DietPi/issues/1027
General | SystemD daily apt processing: Is now disabled by default, as this would interfere with apt/dpkg locks. DietPi-Software updates apt, as needed during software installs: https://github.com/Fourdee/DietPi/issues/1032#issuecomment-311942730
General | Resolved an issue where USB-DAC setting could lose the alsa HW:x,x device after reboot, in cases where USB kernel init takes longer than when our boot service is launched: https://github.com/Fourdee/DietPi/issues/1051

-----------------------------------------------------------------------------------------------------------

v152
(17/06/17)

Changes / Improvements / Optimizations:
DietPi RPi Kernel | Updated to 4.9.30
Sparky SBC Kernel | Updated: https://github.com/Fourdee/DietPi/issues/1015
Odroid XU4 | Image updated to include kernel support for EMMC 5.1. Many thanks to Meveric.
DietPi-Config | Added support for Allo Mini BOSS DAC and Allo DigiOne: https://github.com/Fourdee/DietPi/issues/999
DietPi-Software | PlexPy: Now available for installation. Many thanks to @FireHelmet for providing us with the installation scripts!: https://github.com/Fourdee/DietPi/issues/971
DietPi-Software | Radarr: Now available for installation. Automatically downloads movies. Many thanks to @FireHelmet for providing us with the installation scripts!: https://github.com/Fourdee/DietPi/issues/966
DietPi-Software | Sonarr: Now available for installation. Automatically downloads TV shows. Many thanks to @FireHelmet for providing us with the installation scripts!: https://github.com/Fourdee/DietPi/issues/966
DietPi-Software | Jackett: Now available for installation. API for trackers, can be used with Sonaar/Radaar etc. Many thanks to @FireHelmet for providing us with the installation scripts!: https://github.com/Fourdee/DietPi/issues/1010
DietPi-Software | JRiver: Now available for installation. RPi only: https://github.com/Fourdee/DietPi/issues/988
DietPi-Software | NZBget: Now available for installation. Fast NZB download manager (c++) with web interface: https://github.com/Fourdee/DietPi/issues/1013
DietPi-Software | apc.php: Now installs latest version from github. Many thanks to @MichaIng: https://github.com/Fourdee/DietPi/issues/475#issuecomment-305898287
DietPi-Software | Pydio: New installs latest version. Many thanks to @noplanman: https://github.com/Fourdee/DietPi/pull/1008

Bug fixes:
DietPi-Config | MP2/WVC1 key entry: Resolved an issue where decode_XXX entries were not being generated: https://github.com/Fourdee/DietPi/issues/885#issuecomment-305731094
DietPi-Software | Plex Media Server (x86_64) installation now functional (due to URL changes): https://github.com/Fourdee/DietPi/issues/998
DietPi-Software | Resolved an issue where incompatible software titles, were not being disabled for x86_64.
DietPi-Software | WiringPi: Installs will be updated to latest version. This is to ensure compatibility with 4.9 kernel on RPi: https://github.com/Fourdee/DietPi/issues/1001
DietPi-Services | Stretch: Resolved an issue with MariaDB installations, DietPi will no longer launch both mysql and mariaDB services. Many thanks to @MichaIng for his assistance on this: https://github.com/Fourdee/DietPi/issues/1000
DietPi-Software | Stretch: Resolved an issue with deprecated --force-yes during apt installs. Many thanks to @MichaIng for providing the solution!: https://github.com/Fourdee/DietPi/issues/1018

-----------------------------------------------------------------------------------------------------------

v151
(01/06/17)

Images:
OPi Zero Plus 2 (H5): Image now available: https://github.com/Fourdee/DietPi/issues/876

Changes / Improvements / Optimizations:
RPi 3 USB Boot | Now supported with our updated v150 image. USB boot loader bit must be enabled on the device (see DietPi-Config | Advanced Options > USB Boot), prior to functional USB boot: https://github.com/Fourdee/DietPi/issues/970#issuecomment-304264851
General | NTP wait increased to 30 seconds (from 20): https://github.com/Fourdee/DietPi/issues/954
DietPi-Config | Advanced Options > USB Boot | Added for RPi 3 only. Enables the device to boot from USB mass storage devices: https://github.com/Fourdee/DietPi/issues/983#issue-231863978
DietPi-Config | Display Options > LED Control: New feature. Allows you to set trigger types for all LEDs on system (eg: off/heartbeat). Automatically applied during boot: https://github.com/Fourdee/DietPi/issues/968
DietPi-Config | Tools > Filesystem benchmarks | Added ability to use a custom location, by selecting from a list of active mounts on system. This also includes CIFS/SAMBA mounts etc.
DietPi-Drive_Manager | Support for PARTUUID fstab entries/mounts: https://github.com/Fourdee/DietPi/issues/970
DietPi-Software | Koel: Now available for installation. Web interface audio streamer. Many thanks to @sootstone for the install notes! https://github.com/Fourdee/DietPi/issues/797
DietPi-Software | Remot3.it (formally Weaved): Updated to latest version (1.3-07v) to allow support for Remot3.it. Existing installations will need to uninstall/reinstall to upgrade. Available binaries now limited to ARMv6/7 (eg: RPi): https://github.com/Fourdee/DietPi/issues/978
DietPi-Software | ReadyMedia (formally MiniDLNA): Updated all references to software names: https://github.com/Fourdee/DietPi/issues/979
DietPi-Software | Shairport-sync: Re-compiled to include MetaData by default: https://github.com/Fourdee/DietPi/issues/962
DietPi-Software | NextCloud: Updated to latest version (12.0.0), existing installations will need to uninstall/reinstall to update: https://github.com/Fourdee/DietPi/issues/974
DietPi-Software | sabnzbd: Updated to latest version (2.0.1), existing installations will need to uninstall/reinstall to update: https://github.com/Fourdee/DietPi/issues/865#issuecomment-305461703

Bug fixes:
General | Resolved a critial issue with VM images, due to DietPi-Drive_Manager functions exiting, prior to providing valid exit code, rendering most DietPi scripts unavailable. Many thanks to @sosher and @powerzumsel for reporting this: https://github.com/Fourdee/DietPi/issues/960
DietPi-Config | Disabling CPU freq limits, will now re-apply the highest clock before-hand.
DietPi-Config | XU4 4.9: CPU freq limits for 2GHz cores now available: https://github.com/Fourdee/DietPi/issues/926
DietPi-Drive_Manager | Resolved RootFS detection on script launch, with RPi. Due to /dev/root reported mount source, as appossed to /dev/mmcblk0p2: https://github.com/Fourdee/DietPi/issues/959
DietPi-Software | Shairport-sync: Resolved issues with config file having no effect. Location updated to /usr/local/etc/shairport-sync.conf: https://github.com/Fourdee/DietPi/issues/962#issuecomment-301735237

-----------------------------------------------------------------------------------------------------------

v150
(15/05/17)

Changes / Improvements / Optimizations:
General | Preperation for Odroid XU4 4.9 kernel support, once its released through apt: https://github.com/Fourdee/DietPi/issues/899
General | First Run Setup: Partition resize/expansion now supports /dev/mmcblk[0-10]: https://github.com/Fourdee/DietPi/issues/899#issuecomment-298912660
General | ASUS TB: Image has been updated, brings it up to Debian Stretch and latest kernel (as per official ASUS beta image v1.8).
General | Stretch: Now installs Chromium via apt.
General | DietPi RPi Kernel: Updated to 4.9: https://github.com/Fourdee/DietPi/issues/936
General | rpi_boardinfo: Has been removed from DietPi scripts. Now contained within dietpi-obtain_hw_model: https://github.com/Fourdee/DietPi/issues/936#issuecomment-301055299
DietPi-Autostart | Added ability to select "custom", editing script located in /var/lib/dietpi/dietpi-autostart/custom.sh, to launch any command during boot: https://github.com/Fourdee/DietPi/issues/916
DietPi-Config | Display Options: Added ability to enter MPEG2/VC1 keys for RPi: https://github.com/Fourdee/DietPi/issues/885
DietPi-Config | WiFi Hotspot: Added ability to toggle on/off state of hotspot: https://github.com/Fourdee/DietPi/issues/924
DietPi-Drive_Manager | Added support for setting Read Only/Read Write filesystems: https://github.com/Fourdee/DietPi/issues/229
DietPi-Process_Tool | Added support for PiHole FTL.
DietPi-RAMdisk | Log files now include timestamps. Thanks @WolfganP: https://github.com/Fourdee/DietPi/issues/905#issuecomment-298241622
DietPi-RAMlog | Mode 2: PiHole logs now included in hourly backups: https://github.com/Fourdee/DietPi/issues/933
DietPi-Software | CouchPotato: Now available for installation: http://dietpi.com/phpbb/viewtopic.php?f=8&t=5&p=7212#p7212
DietPi-Software | Python-Pip: Also installs python-dev by default. Required for compiling.
DietPi-Software | WiringPi: Now available for BPi Pro: https://github.com/Fourdee/DietPi/issues/937
DietPi-Software | Blynk Server: Updated to latest version (0.24) for new installations only. Thanks @phonicmouse: https://github.com/Fourdee/DietPi/pull/912
DietPi-Software | UrBackupSrv: Updated to latest version (2.1.19) for new installations only. Thanks @mtdjr : https://github.com/Fourdee/DietPi/issues/948

Bug fixes:
General | RPi: G_HW_MODEL_INDEX detection has changed. Now uses revision codes pulled from /proc/cpuinfo. This is mainly to support 4.9 kernel which lacks correct BCM code we previously used: https://github.com/Fourdee/DietPi/issues/936
General | If NTPD has not been run, it will be launched automatically, before waiting for status completion: https://github.com/Fourdee/DietPi/issues/919
General | Resolved an issue with incorrect temp readouts on H3/H2+ and NanoPi M2/M3 boards. Many thanks to @hectorcamp for the report: https://github.com/Fourdee/DietPi/issues/909
General | RPi kernel is now overwritten without cleanup, to prevent failed unzip (0bytes free space) rendering system unbootable: https://github.com/Fourdee/DietPi/issues/905
General | NanoPi M3: CIFS now built into our kernel: https://github.com/Fourdee/DietPi/issues/920
DietPi-Config | Sound Card: Correct name for Audiophonics I-Sabre 9028, as this driver is only compatible with that device.
DietPi-Drive_Manager | Resolved an issue where changing formatting options, prior to RootFS transfer, would prevent RootFS transfer completing: https://github.com/Fourdee/DietPi/issues/926#issuecomment-301256888
DietPi-RAMdisk | Disabled clearing of DietPi files, prior to disk save, in attempt to prevent loss of DietPi files in /boot, in 0byte free space situations: https://github.com/Fourdee/DietPi/issues/905#issuecomment-298241622
DietPi-RAMLog | Tweaked log clearing for PiHole FTL logs: https://github.com/Fourdee/DietPi/issues/918#issuecomment-299173649
DietPi-Software | At least 500MB of free space is now required on RootFS, before software will be installed: https://github.com/Fourdee/DietPi/issues/905#issuecomment-298343932
DietPi-Software | Resolved an issue where unauthenticated packages (eg: from other repos), would prevent apt-get upgrade from completing, due to lack of --force-yes.
DietPi-Software | Resolved an issue with SubSonic installation failing, due to package conflicts with lame and libmp3lame (from our ffmpeg): https://github.com/Fourdee/DietPi/issues/946
DietPi-Update | At least 500MB of free space is now required on RootFS, before DietPi can be updated: https://github.com/Fourdee/DietPi/issues/905#issuecomment-298343932

-----------------------------------------------------------------------------------------------------------

v149
(28/04/17)

New Device / Images:
OrangePi Zero Plus 2 (H3) | https://github.com/Fourdee/DietPi/issues/876#issuecomment-294464779
OrangePi Win | https://github.com/Fourdee/DietPi/issues/875#issuecomment-296160956
OrangePi Prime | https://github.com/Fourdee/DietPi/issues/874#issuecomment-297675707

Changes / Improvements / Optimizations:
DietPi-Config | Display Rotation: New options for RPi HDMI output and Touchscreen devices. DietPi also calculates FB X/Y flip automatically, if required to utilize full screen under 90/270 rotations. Many thanks to @midwan for RPi touch screen testing: https://github.com/Fourdee/DietPi/issues/859
DietPi-Config | Hostname change: Now prompts for immediate reboot. This is to avoid potential issues with software installations and non-updated hostname on system. Many thanks to @9H5G for the suggestion: https://github.com/Fourdee/DietPi/issues/880
DietPi-Config | Audio > Sound Card: Updated hifiberry-dac to include HiFiBerry MiniAMP, many thanks to ta11 for the info: https://twitter.com/ta11/status/852599202186227712
DietPi-Config | Swapfile: Added ability to select Auto size (1GB - total RAM = size). Auto is now the default. Mainly to prevent out of memory errors on recent influx of 256MB boards.
DietPi-Obtain_Hw_Model | Optimized/reduced count of total G_HW_ARCH (from 21 to 10). Will improve performance in DietPi-Software due to reduced array size.
DietPi-RAMlog | PiHole: PiHole FTL log file is now excluded from 1 hour clear (preserves current day logs): https://github.com/Fourdee/DietPi/issues/868
DietPi-Software | Amiberry SDL2: Now available for installation. SDL2 Amiberry is currently in dev/testing. can be enabled with dietpi-autostart and selecting SDL2 option. Roughly 2x FPS increase over SDL1: https://github.com/Fourdee/DietPi/issues/850
DietPi-Software | VirtualHere: Now available for installation. Allows you to access psychically attached USB devices, over the network: http://dietpi.com/phpbb/viewtopic.php?f=8&t=5&p=6709#p6709
DietPi-Software | SABnzbd: Now available for installation. NZB download manager with web interface: http://dietpi.com/phpbb/viewtopic.php?f=8&t=5&p=6747#p6747
DietPi-Software | Spotify Connect Web: Now available for installation. Web interface, client and player for Spotify Premium: http://dietpi.com/phpbb/viewtopic.php?f=8&t=5&p=7013#p7013
DietPi-Software | SDL2: Now available for installation in additional linux software (RPi only).
DietPi-Software | FFmpeg: (RPi devices) now installs our binaries built with OpenMAX HW encoding enabled: https://github.com/Fourdee/DietPi/issues/869
DietPi-Software | AmiBerry: Renamed all references of uae4arm to AmiBerry: https://github.com/Fourdee/DietPi/issues/850
DietPi-Software | NAA Daemon: Updated to latest version (3.5.1-35). Many thanks to volpone for the heads up: http://dietpi.com/phpbb/viewtopic.php?f=11&t=1832
General | DietPi RPi Kernel: Now supports 384KHz audio output. Tested with Allo BOSS DAC and JustBoom-DAC: https://github.com/Fourdee/DietPi/issues/900#issuecomment-297775790
General | ARMbian built images: Console boot verbosity increase.
General | DietPi user: Now created for testing "dietpi". We are aiming to phase out root with our DietPi user in the future, currently, this account is for testing/debugging only. Default password is "dietpi" if "AUTO_SETUP_GLOBAL_PASSWORD=" is unchanged in dietpi.txt: https://github.com/Fourdee/DietPi/issues/796
General | RPi Jessie: Image updated to latest
General | AmiBerry: Image updated to latest

Bug fixes:
DietPi-Process_Tool | Emby server: Now supported.
DietPi-CPU_Info | Now supports devices used in a freezer (- values) :D. Thanks to Gordon for reporting and testing this: http://dietpi.com/phpbb/viewtopic.php?f=11&t=1677&p=6800#p6790
DietPi-Software | Amiberry SDL1: NUM/CAPS LEDs are now fully functional: https://github.com/Fourdee/DietPi/issues/760#issuecomment-288496760

-----------------------------------------------------------------------------------------------------------

v148
(08/04/17)

Changes / Improvements / Optimizations:
DietPi-Config | WiFi: Country code is now also applied to cfg80211 module params (ieee80211_regdom=): https://github.com/Fourdee/DietPi/issues/838
DietPi-Config | Network NAS/Misc: Added option to delay boot, until a valid network connection is established: https://github.com/Fourdee/DietPi/issues/842
DietPi-Config | Audio > Sound Card: Added support for AudioPhonics I-Sabre-K2M (9018K2M): https://github.com/Fourdee/DietPi/issues/716
DietPi-Software | NTPD check/wait: Is now bypassed if no valid network connection is available. It will be checked again, before software installation: https://github.com/Fourdee/DietPi/issues/840
DietPi-Software | Tonido: Now available for installation. Lightweight alternative to NextCloud/Owncloud: http://dietpi.com/phpbb/viewtopic.php?f=8&t=5&p=6476#p6476
DietPi-Software | IceCast: Now available for installation. This is a Shoutcast streaming server, using DarkIce for audio input: http://dietpi.com/phpbb/viewtopic.php?f=8&t=5&p=6526#p6526
DietPi-Software | MotionEye: Now available for installation (RPi only). Web interface and surveillance for your RPi/USB camera. Mainly focused towards motion detection usage: http://dietpi.com/phpbb/viewtopic.php?f=8&t=5&start=100
DietPi-Software | CloudPrint (Google): Now available for installation. Print server with support for Google cloud printing. Many thanks to Sciamano for his assistance with testing: http://dietpi.com/phpbb/viewtopic.php?f=8&t=5&start=100#p6630
DietPi-Set_Hardware | RPi Camera: Now enables bcm2835-v4l2 by default. Required for /dev/video0 stream (mainly for motioneye).
General | Boot: All failed drive mounts will be re-mounted after network connection is established. This is mainly a failsafe for CIFS/net shares, to ensure they are mounted again after network established: https://github.com/Fourdee/DietPi/issues/842#issuecomment-289448261

Bug fixes:
DietPi-Software | YaCy: Web interface admin details are now set during install. Username = admin, password = dietpi. Many thanks to Pilovali for reporting this!:
DietPi-Software | Gogs: Installation now resolved. Due to https://dl.gogs.io/ removing "latest" links for binary download. Now hosted on dietpi.com: https://github.com/Fourdee/DietPi/issues/833
DietPi-Software | OMV: Has been disabled. We have recieved too many reports from users with issues, due to incompatibility with DietPi. As we cant control what OMV does and how it does it, we cannot support it: https://github.com/Fourdee/DietPi/issues/851
DietPi-RAMlog | PiHole: Resolved an issue where PiHole logs were being cleared every 1 hour, if default locale on system is not en_GB. PiHole logs allow for current day and 5MB size limit. Many thanks to @k-plan for his assistance with this one: https://github.com/Fourdee/DietPi/issues/839
General | Cron-Daily: Removed a df export left over from auto TRIM code (no longer used).
General | RoseapplePi CPU temp: Now functional. Many thanks to @joaofl for this fix: https://github.com/Fourdee/DietPi/issues/848

RPi Stretch:
DietPi-Software | FFmpeg now sucessfully installs: https://github.com/Fourdee/DietPi/issues/475

-----------------------------------------------------------------------------------------------------------

v147
(24/03/17)

New Image:
Asus Tinker Board | http://dietpi.com/phpbb/viewtopic.php?f=8&t=1539#p6305

Changes / Improvements / Optimizations:
DietPi-AutoStart | Added option to launch Chromium, without a desktop: https://github.com/Fourdee/DietPi/issues/835
DietPi-Config | Audio > Sound Card: Added support for Soekris DAM1021 DAC: https://github.com/Fourdee/DietPi/issues/808
DietPi-Process_Tool | Blynk Server: now supported.
DietPi-Software | Aria2: Download manager with slick web UI interface, now available for install: http://dietpi.com/phpbb/viewtopic.php?f=8&t=5&p=6177#p6177
DietPi-Software | YaCy: Decentralized open source search engine, now available for install: http://dietpi.com/phpbb/viewtopic.php?f=8&t=5&p=6202#p6202
DietPi-Software | Blynk Server: config file added to the diepi user data folder, thanks to @joaofl: https://github.com/Fourdee/DietPi/pull/810
DietPi-Software | ShairPort-Sync: Updated to 3.0.2. SOXR interpolation is now enabled by default (will improve sound quality): https://github.com/Fourdee/DietPi/issues/819
DietPi-Software | MPD: Updated to 19.21. Also includes optional plugin support for UPNP playback, can be enabled in /etc/mpd.conf (https://github.com/Fourdee/DietPi/issues/821#issuecomment-288057932): https://github.com/Fourdee/DietPi/issues/821
DietPi-Software | NetData: Updated to 1.6. Also available for Virtual Machines (AMD64/x86_64)!: https://github.com/Fourdee/DietPi/issues/832

Bug fixes:
DietPi-Config | Change Locale: Once changed, the active locale on system will now be pumped into /etc/environment (thanks John for this), this should prevent 0.UTF-8 issues some of our users are reporting: https://github.com/Fourdee/DietPi/issues/825
DietPi-Software | Removed references for dietpi-uninstall. Many thanks to Pilovali!

-----------------------------------------------------------------------------------------------------------

v146
(14/03/17)

New Device:
RPi Zero W | Now fully supported (including onboard WiFi/BT): https://github.com/Fourdee/DietPi/issues/787

Changes / Improvements / Optimizations:
General | Wlan: 'disable power save' on boot, is now a service, installed when WiFi is enabled in 'dietpi-config' or via 'dietpi-set_hardware'.
General | DietPi RPi Kernel: Updated to latest.
DietPi-Drive_Manager | Added support for F2FS filesystem: https://github.com/Fourdee/DietPi/issues/802
DietPi-Drive_Manager | Transfer RootFS now allows for selection of filesystem types on target partition (eg: f2fs), RPi only: https://github.com/Fourdee/DietPi/issues/802
DietPi-Software | If NTPD is used (default on DietPi) for time sync, and, NTPD fails to sync, DietPi-Software will now exit, to prevent further issues with incorrect time during software installations: https://github.com/Fourdee/DietPi/issues/786
DietPi-Software | Syncthing-inotify: Installation updated to 0.8.5 (thanks John!)

Bug fixes:
General | RPi: Resolved an issue with sudo not having setuid bit set. Many thanks to @WolfganP for the fix: https://github.com/Fourdee/DietPi/issues/794
General | NanoPi M3: USB DACs are now functional with our latest kernel update: https://github.com/Fourdee/DietPi/issues/763
DietPi-Software | PiHole: Resolved issues with enable/disable adblocking and DHCP server having no effect: https://github.com/Fourdee/DietPi/issues/775
DietPi-Software | Gogs: Resolved issues with URL failing connection test due to them being renamed: https://github.com/Fourdee/DietPi/issues/793

-----------------------------------------------------------------------------------------------------------

v145
(04/03/17)

Changes / Improvements / Optimizations:
DietPi-Automation | Automatic format of USB drive: This feature has now been disabled and is no longer supported. This is due to the vast changes with how DietPi handles external drives: https://github.com/Fourdee/DietPi/issues/751#issuecomment-281163299
DietPi-Backup | Backup location: now has a list option, which allows user to select from all active mounts on system: https://github.com/Fourdee/DietPi/issues/751#issuecomment-281689544
DietPi-Cloudshell | Storage locations: now has a list option, which allows user to select from all active mounts on system.
DietPi-Drive_Manager | Is now capable of supporting various partitions on a drive, and, detects all drives on system.  Default mount type is now UUID. Now also capable of supporting EMMC+SD combo on Odroid C2. RootFS transfer is now unlimited and can be used multiple times (RPi/Odroid only) : https://github.com/Fourdee/DietPi/issues/751
DietPi-Software | User data location: now has a list option, which allows user to select from all active mounts on system: https://github.com/Fourdee/DietPi/issues/751#issuecomment-281689544
DietPi-Software | Installing both MySQL and MariaDB at the same time, is no longer possible. This it to prevent incompatible MySQL + MariaDB installation: https://github.com/Fourdee/DietPi/issues/761
DietPi-Software | 1st run questions have been removed. Dedicated USB drives can be setup in the 'user data' option in menu: https://github.com/Fourdee/DietPi/issues/751#issuecomment-281163299
DietPi-Software | NextCloud: Will always install the latest sub version of v11 (eg: 11.0.1): https://github.com/Fourdee/DietPi/issues/779
DietPi-Software | HAProxy: Now installs latest version 1.7.2. Thanks to Jerome.
DietPi-Software | Python-Pip: Now available for install via Linux software menu: https://github.com/Fourdee/DietPi/issues/784
DietPi-Software | Blynk Server: Now available for installation: http://dietpi.com/phpbb/viewtopic.php?f=8&t=5&p=5901#p5901
DietPi-Software | Apt errors: Are now logged to '/var/log/dietpi-software_apt.log', and, displayed during notify: https://github.com/Fourdee/DietPi/issues/791
DietPi-Sync | Sync location: now has a list option, which allows user to select from all active mounts on system: https://github.com/Fourdee/DietPi/issues/751#issuecomment-281689544
General | Odroids: Changed from http://oph.mdrjr.net/meveric to our new mirror http://fuzon.co.uk/meveric for Meverics repo.
General | WiFi Power management is now disabled during boot using 'iwconfig'. This is in addition to existing power options set in /etc/network/interfaces, which have no effect wlan devices such as ap6212 (Neo Air). In other words, WiFi should provide a more stable and consistent connection on those devices.

Bug fixes:
General | ARMbian resizefs service. As this does not get removed by ARMbians initial setup scripts, we will remove it.
General | All DEV 4.9 kernel images have been reverted back to STABLE 3.x. Recent 4.10 DEV updates from ARMbian are too unstable for acceptable usage of device: https://github.com/Fourdee/DietPi/issues/778#issuecomment-283112473
General | ARMbian 'log2ram' has been removed on ARMbian built images, as this will conflict with DietPi-RAMlog: https://github.com/Fourdee/DietPi/issues/781
DietPi-Software | Resolved an issue with OpenBazaar installation, due to python-pip error, resulting in a failure to run OB binary: https://github.com/Fourdee/DietPi/issues/784
DietPi-Software | Resolved an issue where internet connection test would fail, due to 404 recieved from http://ftp.debian.org/debian. Many thanks to @tohjg for the fix: https://github.com/Fourdee/DietPi/issues/755#issuecomment-282203823
DietPi-Software | Resolved an issue with NAA Daemon failing to install, due to URL links being dropped for stretch packages in Debian repo, again. These binaries are now permanently hosted on DietPi.com: https://github.com/Fourdee/DietPi/issues/754
DietPi-Config | Sound card: Allo Cheapo, now sets the correct device index when running under optical out mode. Many thanks to Sudeep for the fix:
DietPi-Config | Resolved an issue with WaveShare32 on RPi failing to run X: https://github.com/Fourdee/DietPi/issues/767

RPi Stretch:
DietPi-Drive_Manager | No longer hangs when launched: https://github.com/Fourdee/DietPi/issues/751#issuecomment-280850954

-----------------------------------------------------------------------------------------------------------

v144
(16/02/17)

Changes / Improvements / Optimizations:
DietPi-Config | Audio > Sound card: Added support for Allo Boss DAC: https://github.com/Fourdee/DietPi/issues/748
DietPi-Config | Audio > PSU Noise Reduction: This mode attempts to reduce power consumption on your SBC. In turn, this may reduce PSU inflicted noise, that may degrade audio output quality. When enabled, the following is set CPU gov = Powersave, HDMI output = Disabled: https://github.com/Fourdee/DietPi/issues/757
DietPi-Software | AmiBerry (uae4arm): Updated to latest version (2.1): https://github.com/Fourdee/DietPi/issues/756
DietPi-Software | DietPiCam: Updated to latest version (6.2.29). To update existing installations, this requires a reinstall: https://github.com/Fourdee/DietPi/issues/737
DietPi-Software | Roon Bridge updated to v1.3. Now includes support for ARM64 devices (eg: Odroid C2/Pine A64): https://github.com/Fourdee/DietPi/issues/749
DietPi-Services | Added ability to read user created include file. Allowing users to add additional services for DietPi to control: https://github.com/Fourdee/DietPi/issues/740

Bug fixes:
DietPi RPi Kernel | Resolved an issue with missing firmware for common and onboard RPi devices (eg: rpi 3 wifi): https://github.com/Fourdee/DietPi/issues/741
SparkySBC | Kernel upgrade from Allo to improve USB DAC support.
DietPi-Config | Resolved an issue where Samba mounts would not always mount during boot. Many thanks to @Sciamano for this fix!: https://github.com/Fourdee/DietPi/issues/744
DietPi-Software | Resolved an issue with NoMachine armv7 binary incorrect url. Many thanks to @Qnx: https://github.com/Fourdee/DietPi/issues/750
DietPi-Software | Resolved an issue with NAA Daemon failing to install, due to URL links being dropped for stretch packages in Debian repo. Many thanks to Rene for spotting this: https://github.com/Fourdee/DietPi/issues/754
DietPi-Software | Resolved an issue where internet connection test would fail, when using apt sources with ftp://. Many thanks to @elRadix for reporting this: https://github.com/Fourdee/DietPi/issues/755

-----------------------------------------------------------------------------------------------------------

v143
(29/01/17)

Images:
BPi Pro | Image has been updated to 4.9 kernel. Onboard WiFi is now functional, HDMI audio is not supported at this time (3.5mm only): https://github.com/Fourdee/DietPi/issues/732

Changes / Improvements / Optimizations:
General | RPi: DietPi kernel is now installed by default. This adds support for Allo Piano 2.1 DAC, and 192KHz 16bit HDMI output.
DietPi-RAMdisk | Enabled additional logging for this process, as some users are experiencing issues. This should help us find the cause: https://github.com/Fourdee/DietPi/issues/719
DietPi-Config | Audio > Sound card: Added support for RPi "Pi-DIGI+"
DietPi-Software | NeoVim: Now available for RPi Stretch: https://github.com/Fourdee/DietPi/issues/692
DietPi-Software | O!MPD: Now available for installation. Slick, feature-rich MPD web interface music player: http://dietpi.com/phpbb/viewtopic.php?f=8&t=5&p=5171#p5171
DietPi-Software | NetData: Updated to latest (1.5.0): https://github.com/Fourdee/DietPi/issues/728
DietPi-JustBoom | Added option to launch Alsamixer
DietPi-JustBoom | Added various options unique to the Allo Piano 2.1 DAC: https://github.com/Fourdee/DietPi/issues/714

Bug fixes:
General | Pine 64 FB cursor is now visible: https://github.com/Fourdee/DietPi/issues/596
General | LED heartbeat for H3 is now functional and applied during boot.
DietPi-Config | Display > Added support for JustBoom IR Remote. Supports Kodi & MPD controls by default: https://github.com/Fourdee/DietPi/issues/735
DietPi-Config | Audio > USB-DAC: When enabled, will always re-detect and apply active card index during boot. Many thanks to "J. Künz" for these fixes!
DietPi-Config | Audio > Sound card: Corrected options for BPi Pro. Many thanks to "J. Künz" for these fixes!
DietPi-Config | Audio > Sound card: Corrected options for OPi Zero (H2+) HDMI and 3.5mm analogue (default).
DietPi-Config | Audio > Sound card: Allo Piano 2.1 DAC for RPi is now functional. Driver provided by DietPi kernel: https://github.com/Fourdee/DietPi/issues/727
DietPi-Software | Failure to move MySQL DB store will now prevent further action being taken: https://github.com/Fourdee/DietPi/issues/715
DietPi-Software | Resolved an issue with VNC4server/RealVNC install, that prevented desktop launch command being inserted to xstartup, if a desktop was installed beforehand:
DietPi-Software | Resolved an issue where installing LMS and SqueezeLite at the same time, would result in apt failure 100: https://github.com/Fourdee/DietPi/issues/736

-----------------------------------------------------------------------------------------------------------

v142
(14/01/17)

New Image:
DietPi for Sparky SBC (Allo) is now available: http://dietpi.com/phpbb/viewtopic.php?f=8&t=1161&p=4922#p4922

Changes / Improvements / Optimizations:
DietPi-Backup | Now supports BTRFS filesystems for target backup location.
DietPi-Backup | Now features "System only" and "Full backup" modes. In "Full backup" mode, DietPi User data is included in backups: https://github.com/Fourdee/DietPi/issues/685
DietPi-Config | Audio > Sound card: "Allo Piano DAC 2.1", now applies correct module and dtoverlay (previously Piano DAC 1 was used): https://github.com/Fourdee/DietPi/issues/699
DietPi-Config | Audio > Sound card: Added support for "Allo Cheapo" sound card on Sparky SBC.
DietPi-Config | Audio > Sound card: Added support for HDMI/3.5mm sound cards on NanoPi M2/M3.
DietPi-Config | Audio > Sound card: Added option for force 3.5mm output with Onboard RPi: https://github.com/Fourdee/DietPi/issues/704
DietPi-Config | Audio > Sound card: Added support for selecting USB-DAC sound cards: https://github.com/Fourdee/DietPi/issues/683
DietPi-Config | Audio > Sound card: Added support for RPi 'HifiBerry DIGI Pro' sound card.
DietPi-Config | WiFi: Reduced the DHCP retry count and timeouts, to prevent a unnecessary wait when enabling WiFi for the 1st time: https://github.com/Fourdee/DietPi/issues/711
DietPi-Software | Open Media Vault: Is now available for installation: http://dietpi.com/phpbb/viewtopic.php?f=8&t=5&p=4859#p4859
DietPi-Software | MySQL/MariaDB: Data store is now located in the DietPi User data location (eg: /mnt/dietpi_userdata/mysql). Should offer improved performance for USB drive users: https://github.com/Fourdee/DietPi/issues/672
DietPi-Software | NetData updated to latest version (1.4.0): https://github.com/Fourdee/DietPi/issues/696
DietPi-Software | Added support for Apt-Fast if installed: https://github.com/Fourdee/DietPi/issues/698
DietPi-Software | PiHole: Access via http://ip/admin is now supported, for new installations: https://github.com/Fourdee/DietPi/issues/703
Typo | Correct use of MHz (previously Mhz). Thanks to Rainer.

Bug fixes:
General | RPi 3 onboard Bluetooth is now functional: https://github.com/Fourdee/DietPi/issues/693
General | Odroid C2: Resolved an issue with deb-multimedia repo failing GPG key: https://github.com/Fourdee/DietPi/issues/677
General | Resolved an issue where access to /mnt/usb_1 would hang the program/command, when no USB drive was attached: https://github.com/Fourdee/DietPi/issues/684
General | Resolved an issue where alsamixer was unable to load sound card device: https://github.com/Fourdee/DietPi/issues/705
General | Odroids: Resolved an issue where Meverics custom CPU governor script, would override DietPi applied CPU govs during boot.
DietPi-Config | Resolved an issue where NTPD Daemon + Drift mode, did not create drift file. This mode has now been moved to systemd-timesyncd: https://github.com/Fourdee/DietPi/issues/709
DietPi-Config | Enabling the RPi camera will now apply the required 128MB minimum GPU memory split, if not already higher: https://github.com/Fourdee/DietPi/issues/706
DietPi-Software | Resolved issues with non-functional RPi camera with DietPi-Cam: https://github.com/Fourdee/DietPi/issues/706
DietPi-Automation | Resolved an issue with automated 1st run installation would hang on Odroid C2, during patch stage: https://github.com/Fourdee/DietPi/issues/689
Sparky SBC | Resolved an issue with touch screen module causing dmesg errors associated with it. This module is now disabled: https://github.com/Fourdee/DietPi/issues/699#issuecomment-271362441

RPi Stretch:
General | RPi 3 Onboard WiFi is now functional.

-----------------------------------------------------------------------------------------------------------

v141
(31/12/16)

Images:
NanoPi NEO | This image has been updated to kernel 4.9, appears more stable to 3.x. Also fixes a few issues relating to USB WiFi and i2c errors: https://github.com/Fourdee/DietPi/issues/667
NanoPi NEO Air | This image has been updated to kernel 4.9, appears more stable to 3.x. Also fixes a few issues relating to onboard WiFi, USB WiFi and i2c errors. Many thanks to @zador-blood-stained at ARMbian to help make this possible: https://github.com/Fourdee/DietPi/issues/640

Changes / Improvements / Optimizations:
DietPi-Software | Reduced the verbosity of onscreen text during apt installations.
DietPi-Software | PiHole: Web interface password is now set during install (default dietpi): https://github.com/Fourdee/DietPi/issues/662
DietPi-Software | UrBackup Server: Updated to latest version (2.0.38). Applies to new installations only: https://github.com/Fourdee/DietPi/issues/657

Bug fixes:
DietPi-Automation | Resolved an issue where static IPs were not being applied during 1st run dietpi-update stage. This fix applies to v140 and higher images: https://github.com/Fourdee/DietPi/issues/660
DietPi-Software | Resolved an issue where the DietPi installed version of Chromium was being overwritten by Debian repo during dist-upgrade: https://github.com/Fourdee/DietPi/issues/658
DietPi-Software | Resolved an issue where custom global password ('AUTO_SETUP_GLOBAL_PASSWORD=') was not being used as MySQL login password, causing MySQL DB creations to fail: https://github.com/Fourdee/DietPi/issues/666
DietPi-Software | Resolved an issue where LMS failed to installed on Odroid C2: https://github.com/Fourdee/DietPi/issues/663
General | apt-transport-https: Is now installed by default on all devices. Required for https apt usage and resolves issues with apt simulation failing: https://github.com/Fourdee/DietPi/issues/669

-----------------------------------------------------------------------------------------------------------

v140
(21/12/16)

Changes / Improvements / Optimizations:
DietPi-Software | Mosquitto: Now available for install. Message broker that implements MQTT: http://dietpi.com/phpbb/viewtopic.php?f=8&t=5&p=4293#p4293
DietPi-Software | NAA Daemon: Now available for install. Signalyst Network Audio Adaptor (NAA): http://dietpi.com/phpbb/viewtopic.php?f=8&t=5&p=4294#p4294
DietPi-Software | Node-Red: Now available for install. Visual tool for wiring together hardware devices, APIs and online services in new and interesting ways: http://dietpi.com/phpbb/viewtopic.php?f=8&t=5&p=4292#p4292
DietPi-Software | Tomcat8: Now available for install. Tomcat is a Servlet and JSP Server serving Java technologies: http://dietpi.com/phpbb/viewtopic.php?f=8&t=5&p=4316#p4316
DietPi-Software | Nextcloud: Updated to latest version v11 (NB: applies to new installations only): https://github.com/Fourdee/DietPi/issues/647
DietPi-Software | Syncthing: Updated to latest version v0.14.15 (NB: applies to new installations only).
DietPi-Software | Syncthing: Syncthing-Inotify is now installed by default with Syncthing: https://github.com/Fourdee/DietPi/issues/652
DietPi-Software | WiringPi: Is now also available for Odroid boards: https://github.com/Fourdee/DietPi/issues/650
DietPi-JustBoom | Added support for changing DSP Filters on sound cards that support it. eg: JustBoom, Allo Piano, Odroid HiFi Shield
DietPi-JustBoom | Added support for viewing current ALSA output stream info. Useful for checking current output freq, bitdepth etc.
DietPi-Config | IQaudIODAC: Added additional dtoverlay options for Pi-DigiAMP+.

Bug fixes:
DietPi-Cloudshell | Resolved an issue where Cloudshell would fail to start, due to tput failing the service on some devices. Many thanks to @Fabian0587, @rooted and @Saturn7 for their valuable assistance with testing: https://github.com/Fourdee/DietPi/issues/649
DietPi-Software | Wordpress: Resolved an issue where php-mysql module was not installed in some instances. Many thanks to @prp2 for reporting this: http://dietpi.com/phpbb/viewtopic.php?f=11&t=1026&p=4434#p4407
DietPi-Software | Plex Media Server: Is now disabled for ARMv6 devices. This is due to available repos removing support/packages for ARMv6 devices: https://github.com/Fourdee/DietPi/issues/648
DietPi-Software | 'AUTO_SETUP_GLOBAL_PASSWORD=' in dietpi.txt: Is now also applied as the password for generated MySQL databases.
DietPi-Services | RPImonitor: This service is now triggered. Many thanks to K-Plan for reporting this.
General | C2: Resolved an issue where libc6 u6 is required, but u7 was installed: https://github.com/Fourdee/DietPi/issues/653

RPi Stretch:
DietPi-Software | HiFi: Installation has been resolved and is now functional.
DietPi-Config | Filesystem Benchmark results are now functional. Thanks to K-Plan for reporting this: https://github.com/Fourdee/DietPi/issues/475

-----------------------------------------------------------------------------------------------------------

v139
(09/12/16)

New Image:
OrangePi Plus: H3 with onboard EMMC, WiFi and SATA: http://dietpi.com/phpbb/viewtopic.php?f=8&t=980
OrangePi Zero: H2+ with onboard WiFi and PoE. This image was made possible and created by @aliosa27: http://dietpi.com/phpbb/viewtopic.php?f=8&t=985&p=4262#p4262

Changes / Improvements / Optimizations:
DietPi-Software | RealVNC Server for RPi: http://dietpi.com/phpbb/viewtopic.php?f=8&t=5&p=4149#p4149
DietPi-Software | Roon Bridge: Now available for install. Turns your SBC into a Roon capable audio player: http://dietpi.com/phpbb/viewtopic.php?f=8&t=5&p=4153#p4153
DietPi-Config | Display Options: Odroid Remote can now be enabled. This will automatically install Lirc, enable modules and setup for Odroid Remote on C1/C2/XU4: https://github.com/Fourdee/DietPi/issues/621
DietPi.com | Vastly reduced size of webpage/images for faster loading times on slow connections. Many thanks to @bhaveshgohel for this: https://github.com/Fourdee/DietPi/issues/616#issuecomment-264700382

Bug fixes:
DietPi-Software | Emby server: Is now functional. The cause was due to new additional package deps that are not provided by the Emby Debian 8 repo: https://github.com/Fourdee/DietPi/issues/619

-----------------------------------------------------------------------------------------------------------

v138
(02/12/16)

New DietPi website, logo and colour scheme:
http://dietpi.com

New Image:
NanoPi NEO Air image is now available: http://dietpi.com/phpbb/viewtopic.php?f=8&t=891#p3951

Changes / Improvements / Optimizations:
DietPi-Software | Cava: Console-based audio visualizer for MPD is now available for installation. Works on LCD HATS (eg: Odroid LCD Shield): http://dietpi.com/phpbb/viewtopic.php?f=8&t=5&p=3928#p3928
DietPi-Software | Squeezelite: Updated to v1.8. Now supports releasing lock on soundcard when idle for 5 seconds: https://github.com/Fourdee/DietPi/issues/620
DietPi-JustBoom | Cava options (once installed): Can now be configured from the menu. MPD audio buffer size can now be changed.
DietPi-Config | Audio Options: 384kHz kernel can now be installed for RPi 2/3.
DietPi-Autostart | Cava option added.
DietPi-LetsEncrypt | Hardened webserver SSL security (Lighttpd) as per Hyneks article recommendations: https://hynek.me/articles/hardening-your-web-servers-ssl-ciphers/ . Many thanks to WaLLy3K for the info!
General | Odroid C2: Improved desktop performance by using FBturbo instead of Mali DDX, many thanks to Meveric for this: http://forum.odroid.com/viewtopic.php?f=138&t=19948&p=169808#p169808
General | Dmesg onscreen print level has been reduced. Mostly for Odroid C2 where HiFi Shield prints i2c info when starting/stopping stream on tty1.
General | DietPi for XenServer image has been removed and is no longer available for download.

Bug fixes:
DietPi-Set_Hardware | Resolved an issue where alsamixer would fail to function with default device.
DietPi-Cloudshell | Storage Scenes: Resolved an issue where mount locations that contained whitespace, would fail to provide stats: https://github.com/Fourdee/DietPi/issues/618
DietPi-Software | PiVPN: Reboot has been disabled in the PiVPN installer script. This is to allow DietPi-Software to complete the end stages of the installation process: https://github.com/Fourdee/DietPi/issues/611

-----------------------------------------------------------------------------------------------------------

v137
(15/11/16)

New Image:
NanoPi M1 image is now available: http://dietpi.com/phpbb/viewtopic.php?f=8&t=857#p3827

Changes / Improvements / Optimizations:
DietPi-Cloudshell | Storage scenes: now supports upto 5 additional drives. All of which can be configured and setup in dietpi-cloudshell: https://github.com/Fourdee/DietPi/issues/582
DietPi-Config | RPI 3: Onboard wifi can now be toggled on or off. This allows for use of a USB WiFi device if required: https://github.com/Fourdee/DietPi/issues/576
DietPi-Drive_Manager | RPi/Odroids: You can now transfer RootFS (SD card) to a USB drive. This feature is currently in testing, we recommend it should only be used on a fresh installation: https://github.com/Fourdee/DietPi/issues/509
DietPi-Software | TightVNC/VNC4 servers now support running in a shared desktop mode. Set dietpi_vncserver_shared_desktop=1 in dietpi.txt: https://github.com/Fourdee/DietPi/issues/607
DietPi-Software | MySQL: Has been optimized for lower memory usage. Many thanks to @trajano for this: https://github.com/Fourdee/DietPi/issues/605
DietPi-Process_Tool | Added support for RoonBridge: http://dietpi.com/phpbb/viewtopic.php?f=9&t=826&p=3862#p3862
DietPi-Update | Will now use multiple mirrors during updates.
General | Added exit paths to DietPi scripts. This is to prevent use by underprivileged users, where root/sudo access is required.

Bug fixes:
DietPi-Auto_Start | Resolved an issue where RetroPie power features did not function inside emulationstation. Many thanks to 'GaM3r2Xtreme' for providing this fix: http://dietpi.com/phpbb/viewtopic.php?f=9&t=532&p=3674#p3674
DietPi-Backup | Will preserve permissions during backups. Many thanks to @willgfx for providing this fix: https://github.com/Fourdee/DietPi/pull/595
DietPi-Config | H3-analogue soundcard is now correctly set. Many thanks to Frans for reporting this issue: http://dietpi.com/phpbb/viewtopic.php?f=11&t=843&p=3773#p3756
DietPi-Software | Chromium: Is now disabled for ARMv6 due to lack of binary. Many thanks to Christopher for reporting this: https://twitter.com/tapherjspiteri/status/798336126264061952
DietPi-Software | HaProxy: Resolved an issue where HaProxy would fail to start. Many thanks to @crazyquark for providing the fix: https://github.com/Fourdee/DietPi/issues/353#issuecomment-221372142
General | NanoPi M3/T3: CPU temp readouts are now functional.

-----------------------------------------------------------------------------------------------------------

v136
(01/11/16)

Changes / Improvements / Optimizations:
DietPi-Software | Mopidy: installation now available: http://dietpi.com/phpbb/viewtopic.php?f=8&t=5&p=3611#p3611
DietPi-Software | YMPD: installation updated to 1.3.0
DietPi-Config | RPi: Onboard RPI soundcard will now be disabled when another addon card is selected (frees up some memory)
DietPi-Config | RPi: The known method of forcing audio output on RPi to HDMI or 3.5mm jack is no longer effective, and, has been removed from dietpi-config (amixer cset numid=3 [0-2]).
DietPi-JustBoom | Can now be used with any soundcard, and, is now available when ALSA is installed from dietpi-software, and from dietpi-config audio options.
Image download | RPi & JustBoom images have been updated to latest versions.

Bug fixes:
DietPi-Software | Will no longer prompt the user, when dpkg requests to overwrite a configuration file, the existing conf will be used by default.
DietPi-Software | Resolved an issue where NoIp2 Sysinit service would cause a systemD double free or corruption error. Many thanks to HuffPuffin for reporting this issue! : https://github.com/Fourdee/DietPi/issues/589
DietPi-Software | Resolved an issue where OpenSSH server host keys were not being generated during installation. This previously could result in SSH connections being rejected.
DietPi-Set_Hardware | Setting WiFi country code will no longer report an error, if WiFi is disabled: https://github.com/Fourdee/DietPi/issues/590
DietPi-Config | Resolved an issue where setting JustBoom soundcard multiple times, results in multiple dtoverlay= entries: https://github.com/Fourdee/DietPi/issues/586
DietPi-JustBoom | Resolved an issue where disabling EQ and rebooting renders in no sound output: https://github.com/Fourdee/DietPi/issues/585
DietPi-JustBoom | The reset option will also reset ALSA EQ levels.

-----------------------------------------------------------------------------------------------------------

v135
(29/10/16)

New Device:
NanoPi M3/T3 DietPi image now available! Many thanks to AWL29 for creating the image and making this possible: http://dietpi.com/phpbb/viewtopic.php?f=8&t=784&p=3482#p3482

Changes / Improvements / Optimizations:
DietPi-Software | PiVPN: installation option added: PiVPN is a set of installation and configuration scrips that allows for OpenVPN installation and management, via a menu interface: https://github.com/Fourdee/DietPi/issues/570
DietPi-Software | NextCloud: Installation updated to 10.0.1, many thanks to @Bridouz: https://github.com/Fourdee/DietPi/pull/565
DietPi-Software | XU4 Cloudshell LCD Panel: Will automatically be enabled during DietPi-Cloudshell installation.
DietPi-Software | XU4: All 8 cores are now included in configuration stage. Previously we limited configurations to only use 4 CPU cores, due to heat issues with XU4. This will affect software installations such as webservers and should increase their overall performance.
DietPi-Software | Syncthing installation updated to 0.14.9.
DietPi-Software | MPD (HiFi): Updated to MPD 0.19.19 and now includes SOXR support for all SBC devices: https://github.com/Fourdee/DietPi/issues/580
DietPi-Software | PiHole: Installation now uses the official installer: https://github.com/Fourdee/DietPi/issues/583
DietPi-Config | LCD Panel addon: Added support for Odroid 3.5 inch LCD touchscreen shield: http://www.hardkernel.com/main/products/prdt_info.php?g_code=G147435282441
DietPi-Config | Soundcard: Added support for JustBoom high-end audiophile soundcards (384khz/32bit), available from Pi Supply: https://www.pi-supply.com/brand/justboom/
DietPi-Cloudshell | Now supports 480x320 resolutions (eg: Odroid 3.5 touchscreen shield).
General | DietPi-RAMdisk DietPi-RAMlog and DietPi-Boot have been converted from sysinit to SystemD.

Bug fixes:
General | XU4 Image: Resolved an issue where a corrupt image was causing power on issues for our users. Many thanks to everyone who helped report, debug and test this issue: https://github.com/Fourdee/DietPi/issues/558
DietPi-Services | Resolved an issue where a SystemD exit code of 5 would trigger a failed return state, when attempting to stop a service that isnt started/active.
DietPi-Cpu_set | DietPi will no longer attempt to set go_hispeed_load, if it is not supported by kernel (eg: XU4)
DietPi-Config | RPi 3: Resolved an issue where enabling serial console had no effect.

-----------------------------------------------------------------------------------------------------------

v134
(16/10/16)

Changes / Improvements / Optimizations:
DietPi-Software | SickRage: Is now available for installation. Automatically downloads and organises your favourite TV shows: http://dietpi.com/phpbb/viewtopic.php?f=8&t=5&start=80#p3327
DietPi-Software | LMS / Squeezebox: Now enabled for all devices.
DietPi-Config | Stress Test: Updated, options for a simple CPU burn. Results will also calculate min/max CPU temps. Logs results to file.
General | Avahi Daemon: added to dietpi-process_tool and dietpi-services.
General | NanoPi T2: Bluetooth is now installed by default. This also affects M2, shared image.

Bug fixes:
DietPi-Software | Resolved an issue where a failed libcec package installation, would terminate Kodi installations on XU4. Many thanks to Chris for reporting this: https://github.com/Fourdee/DietPi/issues/554
DietPi-Software | Nginx: Increased worker connections set during installation, to prevent in-page load failures with Nextcloud/Owncloud, and, various other web applications.
DietPi-Set_Hardware | NanoPi M2: Resolved an issue where default soundcard was being set to SPDIFTranscieve instead of HDMI/3.5mm mixer.
DietPi-LetsEncrypt | Resolved an issue where an empty string value in Input_Box function could cause a incorrect value being set in Apache2 confs. Many thanks to Keith for reporting this issue: http://dietpi.com/phpbb/viewtopic.php?f=11&t=757&p=3342

-----------------------------------------------------------------------------------------------------------

v133
(08/10/16)

Changes / Improvements / Optimizations:
DietPi-Software | Added installation option for Webmin: http://dietpi.com/phpbb/viewtopic.php?f=8&t=5&p=3047#p3047
DietPi-Software | Libcec3 now installed with Kodi by default: https://github.com/Fourdee/DietPi/issues/283
DietPi-Software | Emby is now available for ARM64 devices. Many thanks to Gabriel for making this possible: http://dietpi.com/phpbb/viewtopic.php?f=11&t=720&p=3120#p3117
DietPi-Software | Urbackup server installation updated to 2.0.36.
DietPi-Config | You can now change Apt mirrors from the "Networking NAS/Misc menu": https://github.com/Fourdee/DietPi/issues/519
DietPi-Config | Added ability to tweak Ondemand sampling rates in the performance menu: https://github.com/Fourdee/DietPi/issues/541
DietPi-Drive_Manager | To support large filesystems, GPT is now the default paritition table type on format, (previously MBR). Many thanks to Zone22: https://github.com/Fourdee/DietPi/issues/531
DietPi-Drive_Manager | Current userdata location is now shown in the main menu.
DietPi-Set_Cpu | If the target CPU gov is not available on the system, an alternative will be set and saved automatically.
DietPi-Automation | Added a global password var (AUTO_SETUP_GLOBAL_PASSWORD=) in dietpi.txt, which will be applied to root login, and, during dietpi-software installations, for all software that use a password: https://github.com/Fourdee/DietPi/issues/533
DietPi-Automation | Added filesystem format type for USB drive format (AUTO_Dedicated_Usb_Drive_Format_Filesystem=) in dietpi.txt: https://github.com/Fourdee/DietPi/issues/537
DietPi-Automation | Added ability to force ethernet link speeds on 1st run (AUTO_SETUP_NET_ETH_FORCE_SPEED=) in dietpi.txt: https://github.com/Fourdee/DietPi/issues/544#issuecomment-252068249
General | Interactive is now the default CPU gov, provides improved response times: https://github.com/Fourdee/DietPi/issues/535
General | Ethtool is now installed by default. Mainly used to provide a workaround for known HW failure Pine A64 1Gbit boards: https://github.com/Fourdee/DietPi/issues/544#issuecomment-252068249

Bug fixes:
DietPi-Software | Emby has been disabled for ARMv6 devices, due to unsupported/broken repo on armv6 hardware: https://github.com/Fourdee/DietPi/issues/534
DietPi-Software | Resolved an issue where Nginx would prevent file uploads over 2MB. Many thanks to @pfeerick for reporting this and providing the solution: https://github.com/Fourdee/DietPi/issues/546
DietPi-Services | Resolved an issue where Samba services smbd and nmbd, were not being applied. Many thanks to RajatNair: https://github.com/Fourdee/DietPi/issues/542
DietPi-Config | Resolved an issue where NanoPiM2 was allowing H3 soundcards to be set.
General | Improved detection for RPi boards with warranty bit set.

-----------------------------------------------------------------------------------------------------------

v132
(25/09/16)

Changes / Improvements / Optimizations:
DietPi-Software | RPi: Added installation option for DXX-Rebirth (OpenGL port of Descent 1 & 2): http://dietpi.com/phpbb/viewtopic.php?f=8&t=5&p=2963#p2963
DietPi-Software | Added installation option for Chromium. Please note, only RPi 2+ and Odroids support HW GPU acell at this time: http://dietpi.com/phpbb/viewtopic.php?f=8&t=5&p=3011#p3011
DietPi-Software | Added installation option for NextCloud: http://dietpi.com/phpbb/viewtopic.php?f=8&t=5&p=3026#p3026
DietPi-Software | XFCE will now install xfce4-terminal by default. Many thanks to UnixOutlaw for reporting this: http://dietpi.com/phpbb/viewtopic.php?f=11&t=693&p=2982#p2976
DietPi-Software | Cleaned up the default samba server config. Many thanks to Acriax: https://github.com/Fourdee/DietPi/issues/522
DietPi-Software | Php max upload size is now set automatically to the max capable on your device. Generally, 2GB for 32bit systems, 8796PB for 64bit systems. Used by programs such as Nextcloud.
DietPi-Software | UrBackup installation updated to 2.0.34.
DietPi-Update | Added a notice prior to update, with regards to: manually edited Linux configurations possibily affecting the update: https://github.com/Fourdee/DietPi/issues/525
DietPi-Drive_Manager | Added root FS (SD/EMMC) to list of drives, and option to move userdata there also.
General | p7zip is now installed by default.

Bug fixes:
DietPi-Software | User data directory of "Auto" will only be displayed on 1st run. "Auto" has no effect after 1st run installation is completed.
DietPi-Software | Will now exit on a failed apt installation, rather than continue. This will prevent any further changes (including uninstalls) from occurring. Many thanks to oshank for reporting this issue: https://github.com/Fourdee/DietPi/issues/516
DietPi-Software | Resolved failed installation with NoMachine. Many thanks to Pilovali for reporting this: https://github.com/Fourdee/DietPi/issues/527
DietPi-Services | Resolved an issue where "Samba client" would trigger "Samba server" and result in a failed status: https://github.com/Fourdee/DietPi/issues/451
DietPi-Drive_Manager | Resolved an issue where moving user data, would result in loss of filesystem permissions. Many thanks to Zone22 for reporting this issue: https://github.com/Fourdee/DietPi/issues/523
DietPi-Backup | Default backup directory is now /mnt/dietpi-backup. Previously, USB drive would be used if available.

-----------------------------------------------------------------------------------------------------------

v131
(20/09/16)

New Image:
OrangePi One | Is now available. Implimentation possible, with thanks to K-Plan: http://dietpi.com/download

New Features:
DietPi-Drive_Manager | Lightweight Drive Manager (eg: gparted). Allows you to mount, dismount, format EXT4/NTFS/FAT32/HFS+/BTRFS, toggle UUID mounting and control multiple (max 5) external/USB drives, for use on your DietPi system: https://github.com/Fourdee/DietPi/issues/271

Changes / Improvements / Optimizations:
DietPi-Software | Added installation options for NFS server and client: https://github.com/Fourdee/DietPi/issues/246
DietPi-Software | Added installation options for UrBackup Server: https://github.com/Fourdee/DietPi/issues/494
DietPi-Software | CertBot will now automatically install required packages, rather than prompt user.
DietPi-Software | Emby Media Server is now available for BPi M2+ BPi Pro and OPi PC. Thanks to John for testing with his BPi Pro (M1): http://dietpi.com/phpbb/viewtopic.php?f=11&t=644&p=2860#p2853
DietPi-Config | Added ability to mount NFS shares in Networking: NAS menu.
Raspberry Pi | Image download updated to v131: http://dietpi.com/download
Raspberry Pi | Image v131. We have changed from the unstable, unreliable and slow Raspbian Mirror Director, to Oxford UK Mirror: https://github.com/Fourdee/DietPi/issues/518. Requires v131 image or higher.
General | When inserting one USB drive to system, it will be mounted automaticaly to /mnt/usb_1 when plugged in: https://github.com/Fourdee/DietPi/issues/501
General | Dedicated USB drive setup will now set the UUID in /etc/fstab
General | HFS+ filesystem is now supported on all DietPi images.
General | You can now check bootup time duration, by running 'cat /var/log/boottime'. This is the duration from boot, to when SystemD has finished. TIP: Boot times can vastly be reduced, by using a static IP address.
DietPi-Lets_Encrypt | Now supports Apache2 and Lighttpd webserver stacks: https://github.com/Fourdee/DietPi/issues/479. Many thanks to aar0nism for posting a excellent guide we based this on: http://dietpi.com/phpbb/viewtopic.php?f=9&t=603&p=2625#p2624

Bug fixes:
DietPi-Software | Resolved an issue where FFMPEG did not install libmp3lame0 on RPi 1. Many thanks to Erayan for reporting this: https://github.com/Fourdee/DietPi/issues/511
DietPi-Software | Automatic moving of user data is now limited to 1st run installation only.
DietPi-Config | Resolved an issue where static IP WiFi connections failed to route data: https://github.com/Fourdee/DietPi/issues/515
DietPi-Cloudshell | Resolved an issue where the Storage scene would hang, if a unavailable NFS mount was used as custom USB device. Many thanks to John for reporting and testing this: https://github.com/Fourdee/DietPi/issues/395
DietPi-Automation | Resolved an issue where connection tests would not wait 1 second, before trying again. This occured when there was no available network.
Image | We have found a possible image/filesystem corruption on our Odroid C2 image. The image has been reverted back to a previous stable image and updated to v130: https://github.com/Fourdee/DietPi/issues/507
General | Resolved an issue where setting snd-bcm2835 soundcard did not set avoid_pwm_pll=0 (to allow HQ audio).

-----------------------------------------------------------------------------------------------------------

v130
(06/09/16)

New device:
NanoPi M2 DietPi image is now available. Many thanks to k-plan for sending me this tiny, but powerful board!: http://dietpi.com/phpbb/viewtopic.php?f=8&t=620#p2664

Changes / Improvements / Optimizations:
DietPi-Software | Uae4ARM | Amiga emulator for your Raspberry Pi. Collaboration with the creator of AmiBerry (Dimitris) to bring you the highest performance Amiga emulation, running on lightweight DietPi: http://dietpi.com/phpbb/viewtopic.php?f=8&t=5&p=64#p64
DietPi-Software | ARM64 | Squeezebox Server (Logitech Media Centre) and Squeezelite are now available for installation: https://github.com/Fourdee/DietPi/issues/354
DietPi-Software | Pi-hole | Installation updated to latest version 2.9: https://github.com/Fourdee/DietPi/issues/478
DietPi-Software | RPi monitor updated to latest version, thanks to WolfganP: https://github.com/Fourdee/DietPi/issues/238#issuecomment-241461096
DietPi-Software | You can now find the URL links for the online docs in the Help Menu. It will also list the URL links for each peice of software installed: https://github.com/Fourdee/DietPi/issues/483
DietPi-Software | xcompmgr is now installed by default with Xserver on ALL devices. Limits desktop composition effects to improve performance and reduce "moving window lag".
DietPi-Config | Raspberry Pi OpenGL driver can now be enabled in 'Display Options' > 'Change Resolutions' menu. Requires RPi 2 or 3: https://github.com/Fourdee/DietPi/issues/497
DietPi-Config | Added RPi 3 overclocking profiles: https://github.com/Fourdee/DietPi/issues/485
DietPi-Config | Added Stress test. Available from Tools menu. This can be used to test stability of your system (runs CPU, Ram and filesystem IO tests based on your device capabilities).
DietPi-Backup | Will no longer backup manpages/docs and .deb package caches.
DietPi-Apt-Get_Update | Has been removed. This previously allowed for threaded apt-get updates in background. We have now reverted to standard usage of apt-get update.

Bug fixes:
DietPi-Banner | IP address will now display if one exists on system.
Raspberry Pi | Improved detection for RPi 3 devices, when overclocked.
Raspberry Pi | Fix for scroll lock LED by Midwan: https://github.com/Fourdee/DietPi/issues/474#issuecomment-243215674
Raspberry Pi | Resolved an issue where running Kodi from desktop would render artifacts on exit. Many thanks to 467815891a for reporting the issue: https://github.com/Fourdee/DietPi/issues/484
Raspberry Pi | Mixer volume will now be set to -0.1db during boot (originally -50db), if soundcard is enabled.

-----------------------------------------------------------------------------------------------------------

v129
(21/08/16)

Changes / Improvements / Optimizations:
DietPi-Software | rTorrent + ruTorrent | is now available for installation in the DietPi optimized software menu. Many thanks to Ardakilic for his input, and to help make this installation possible: http://dietpi.com/phpbb/viewtopic.php?f=8&t=5&p=2603#p2603
DietPi-Software | Owncloud installation updated to latest stable (9.1): https://github.com/Fourdee/DietPi/issues/468
DietPi-Software | Added 'autoconf automake' packages to Build-Essential installation.
DietPi-Config | Added multiple display resolutions and refresh rates for Odroid C2: https://github.com/Fourdee/DietPi/issues/469
DietPi-Bugreport | Now allows for a max 50MB bug report upload.

Bug fixes:
DietPi-Config | RPi 2/3/Zero will now show correct sdram speed (450mhz default) in the overclocking menu: https://github.com/Fourdee/DietPi/issues/471
DietPi-Config | RPi Zero overclocking profiles have been removed: https://github.com/Fourdee/DietPi/issues/471
DietPi-Set_Hardware | Resolved an issue where disabling wifi modules would not clear the blacklist file, before being saved.
DietPi-Software | Resolved an issue where min GPU memory splits were not being applied.
DietPi-Config | When enabling WiFi for the 1st time, DHCP will be the default setting.
DietPi-Config | WiFi stats (speed and strength) for RPi 3 onboard wifi is now working correctly.
DietPi-Software | Deluge: Resolved an issue where remote thinclients were unable to connect. Many thanks to John for spotting this one: http://dietpi.com/phpbb/viewtopic.php?f=11&t=602

-----------------------------------------------------------------------------------------------------------

v128
(10/08/16)

Bug fixes:
DietPi-Software | Resolved an issue where MySQL installation would set key_buffer_size variable incorrectly. Many thanks to David Henry for reporting this: https://github.com/Fourdee/DietPi/issues/464
General | Resolved and issue where BPi Pro had an 'Unknown' temp readout: https://github.com/Fourdee/DietPi/issues/465

-----------------------------------------------------------------------------------------------------------

v127
(07/08/16)

New Device:
DietPi for NanoPi-NEO is here. Built with ARMbian build tools. Grab the image http://dietpi.com/download

Changes / Improvements / Optimizations:
DietPi-Banner | Relaxed the buffer clearing to only clear screen, when the full banner is displayed.
DietPi-Software | Major (if somewhat long overdue) coding overhaul to improve and optimize DietPi-Software further: https://github.com/Fourdee/DietPi/issues/453
DietPi-Software | Plex Media Server: Is now available for ARM64 devices (Pine / Odroid C2) and will install the 32bit binaries. Many thanks to LukasBombach for the ARM64 installation code: https://github.com/Fourdee/DietPi/issues/457
DietPi-Uninstall | Removed. Software can now be uninstalled from DietPi-Software.
DietPi-Automation | Continuation from v126, this has been revisited and further simplified. Please see here for updated usage: http://dietpi.com/phpbb/viewtopic.php?f=8&t=273#p1140
General | Linux-Headers will be removed on new installations. They are not required, unless native kernel compile. This will save 40MB+ space on rootFS.
General | Wheezy code has been removed. If you still want to use Wheezy, please see: http://dietpi.com/phpbb/viewtopic.php?f=9&t=432
General | All DietPi SBC images have been updated to v127. The latest kernel/firmware updates have also been applied.

Bug fixes:
DietPi-Software | VNCserver: Has changed to screen 1 by default. This allows vncserver to run if X:0 is already in use (eg: by a desktop or Kodi). Example connection from client: 192.168.0.100:1: https://github.com/Fourdee/DietPi/issues/454#issuecomment-237655998
DietPi-Automation | Custom locale and timezone set in dietpi.txt are now being correctly applied: https://github.com/Fourdee/DietPi/issues/174

-----------------------------------------------------------------------------------------------------------

v126
(28/07/16)

Changes / Improvements / Optimizations:
DietPi-Software | Coding improvements to allow for command line inputs and automated installations.
General | Updated my email address in all source code (daniel.knight[at]dietpi.com).
DietPi-Automation | Simplified automation code. One variable to enable automated installation "AUTO_SETUP_AUTOMATED=1" in dietpi.txt. This will now enable a completely automated installation, with no user inputs. This feature requires a v126 image or higher, v126+ images will be available at a later date.

Bug fixes:
DietPi-Software | Gogs: Resolved an issue where missing binary ssh-keygen would cause gogs service to fail: https://github.com/Fourdee/DietPi/issues/442. OpenSSH needs to be installed.
DietPi-Config | Resolved a sed pattern match issue with LCD panel and /boot/cmdline.txt on RPi. Thanks to K-Plan: https://github.com/Fourdee/DietPi/issues/439
DietPi-Config | Odroid firmware updates now run apt-get dist-upgrade. Previously, apt-get upgrade did not fully upgrade the kernel and image: https://github.com/Fourdee/DietPi/issues/449
General | Odroid C2: Resolved issues with broken sound on ALSA. This is due to a kernel update that removes the need for the existing "workaround" asound.conf. Many thanks to "Takenover83" for providing the fix: https://github.com/Fourdee/DietPi/issues/447
General | Odroid C2: Resolved issues with Kodi crashing when viewing the systeminfo: https://github.com/Fourdee/DietPi/issues/446

-----------------------------------------------------------------------------------------------------------

v125 - Hotfix
(23/07/16)

Bug fixes:
General | Daily FSTRIM has been disabled. I believe this may the cause of corrupt file systems reported by some users. Until this can be proven stable, this feature will be disabled.

-----------------------------------------------------------------------------------------------------------

v124
(23/07/16)

Changes / Improvements / Optimizations:
DietPi-Software | (NEW) Syncthing: http://dietpi.com/phpbb/viewtopic.php?f=8&t=5&p=2363#p2363
DietPi-Software | WiFi Hotspot: Compiled and updated ARM binaries to hostapd 2.5. DietPi now also checks for RTL8188C* devices, and if needed, installs the patched binary that enables functional rtl driver: https://github.com/Fourdee/DietPi/issues/434
DietPi-Software | Emby: FFmpeg is now required by Emby server and will now be automatically installed. Many thanks to Wolf for letting us know: https://github.com/Fourdee/DietPi/issues/436
General | check_connection script timeout increased to 10 (from 7) seconds, 2 retry: https://github.com/Fourdee/DietPi/issues/432

Bug fixes:
DietPi-Config | WiFi: Resolved an issue where WiFi country codes were not being applied sucessfully: https://github.com/Fourdee/DietPi/issues/431
DietPi-Config | LCD Panel: Removed waveshare32 option for Odroid C2 as its not functional.
General | Improved detection for RPi hardware revision codes and descriptions.

-----------------------------------------------------------------------------------------------------------


v123
(17/07/16)

New Device:
DietPi for BananaPi Pro (Lemaker) is now available: http://dietpi.com/phpbb/viewtopic.php?f=8&t=534&p=2324#p2324. Many thanks to Mattia for testing the image, and, his assistance in requesting Lemaker to send a dev sample board. Legend :)

New Feature:
DietPi-Config > Display Options | Added support for changing LCD panels (currently: Waveshare32 and Odroid-Cloudshell) based on your SBC device. Both work great with DietPi-Cloudshell stats display: http://dietpi.com/phpbb/viewtopic.php?f=8&t=5&start=20#p204. Waveshare32 installation also supports X11 desktops with touch input: https://github.com/Fourdee/DietPi/issues/409#issuecomment-232729020. Personal thanks to K-plan for sending me a waveshare32 and assisting with its implementation.

Changes / Improvements / Optimizations:
DietPi-Config | Added support for changing Pine A64 screen resolutions.
DietPi-Config | Wi-Fi scan now properly captures weird SSID names. Many thanks to Stickerpants for this fix: https://github.com/Fourdee/DietPi/pull/419
DietPi-Software | (NEW) qBitTorrent: Lightweight and fast (C++) BitTorrent server with web interface, is now available for installation: http://dietpi.com/phpbb/viewtopic.php?f=8&t=5&start=70#p2272 As always, DietPi will optimize the bittorrent settings based on your device, memory and CPU cores.
DietPi-Software | PiHole: Installation updated to latest version. You can now control whitelist and blacklist entries from the web interface.
DietPi-Software | RPi-Monitor: Added USB drive stats (if available) to web interface. Many thanks to Rich for implementing this: https://github.com/Fourdee/DietPi/issues/410
DietPi-Software | Kodi: libnfs4 is now installed along side Kodi to allow NFS support.
DietPi-Software | Complete overhaul and improvements to the optimizations that get applied to all BitTorrent server software. We now check for gigabit devices, cache size based on share of total memory, max connections and upload slots based on hardware capabilities and device model.
DietPi-Software | NetData: Installation has been updated to latest version (1.2.0): https://github.com/Fourdee/DietPi/issues/300
DietPi-Software | WiFi Hotspot: Installation option is now available for all SBCs.
DietPi-Notify | New program with a goal to display more information on what DietPi is doing, and, if a failure or success occurred. I will continue to improve this and add it to all DietPi scripts/programs over time.
General | ARMbian based images (OPi PC, BPi M2+ and BPi Pro) now have access to the ARMbian repo. This enables kernel/image/module updates through apt-get for the devices.

Bug fixes:
DietPi-Software | HiFi: Resolved an issue where volume control did not function. MPD will now use the internal software mixer by default. This allows working volume control on all hardware.
DietPi-Software | PiHole: Resolved a warning of "file not found" when running gravity.sh. Many thanks to K-Plan: https://github.com/Fourdee/DietPi/issues/311#issuecomment-230177287
DietPi-Software | WebIOPi: Build-essential is now installed automatically with this program. Prevents a failed compile and installation due to missing gcc packages.
DietPi-Software | WebIOPi: Is now disabled for RPi 3+ devices: https://github.com/Fourdee/DietPi/issues/412
DietPi-Software | PhpMyAdmin: Resolved an issue where a Lighttpd installation, did not create the symlink to /var/www/phpmyadmin.
DietPi-Software | MATE: Resolved an issue with no sound output on Odroid C2: https://github.com/Fourdee/DietPi/issues/415
DietPi-Cloudshell | Resolved an issue where running with $1 2 (skip intro) would not run program. Thanks to K-Plan for spotting this: https://github.com/Fourdee/DietPi/issues/411
General | Resolved an issue where running 'sudo dietpi-command' would result in 'command not found'. Many thanks to StickerPants for his help on this one: https://github.com/Fourdee/DietPi/issues/424

-----------------------------------------------------------------------------------------------------------

v122
(30/06/16)

Hotfix to prevent incorrect boot.ini patch on C1/XU4 devices.

-----------------------------------------------------------------------------------------------------------

v121
(30/06/16)

Changes / Improvements / Optimizations:
DietPi-Software | Added DietPi installation option for Gogs: http://dietpi.com/phpbb/viewtopic.php?f=8&t=5&start=70#p2187
DietPi-Software | Added DietPi installation option for XFCE Desktop: http://dietpi.com/phpbb/viewtopic.php?f=8&t=5&p=2203#p2203
DietPi-Software | PiHole will automatically update the adlist on a weekly basis via '/etc/cron.weekly/pihole_adlist_update': https://github.com/Fourdee/DietPi/issues/311
DietPi-Config | You can now configure GPU/RAM memory split for Odroid C2. Headless option will free up 300~MB of memory.
DietPi-Uninstall | Will now stop services prior to uninstalling, then restart them once finished. This should ensure uninstalled program processes, are not left running in memory.
General | DietPi will TRIM all capable drives on your system, on a daily basis. This should recover lost performance on SSD/Flash/NAND based devices that support TRIM. Many thanks to John for bringing this to my attention: http://dietpi.com/phpbb/viewtopic.php?f=9&t=493&p=2161#p2142
General | Odroid C2 no longer has a Beta status.

Bug fixes:
DietPi-Cleaner | Resolved an issue with whiptail title not being reset in some menus.
DietPi-Software | Resolved various issues with Mate desktop. Many thanks to K-plan for the reports and fixes: https://github.com/Fourdee/DietPi/issues/388
DietPi-Software | Resolved an issue where WiFi Hotspot would not install when using Pine A64 with addon WiFi board: https://github.com/Fourdee/DietPi/issues/401
DietPi-Software | Resolved an issue where Kodi would not start on Odroid C2: https://github.com/Fourdee/DietPi/issues/399. Many thanks to Meveric for updating me on C2 GPU driver development and packages for the fbdev > X11 kodi change.
DietPi-Software | Resolved an issue where MineOS installation was missing rsync package. Many thanks to Zone22: https://github.com/Fourdee/DietPi/issues/403
DietPi-Config | Resolved an issue where changing resolutions on XU4 and C1 did not correctly apply 'vout_mode' modes.
DietPi-Uninstall | Resolved an issue where shairport-sync would not uninstall on ARM64 devices.
DietPi-Uninstall | Resolved an issue where uninstalling Desktop LXDE would not completely uninstall all LXDE packages.
DietPi-Ramdisk | When creating the ramdisk, DietPi will set unix line endings to core files in /boot/ that users may edit prior to running DietPi. This resolves users saving the file with dos line endings, that may prevent other DietPi scripts from functioning correctly: https://github.com/Fourdee/DietPi/issues/390

-----------------------------------------------------------------------------------------------------------

v120
(24/06/16)

Important Information:
Raspberry Pi Wheezy | Support for Raspberry Pi Wheezy has now finished. I have uploaded a final Wheezy DietPi image which users must install if they want to continue using Wheezy. Please see here for more information: http://dietpi.com/phpbb/viewtopic.php?f=9&t=432
Image Downloads | All DietPi image downloads have been updated to v120. This includes all firmware/kernel/modules updates where applicable. http://dietpi.com/download

Changes / Improvements / Optimizations:
DietPi-Software > User Data | You can now setup a dedicated USB drive at any stage, on the fly : https://github.com/Fourdee/DietPi/issues/377
DietPi-Software > User Data | When changing user data location, DietPi will automatically move your existing data and setup required symlinks.
DietPi-Software > User Data | You can now force Flash or USB drive user data locations on the fly, disabling the automatic setting.
DietPi-Software > User Data | /mnt/dietpi_userdata will now always point to your user data location, even if its custom.
DietPi-Software | Added DietPi installation option for Mate Desktop: http://dietpi.com/phpbb/viewtopic.php?f=8&t=5&start=60#p2073 . Many thanks to Xenformation (JK) for his contributions on this.
DietPi-Software | Added DietPi installation option for GNUstep Desktop:  http://dietpi.com/phpbb/viewtopic.php?f=8&t=5&start=60#p2072 . Many thanks to Xenformation (JK) for his contributions on this.
DietPi-Software | Added DietPi installation option for NoMachine:  http://dietpi.com/phpbb/viewtopic.php?f=8&t=5&start=60#p2071 . Many thanks to Xenformation (JK) for his contributions on this.
DietPi-Software | Added DietPi installation option for XRDP: http://dietpi.com/phpbb/viewtopic.php?f=8&t=5&start=70#p2074 . Many thanks to Xenformation (JK) for his contributions on this.
DietPi-Software | Added DietPi installation option for QuiteRSS: http://dietpi.com/phpbb/viewtopic.php?f=8&t=5&start=70#p2075 . Many thanks to Xenformation (JK) for his contributions on this.
DietPi-Software | Added DietPi installation option for Cuberite (C++ Minecraft Server with web interface): http://dietpi.com/phpbb/viewtopic.php?f=8&t=5&p=2069#p2068
DietPi-Software | Added DietPi installation option for MineOS (Java Minecraft Servers with web interface): http://dietpi.com/phpbb/viewtopic.php?f=8&t=5&p=2069#p2069
DietPi-Software | FBturbo is now installed along with XSERVERXORG for Pine 64. Should improve 2D (eg: window) performance: https://github.com/Fourdee/DietPi/issues/380#issuecomment-226512966
DietPi-Software | HiFi (MPD + YMPD) is now available for ARM64 devices (eg: Odroid C2/Pine A64).
DietPi-Config | You can now set your country code in "network options: adapters" menu, when running WiFi in hotspot mode (eg: dietpi-software > WiFi Hotspot installation). This will allow for channels 12/13 in some countries (eg: EU), and, increased power output (range) for the hotspot.
DietPi-Config | RPi 3 internal WiFi is now disabled by default to save resources on new installs. It will automatically be enabled by DietPi if required.
DietPi-Config | RPi 3 internal Bluetooth is now disabled by default to save resources on new installs. It can be enabled in the advanced menu.
DietPi-Config | RPi 3 increased thermal limit from 65c to 75c. This should reduce the chance of users seeing the heat warning icon on-screen, whilst keeping the device below the 85c official thermal limit used in Raspbian: https://github.com/Fourdee/DietPi/issues/356#issuecomment-223282185
DietPi-Config | cfg80211 wifi module is now disabled by default to save resources on new installs. It will automatically be enabled by DietPi if required.
DietPi-Config | bluetooth module is now disabled by default to save resources on new installs. It can be enabled in the advanced menu.
DietPi-Config | Serial console is now disabled for all DietPi images (where possible): https://github.com/Fourdee/DietPi/issues/343#issuecomment-226946848
DietPi-Config | Corrected typos. Many thanks to Erkan-Yilmaz for spotting these: https://github.com/Fourdee/DietPi/pull/381
DietPi-Cloudshell | Added a feature which allows users to specify start and end times, where DietPi-Cloudshell will power off the screen and disable processing: https://github.com/Fourdee/DietPi/issues/379
DietPi-Backup | Now shows the most recent and successful backup date in main menu.
DietPi-Sync | Now shows the most recent and successful sync date in main menu.

Bug fixes:
DietPi-Banner | Resolved an issue where delayed DHCP offers would not provide the IP address during boot: https://github.com/Fourdee/DietPi/issues/350#issuecomment-223273610
General | DietPi desktop items icon will now show correctly.
DietPi-Automation | Updated missing software automation entries in dietpi.txt. Many thanks for K-plan for his input on this: https://github.com/Fourdee/DietPi/issues/374
DietPi-Software | Resolved an issue where Transmission would not start the web interface during boot (:9091), when using DHCP: https://github.com/Fourdee/DietPi/issues/350
DietPi-Software | Resolved an issue where VIFM and MTRTINY would not be flagged as installed, after the installation. Many thanks to K-plan for spotting this one: https://github.com/Fourdee/DietPi/issues/373 | https://github.com/Fourdee/DietPi/issues/374#issuecomment-225436379
DietPi-Software | Kodi has been disabled for Pine64 (non-functional) whilst we wait for working mali/mali_drm driver: https://github.com/Fourdee/DietPi/issues/380
DietPi-Config | Resolved an issue where the RPi3 internal wifi would still be active after being disabled: https://github.com/Fourdee/DietPi/issues/376 Many thanks to K-plan for reporting this.
DietPi-Backup | Resolved an issue where search results, did not provide the most recent and successful backup date.
DietPi-Sync | Now contains the correct program name in the backtitle.

-----------------------------------------------------------------------------------------------------------

v119
(01/06/16)

Important Info:
UserData Locations | As of this release, the default user data directory is now /mnt/dietpi_userdata, unless, you have set "dietpi_userdata_basedirectory=/Something/Else" in dietpi.txt. A symlink will be automatically generated to your USB drive, if installed. The new location will be active for any new software you install with DietPi-Software. All existing software will continue to use the previous locations. This allows us to simplify the online documentation and user experience: https://github.com/Fourdee/DietPi/issues/334#issuecomment-222503304
Odroid C2 | Your system will install the latest kernel and boot.ini file. This is required for your system to be functional after the latest kernel update. As the /DietPi/boot.ini file is being overwritten, users may wish to make a note of their existing settings, prior to updating: https://github.com/Fourdee/DietPi/issues/366

New Device:
DietPi for BananaPi M2+ image is now available. Built with ARM build tools: http://dietpi.com/phpbb/viewtopic.php?f=8&t=431
DietPi for XenServer x64 image is now available. Many thanks to Xenformation for implementing the image: https://github.com/Fourdee/DietPi/issues/309

Changes / Improvements / Optimizations:
DietPi-Software | Added DietPi installation option for Plex Media Server: http://dietpi.com/phpbb/viewtopic.php?f=8&t=5&p=1949#p1949
DietPi-Software | Added DietPi installation option for VNC 4 Server. Many thanks to Rob for his input and code on this: https://github.com/Fourdee/DietPi/pull/344
DietPi-Software | Pihole installation has been updated to latest version.
DietPi-Software | Resolved broken Shairport-Sync installation for ARM64 devices: https://github.com/Fourdee/DietPi/issues/369
DietPi-Config | You can now enable/disable serial console from the advanced menu.
DietPi-Config | Added support for Odroid HiFi Shield Plus in soundcard options: https://github.com/Fourdee/DietPi/issues/365
DietPi-Config | Added support for rpi-bcm2835-UltraHQ. This is an experimental driver for the onboard analogue sound on the RPi. Requires kernel 4.4 (rpi-update): https://github.com/Fourdee/DietPi/issues/360
DietPi-Autostart | VNC servers (if installed) will now automatically start during boot, regardless of your autostart option. The service name is "vncserver": https://github.com/Fourdee/DietPi/issues/255#issuecomment-220954537
DietPi-Cam | Has been updated to RPi Web Cam interface 6.1.6. Now uses the internal motion engine and is fully functional: https://github.com/Fourdee/DietPi/issues/120
DietPi-Services | Will now show you the name of each service that is applied, and if successful. Also added some funky colours, for visual eye candy (no honestly, it rocks)
General | Odroid C2 image download updated to latest DietPi version.

Bug fixes:
DietPi-Software | Resolved an issue where LetsEncrypt would fail to install. This was due to LetsEncrypt recently changing their name to Certbot: https://github.com/Fourdee/DietPi/issues/348
DietPi-Software | Resolved an issue where Transmission service was being started before network is up. Existing installations will be patched: https://github.com/Fourdee/DietPi/issues/350
DietPi-Software | Resolved an issue where Tightvnc server would not run on arm64. VNC4SERVER is now offered as a working alternative, whilst we wait for the Jessie repo package to be updated with a fix: https://github.com/Fourdee/DietPi/issues/255. Many thanks to Rob for his input and code on this.
DietPi-Cloudshell | Resolved an issue where the Network usage scene would generate an error. This would occur if the network device was not ready, when we scraped netstat: https://github.com/Fourdee/DietPi/issues/355. Many thanks to Erik for finding this one!

-----------------------------------------------------------------------------------------------------------

v118
(17/05/16)

New Device:
DietPi for Pine A64 is now available: http://dietpi.com/phpbb/viewtopic.php?f=8&t=420. Many thanks to Rhkean for his excellent work to make this possible.

Important Information
OPi PC Security Exploit | Found by the ARMbian devs: https://github.com/Fourdee/DietPi/issues/312, this security exploit allows any process to get root permissions. We have created a new DietPi OPi PC image, based on ARMbian which disables the kernel exploit. It is highly recommended that all OPi PC users, download and install the updated image to be protected: http://dietpi.com/#five

Changes / Improvements / Optimizations:
DietPi-Software | Added DietPi optimized installation for Emby server: http://dietpi.com/phpbb/viewtopic.php?f=8&t=5&p=1789#p1789
DietPi-Software | Added DietPi optimized installation for OpenBazaar server: http://dietpi.com/phpbb/viewtopic.php?f=8&t=5&start=60#p1796
DietPi-Software | WiFi/Tor HotSpot on RPi 3 (internal BCM wifi) will now default to Wireless N (150mbit) during installation. Previously Wireless G (54mbit).
DietPi-Software | Subsonic is now split into 2 installation options. Version 5 and 6: https://github.com/Fourdee/DietPi/issues/330
DietPi-Update | Added GITFORKOWNER to aid in testing new releases on different forks
DietPi-Config | You can now set the WiFi country code. This will enable channels and power ratings allowed in your country.
DietPi-Config | Cleaned up the WiFi/Ethernet adapters menu. Static IP options will only show when the user changes the mode.
rpi_boardinfo / DietPi-Banner | Will now display the revision code for the user on unknown RPi devices.

Bug fixes:
DietPi-Software | Resolved an issue where the .installed file would generate an error, due to a unexpected character: https://github.com/Fourdee/DietPi/issues/322
DietPi-Software | Prevention of Lighttpd + PhpMyAdmin apt-get errors during installations. Users must install LLMP/LLAP prior to PhpMyAdmin
Odroid-XU4 | corrected typo in boot_xu4.ini file: https://github.com/Fourdee/DietPi/issues/314
dietpi-set_soundcard | Now applies dtparm=audio= setting in config.txt for RPi. Required for >= 4.4 kernel: https://github.com/Fourdee/DietPi/issues/327

-----------------------------------------------------------------------------------------------------------

v117
(01/05/16)

New Device:
DietPi image for VirtualBox (x64) is now available: http://dietpi.com/phpbb/viewtopic.php?f=8&t=390&p=1683#p1683. Many thanks to Xenformation (JK) for implementing this image.

Changes / Improvements / Optimizations:
DietPi-Software | Added DietPi optimized installation for Mumble VoIP server: http://dietpi.com/phpbb/viewtopic.php?f=8&t=5&p=1691#p1691
DietPi-Config | Added display resolution profiles for Odroid VU7+.
DietPi-BugReport | Max filesize limit of bug report uploads capped at 10MB.
General | All fuzon.co.uk links have now been replaced with dietpi.com. This completes the recent server move: https://github.com/Fourdee/DietPi/issues/294
General | Begin script optimizations.  This will most likely extend over the next several releases.
Networking | allow-hotplug has now been rolled out as default for all DietPi systems. Previously, this was set to auto. This basically means you can psychically unplug/plug the device on the fly, without the need for restarting the networking service: https://github.com/Fourdee/DietPi/issues/305

Bug fixes:
DietPi-Config | Resolved an issue where IP details would not show on WiFi, when using both adapters at the same time, and setting wlan static: https://github.com/Fourdee/DietPi/issues/273#issuecomment-213951519
DietPi-Software | Resolved an issue where Oracle Java would fail to install: https://github.com/Fourdee/DietPi/issues/298
DietPi-Software | Resolved an issue where WiFi hotspot would not function on the Odroid C2. arm64 binary has been compiled with RTL drivers enabled: https://github.com/Fourdee/DietPi/issues/303
DietPi-Set_Soundcard | Resolved an issue where changing addon RPi soundcards failed to enable the chosen card.
DietPi-Update | Resolved an issue where the server version would return "invalid": https://github.com/Fourdee/DietPi/issues/301
DietPi-Software/Config | Resolved an issue where noip would not run on Odroid C2: https://github.com/Fourdee/DietPi/issues/302
General | Resolved an issue with WPA-PSK wireless connections failing to connect on the Odroid XU4.
Networking | Resolved an issue where unplugging eth would also kill any active wlan connections. Many thanks to K-plan for his assistance on this one: https://github.com/Fourdee/DietPi/issues/273#issuecomment-215996025.

-----------------------------------------------------------------------------------------------------------

v116
(19/04/16)

Changes / Improvements / Optimizations:
Images | All DietPi image downloads (excluding Wheezy) have been updated to v115 (v116 after first run update).
DietPi.com | Web hosting is now provided by MyVirtualServer.com: https://github.com/Fourdee/DietPi/issues/288
DietPi-Software | Added DietPi optimized installation for NetData. A slick and feature-rich system stats monitor with web interface: http://dietpi.com/phpbb/viewtopic.php?f=8&t=5&start=60#p1611
DietPi-Software | Updated Wiring Pi installation to latest. This adds support for RPi 3: https://github.com/Fourdee/DietPi/issues/270
DietPi-Software | Screen blanking is now disabled during "First run update" and "During installations". This will only affect tty0 (main screen): https://github.com/Fourdee/DietPi/issues/277
DietPi-Config | Added ability to configure and apply system-wide proxy settings: https://github.com/Fourdee/DietPi/issues/214
DietPi-Config | Now supports enabling and configuring both Ethernet and WiFi adapters at the same time. Previously, enabling one adapter disabled the other.
DietPi-Config | When setting Static DNS settings, a menu will now appear with a list of the most known DNS servers. You can either select one of the entries listed, or manually enter your DNS server.
DietPi-Config | Networking Option has been split into 2 new menus. "Network Options: Adapters" and "Network Options: NAS/Misc".
DietPi-Backup | Added NFS/NFS4 as supported filesystem types. Don't get excited, Rsync over NFS is extremely slow, especially on the 1st run (cp is quicker).
DietPi-Banner | Will now also show your IP address: https://github.com/Fourdee/DietPi/issues/284

Bug fixes:
DietPi-Cloudshell | Network usage scene: Resolved a integer error caused by a leading zero in $(date), which effected daily usage stats: https://github.com/Fourdee/DietPi/issues/272
DietPi-Software | Resolved an issue where NODEJS was not being set to "installed" after installation.
DietPi-Software | Resolved an issue where NODEJS would not install on Odroid C2. We have compiled a ARM64.deb package and will be used in new installations: https://github.com/Fourdee/DietPi/issues/276#issuecomment-209900955
General | Resolved an issue where WiFi WPA connections were unable to connect on the Odroid C1.
General | Resolved various issues with non-English system Locale when using English based parsing throughout DietPi scripts: https://github.com/Fourdee/DietPi/issues/291
DietPi-Apt_Get_Update | Will now ignore waiting for (and killing) NTPD if CONFIG_NTP_MODE=0 (disabled) or CONFIG_NTP_MODE=4 (daemon): https://github.com/Fourdee/DietPi/issues/289

-----------------------------------------------------------------------------------------------------------

v115
(04/04/16)

Changes / Improvements / Optimizations:
DietPi-Software | Removed dependencies on Apache stacks, allowing all DietPi-Software web-based applications to use either lighttpd, nginx or apache2 stacks: https://github.com/Fourdee/DietPi/issues/205
DietPi-Software (Webserver preference system) | You can now select a preferred webserver type (Apache2/Nginx/Lighttpd), prior to installing any webserver based software. When you select any software for installation that requires a webserver, your preferred webserver choice will be automatically installed: http://dietpi.com/phpbb/viewtopic.php?f=8&t=5&p=1549#p1549
DietPi-Software (Webserver preference system) | Lighttpd is the default webserver stack to be installed when any software in DietPi-Software requires a webserver stack. You can change this using the webserver preference option in the DietPi-Software menu. If you have any existing webserver stacks installed, your preference will be automatically set to what you have installed at the time.

Bug fixes:
OPI PC | Community vcore/freq (.fex/script.bin) patch will be applied (created by Thomas Kaiser). This resolves known issues with stability and excess heat on the Loboris image (which DietPi is based on). Screen resolution support in DietPi-Config is no longer available: http://www.orangepi.org/orangepibbsen/forum.php?mod=viewthread&tid=785&fromuid=185718
DietPi-Uninstall | Resolved an issue where WEBSERVER_LIGHTTPD would not appear when installed.
DietPi-Software | Resolved an issue where FFMpeg would fail to install on RPi 2/3.
DietPi-Software | Resolved an issue where PHP Composer would fail to install for Ampache/Baikal.
General | Resolved an issue where new dietpi.txt entries were not being created, for < v109 image installations.

-----------------------------------------------------------------------------------------------------------

v114
(28/03/16)

Software Additions:
DietPi-Software | Added DietPi optimized installation option for EmonPi. Turn your existing RPi into a lightweight energy monitor with the EmonPi addon board: http://dietpi.com/phpbb/viewtopic.php?f=8&t=5&p=1525#p1525
DietPi-Software | Added DietPi optimized installation option for Tor WiFi Hotspot. This will create a WiFi Hotspot on your device and route all WiFi connected network traffic through the Tor network: http://dietpi.com/phpbb/viewtopic.php?f=8&t=5&p=1529#p1529

Changes / Improvements / Optimizations:
DietPi-Config > Audio Options > Soundcard (RPi) | Added support for IQaudIO DAC+. Many thanks to "alcoheca" for the dtoverlay code: https://github.com/Fourdee/DietPi/issues/253
General (RPi) | max_usb_current in config.txt is now enabled by default. This will allow your USB ports to use upto 1.2amp of power. Required for USB platter HDDS (500/700ma).

Bug fixes:
General (C1) | CPU Govs: Ondemand is now disabled due to it failing to scale down frequencies. This is a known issue with the C1 kernel. Interactive is now the default CPU gov and will replace ondemand. Many thanks to K-Plan for reporting this bug: https://github.com/Fourdee/DietPi/issues/248

-----------------------------------------------------------------------------------------------------------

v113
(20/03/16)

Important notes:
Odroid C2 | Odroid's flagship SBC is now supported in DietPi. Currently under beta, more info and image download: http://forum.odroid.com/viewtopic.php?f=138&t=19948

Software Additions:
DietPi-Software | Added DietPi optimized installation option for Redis Server: http://dietpi.com/phpbb/viewtopic.php?f=8&t=5&p=1504#p1504
DietPi-Software | Added DietPi optimized installation option for BaiKal (Lightweight CalDAV + CardDAV server): http://dietpi.com/phpbb/viewtopic.php?f=8&t=5&p=1502#p1502
DietPi-Software | Added DietPi optimized installation option for RPi-Monitor: http://dietpi.com/phpbb/viewtopic.php?f=8&t=5&p=1502#p1503
DietPi-Software | Added additional Linux installation option for Node.js v5.x: Many thanks to "bhaveshgohel" and "spiderkeys" for their input on this one: https://github.com/Fourdee/DietPi/issues/231

Changes / Improvements / Optimizations:
DietPi-Process_Tool (RPi 3) | Added options for Bluetooth service and hciuart.
DietPi-Software | Ampache installation has been updated to latest (3.8.2).
DietPi-Software | PiHole web interface updated to latest
DietPi-BugReport | Will now use the system wide UUID, generated by DietPi on 1st install for reference code, instead of MAC address as Odroid's use a software configured MAC address (all the same).

Bug fixes:
Kodi (C2) | Resolved issues with no sound. Using ALSA and asound.conf from oversun, pulseaudio will be uninstalled: http://forum.odroid.com/viewtopic.php?f=136&t=19433&p=131413&hilit=Oversun#p131206
DietPi-External_drive_setup | Will now apply the permissions flag to NTFS drive mount. This allows for linux permissions on NTFS drives, and prevents Owncloud installations on USB NTFS drives from reporting a permissions warning. Applied to new DietPi image installations only, will not effect existing installations. Many thanks to CedArctic for the fix: https://github.com/Fourdee/DietPi/pull/225
DietPi-Uninstall | Resolved an issue where Squeezelite would not uninstall. Many thanks to "SASH" for the bug report.
DietPi-LogClear | Resolved an issue where non-English locale would cause pihole.log file to be cleared. This is due to DNSMASQ always logging in English dates, regardless of system locale. Many thanks to K-Plan for reporting the bug and with testing: https://github.com/Fourdee/DietPi/issues/233#issuecomment-196407135
DietPi-Cloudshell | Resolved an issue where non-English locale would prevent DNS query and block count stats updating.
DietPi-Software | Will now always clear the apt cache and update it, prior to installing the selected software. The previous "once every 7days" update caused missing package errors if a package filename was changed in the repo during that time.
DietPi-Software | Resolved an issue where apt-get errors were not providing error details.
PiHole | Resolved possible divide by zero in /var/www/pihole/data.php. The PiHole master branch (which DietPi forks) is yet to merge and receive this fix. Many thanks to K-Plan: https://github.com/Fourdee/AdminLTE/commit/e1cd3556c55d982d8548e207c1f8d35a09d78f7d
General (Coded by rotational467) | DietPi will now correctly identify RPi 3 with cpu id a22082: https://github.com/Fourdee/DietPi/pull/239


-----------------------------------------------------------------------------------------------------------

v112 - Hotfix
(05/03/16)

Bug fixes:
DietPi-Software (RPi 3) | Resolved an issue with WiFi Hotspot failing to start, when using the internal bcm43438 wifi.
DietPi-Software | Resolved an issue with PHP CLI warnings (apc.shm_size=): https://github.com/Fourdee/DietPi/issues/218

-----------------------------------------------------------------------------------------------------------

v111
(03/03/16)

Important notes:
Raspberry Pi 3 | Is now supported in DietPi. Get the most out of those 1.2ghz cores with DietPi. Lightweight justice! I will continue to add RPI3 features in DietPi-Config at a later stage (eg: Bluetooth). For now, see here: https://github.com/Fourdee/DietPi/issues/216#issuecomment-191819227

Software Additions:
DietPi-Software | Additional Linux Software: Added Oracle 8 JRE/JDK installation option.

Changes / Improvements / Optimizations:
DietPi-Config | Ethernet/WiFi options will now set DHCP/STATIC target mode to current mode. Previously STATIC was the default target mode. This will prevent users applying STATIC by accident.
General (RPi) | snd-bcm2835 is now disabled by default. It will be enabled during ALSA install, if no other soundcard "dtoverlay=" is set. This will free up some memory for non-audio installations.

Bug fixes:
DietPi-Config | Display: Resolved an issue where changes to RPi Camera settings were not being applied.

-----------------------------------------------------------------------------------------------------------

v110
(29/02/16)

Changes / Improvements / Optimizations:
DietPi-Software | Your IP address will now be shown at the top left of screen.
DietPi-Software | You can now change the location where your user/personal data will be created and stored before installation (eg: bittorrent downloads, Owncloud data etc): https://github.com/Fourdee/DietPi/issues/198#issuecomment-186655968 . Can also be set in dietpi.txt (dietpi_userdata_basedirectory=).
DietPi-Cloudshell | Added current network bandwidth usage stats to the network usage scene.
DietPi-Cloudshell | Added human readable output for network usage screen (auto KB/MB/GB conversion)
General | bc is now installed by default on all DietPi systems. bc is needed for bash floating point calculations that many scripts rely on. bc is also favoured against printf due to character decimal issues with certain system locales: https://github.com/Fourdee/DietPi/issues/203#issuecomment-186889618
General | Improved support for non-standard root filesystem devices (eg: /dev/sdb) with DietPi scripts.

Bug fixes:
DietPi-Logclear | DietPi-Process_Tool is now reapplied after clearing PiHole logs.
DietPi-Software | Resolved an issue where LXDE desktop installations was linking DietPi-Nice.desktop instead of DietPi-Process_Tool.desktop
DietPi-Software | Resolved an issue where Pydio installation would not generate the data folder on SD card only installations.
DietPi-Software | Resolved an issue with Single File PHP Image Gallery download link broken. Many thanks to "Rhkean" for his assistance: https://github.com/Fourdee/DietPi/issues/206
DietPi-Cleaner | Resolved an issue where non-standard root filesystem device would cause the script to terminate. Many thanks to "K-Plan" for reporting the issue and his assistance with testing/debugging: https://github.com/Fourdee/DietPi/issues/200#issue-133569090
DietPi-Config | Resolved an issue where non-standard root filesystem device would cause SD benchmarks to fail. Many thanks to "K-Plan" for reporting the issue and his assistance with testing/debugging: https://github.com/Fourdee/DietPi/issues/211#issue-136938177
DietPi-Cloudshell | Vast number of bug fixes linked to non en_xx.UTF-8 locale and 0 size swap. Please see Git ticket for more information. Many thanks to "K-Plan" for his assistance: https://github.com/Fourdee/DietPi/issues/203

-----------------------------------------------------------------------------------------------------------

v109
(13/02/16)

Important notes:
 - All DietPi ARM based images have been updated to v109. This resolves previous issues with automation. See "Bug Fixes" for more information.
 - Odroid XU3/4 kernel updates are no longer automatically updated. This is to prevent future issues with automation installations. Users will need to manually run "apt-get install linux-headers-armhf-Odroid-xu3 linux-image-armhf-Odroid-xu3" to upgrade their kernel. Please see Git Ticket for more information: https://github.com/Fourdee/DietPi/issues/185#issue-130839837
 - RPI Wheezy Image | As the official RPI Wheezy image download is no longer available, we have removed the Wheezy download link from dietpi.com. DietPi still supports and offers the Wheezy image, but we will not be adding additional DietPi-Software installation options for it. More information and Wheezy download: http://dietpi.com/phpbb/viewtopic.php?f=8&t=9

Software Additions:
 - DietPi-Software | Added DietPi optimized installation options for Lighttpd webserver stacks (LLMP/LLSP/LLAP): http://dietpi.com/phpbb/viewtopic.php?f=8&t=5&p=1335#p1335
 - DietPi-Software | Added DietPi optimized installation options for MariaDB webserver stacks (LAAP/LEAP/LLAP): http://dietpi.com/phpbb/viewtopic.php?f=8&t=5#p5

Changes / Improvements / Optimizations:
 - DietPi-Software | PiHole installation has been updated to the latest version.
 - DietPi-Uninstall | Will now display installed webserver programs instead of stacks.

Bug fixes:
 - BruteFIR | Resolved an issue where ALSA overflow/underflow would prevent BruteFIR from running. Process is now launched initially with nice -15 to prevent this from occurring.
 - DietPi-Automation (Odroid) | Resolved an issue where kernel updates would require user input. Many thanks to rhkean for his assistance: https://github.com/Fourdee/DietPi/issues/185
 - DietPi-Software | Resolved an issue with Pydio installation on Odroid C1/XU4. "Impossible write into the AJXP_DATA_PATH folder": https://github.com/Fourdee/DietPi/issues/186
 - DietPi-Software | Resolved an issue where Pi-Hole webpage stats were not updating: https://github.com/Fourdee/DietPi/issues/187#issue-131328814
 - DietPi-Update | Resolved an issue where curl would fail to verify SSL cert for DietPi. This affected automated installations. Many thanks to rhkean for his assistance: https://github.com/Fourdee/DietPi/issues/197
 - Odroid XU3/4 | Default resolution is now 1080p. This is a workaround to resolve known issues with 720p framebuffer missing lines: https://github.com/Fourdee/DietPi/issues/184

-----------------------------------------------------------------------------------------------------------

v108
(31/01/16)

Software Additions:
DietPi-Software (RPi Jessie) | Added DietPi optimized installation option for BruteFIR. EQ and Digital Room Correction via ALSA: http://dietpi.com/phpbb/viewtopic.php?f=8&t=5&p=57#p57
DietPi-Software (RPi Jessie) | Added DietPi optimized installation option for SqueezeLite. Audio player for SqueezeBox server (LMS): http://dietpi.com/phpbb/viewtopic.php?f=8&t=5&p=1009#p1009
DietPi-Software | Added DietPi optimized installation option for Pydio. Feature-rich backup and sync server with web interface : http://dietpi.com/phpbb/viewtopic.php?f=8&t=5&p=1064#p1064

Changes / Improvements / Optimizations:
DietPi-Process Tool | Improved performance when parsing user settings file. Only installed software values are now saved.

Bug fixes:
DietPi-Process Tool | For LXDE Installations: Added dietpi-process_tool.desktop items and removed dietpi-nice.desktop.
/DietPi/dietpi/func/dietpi-optimal_mtu | ipv4 and icmp headers (-28) are now subtracted from the MTU size that gets tested.

-----------------------------------------------------------------------------------------------------------

v107
(25/01/16)

New Features:
DietPi-Process_Tool | Allows users to configure and set system wide Nice, Affinity, Scheduler Policy, Scheduler Priority for most processes/programs. Replaces DietPi-Nice/Affinity

Changes / Improvements / Optimizations:
DietPi-Config | IPv6 can now be enabled/disabled from the networking options menu.
DietPi-Config | RPI i2c settings have now been moved to "Advanced Options". Previously Display. Thanks to Gordon for the suggestion: http://dietpi.com/phpbb/viewtopic.php?f=11&t=294#p1261
General | IPv6 is now enabled by default on all DietPi systems. Its clear that IPv6 is becoming a requirement for software to fully function: https://github.com/Fourdee/DietPi/issues/175#issue-127682633 . You can disable IPv6 using dietpi-config > networking > IPv6


Bug fixes:
DietPi-Process_Tool (previously DietPi-Affinity) | Affinity is now applied to all PIDs for each program match.
DietPi-Software | Resolved an issue with Nginx failing to install on RPi Jessie.

-----------------------------------------------------------------------------------------------------------

v106
(13/01/16)

Software Additions:
DietPi-Software | Added DietPi optimized installation option for Shairport Sync. AirPlay audio player with multiroom sync : http://dietpi.com/phpbb/viewtopic.php?f=8&t=5&p=1221#p1221

Changes / Improvements / Optimizations:
Images | All ARM based DietPi Images have been updated to v106.
General (RPi) | DietPi will now identify your model name based on revision code. This will provider a "nicer" description in the banner. Many thanks for Dougie and David for their assistance on this: https://www.raspberrypi.org/forums/viewtopic.php?p=878517#p878517
DietPi-Backup | When searching for previous backups, it will now print the date/time the backup was last run, for each backup found.

Bug fixes:
DietPi-AutoStart | Resolved an issue where VNCserver would not start on Orange Pi PC. Many thanks to MyRoman for his assistance on this: http://dietpi.com/phpbb/viewtopic.php?f=11&t=283#p1193
DietPi-Software | Resolved an issue where input methods (such as ibus, fcitx) fails to start with dbus connection error. dbus-x11 is now installed by default with xserver. Many thanks to ochaochaocha3 for finding this one: https://github.com/Fourdee/DietPi/issues/160
DietPi-Software | Squeezebox Server (LMS) is now enabled for ARMv6 devices (RPi 1/zero). Many thanks to masterxilef for proving the fix: https://github.com/Fourdee/DietPi/issues/155#issuecomment-170695252
DietPi-Config (OPi) | Changed 3.5mm jack asound.conf from plug to hw. This resolves "ALSA lib pcm_plug.c:1261:(_snd_pcm_plug_open) Unknown field card" error.
DietPi-Automation | Resolved an issue where AUTO_DietpiSoftware_SkipUpdateRebootPrompt=1 had no effect.

-----------------------------------------------------------------------------------------------------------

v105
(06/01/16)

Software Additions:
DietPi-Software | Added DietPi optimized installation for WiFi Hotspot. Once installed, you can change the SSID/Key/Channel settings in dietpi-config > networking > WiFi. http://dietpi.com/phpbb/viewtopic.php?f=8&t=5&p=1207#p1207

Changes / Improvements / Optimizations:
DietPi-Config | Vastly improved the performance of the networking ethernet/wifi menus.
DietPi-Survey | UUID is now a random generation. This was previously the MAC address which are not unique on Odroid/OrangePi devices.
DietPi-Nice/Affinity | Added support for DHCP server (dhcpd) and WiFi Hotspot (hostapd).
DietPi-Backup | First run: will now check and use the USB Drive as the backup directory if it is installed.

Bug fixes:
DietPi-Software | Resolved an issue with the installation of OpenTyrian. Many thanks to EzTargetUK for spotting this one: https://github.com/Fourdee/DietPi/issues/157

-----------------------------------------------------------------------------------------------------------

v104
(29/12/15)

New Features:
DietPi-Automation | DietPi automation allows users to fully automate the installation process, and, automatically install optimized software from the DietPi-Software catalogue. We have also added features like auto mounting Samba client shares, download and execute script during installation. All the automation options are available in the dietpi.txt file on the 1st partition of the DietPi image. http://dietpi.com/phpbb/viewtopic.php?f=8&t=273
dietpi-set_dphys-swapfile | New function script that allows command line users to change dphys-swapfile size and locations easily and quickly. See sourcecode for usage.

Changes / Improvements / Optimizations:
PiHole | Updated PiHole script to latest version (gravity.sh).
DietPi-Cloudshell | Updated to v4. You can now start/stop DietPi-Cloudshell from the menu and choose which screen to output. Also added option to display temps as Celsius or Fahrenheit.
DietPi-Config (RPi) | Added display resolution option for the official RPi touchscreen.
General | Updated grep code usage to check for 1st character on line when parsing files for variable values. Prevents pulling in any commented code references. eg: grep -m1 '^MyVar=10'
DietPi-Software | LetsEncrypt has been disabled for DietPi RPi (Wheezy) until a workaround can be found: https://github.com/Fourdee/DietPi/issues/141
DietPi-Software | Dedicated USB drive installations will also move the swapfile to the USB drive. Many thanks to bbmak for this request: http://dietpi.com/phpbb/viewtopic.php?f=9&t=270&p=1135#p1132
DietPi-Software | Softether VPN server has been removed. Its setup was overcomplicated for the end user. OpenVPN server offers a much better and simpler VPN experience for the user.
DietPi-Backup | Allows for $2 input directory when using backup/restore inputs for $1. See sourcecode and usage header for more info.
DietPi-Nice | Added support for Squeezebox Server (LMS) and Squeezebox Lite.
DietPi-Affinity | Added support for Squeezebox Server (LMS) and Squeezebox Lite.

Bug fixes:
DietPi-Software | Resolved an issue with Squeezebox not installing. This is due to squeezebox 7.9 nightly build url links being dropped. Squeezebox will now be downloaded from DietPi.com. Thanks to Jean for spotting this.

-----------------------------------------------------------------------------------------------------------

v103
(10/12/15)

New Features:
DietPi-Affinity | Allows you to set CPU affinity for most processes. This allows you to specify which CPU cores the program will use. Also applied automatically during boot (along side DietPi-Nice). Info: http://dietpi.com/phpbb/viewtopic.php?f=8&t=5&p=1064#p1064.
DietPi-LetsEncrypt | Frontend for Lets Encrypt and integration into DietPi systems. Supports Apache2 webserver (LAMP / LASP) only. Info: http://dietpi.com/phpbb/viewtopic.php?f=8&t=5&p=1064#p1062.

Software Additions:
DietPi-Software | Added DietPi optimized installation for Lets Encrypt. This allows you to easily obtain and install a free SSL certificate for your webserver. Info: http://dietpi.com/phpbb/viewtopic.php?f=8&t=5&p=1064#p1062. Many thanks to thechildofroth for his assistance with testing: https://github.com/Fourdee/DietPi/issues/128
DietPi-Software (RPi) | Added DietPi optimized installation for Wiring Pi (v2.31). Alternate GPIO library based on C.

Changes / Improvements / Optimizations:
DietPi-Software | Updated DietPi-Cam installations to match RPi web cam interface v6.0.19. Thanks to Zombievirus for mentioning this was missing from v103 release changelog: http://dietpi.com/phpbb/viewtopic.php?f=11&t=218&start=20#p1087
DietPi-Ramlog | Will now preserve log file ownerships.
DietPi-Config > Networking | You can now specify static DNS servers.
DietPi-Nice | Will now show you what is being applied, and, if successful.
DietPi-Software | Reduced php-apc and php-apcu cache sizes slightly. Applied lower limit of 10mb.
DietPi-Software | Reduced the amount of total packages installed with Full logging mode (logrotate). Many thanks to Gordon Williams for spotting this: http://dietpi.com/phpbb/viewtopic.php?f=11&t=256#p1073
DietPi-Software (RPi) | Moved all RPi hardware project related items to DietPi Optimized software. Under RPi Hardware Projects.

Bug fixes:
LMS/Squeezebox server | Resolved issue with the program unable to start at boot. DietPi-Software will now install v7.9. Existing installations of LMS/Squeezebox will require a reinstall with dietpi-uninstall and dietpi-software, to fix their installation.
DietPi-Software | Resolved an issue with apt-get 100 errors during installation due to incomplete apt-cache. DietPi-Software will now run a simulated apt-get install, before running the installations. If this fails, it will attempt to clean and update the apt-cache. Many thanks to Zombievirus for the report and assistance testing: https://github.com/Fourdee/DietPi/issues/132
DietPi-Software | Resolved an issue with Proftpd giving errors: /var/log/wtmp: No such file or directory. Many thanks for Gordon Williams for spotting this one: http://dietpi.com/phpbb/viewtopic.php?f=11&t=256#p1073
General | Resolved an issue where optimizations for the RPi v2 would be made based on 2 cores. This was due to an incorrect $(nproc) value which reported 2 processor cores on the RPi. $(nproc --all) is now used and returns the correct value.
General | Resolved an issue where /etc/resolv.conf (dns server) was not updating. This was due to a missing package (resolvconf) and will now be installed on all DietPi systems. Resolvconf will automatically update DHCP dns servers. For Static Ips, dns-nameservers must now be set in /etc/network/interfaces.
General | Resolved issue where ntpd drift file wouldn't update. Many thanks to Gordon
DietPi-Config > Networking | As dns-nameservers must be set for static ips, DietPi-Config will enable/disable dns-nameservers automatically in /etc/network/interfaces when applying network changes.

-----------------------------------------------------------------------------------------------------------

v102
(03/12/15)

Important DietPi Changes:
All DietPi images have been updated to v102 and are required to run the latest version of DietPi. Previous images will no longer update, and are no longer supported.
Passwords | All passwords throughout DietPi are now dietpi (previously raspberry). This includes everything with a password (eg: dietpi-software installations).
DietPi for Odroid C1/XU4 has changed to Debian Jessie | The DietPi images are now based on the excellent Debian Jessie images by Meveric http://forum.odroid.com/viewtopic.php?f=96&t=17542&p=114970#p114970. Why Debian? First, its more streamline and lightweight when compared to Ubuntu. Second, it reduces my coding workload from 3 distros to 2, as Ubuntu has different packages/file paths/requirements that required additional coding and testing.

New Features:
DietPi-Launcher | Menu system that allows you to run any of the DietPi programs, all from one place.
DietPi-Cron | Menu system that allows you to change the cron start times: https://github.com/Fourdee/DietPi/issues/118#issuecomment-161051801

Software Additions:
DietPi-Software (Odroid's C1/XU4) | Kodi is now available for Odroid C1 and XU4.
DietPi-Software (Odroid's C1/XU4) | DietPi optimized LXDE desktop is now available. Vastly improved C1 (no longer uses FBturbo driver).
DietPi-Software (Odroid's C1/XU4, OPi) | DietPi optimized Weaved installation is now available.
DietPi-Software (Odroids C1/XU4) | DietPi optimized MiniDLNA installation option is now available.

Changes / Improvements / Optimizations:
General | Support for Raspberry PiZero (honestly?, i didn't have to change a thing :) )
General | Removed one of the reboots during first run filesystem expansion. This will speed up the initial setup of your system. Available for all DietPi images v101 or higher.
DietPi-Software | PHP now sets upload_max_filesize and php_max_post_size to 2GB. This will increase the max filesize limit with php uploads (eg: Owncloud). Previously 20~MB.
DietPi-Software | PHP now sets upload_tmp_dir to /var/tmp/php_upload_tmp. This was previously stored on /tmp as ramdisk, which limited php uploads (eg: Owncloud) to half your total RAM, causing possible failed uploads.
DietPi-Software (Jessie) | PHP will also install and optimize APCu along side Opcache (APCu is data store, OPcache is opcode cache). This should vastly improve webserver performance.
DietPi-Software | HAproxy will now install v1.6.2.
DietPi-Software | Deluge-web no longer requires a service restart by the user during 1st run.
DietPi-Software | Enabled Deluged logging with level warning to /var/log/deluged.log and /var/log/deluge-web.log
DietPi-Config > Advanced > Time sync (ntpd) | New options. Allows you to change the update frequency of NTPD time syncs. eg: Daily/Hourly/disabled etc.
DietPi-Config > Performance > Overclocking | Tweaked the RPi 1/2 overclocking settings to improve stability. These are settings I personally use across all my RPi devices during testing, and, should be stable for all.
DietPi-Config > Advanced > Swapfile size | When the user changes the swapfile size, the new swapfile and its size will now be generated at the same time. Previously this was completed during boot.
DietPi-Config > Advanced > Swapfile size | Can now also be disabled.
DietPi-Config (OPi) | You can now update the Kernel and Firmware for your OrangePi. This will run Loboris kernel update script: https://github.com/loboris/OrangePi-BuildLinux/blob/master/update_kernel.sh
General | /etc/apt/sources.list is now unified across all DietPi Jessie images (excluding Raspbian), using the global Debian mirror: http://ftp.debian.org/debian
General | All firmware and kernel have been updated to latest.

Bug fixes:
DietPi-Update | Some users were experiencing wget failures due to SSL/cert issue on GitHub, or local network setup. This was causing the 1st run update and installation to fail. The script has been updated to use curl which does not fail. https://github.com/Fourdee/DietPi/issues/125
Kernel Modules (OPi) | Resolved issues with invisible modules by updating the kernel / firmware to latest (provided by Loboris). https://github.com/Fourdee/DietPi/issues/115
General (Jessie) | Resolved an issue where SystemD would throw warnings on /dev/tty1 regarding duplicate fstab entries. USB mounts are now disabled by default in fstab on new images. DietPi will enable one of the mounts as required during "1st run USB drive" setup.
DietPi-Software (Odroid C1) | Resolved an issue with Kodi launching as black screen.
DietPi-Software | Resolved an issue with DietPi-Cam not starting during boot. Many thanks to Rich T for his assistance with debugging: http://dietpi.com/phpbb/viewtopic.php?f=11&t=218#p842
DietPi-Ramlog | Fix for mongodb log files, thanks to Olmo: https://twitter.com/otmezger/status/670004115561299968

-----------------------------------------------------------------------------------------------------------

v101
(14/11/15)

Changes:
DietPi-Software | Enabled minidlna installation option for Orange Pi and VMware.
DietPi-Software | Modified the installation method of phpBB3 forums. No longer uses apt installation. Downloads and sets up the phpbb.zip.
DietPi-Config > AutoBoot options | Added "Console: Automatic Login" option. Useful for custom projects that require autologin on main terminal (tty1), without launching a specific program.
DietPi-Config (RPi) > Audio options > Soundcard | You can now select "none" as your soundcard. This will disable the snd-bcm2835 kernel module, saving memory and resources.
DietPi-Config (OPi PC) | Changed 3.5mm asound.conf to use plug rather than direct hw.
DietPi-Software  (OPi PC) | Installing HiFi will now default to 3.5mm output and unmute it, regardless of default device used in asound.conf.

Bug fixes:
DietPi-Ramlog | Resolved an issue where "Full" and "None" logging modes, would clear logfile contents during boot. https://github.com/Fourdee/DietPi/issues/112
DietPi-Apt-get_Update | Resolved an issue where the state file would stay at 0 (which believes apt-get is running), causing endless waiting.
DietPi-Software (RPi Jessie) | Resolved an issue where Kodi would install using packages from deb.multimedia, rather than Raspbian. This was due to FFMPEG installation which requires the additional repo. After installing FFMPEG, the deb.multimedia repo will now be removed. https://github.com/Fourdee/DietPi/issues/111
DietPi-Software  (OPi PC) | Resolved broken volume controls for HiFi (mpd+ympd) using 3.5mm output.
DietPi-External_drive_setup (RPi) | When setting up a dedicated external drive, rootdelay=10 will be added to cmdline.txt. This should prevent slow powering external drives, from failing to be ready and mountable during boot.

-----------------------------------------------------------------------------------------------------------

v100
(07/11/15)

New Image:
DietPi for Orange Pi PC is now available (Beta): http://www.orangepi.org/orangepibbsen/forum.php?mod=viewthread&tid=662&extra=page%3D1

New Features:
DietPi-Cleaner | New program. Allows you to remove unwanted 'junk' (eg: CCleaner) to free up system resources. http://dietpi.com/phpbb/viewtopic.php?f=8&t=5&p=623#p623
DietPi-Software | Added DietPi optimized installation option for OpenVPN Server: http://dietpi.com/phpbb/viewtopic.php?f=8&t=5&p=613#p613

Changes:
DietPi-Software (RPi) | HQ audio is now enabled by default when alsa is flagged for install.
DietPi-Software (RPi armv6 Jessie) | FFmpeg will now install libs, rather than lib-dev packages: https://github.com/Fourdee/DietPi/issues/84#issuecomment-151623212
DietPi-Config > Tools > Benchmark | Vastly improved the accuracy of filesystem benchmarking. The recorded speeds should now be inline with "real world" usage. DD now uses 4K blocksize which is default for SSD and /tmp (ram).
General | Hostname on new installations has change from dietpi to DietPi.
General | Changed ondemand scaling up, to 50% cpu usage (previously 60).

Bug fixes:
DietPi-Cloudshell | Resolved a memory leak caused by incorrect array usage.
General (Jessie) | Resolved issue with CRDA error print on tty1. Many thanks to Luis for the resolution: https://github.com/Fourdee/DietPi/issues/102#issuecomment-153447933
Orange Pi PC | Local sound now works, also added option to dietpi-config allowing you to change HDMI or 3.5mm default output.

-----------------------------------------------------------------------------------------------------------

v99
(27/10/15)

New Features:
DietPi-Software | Added DietPi optimized installation option for Ampache. http://dietpi.com/phpbb/viewtopic.php?f=8&t=5&start=40#p554 . Many thanks to Jig for his assistance with the installation steps: http://dietpi.com/phpbb/viewtopic.php?f=9&t=146
DietPi-Software | SubSonic is now available for all DietPi systems. Also updated SubSonic installation to use 5.3 (instead of beta2), and, Java 8 (instead of Java 7). Many thanks to thechildofroth for his assistance and providing compiled armv6 packages: https://github.com/Fourdee/DietPi/issues/84 .
DietPi-Software (RPi) | Added Linux installation option for i2c-tools. Can also be installed/configured in dietpi-config (see below).
DietPi-Config (RPi) | Users can now toggle i2c module and change baudrate (freq kHz) from display options.

Changes:
General | DietPi specific binaries are now stored and downloaded from http://dietpi.com. This will vastly increase download speed and should reduce overall installation time.
General (C1/XU4) | Modified /etc/apt/sources.list to include universe, multiverse, backports, and, Oracle Java paa.

Bug fixes:
DietPi-Config (Odroid C1/XU4) | Resolved issue where changing the Keyboard configuration did not bring the menu up.

-----------------------------------------------------------------------------------------------------------

v98
(21/10/15)

New Features:
DietPi-Software (VMware) | Added DietPi optimized installation option for Desktop LXDE.

Changes:
DietPi-Software | Pi-hole installations now checks total free memory available and sets swapfile size accordingly, to prevent out of memory errors. This was previously applied to RPi v1 models only.

Bug fixes:
CurlFTPfs (Jessie) | Resolved issue with this network mount causing Emergency mode during boot. Many thanks to Jig for his input on this: http://dietpi.com/phpbb/viewtopic.php?f=9&t=142
NoIp (VMware) | New installations of NoIp will now install the x32/x64 binary.
DietPi-Config (RPi - Jessie) | Resolved issue where changing the Keyboard configuration wasn't being applied.

-----------------------------------------------------------------------------------------------------------

v97
(15/10/15)

New Features:
DietPi-Software | Added DietPi optimized installation option for Fail2Ban. Prevents brute-force attacks by banning the IP address.
DietPi-Software | Added DietPi optimized installation option for PhpSysInfo. Web interface system stats. Many thanks to Pilovali for his input: http://dietpi.com/phpbb/viewtopic.php?f=9&t=122
DietPi-Software | Added DietPi optimized installation option for Php Image Gallery. A website to host and browse your image files. Many thanks to Pilovali for his input: http://dietpi.com/phpbb/viewtopic.php?f=9&t=135&p=468#p465

Changes:
DietPi (RPi Jessie) | Is no longer in Beta. All known and reported issues have been resolved.
DietPi-Software (Jessie) | Selecting Alsa for install will also install alsa-utils.

Bug fixes:
DietPi-Software (Jessie) | Resolved issues with SubSonic installation failing, due to missing ffmpeg package in Jessie repo. Many thanks to Marc for his input on this issue: https://github.com/Fourdee/DietPi/issues/84

-----------------------------------------------------------------------------------------------------------

v96
(12/10/15)
Changes:
DietPi.com is now the home of DietPi. Web hosting kindly provided by Pilovali.

Bug fixes:
DietPi-Software (Jessie) | Resolved Transmission-daemon 403 errors on Jessie systems. Caused by SystemD service: https://github.com/Fourdee/DietPi/issues/86. Many thanks to Lloyd for sending the bug report.

-----------------------------------------------------------------------------------------------------------

v95
(10/10/15)

New Features:
DietPi-Software | Added DietPi optimized installation option for VNC Server running LXDE Desktop. Great for headless devices: http://dietpi.com/phpbb/viewtopic.php?f=8&t=5&p=408#p408
DietPi-Software | Added DietPi optimized installation option for Wordpress (Blog and publishing website).
DietPi-Software (RPi-Jessie) | Added DietPi optimized installation option for Kodi.

Changes:
General | Sudo is now installed by default on all DietPi images. As most online guides for linux software uses Sudo in their documentation, and scripts, this allows us to bridge the gap to less experienced linux users by preventing "command not found".
LXDE (Desktop) | Updated desktop and menu items to include dietpi-nice.
DietPi-Software | SoftEther VPN server will now install the latest version.
DietPi-Software | RetroPie has been removed as a DietPi optimized installation option. The installation cannot be truly automated and requires user input from the RetroPie setup script. Users will need to install RetroPie from following their online documentation.
DietPi-Software | RaspControl is now only available for the Raspberry Pi (Wheezy) image. The project has not been updated for 3 years, and, only works with Raspbian Wheezy.

Bug fixes:
DietPi-Software (VMware) | Softether VPN server will now download and install the correct (64bit) package.
DietPi-Software | Resolved issue with PhpMyAdmin selection complaining of LAMP/LEMP not installed, when it is due to be installed by software that requires it.
DietPi-Software (RPi-Jessie) | Resolved issue with RPi-GPIO python3 support installations failing due to missing dependencies with the Raspbian repo. This is now installed by Python pip.
DietPi-Config (RPi-Jessie) | Resolved issue with CurlFTP mount, not mounting due to changes in Jessie's /etc/fstab commands.

Many thanks to:
Pilovali - For his contributions with testing, and, submitting over 5 bug reports for DietPi!

-----------------------------------------------------------------------------------------------------------

v94
(07/10/15)
New Image:
DietPi for Raspberry Pi (Jessie) has been released!

Changes:
DietPi Images | DietPi image downloads have been updated to v94. This also includes their respective firmware/kernel updates where applicable.
LXDE (Desktop) | Updated desktop and menu items to include more DietPi programs (eg: backup/sync)
DietPi (XU3/4) | Meveric XU3 repo (Meveric-all-XU3.list) has been removed from apt.

Bug fixes:
DietPi-Software | Resolved issue with Odroid C1 pulling incorrect URL for internet test, from sources.list.

-----------------------------------------------------------------------------------------------------------

v93
(30/09/15)
Changes:
DietPi-Software | Will now use your /etc/apt/sources.list url for connection tests.
DietPi-Cam | Updated. New installations will now install the latest version of RPi Cam Control (v6.0.9).

Bug fixes:
Pi-hole | Resolved issues with Pi-hole (dnsmasq service) not starting during bootup phase.
DietPi-Software | All Pi-hole installations will now increase swapfile size if required. This was previously applied only to Pi-Hole automated image. This prevents a out of memory error whilst running gravity.sh on RPi v1 256/512.
apc.php (Odroid / VM ) | Will now use opcache-status rather than opcache-gui. This resolves missing data from the apc.php page.
DietPi-BugReport | Resolved issue with failed uploads not providing any notification to end user.
DietPi-BugReport | Resolved issue with URL test (wget spider) not supporting ftp addresses.
DietPi-Survey | Resolved issue with URL test (wget spider) not supporting ftp addresses.
External HDD (hdparm.conf) | APM is now set to 254 (APM 127 seems to override spin down time to 5 seconds for most drives). Spin down time is now 10minutes.

-----------------------------------------------------------------------------------------------------------

v92
(24/09/15)
New Device:
DietPi for VMware (Virtual Machine) is now available. More info: http://dietpi.com/phpbb/viewtopic.php?f=8&t=90

New Features:
DietPi-Morsecode | Converts and renders a text file into morse code. You never know when you might need it! :) http://dietpi.com/phpbb/viewtopic.php?f=8&t=5&start=40#p293

Changes:
DietPi-Sync | Added option to enable/disable an automated daily sync (using cron).
/etc/hdparm.conf | Added default power management settings for external USB drives. This will spin down the /dev/sda drive after 30 minutes. APM is set to 127 which allows max performance whilst still allowing spin down.

Bug fixes:
DietPi-Cloudshell | Improved CPU usage results (they actually work now ;)). Completely re-coded, and, no longer requires sysstat (mpstat) to be installed.
Pi-hole | Resolved issues with dnsmasq startpar and missing user errors during boot.
General | Resolved issue with apc.php page not providing information/stats on Odroid images.

-----------------------------------------------------------------------------------------------------------

v91
Notes:
Internal use (Image implementation and testing for VMware). See v92 for patch notes.

-----------------------------------------------------------------------------------------------------------

v90
(15/09/15)
New Features:
DietPi-Nice | Allows you to set process priority (nice level) for most dietpi-software installed programs. Your nice levels will automatically be applied by DietPi and active at all times. More info : http://dietpi.com/phpbb/viewtopic.php?f=8&t=5&p=279#p279

Changes:
DietPi-Software (RPi) | Owncloud installations now use the opensuse repo. This installs the latest version (8.1).
DietPi-Sync | Added option to enable/disable compression during transfer.
DietPi-Config (Overclocking RPi 2) | Modified the overclocking profiles to improve stability. From testing, ram overclocking seems to cause the most instability, so, we have set the ram freqs to default (400MHz) for low and med profiles.
DietPi-Cloudshell | Users can now set custom USB drive mount locations, if different from /mnt/usb_1. Line 3 of /DietPi/dietpi/.dietpi-cloudshell.
dietpi-external_drive_setup | When formatting, it will now clear the MBR and partition tables on the drive before creating the ext4 partition.
General (RPi) | Hdparm is now installed by default (to be consistent with all DietPi images). This allows external drives to power down when idle.
General | Removed trailing white space from all DietPi code. Reduces DietPi-Ramdisk size by 4~KB (every little counts ;)).

Bug fixes:
DietPi-Config (RPi) | Resolved issue with SDcard benchmark reporting incorrect free space.
DietPi-Software | Resolved issue with HiFi installation. An invalid config file prevented mpd from starting.
dietpi-external_drive_setup | Will now correctly display the filesystem type when its label contains spaces.

-----------------------------------------------------------------------------------------------------------

v89
(08/09/15)
Release Notes:
DietPi-Backup | New feature to allow rSync backups of your DietPi system.
DietPi-Sync | New feature that allows rSync cloning of a Source location to a Target location (eg: /mnt/NAS_pictures /mnt/usb_1/NAS_Pictures)
DietPi-Software | Added DietPi optimized installation option for "SqueezeBox Server". Also known as Logitech Media Server (LMS).
DietPi-Config (Performance Options) | You can now limit the maximum frequency of your CPU. This is useful for reducing temperatures and power usage.
DietPi-Config (Networking Options) | Samba client mounts (/mnt/samba) will now add _netdev, to the /etc/fstab file. This ensures the network is up before it attempts to mount.

-----------------------------------------------------------------------------------------------------------

v88
(03/09/15)
Release Notes:
DietPi-Logclear (Pi-hole) | Resolved issue with space padding in pihole.log date detection and removals.

-----------------------------------------------------------------------------------------------------------

v87
(31/08/15)
Release Notes:
DietPi-Software | Added DietPi optimized installation option for "HaProxy" (High performance TCP/HTTP load balancer.). Many thanks to Jerome Queneuder for providing the compiling and installation methods.
DietPi-Software | Deluge installation option is now available for Odroid-C1 and Odroid-XU3/4.
DietPi-Software | Vastly improved the Deluge install process and simplified the online documentation. Remote access is now enabled by default, allowing desktop clients to connect.
DietPi-Ramlog (all modes) | Increased /var/log max size to 20mb (from 10mb).
DietPi-Ramlog (Pi-hole) | Increased maximum log file size to 5mb (from 2mb). This should be more than enough to keep 1+ days of pi-hole stats.
DietPi-Uninstall | Resolved issue that only showed 1 item at a time.

-----------------------------------------------------------------------------------------------------------

v86
(28/08/15)
Release Notes:
Pi-hole | Hotfix to resolve issues with Pi-hole stats not updating.
DietPi-Cloudshell | Resolved an issue where an error would be briefly printed on the display, when changing settings in the control panel.

-----------------------------------------------------------------------------------------------------------

v85
(27/08/15)
Release Notes:
DietPi-Software | DietPi-Cloudshell is here! Turn your Cloudshell (or your monitor) into a dedicated lightweight system stats display.
DietPi-Software | Added DietPi Optimized installation for SubSonic (many thanks to childofroth for his help, testing and work to get this completed https://github.com/Fourdee/DietPi/issues/42)
DietPi-Config | Added Interactive CPU gov option (if available on device).
Odroid C1/XU4 | Changed default CPU gov from ondemand to interactive. This resolves the issue with Odroid c1 ondemand not scaling (http://forum.odroid.com/viewtopic.php?f=117&t=12057), and, performs much better.
Odroid XU4 | Fixed issue with missing curl pre-reqs. Curl is now installed by default (to be consistent with all DietPi images).
DietPi-Ramlog | Now also saves filenames and generates those files on boot as blank files. Basically ensures log file permissions are set correctly during boot.
/DietPi/dietpi.txt CONFIG_CPU_MAX_FREQ= | You can now limit the max cpu frequency (MHz) for all cores. | 0=disabled | Useful for lowering temp/power usage on your device.
DietPi-BugReport | Will now also send /etc/init.d/* and ls /etc/rc*.d/* services startup orders.
General | Rolled out -m1 to the majority of DietPi code. This should improve performance with DietPi scripts.

-----------------------------------------------------------------------------------------------------------

v84
(21/08/15)
Release Notes:
DietPi for Odroid XU 3/4 is now available. Currently in Beta, further software additions will be added at a later date. http://dietpi.com/phpbb/viewtopic.php?f=8&t=57 .
DietPi-Software | Resolved issue with Pi-hole stats not updating correctly on 1st install.
Pi-hole Automated Image | Increase swapfile size to 500MB.
General | CPU Governor tweaks to make ondemand more responsive (lower sample rate 100ms to 25ms, and, increase duration to 1second)

-----------------------------------------------------------------------------------------------------------

v83
Notes:
Not released. Internal use (Image implementation and testing for Odroid xu3/4)

-----------------------------------------------------------------------------------------------------------

v82
(12/08/15)
Release Notes:
DietPi-Software | RPi only: Added DietPi optimized installation option for WebIOPi (Control RPi-GPIO from a web interface).
DietPi-Software | RPi only: Added DietPi optimized installation option for Weaved (Access your device over the internet).
General | Improved external drive setup script, and, detection of failed setups.
DietPi-Logclear | Now removes all entires in /var/log/pihole.log from previous days.
DietPi-Logclear | Reduced Pi-hole maximum logfile size to 2MB.
DietPi-Survey | Resolved issue with Curl causing this script to wait for a unnecessary period of time. We love timeouts!

-----------------------------------------------------------------------------------------------------------

v81
(04/08/15)
Release Notes:
General | Updated all DietPi images to v81.
General | DietPi default login has changed. Username = root, password = dietpi.

-----------------------------------------------------------------------------------------------------------

v80
(02/08/15)
Release Notes:
DietPi-Software | Added DietPi optimized installation option for Pi-hole (DNS server that blocks adverts on your network). http://dietpi.com/phpbb/viewtopic.php?f=8&t=5&start=20#p174
Optimization | ipv6 is now fully disabled for RPi, honest. http://dietpi.com/phpbb/viewtopic.php?f=9&t=37&p=152#p152
Security | Dropbear will generate a unique SSH key during 1st run setup. Thanks to DietPirate (http://dietpi.com/phpbb/viewtopic.php?f=9&t=37#p156).
DietPi-Update | Added option to disable DietPi automatically checking for updates (dietpi.txt CONFIG_CHECK_DIETPI_UPDATES=0-1)

-----------------------------------------------------------------------------------------------------------

v79
(24/07/15)
Release Notes:
DietPi-Software | Resolved issue with failed initial setup of Owncloud in SD card setups. Many thanks to Ted for the bug report https://www.raspberrypi.org/forums/viewtopic.php?p=792918#p792918
Optimization | RPi only. Changed from Deadline to NOOP scheduler. This should improve filesystem IO with solid state devices. Many thanks to Von http://dietpi.com/phpbb/viewtopic.php?f=9&t=37&p=133#p117
Optimization | ipv6 is now fully disabled. Blacklisted kernel module, and disabled in sysctl. Many thanks to Von http://dietpi.com/phpbb/viewtopic.php?f=9&t=37&p=133#p117

-----------------------------------------------------------------------------------------------------------

v78
(22/07/15)
Release Notes:
DietPi-RamDisk | Resolved issue with power loss causing unexpected config files (Many thanks to Mamuesp for the bug report). https://github.com/Fourdee/DietPi/pull/33
DietPi-Bugreport | Will now check for a valid working internet connection before attempting to upload report.
DietPi-Bugreport | Added support for eth/wlan devices with an index range of 0-9.

-----------------------------------------------------------------------------------------------------------

v77
(09/07/15)
Release Notes:
DietPi-Software | Added DietPi optimized installation option for Raspcontrol (Web interface system stats).
DietPi-Software | Added DietPi optimized installation option for Linux Dash (Web interface system stats).
DietPi-Software | Added Dietpi optimized installation option for vsFTPD (alternative FTP / file server).
DietPi-Software | Modified Apache2 log settings. Access logs are now disabled (improves overall performance). Reduced standard log level to error.
DietPi-Software | Grasshopper installations are now based on LASP webserver stack.

-----------------------------------------------------------------------------------------------------------

v76
(05/07/15)
Release Notes:
HotFix | Resolved issue with DietPi-Ramlog modes not being mounted to RAM.

-----------------------------------------------------------------------------------------------------------

v75
(04/07/15)
Release Notes:
Ramlog | Has now been replaced by a new lightweight DietPi Ramlog system.
General | Information for DietPi-Ramdisk locations when editing /boot/config files (eg: /boot/config.txt)
General | Added installation information to possible client mounts (eg: /mnt/samba/readme.txt).
DietPi-Config | Odroid C1 : Resolved "not enough space" error when running SD benchmark.

-----------------------------------------------------------------------------------------------------------

v74
(30/06/15)
Release Notes:
DietPi-Config | Added RAM memory benchmark to the Tools menu.
DietPi-Software | DietPi-Cam installations will now set the required GPU memory (128MB). This is targeted for RPi v1 devices as v2 devices will automatically set required GPU memory if camera is enabled.
RamLog Mode 1/2 | Will now also clear logfiles with compressed extentions (eg: .zip;.gz). This will prevent compressed logfiles (eg:dmsg.x.gz) using memory.
cpu | Will now obtain the current CPU frequencies first. This ensures the processing required to run the script, does not effect the original CPU freq value. Many thanks to "Gordon" for the bug report.
General | Standardized the menu prompt options throughout DietPi. Many thanks to "Manfred" for the feedback.

-----------------------------------------------------------------------------------------------------------

v73
(26/06/15)
Release Notes:
DietPiCam | Resolved "no data/media" issues with non-usb drive installations. Many thanks to Nicksoph for the bug report https://www.raspberrypi.org/forums/viewtopic.php?p=777876#p777876
DietPi-apt-get_update | Added a timer limit when waiting for the NTPD process to finish.

-----------------------------------------------------------------------------------------------------------

v72
(26/06/15)
Release Notes:
DietPi-Software | RPi only. Added DietPi optimized installation option for "Grasshopper" (Web App to control Bticino MyHome).
cpu | New command, shows CPU information/stats.

-----------------------------------------------------------------------------------------------------------

v71
(25/06/15)
Release Notes:
DietPi-Software | OdroidC1 only. Added DietPi optimized installation option for LXDE desktop (currently in beta, uses fbturbo + ump).
DietPi-Software | OdroidC1 only. Internet connection test now checks the Ubuntu repo url, instead of the RPi repo url.
General | DietPi now runs completely from ramdisk. This vastly reduces SD filesystem IO in DietPi scripts, and, further improves the life of your SD card.
General | DietPi will now automatically search and use, the first eth/wlan devices on your system. This resolves issues with some Odroid C1 devices that have their ethernet starting with an index of 1 (eth1).
DietPi-Uninstall | Resolved issue with vim not being uninstalled from apt.
DietPi-Uninstall | Uninstalling Samba Client and curlftpfs will now remove the entries from /etc/fstab. Resolves issue with boot hang. Many thanks to "Shaquille" for the bug report.

-----------------------------------------------------------------------------------------------------------

v69-70
New image for all DietPi devices.

-----------------------------------------------------------------------------------------------------------

v68
(14/06/15)
Release Notes:
General  | DietPi's logging system has been completely rewritten. Please see here for full list of options: http://dietpi.com/phpbb/viewtopic.php?f=8&t=5&start=20#p68
General  | DietPi now automates and manages Apt-get update. apt-get update is automatically called when its required and/or, hasn't been updated in 7 days. Also runs as a separate thread to speed up initial installation, and, future diet-software installations.
General  | Changed image creation methods. Total image sizes have been reduced.
DietPi-Software  | Added DietPi choice system for various system logging options. Features 3 choices: 2 Ramlog modes and 1 full system logging option (rsyslog logrotate).
DietPi-Logclear  | New addition. Multiple options for clearing log files. Also includes backup feature. Run dietpi-logclear to get available modes.
DietPi-BugReport | Can now generate an offline bugreport.zip if no network is detected.

-----------------------------------------------------------------------------------------------------------
v67
(09/06/15)
Release Notes:
General | Hotfix: Automation options in dietpi.txt. This is targeted for users who installed DietPi with the image version 60 and below.

-----------------------------------------------------------------------------------------------------------

v66
(09/06/15)
Release Notes:
DietPi-Software | Transmission, Deluge and Owncloud installations no longer require a USB Harddrive to be installed. Although, a USB harddrive is highly recommended.
DietPi-Software | Resolved php5-mysql and php5-sqlite not being installed with their webstacks.
DietPi-Software Odroid C1 | Resolved Owncloud data directory symlink not being correctly applied.
DietPi-Software | Completely rewritten the target data system for usb drive installs (stuff you don't see :) ).

-----------------------------------------------------------------------------------------------------------

v65
(08/06/15)
Release Notes:
DietPi-Software | Reduced the filesystem usage and total packages installed by OpenSSH-Server (from 13mb to 3mb)
DietPi-Software | MySql / ProFTP / phpMyAdmin will no longer prompt for passwords and settings during installation.
DietPi-Software > Odroid C1 | Added DietPi optimized installation option for "Hifi - Web interface music/radio player" (MPD + YMPD).
Odroid C1 | Resolved issues with no sound and xterm pre-reqs in Kodi. Many thanks to Wakko http://forum.odroid.com/viewtopic.php?f=114&t=11962&sid=b73521385777fc8f8d0fe518669b4ec2&p=92558#p92569
Odroid C1 | Optimized and reduced the v65 image size from 1.25gb to 1.0gb.
RPi | /tmp/ is now correctly mounted on boot as tmpfs.

-----------------------------------------------------------------------------------------------------------

v64
(06/06/15)
Release Notes:
DietPi-Software  | Odroid C1: Added LASP / LESP webserver stacks.
DietPi-Uninstall | Now uses a menu system. This allows for simple removal of DietPi installed software.
DietPi-Uninstall | Prevented removal of openssh-server when openssh-client is to be removed (this is due to their package dependencies, apt-get purge openssh-client removes openssh-server aswell).
General 		 | Optimizations for DietPi scripts. The mostly used global DietPi files/flags are now run from /tmp (ram), instead of /DietPi/dietpi. This will reduce filesystem IO.
DietPi-Banner	 | DietPi will now notify you if an update for your DietPi system is available.
DietPi-Banner	 | Added time/date to banner head.

-----------------------------------------------------------------------------------------------------------

v63
(03/06/15)
Release Notes:
DietPi-Software | Hotfix: Resolved issue that prevented install software list being loaded.

-----------------------------------------------------------------------------------------------------------

v62
(03/06/15)
Release Notes:
DietPi-BugReport | New feature. Allows users to send bug reports for DietPi. Automatically generates a zipped file of your settings, logs etc, then uploads. Also available from dietpi-config > tools menu.
DietPi-Uninstall | Can now receive multiple inputs (eg: dietpi-uninstall DESKTOP ALSA)
DietPi-Software  | Hotfix: AutoBoot options can now be set before the software is installed.

-----------------------------------------------------------------------------------------------------------

v61
(02/06/15)
Release Notes:
DietPi-Software | Added DietPi Optimized LASP Webserver Stack: Apache2 / SQLite / Php.
DietPi-Software | Added DietPi Optimized LESP Webserver Stack: Nginx / SQLite / Php.
DietPi-Software | Optimized code to reduce file IO usage. Vastly improves the performance in all menus.
DietPi-Software | Resolved hanging and delays when dietpi-software applies optimized config files.
DietPi-Software | Separated "DietPi software", and, "Additional Linux software" list menus into categories (should be easier to find software).
DietPi-Config | Resolved issue with "internet connection test" always displaying "online".
DietPi-Uninstall | Now lists all installed DietPi software on your system that can removed.
General | Resolved an issue with dietpi.txt "static networking settings" not being correctly applied on first run.
General | Initial additions of DietPi automation flags added to dietpi.txt. Allows you to define certain 1st run overrides.

-----------------------------------------------------------------------------------------------------------

v60
(27/05/15)
Release Notes:
DietPi-Software | New option to easily switch between SSH servers (Current list: None / Dropbear / OpenSSH ). The DietPi choices system will automatically install your choice, and, uninstall the rest.
DietPi-Software | New option to easily switch between File servers (Current list: None / ProFTP / Samba ).The DietPi choices system will automatically install your choice, and, uninstall the rest.
DietPi-Software | ProFTP is no longer automatically installed with DietPi optimized software. You can use the new options listed above to choose your own preferences.
DietPi-Software | Added DietPi optimized installation option for Deluge (Alternative BitTorrent Server with web interface)
DietPi-Software | Users will receive a prompt if their selected software can be configured in DietPi-Config, with the choice of going directly to that specific menu.
DietPi-Uninstall | Users can now remove DietPi installed software. Please see here for more details and usage http://dietpi.com/phpbb/viewtopic.php?f=8&t=24
General | Ramlog now saves logs to disk on shutdown/reboot. Daily ramlog saves have been removed due to /var/log being open by any number of installed programs, and, the fact that we clear the logfiles before it saved previously.
General | Logs are still cleared daily with /etc/cron.daily/dietpi . This prevents ramlog from becoming a "memory hog", which could have a negative effect on system performance rather than a positive one.

Code Related:
DietPi-Config | Can now receive an integer input for its target menu index. eg: "dietpi-config 8" will launch the DietPi Networking Menu.

-----------------------------------------------------------------------------------------------------------

v59
(20/05/15)
Release Notes:

Odroid C1 Specific:
DietPi-Software | Added DietPi Optimized installation option for LEMP (Nginx / MySql / PHP-FPM / OPcache)
General | Removal of php-apc/u in LAMP installations. Now uses OPcache instead. See http://serveraddress/apc.php

-----------------------------------------------------------------------------------------------------------

v58
(18/05/15)
Release Notes:
DietPi-Software | PhpMyAdmin is now a separate, optional installation choice (mainly used for Webserver SQL administration).

RPi Specific:
DietPi-Software | Added DietPi Optimized install option for LEMP (Nginx/mysql/php5/php-apc).
General | Resolved an issue with Apache2 preventing Ramlog from starting at boot.

Odroid C1 Specific:
General | NTP quits when its completed, saving 3.18MB of memory usage. Runs on boot and cron.daily.
General | fake-hwclock is now installed to keep recent date/time values during power cycles.
DietPi-Config | Resolved GPU memory splits not being applied correctly.

-----------------------------------------------------------------------------------------------------------

v57
(15/05/15)
Release Notes:
Desktop + Kodi | Resolved Kodi "not a valid application" errors when launching from desktop shortcuts.
Desktop + Kodi | Kodi shortcuts now display the Kodi icon.

-----------------------------------------------------------------------------------------------------------

v56
(14/05/15)
Release Notes:
General | Resolved NTP hanging during boot if no internet access. This was caused by a bug in NTP when NTPD_OPTS='-gq' (quit when done) is used.

-----------------------------------------------------------------------------------------------------------

v55
(13/05/15)
Release Notes:
Hotfix | Resolve X issues with DietPi_v54 image.
General | NTP service now quits when its completed, saving 3.18MB of memory usage. Runs on boot and cron.daily.
General | psmisc is now installed by default. This is required for DietPi scripts that use the killall command.

-----------------------------------------------------------------------------------------------------------

v54
(12/05/15)
Release Notes:
DietPi-Software | Added DietPi optimized install option for "RPi Camera / Web Interface Surveillance (DietPi-Cam)"
DietPi-Software | Added additional Linux software install option for "FTP Client Filesystem Mount (curlftpfs)". Can be installed and configured using dietpi-config > networking.
DietPi-Software | Changed the DietPi optimized software menu to be more informative and user friendly.
DietPi-Software > Kodi | Fixed black screen hangs on exit. If starting from console users must run startkodi. Desktop shortcuts have been patched.
DietPi-Config > Advanced | Better explanation of swapfile.
DietPi-Config > Networking | Setting up a samba client share will no longer reset the /etc/fstab file each time.
Added changelog | *waves*

Code Related:
DietPi-Update | Added gitbranch option in dietpi.txt (gitbranch=master). This can be used to test the update/patching system.
DietPi-Software | Separated internal install flags for Webserver. Allows for applications to be installed that require only parts of the LAMP stack.
DietPi-Software | Changed PHP-apc/u conf files to remove "( 3 days )". It was causing php errors line 4.
/func/ | Moved "set samba client details" from dietpi-config to /DietPi/dietpi/func/dietpi-set_smbclient
/func/ | Change_hostname is now a global function script
/DietPi/dietpi/conf/index.php has changed to phpinfo.php. Allows us to reserve index.php for other software.


-----------------------------------------------------------------------------------------------------------

v53
(09/05/15)
EOL corrections in /conf/ folder, resolves startup issues (with YMPD/Softether/Opentyrian).
New func folder for global functions. (allows us to use re-occurring code in dietpi scripts)
dietpi-config > display | GPU mem split for RPI is now based on an array (optimized/cleaned coding)

-----------------------------------------------------------------------------------------------------------

v52
(07/05/15)
DietPi-Software | Modifications to help improve initial user experience.
DietPi-Config > Display Options | Added support for RPi Camera. Enable/disable camera and led.
DietPi General | Fix for dumb or unset TERM provided by tdaitx. Allows for SCP connections with OpenSSH Server installed.
DietPi General | Added time-outs and retry limits when checking urls to prevent endless waiting (internet tests/apt repo checks etc).

-----------------------------------------------------------------------------------------------------------

v51
(05/05/15)
DietPi-Software > Desktop (LXDE) | Trashcan is now disabled. This allows DietPi to save resources by not needing gvfs packages.

-----------------------------------------------------------------------------------------------------------

v50
(04/05/15)
DietPi-Software > Desktop (LXDE)
- Optimized/reduced installation time, now takes 4 minutes on a Pi2 (previously 20+ minutes).
- Optimized/reduced installed filesystem usage, now 200MB (previously 500MB+)
- Optimized/reduced number of processes running, now 26 (Previously 55+)
- DietPi's LXpanel config now gets correctly applied.

DietPi-Update
- Optimized. No longer requires 20MB+ Git to be installed. Uses wget and unzip, both under 1MB.
- Automatically checks and updates DietPi on 1st run.

DietPi-Config | New menu Audio Options.
- RPi Audiophiles rejoice! Added support for external soundcards (Supported cards: HifiBerry DAC/DAC+ Digi/Digi+ Amp/Amp+ , https://www.hifiberry.com/).

-----------------------------------------------------------------------------------------------------------<|MERGE_RESOLUTION|>--- conflicted
+++ resolved
@@ -5,11 +5,8 @@
 Changes / Improvements / Optimizations:
 General | 'firmware-iwlwifi': Is now a pre-req to WiFi enable. Adds support for Intel based WiFi chips by default: https://github.com/Fourdee/DietPi/issues/1855
 General | "net-tools" commands (ifconfig, netstat, route, ...) were replaced by modern "ip" commands (ip a, ip r, ...) within DietPi scripts and the package therefore removed from DietPi core packages: https://github.com/Fourdee/DietPi/issues/1666
-<<<<<<< HEAD
 General | Removed unused "/DietPi/config.txt" form non-RPi devices and switched from "gpu_mem_256/512/1024" settings to single "gpu_mem" setting: https://github.com/Fourdee/DietPi/pull/1863
-=======
 General | CurlFTPFS: Removed from DietPi scripts and is no longer supported. Due to lack of security, and, single digit install count (survey).
->>>>>>> 30a43201
 DietPi-Backup | Rewritten. Userdata option removed, included by default backup. Added options to edit include/exclude filters in the GUI. Existing backups (v6.9 or less) are no longer supported: https://github.com/Fourdee/DietPi/issues/1851
 DietPi-Config | Soundcards (RPi): Allo Katana, now available for selection. https://github.com/Fourdee/DietPi/issues/1849
 DietPi-Config | IntelGPU Driver: Installation code added: https://github.com/Fourdee/DietPi/issues/1855#issue-333150262
@@ -21,12 +18,8 @@
 PREP | 'os-prober' installed by default for x86_64 devices. Ensures dual boot OSs are detected by grub. Also added a 3 second timeout to grub boot prompt, allowing OS selection: https://github.com/Fourdee/DietPi/issues/1855
 
 Bug Fixes:
-<<<<<<< HEAD
 Raspberry Pi | Removed "initial_turbo" setting from DietPi-Config and config.txt, as it prevents CPU governor from throttling down: https://github.com/Fourdee/DietPi/issues/1836
-=======
-Raspberry Pi | Disabled "initial_turbo" setting in config.txt, as it prevents CPU governor from throttling down: https://github.com/Fourdee/DietPi/issues/1836
 DietPi-Drive_Manager | Resolved incorrect detection of available drives: https://github.com/Fourdee/DietPi/issues/1858
->>>>>>> 30a43201
 DietPi-Software | GMrender: Resolved an issue where two systems on the same network would nullify the other. Hostname is now used for the server name, UUID used is applied via DietPi generated UUID during 1st run: https://dietpi.com/phpbb/viewtopic.php?f=11&t=3900&p=12985#p12985
 DietPi-Software | Apache2: Fixed a syntax error that leads to Apache logging to "/error.log" instead of "/var/log/apache2/error.log"
 
