
v6.3
(xx/xx/18)

Changes / Improvements / Optimizations:
<<<<<<< HEAD
General | DietPi now uses its own "dietpi-postboot.service" to initiate dietpi-services, instead of /etc/rc.local. The latter will be reset on update, but in case of manual adjustments, a backup is safed to dietpi_userdata. The initiating "rc-local.service" will stay in place as well, so /etc/rc.local can be used as before: https://github.com/Fourdee/DietPi/issues/1376
=======

Bug Fixes:

-----------------------------------------------------------------------------------------------------------

v6.2
(18/02/18)

>>>>>>> 8a3a08d2
Native PC UEFI | Image now includes options to install to either EMMC (eg: onboard) or SDA (1st HDD) device: https://github.com/Fourdee/DietPi/issues/1171#issuecomment-336522021 | http://dietpi.com/phpbb/viewtopic.php?f=9&t=2809&p=10808#p10808
DietPi-Backup | Rsync: Error control now handled by G_RUN_CMD
DietPi-Config | Locale: Reworked, now only lists UTF-8 items, no longer using dpkg-reconfigure. Our custom set_software script handles all locales ensuring en_GB is always installed, and selected item is applied as system default.
DietPi-Config | Display options > Resolution: Added fkms/kms (OpenGL) modes for RPi 2/3.
DietPi-Config | Sparky SBC: Added option to select usb-dac-1.1 soundcard, which will enable USB1.1 compatibility.
DietPi-Config | WiFi: Now supports connecting to hidden WiFi networks, thanks @shahwahed : https://github.com/Fourdee/DietPi/pull/1497
DietPi-LetsEncrypt | On Jessie, changed certificate auto renewal to native certbot renew command, to prevent certificate duplication: https://github.com/Fourdee/DietPi/issues/734
DietPi-LetsEncrypt | On Stretch, added automated Minio certificate renewal. Rerun "dietpi-letsencrypt" on your Stretch system to gain this feature.
DietPi-Process_tool | Reduction of onscreen print. Additional status print will only occur when HIERARCHY is less than 2 and/or an error occurs.
DietPi-Software | AmiBerry: Massive update to v2.14 and SDL2, new installations only. Currently for RPi's under Stretch only, however, we have plans to impliment for other devices: http://dietpi.com/phpbb/viewtopic.php?f=8&t=5&p=64#p64 https://github.com/Fourdee/DietPi/issues/1410
DietPi-Software | LMS/Squeezebox: Has undergone an install review and re-write. All archs are now supported for Stretch + Jessie: https://github.com/Fourdee/DietPi/issues/1496
DietPi-Software | Pydio: Add PHP module 'intl' on installation, as requested via web ui warning: https://github.com/Fourdee/DietPi/issues/1240
DietPi-Software | Nginx: To further reduce recource usage, by default 'nginx-light' will be installed now: https://github.com/Fourdee/DietPi/issues/1240
DietPi-Software | PHP: Removed some unused PHP modules from default installation: https://github.com/Fourdee/DietPi/issues/1240
DietPi-Software | Added information regarding DietPi controlling services (stopping them), prior to install/uninstall. Thanks @gpioneer90: https://github.com/Fourdee/DietPi/issues/1484#issuecomment-363802523
DietPi-Software | PiJuice: Available for installation: http://dietpi.com/phpbb/viewtopic.php?f=8&t=5&p=10740#p10740 | https://github.com/Fourdee/DietPi/issues/1488
DietPi-Software | Grasshopper: Removed, no longer available for installation: https://github.com/Fourdee/DietPi/issues/1491
DietPi-Software | Raspcontrol: Removed, no longer available for installation: https://github.com/Fourdee/DietPi/issues/1491
DietPi-Software | NetData: Updated to latest version (v1.9.0, previously v1.6.0): https://github.com/Fourdee/DietPi/issues/1494#issuecomment-364504645
DietPi-Software | MariaDB: Installation does now automatically migrate existing databases in /mnt/dietpi_userdata/mysql or /var/lib/mysql, which would be not easily possible afterwards: https://github.com/Fourdee/DietPi/pull/1475
DietPi-Software | Xserver: libgl1-mesa-dri libgles2-mesa mesa-utils, now installed by default. Required for OpenGL/GLES support across various devices.
DietPi-Sync | Rsync: Error control now handled by G_RUN_CMD
G_AGP | Will now only remove packages which are installed. Non matching items will be ignored. Supports wildcards. Prevents APT failure if the package is simply not installed.
G_DIETPI-NOTIFY | Added initiating program name, to start of line print.

Bug Fixes:
General | Resolved an issue where externally launched DietPi-Config with target menu, (eg: dietpi-config 8 1) had no effect. EG: fail connection, should go straight to networking submenu.
General | Locales have been reworked and reset: To resolve broken Locales, they have been reset to en_GB.UTF-8.\n\nIf you had a different locale configured on this system, please use dietpi-config at a later date to re-configure. Backups of previous env and locale settings, are created in /mnt/dietpi_userdata/*.bak: https://github.com/Fourdee/DietPi/issues/1430
DietPi-Autostart | Custom: Resolved issue with the dietpi-autostart_custom service failing to run: http://dietpi.com/phpbb/viewtopic.php?f=11&t=2832&p=10862
DietPi-Config | AudioPhonics I-Sabre-K2M: Resolved issue with failed installation. This is now a source build ondemand: https://github.com/Fourdee/DietPi/issues/1437
DietPi-LetsEncrypt | Work around a non-DietPi issue, that prevents certificate renewal via Apache and Nginx on Stretch systems: https://github.com/Fourdee/DietPi/issues/734#issuecomment-361774084
DietPi-Services | OpenVPN and DNSMASQ (PiHole): Are no longer controlled. This is to prevent unexpected loss of connection during DietPi scripts: https://github.com/Fourdee/DietPi/issues/1501
DietPi-Software | Jessie: Pi-hole is now disabled, pending release of FTL 4.0, which is required to resolve incompatible logging with outdated dnsmasq options under Jessie: https://github.com/Fourdee/DietPi/issues/1524
DietPi-Software | Nginx: Resolved failed installation when IPv6 is disabled, thanks @MichaIng: https://github.com/Fourdee/DietPi/pull/1441
DietPi-Software | OpenVPN Server: Resolved failed installation under Debian Stretch: https://github.com/Fourdee/DietPi/issues/1450
DietPi-Software | Resolved an issue where uninstalling multiple items, could result in endless loop: https://github.com/Fourdee/DietPi/issues/1454
DietPi-Software | phpMyAdmin: Its new default MariaDB user 'phpmyadmin' now has full admin privileges: http://dietpi.com/phpbb/viewtopic.php?f=11&t=2775
DietPi-Software | RPi.GPIO: Resolved failed installation.
DietPi-Software | Raspcontrol: Resolved an issue with missing webserver stack pre-req: https://github.com/Fourdee/DietPi/issues/1485
DietPi-Software | Resolved an issue where an existing higher GPU mem split, would be overridden with a lower value, during install of certain software: https://github.com/Fourdee/DietPi/issues/1484
DietPi-Software | qBitTorrent: Resolved issue with failed login on Debian Jessie, the default password is now 'adminadmin': https://github.com/Fourdee/DietPi/issues/1499
DietPi-Software | dietpi-software install: Command line run will now prevent disabled G_HW_ARCH G_HW_MODEL software titles, from being installed.
DietPi-Software | MQTT Mosquito: Resolved issue with ARMv6 installation/binary: https://github.com/Fourdee/DietPi/issues/1306#issuecomment-366228445
DietPi-Software | Automation - custom script: Resolved an issue with banners, where Google AIY would be incorrectly reported as installing: https://github.com/Fourdee/DietPi/issues/1514
DietPi-Software | NodeRed: resolved an issue where the nodered user lacked a home dir, required for additional module installation: https://github.com/Fourdee/DietPi/issues/1446#issuecomment-366370800

Allo Web Interface v6:
Sparky SBC: Resolved an issue where USB1.1 compatibility setting would always be applied, when usb-dac selected.
Sparky SBC: Added option to select usb-dac-1.1 soundcard, which will enable USB1.1 compatibility.

-----------------------------------------------------------------------------------------------------------

v6.1 | Hotfix
(29/01/18)

Bug Fixes:
DietPi-Software | Kodi: Resolved failed installation due to libcec package naming. Patched re-install during dietpi-update: https://github.com/Fourdee/DietPi/issues/1428#issuecomment-361092857
DietPi-Software | Tonido: Resolved issue with service failing to start. Patched re-install during dietpi-update: https://github.com/Fourdee/DietPi/issues/1432
DietPi-Software | Fail2Ban: Resolved issue with service failing to start. Patched re-install during dietpi-update: https://github.com/Fourdee/DietPi/issues/1431

-----------------------------------------------------------------------------------------------------------

v6.0 (previously v160)
(28/01/18)

Important Information:
All DietPi images have been re-created. Existing installations (v159 or lower), can no longer be updated, or supported. To continue support, users must install the latest v6.0 image.
 - https://github.com/Fourdee/DietPi/issues/1385
 - All images are now Debian Stretch (excluding Odroid's)
 - ARMbian based images are now mainline kernel 4.13+.
 - Native PC (EFI): is now an ISO, with clonezilla bundled. Simplifies installation via Rufus write: https://github.com/Fourdee/DietPi/issues/1171#issuecomment-336522021
 - If you are happy with your existing installation of v159 (or lower), you are not required to install the v6.0 image, however, we cannot continue to provide support for v159 (or lower) installations.

Minor notes:
The XMAS tree has now been taken down, stored away on github history for next year. Hope you all had a good one :D

Changes / Improvements / Optimizations:
General | DietPi RPi kernel, now reverted to stock RPi kernel: https://github.com/Fourdee/DietPi/issues/1378
General | We have completed much needed backbone work for DietPi, which will allow for improved expansion in source code. This includes the use of dietpi-globals.
DietPi-Globals | New script which optimizes most used DietPi commands and vars, throughout our scripts. Also exported to bash session, please type 'G_' then press 'TAB' to see a full list of options: https://github.com/Fourdee/DietPi/issues/1311
General | FHS compliance completed. /etc/dietpi has moved to /var/lib/dietpi. RAMlog store has moved to /var/tmp/dietpi: https://github.com/Fourdee/DietPi/issues/1297#issuecomment-352241193
General | We have refreshed our terminal messages look & feel, oriented on RPi boot messages, and with process animation: https://github.com/Fourdee/DietPi/pull/1377
General | wget: Now set to prefer IPv4 by default (generally faster, can be changed by 'CONFIG_PREFER_IPVERSION' in dietpi.txt): https://github.com/Fourdee/DietPi/issues/1285#issuecomment-353230187
General | APT: Now set to force IPv4 by default (generally faster, can be changed by 'CONFIG_PREFER_IPVERSION' in dietpi.txt): https://github.com/Fourdee/DietPi/issues/1285#issuecomment-353230187
General | SparkySBC: CPU gov default changed to Performance, reports of increased stability.
General | Swapfile generation is now completed during 1st run of dietpi-software (previously boot stage): https://github.com/Fourdee/DietPi/issues/1270#issue-278797206
General | DietPi-Funtime: Removed from DietPi. Although it looked pretty, it did absolutely nothing (except slow down a program)
DietPi-Automation | All dietpi.txt entries have been renamed and cleaned up.
DietPi-Automation | dietpi.txt: CONFIG_NTP_MODE will now be applied during 1st run of device: https://github.com/Fourdee/DietPi/issues/1379
DietPi-Boot | Improved the method of initial FS_partition and FS_expansion during 1st run, via systemD services. 'fs_force_resize=' in dietpi.txt is no longer supported: https://github.com/Fourdee/DietPi/issues/1285#issuecomment-352159930
DietPi-Banner | IP: Will now also list the active network adapter used (eg: eth0/wlan0)
DietPi-Config | Dion Audio LOCO V1/V2: Soundcards added for RPi.
DietPi-Config | Locale: en_GB.UTF-8 is now automatically installed, alongside user selected choice. Required for DietPi scripts to function.
DietPi-Drive_Manager | Added support for exFAT, many thanks @MichaIng : https://github.com/Fourdee/DietPi/pull/1312
DietPi-Globals | Global variables and functions are now exported during login. Please see the sourcecode for more information: https://github.com/Fourdee/DietPi/issues/1311
DietPi-Set_Hardware | Sparky SBC: enable aotg.aotg1_speed compatibility setting for USB 1.1, when USB-DAC configured: https://github.com/Fourdee/DietPi/issues/1301
DietPi-Set_Software | "pool" directive is now used for NTPD: https://github.com/Fourdee/DietPi/pull/1404
DietPi-Software | NAA Daemon: Updated to latest (3.5.2-36). Existing installs will be patched automatically: https://github.com/Fourdee/DietPi/issues/1305
DietPi-Software | PHP-FPM: Increased from "$CPU_CORES_TOTAL" to "pm.max_children = $(( $CPU_CORES_TOTAL * 3 ))". This should avoid failed forking of PHP-FPM processes/requests : https://github.com/Fourdee/DietPi/issues/1298
DietPi-Software | ownCloud/Nextcloud: Added option to choose data directory via dietpi.txt pre installation: https://github.com/Fourdee/DietPi/issues/1314#issuecomment-352782055
DietPi-Software | ownCloud/Nextcloud: Switch to pretty URLs (without "index.php") on Apache
DietPi-Software | ownCloud/Nextcloud: Automated backup restoring on install and creation und uninstall to ownCloud/Nextcloud data directory
DietPi-Software | ownCloud: Switch to non-package/archive installation. This allows usage of preferred web based updater.
DietPi-Software | Nextcloud: Resolved OPcache admin panel warnings now also on Lighttpd
DietPi-Software | UrBackup: Installation updated to latest version 2.1.20. For new installations only: https://github.com/Fourdee/DietPi/issues/1335
DietPi-Software | NodeRed: Corrected user which nodered runs under, now runs as its own user, created during install: https://github.com/Fourdee/DietPi/issues/1294#issuecomment-354314318
DietPi-Software | SqueezeBox/LMS (Stretch): Installation resolved: https://github.com/Fourdee/DietPi/issues/1124
DietPi-Software | MySQL: Completely remove MySQL from DietPi in favour of MariaDB: https://github.com/Fourdee/DietPi/issues/1397
DietPi-Software | Ampache: MySQL DB and configs have been updated (adds correct userdata folder for music by default): https://github.com/Fourdee/DietPi/issues/1420
run_ntpd | Added support for systemd-timesyncd completion/detection: https://github.com/Fourdee/DietPi/issues/1379

Bug Fixes:
General | Fixed two systemd error messages during shutdown and boot: https://github.com/Fourdee/DietPi/issues/1330
DietPi-Automation | Resolved an issue where AUTO_SETUP_TIMEZONE was not being applied correctly, thanks @k-plan: https://github.com/Fourdee/DietPi/issues/1285#issuecomment-356310496
DietPi-Automation | dietpi.txt: CONFIG_NTP_MIRROR will now be applied to systemd-timesyncd configuration: https://github.com/Fourdee/DietPi/issues/1379
DietPi-Config | Resolved an issue with WiFi Country code, failing to set on some devices: https://github.com/Fourdee/DietPi/issues/838
DietPi-Config | Resolved an issue where disabling IPv6 didn't have an effect on AMD64 devices: https://github.com/Fourdee/DietPi/issues/1343#issuecomment-359652751
DietPi-Services | dietpi-wifi-monitor: Is no longer controlled, to prevent WiFi drop during software installs/updates etc: https://github.com/Fourdee/DietPi/issues/1288#issuecomment-350653480
DietPi-Software | General: MySQL using software titles now have their own database user, instead of accessing as "root": https://github.com/Fourdee/DietPi/issues/1397#issuecomment-359655198
DietPi-Software | qBittorrent: Resolved an issue with inability to log into web interface: https://github.com/Fourdee/DietPi/issues/1366
DietPi-Software | Resolved an issue where our custom LD_LIBRARY_PATH would cause APT failures. LD_LIBRARY_PATH has now been reverted, apologies if this effected your system: https://github.com/Fourdee/DietPi/issues/1329
DietPi-Software | Resolved an issue where APT installations would fail if services were masked. All known DietPi software services, will be enabled/unmasked, before installation: https://github.com/Fourdee/DietPi/issues/1320
DietPi-Software | WiFi Hotspot (Stretch): Resolved an issue where hostapd would fail to run due to missing libssl1.0.0 lib, not available in repos: https://github.com/Fourdee/DietPi/issues/1299
DietPi-Software | Shairport-sync (Stretch): Resolved an issue where this would fail to install, due to pre-req URLS becomming invalid: https://github.com/Fourdee/DietPi/issues/1303
DietPi-Software | Plex Media Server: Resolved uninstall to include /var/lib/plexmediaserver in removal (which is not completed via apt purge).
DietPi-Software | MariaDB: Resolved an issue where MariaDB would fail to uninstall correctly: https://github.com/Fourdee/DietPi/pull/1280
DietPi-Software | Aira2 (Stretch): Resolved installation, now used APT installation: https://github.com/Fourdee/DietPi/issues/1310
DietPi-Software | Mosquitto: Resolved various issues with failed install, due to Mosq repo not being maintained (deb's missing from repo header list, requires non-stretch available packages). deb's are now hosted on dietpi.com: https://github.com/Fourdee/DietPi/issues/1306
DietPi-Software | ownCloud/Nextcloud: Fixed an installation issue on Jessie with MariaDB: https://github.com/Fourdee/DietPi/pull/1319
DietPi-Software | Google AIY: Updated install to gitbranch=voicekit. Many thanks to @mpember for the heads up: https://github.com/Fourdee/DietPi/issues/1065#issuecomment-354304388
DietPi-Software | OpenJDK: Replaces OracleJDK: https://github.com/Fourdee/DietPi/issues/1401
DietPi-Update | dietpi.txt is now checked for missing entries, and, will now be patched during the update: https://github.com/Fourdee/DietPi/issues/1292#issuecomment-350818969
Sparky SBC | Kernel updated, which resolves issues with HQPlayer playback: https://www.computeraudiophile.com/forums/topic/32132-allo-sparky-usbridge/?do=findComment&comment=753100

Allo Web Interface v5:
Sparky SBC: Matrix Audio X-SPDIF 2, native DSD is now added to kernel, many thanks @sudeep: https://github.com/sparkysbc/Linux/pull/3

-----------------------------------------------------------------------------------------------------------

v159
(10/12/17)

Image Modifications:
VMWare | Updated to Debian Stretch: https://github.com/Fourdee/DietPi/issues/1219
VirtualBox | Updated to Debian Stretch, many thanks @MichaIng: https://github.com/Fourdee/DietPi/issues/1219
RPi | Updated to Debian Stretch: https://github.com/Fourdee/DietPi/issues/475

Changes / Improvements / Optimizations:
General | Odroid XU3/4 images updated: Includes kernel support for EMMC 5.1 (thanks Meveric): https://github.com/Fourdee/DietPi/issues/1252
General | DietPi RPi kernel: Updated to 4.9.62.
General | DietPi RPi kernel: Will no longer re-install, if the current version is already at latest.
General | Added fahrenheit readouts for cpu_info and dietpi-config. For those "over the pond" :D : http://dietpi.com/phpbb/viewtopic.php?f=12&t=2516&p=9772#p9772
General | Sparky SBC: Kernel update to add support for USB 1.1 DACs, thanks @sudeep. This must be enabled manually, if using a USB 1.1 DAC, as this breaks Allo WiFi dongle. Edit "/DietPi/uEnv.txt" and change the value "aotg.aotg1_speed=1" (from "0"), then reboot.
General | We now define a default LD_LIBRARY_PATH for all systems, exported from /etc/bash.bashrc: https://github.com/Fourdee/DietPi/issues/475#issuecomment-350380744
DietPi-Services | Run "dietpi-services help" to see a full list of updated commands: Added support for "enable" and "disable". "disable" will stop and disable the service and prevent it from running, "enable" will enable and start the service. EG: "dietpi-services disable cron", will prevent Cron from starting. Added support for start/stop/restart a single service (eg: dietpi-services stop apache2). This is basically a symlink to systemD: https://github.com/Fourdee/DietPi/issues/1114
DietPi-Config | WiFi: Now uses the wpa_supplicant.conf method to setup WiFi connections. WEP is no longer supported by DietPi in this mode. WPA-PSK/WPA2-PSK and OPEN hosts supported: https://github.com/Fourdee/DietPi/issues/1262
DietPi-Backup | "Full Backup" Mode is now the default for fresh DietPi installations. This is mainly due to MySQL data now being in the DietPi userdata directory.
DietPi-Config | Tools > Benchmarks: Added ability to benchmark CPU performance based on bash + integer: https://github.com/Fourdee/DietPi/issues/1253#issuecomment-346881878
DietPi-Config | Time sync modes: NTP is now uninstalled when SystemD timedatectl is enabled. Reinstalled on demand. Timedatectl pool servers are now also set: https://github.com/Fourdee/DietPi/issues/1208#issuecomment-343762480
DietPi-Software | First run setup, now logged to /var/tmp/dietpi/logs/dietpi-firstrun-setup.log.
DietPi-Software | APT log: Moved to /var/tmp/dietpi/logs/dietpi-software_apt.log, to prevent RAMlog clearing log during automated installations.
DietPi-Software | MPD (Stretch): Install updated to 0.20.11. Also supports native DSD playback (thanks to @sudeep and PJotr), when "Native" output freq/bit is set: https://github.com/Fourdee/DietPi/issues/1236
DietPi-Software | moOde: MPD now installed via pre-built binaries. Will reduce install time: https://github.com/Fourdee/DietPi/issues/1223#issuecomment-345265290
DietPi-Software | Nextcloud: Large installation rework, featuring redis file locking, system cron jobs, automatic maintenance, optimized webserver stack configs and others: https://github.com/Fourdee/DietPi/issues/1067
DietPi-Software | ownCloud: Large installation rework, providing same state than Nextcloud.
DietPi-Software | MPD (inc YMPD/O!MPD): Default data directory is now "/mnt", this will include all USB drives and network locations: https://github.com/Fourdee/DietPi/issues/1202
DietPi-Software | Mopidy: Default data directory is now "/mnt", this will include all USB drives and network locations.
DietPi-Software | Syncthing: Installation updated to version 0.14.40, for new installations only. Removal of inotify (now included in main syncthing): https://github.com/Fourdee/DietPi/issues/1260
DietPi-Software | Node-Red: Symlink created during install from ~/.node-red to DietPi user data dir: https://github.com/Fourdee/DietPi/issues/1256
DietPi-Software | YMPD: Fixed Stretch installation + Now available for all CPU archs + Upgraded to SystemD service: https://github.com/Fourdee/DietPi/issues/475
DietPi-Software | Gitea: Install updated to 1.3.1 (for new installations only). Added support for ARMv8. Now installed to /mnt/dietpi_userdata/gitea, runs as dietpi user: https://github.com/Fourdee/DietPi/issues/686 http://dietpi.com/phpbb/viewtopic.php?f=8&t=5&p=9863#p9863

Bug Fixes:
DietPi-Automation | Resolved an issue where SSH server choice, was not installing selected choice: https://github.com/Fourdee/DietPi/issues/1122
DietPi-Config | Nvidia driver: nouveau now disabled by default on x86_64, fix for 750Ti and possibily other Nvidia chipsets (thanks dubyazero): https://github.com/Fourdee/DietPi/issues/1244
DietPi-Config | RPi Stretch: Resolved an issue with onboard Wifi failing to scan: https://github.com/Fourdee/DietPi/issues/1262
DietPi-Config | RAM Benchmark: Resolved an issue where devices without /tmp mounted to tmpfs would fail the test. We now check for this mount, prior to allowing the test to run: https://github.com/Fourdee/DietPi/issues/1130#issuecomment-350114298
DietPi-Software | Pi-Hole: Resolved various issues with this installation. DietPi will now also detect a failed Pi-Hole script exit and flag as not installed. : https://github.com/Fourdee/DietPi/issues/1282#issuecomment-350490524
DietPi-Software | Redis: Minor un/installation/activation fixes of PHP module (Thanks to @MichaIng) : https://github.com/Fourdee/DietPi/pull/1249
DietPi-Software | moOde: Resolved an issue where dietpi-drive_manager mounted drives, would not be available in the libary: https://github.com/Fourdee/DietPi/issues/1223#issuecomment-346708298
DietPi-Software | PHP: Solve 'upload_tmp_dir' issue, if PHP service uses 'PrivateTmp': https://github.com/Fourdee/DietPi/issues/1144
DietPi-Software | Syncthing: Resolved a permissions issue with self program updates: https://github.com/Fourdee/DietPi/issues/1260
DietPi-Software | Home Assistant: Resolved an issue with ARMv8 installation, where Python build would fail due to lack of build-essential: https://github.com/Fourdee/DietPi/issues/1255
DietPi-Software | MPD: Corrected various uninstallation issues.
DietPi-Software | APT Removal: Resolved an issue in Stretch, where held packages were not being removed: https://github.com/Fourdee/DietPi/issues/475
DietPi-Software | FFMPEG: Resolved inability to install on XU4 Jessie: https://github.com/Fourdee/DietPi/issues/1273
DietPi-Software | Chromium (RPi Stretch): Resolved installation + desktop icon symlink: https://github.com/Fourdee/DietPi/issues/475#issuecomment-350111359
DietPi-Software | Resolved an issue where dietpi permissions were not being set correctly, for symlinked userdata dir.
DietPi-Update | Resolved an issue where .update_available file would still exist in no network situations: https://github.com/Fourdee/DietPi/issues/1258
Patch_File | Auto swapfile generation no longer run twice (mostly for pre v150 images): https://github.com/Fourdee/DietPi/issues/1257

Allo Web Interface v4:
MPD: Native DSD playback support, when "Native" output freq/bit is set in MPD settings page: https://github.com/Fourdee/DietPi/issues/1241
MPD: Default data directory is now "/mnt", this will include all USB drives and network locations.
SQUEEZELITE: Added ability to set native DSD output modes. Please note, success of selected output mode is limited to DAC and kernel capabilities. We have verified Combo 384 with u32le output mode on Sparky SBC + USB Bridge: https://github.com/Fourdee/DietPi/issues/1237#issuecomment-348241209
O!MPD: Updated to 1.03. Please make sure to update your library (Settings > Update), to rescan the new "/mnt" location which includes all networked and USB drives. Depending on your additional storage setup, the rescan may take 5-30 minutes.
RPi Image: Has been updated to Debian Stretch. This offers peformance improvements in the web interface, and newer ALSA libs. Previous installations are still supported. To upgrade, please write the new image. Upgrading to Stretch is not a requirement: http://dietpi.com/phpbb/viewtopic.php?f=8&t=2317&p=8869#p8869
Sparky SBC: We have remove the WiFi Hotspot installation by default, this is to avoid majority users having to remove this software title, before WiFi can be configured via terminal access. To reinstall this software, please connect the WiFi dongle, then run "dietpi-software install 60" via terminal.

-----------------------------------------------------------------------------------------------------------

v158
(12/11/17)

Changes / Improvements / Optimizations:
DietPi-Services | status: Improved this command to highlight working and detail failed services. Failed services will also be listed. 'dietpi-services status': https://github.com/Fourdee/DietPi/issues/1230
DietPi-Software | Google AIY: Now available for installation: http://dietpi.com/phpbb/viewtopic.php?f=8&t=5&p=9486#p9486
DietPi-Software | moOde: Initial pass adding into DietPi: https://github.com/Fourdee/DietPi/issues/1223
DietPi-Software | Gitea: Now available for installation. Many thanks to @techdabbler for contributing this addition: https://github.com/Fourdee/DietPi/issues/686
DietPi-Software | Squeezelite recompiled with -DDSD, now supports DSD and DoP audio playback: https://github.com/Fourdee/DietPi/issues/1210
DietPi-Sotware | AudioPhonics Pi-SPC: Now available for installation. Power control module which lets you physically power off system using a button: http://dietpi.com/phpbb/viewtopic.php?f=8&t=5&p=9359#p9359
DietPi-Software | Raspotify: Now available for installation. Spotify Connect client for the Raspberry Pi (and other ARMv6/v7 devices) that Just Works™: http://dietpi.com/phpbb/viewtopic.php?f=8&t=5&p=9368#p9368
DietPi-Software | Sabnzbd: Updated to 2.3.1 for new installations only. Thanks @Invictaz : https://github.com/Fourdee/DietPi/issues/865#issuecomment-340282019
DietPi-Set_Software | Improved useradd/userdel functions. Please see sourcecode for details.

Bug Fixes:
General | Sparky SBC: Applied latest kernel (USB + ETH) stability patches, which will resolve loss of connection, audio device and URB errors. Thanks @Sudeep.
General | Fixed kill-ssh-user-sessions-before-network.service, to prevent it always generating an error.
DietPi-Config | Corrected descriptions for Auto swapfile size, and, Ondemand as recommended CPU gov. Thanks @k-plan : https://github.com/Fourdee/DietPi/issues/1205
DietPi-Config | NAS: Resolved an issue where samba client share names, which contained spaces, would cause the mount the fail: https://github.com/Fourdee/DietPi/issues/1201
DietPi-Config | Rock64: Resolved an issue with incorrect card/device indexs for HDMI/3.5mm, thanks @BryanSmithDev : https://github.com/Fourdee/DietPi/issues/1102
DietPi-Set_Hardware | Soundcard: When setting USB-DAC, and it fails detection, the soundcard will be reset to 'none'.
DietPi-Set_Software | DietPi User: Resolved an issue where /etc/sudoers was being incorrectly written with additional \.
DietPi-Software | Uninstalling DietPi-Cam, will no longer remove the motion package, shared with Motioneye, thanks @vilhelmp: https://github.com/Fourdee/DietPi/issues/1194
DietPi-Software | Resolved an issue with Emby server (ARMv7/ARMv8) failing to install, due to missing packages not available in Debian repo: https://github.com/Fourdee/DietPi/issues/1150
DietPi-Software | Resolved an issue with 404 and Owncloud: https://github.com/Fourdee/DietPi/issues/1225
DietPi-Software | Resolved an issue with Home Assistant on Native PC failing. Many thanks to @sytone : https://github.com/Fourdee/DietPi/issues/1145

Allo Web Interface v3:
Roon | Resolved an issue where Roon was not generating unique IDs, resulting in multiple devices on the same network, having issues with Roon Core detection.
Squeezelite | Now supports DSD and DoP audio playback: https://github.com/Fourdee/DietPi/issues/1210
General | Added ability to set S24_3 bit depth modes for Shairport-sync and Squeezelite. Required by some DACs

-----------------------------------------------------------------------------------------------------------

v157
(19/10/17)

Images:
Rock64 | Image updated to Release Candidate. Existing users should replace their installation with the latest image: https://github.com/Fourdee/DietPi/issues/1102#issuecomment-336475062

Changes / Improvements / Optimizations:
General | Ondemand is now the default CPU governor for all devices. Previously Interactive, which is not available in mainline Linux kernel. "Ondemand" has been set for all system in this patch, please revert to another CPU gov as needed.
General | Improved notifications for when DietPi is installing system with automated flags.
General | DietPi RPi Kernel: Updated to 4.9.52
General | RPi Stretch: Updated, matching official release of 2017-09-07-raspbian-stretch-lite
General | DietPi-Automation: "AUTO_SETUP_GLOBAL_PASSWORD=" in "dietpi.txt" will also be applied to the "dietpi" user account. Please note this will only take effect on v157 and higher DietPi images, due to "boot" script requiring an update: https://github.com/Fourdee/DietPi/issues/1134
DietPi-Update | Added logging for updates > /var/tmp/dietpi/logs/dietpi-update.log
DietPi-LetsEncrypt | Added support for Nginx on Stretch. Many thanks to @Bridouz for contributing this: https://github.com/Fourdee/DietPi/pull/1166
DietPi-Software | Apache2 + NextCloud: Various optimizations. For new installations only. Many thanks to @MichaIng for this contribution: https://github.com/Fourdee/DietPi/issues/1067
DietPi-Software | Allo Web Interface: Hidden from software list for now, please use pre-made images: http://dietpi.com/phpbb/viewtopic.php?f=8&t=2317#p8868
DietPi-Software | Roon Bridge: Now available for x86_64 systems.
DietPi-Software | Stretch: TightVNC now disabled as replaced by TigerVNC/VNC4.
DietPi-Software | Minio: Now available for installation. Object storage server with Amazon S3 compatible API. Many thanks to @techdabbler for contributing this addition! https://github.com/Fourdee/DietPi/pull/1152
DietPi-Software | Sabnzbd: Updated to 2.3.0 for new installations only. Thanks @hydrouk
DietPi-Software | Shairport-sync: Updated to 3.1.2.
DietPi-Software | FuguHub: Now available for install. Many thanks to @techdabbler for contributing this: https://github.com/Fourdee/DietPi/pull/1168
DietPi-Software | Docker: Now available for install. Many thanks to @techdabbler for contributing this: https://github.com/Fourdee/DietPi/pull/1169
DietPi-Software | MPD: Enabled for x86_64
DietPi-Software | Gmrender: Now available for installation. DLNA audio render/endpoint: https://github.com/Fourdee/DietPi/issues/1183
DietPi-Software | Nukkit: Now available for installation. Minecraft PE server. Many thanks to @techdabbler for contributing this: https://github.com/Fourdee/DietPi/pull/1190

Bug fixes:
General | Rock64: Resolved incorrect CPU temp readouts: https://github.com/Fourdee/DietPi/issues/1102#issuecomment-336475062
DietPi-Config | Resolved syntax issues with wifi_disable_powersave.service
DietPi-Drive_Manager | Resolved an issue where "Read Only" drives would incorrectly be displayed as "Disabled".
DietPi-Services | PHP7-FPM service now correctly controlled.
DietPi-Software | Stretch: VNC4Server, resolved various issues with tigervnc that prevented successful installation and operation. Disabled "localhost" only by default. TigerVNC packages now removed correctly during uninstall.
DietPi-Software | Shairport-sync (Stretch): Resolved an issue where dep libssl1.0.0 is no longer available from Debian Stretch repo. Causing the process to fail.
DietPi-Software | MotionEye (Stretch): Resolved failed installation, thanks @MichaIng for the repo hint: https://github.com/Fourdee/DietPi/issues/1155#issue-259888197
DietPi-Software | OctoPrint: Resolved an issue where changing update branches would result in git failure. This fix only applies to fresh installs of the software: https://github.com/Fourdee/DietPi/issues/1112
DietPi-Software | Squeezelite: Resolved failed installation with x86_64 devices.

Allo Web Interface Changes:
NB: All software has been reinstalled. User set freq/bit options, and service states will be reset to default. Please change these options as needed.
GENERAL: Gmrender (DLNA audio render) and Squeezelite installed by default: https://github.com/Fourdee/DietPi/issues/1183
GENERAL: Resolved issues with some services failing to start, once previously disabled.
MAIN PAGE: Reworked layout.

-----------------------------------------------------------------------------------------------------------

v156
(22/09/17)

Changes / Improvements / Optimizations:
General | ASUS TB: Updated image. Includes latest kernel and matches current 2.0.1 TinkerOS image.
DietPi-Config | Performance > CPU: Added support for setting minimum CPU frequencies. Many thanks to @Filhype for contributing this feature!: https://github.com/Fourdee/DietPi/pull/1148
DietPi-Config | WiFi: Added support for connecting to open networks (no encryption), by using a empty passkey. Many thanks to Helmut for this!
DietPi-Drive_Manager | We have reviewed "Mystic Meg's" claims that it is possible to psychically unmount drives. Our team has personally tested this claim, and, we can confirm this is simply not the case. Either that, or our "Chinatown" crystal ball is not fully functional. Therefore, we have deemed it necessary that users must "physically" remove drives, instead of attempting to achieve it with their minds alone. This also applies to keyboards. Thanks John!
DietPi-Software | Syncthing: Updated to latest version (v0.14.35). For new installations only. Many thanks to @joaofl for contributing this: https://github.com/Fourdee/DietPi/pull/1103
DietPi-Software | Syncthing: Now uses the DietPi user data directory and dietpi user account. For new installations only. Many thanks to @joaofl for contributing this: https://github.com/Fourdee/DietPi/pull/1103

Bug fixes:
General | Sparky SBC: Kernel updated to resolve issue with slow playback under 44KHz/16bit PCM, and, playback failure in MPD when changing tracks. Many thanks @sudeep.
General | ASUS TB: Default CPU gov is now "ondemand". This resolves issues with USB DAC noise and general system instability: https://github.com/Fourdee/DietPi/issues/1141
DietPi-Software | MPD: Resolved an issue where MPD dependencies are not flagged as installed, causing removal during "apt-get autoremove": https://github.com/Fourdee/DietPi/issues/1140
DietPi-Software | O!MPD: Resolved an issue where OMPD would fail to generate the SQL DB in Debian Stretch.
DietPi-Update | Resolved an issue where DNS could be lost, preventing updates if PiHole is installed. This is due to us stopping the service prior to updates. PiHole service is now restarted during updates: https://github.com/Fourdee/DietPi/issues/1138


-----------------------------------------------------------------------------------------------------------

v155
(02/09/17)

New Image:
Rock64 | Now available for beta testing: https://github.com/Fourdee/DietPi/issues/1102#issuecomment-325131437

Changes / Improvements / Optimizations:
General | Reworked the disabled modules for Sparky. Disables touchscreen and GPU modules (thanks @sudeep).
General | Sparky Image updated to Stretch, includes kernel update for DSD256/512 support.
DietPi-Config | Networking > WiFi: Added a feature which will monitor the Wifi connection and automatically reconnect, if the gateway is unavailable (eg: connection drop): https://github.com/Fourdee/DietPi/issues/1074
DietPi-Software | Home Assistant: Now available for installation. Many thanks to @sytone for adding this: https://github.com/Fourdee/DietPi/pull/1087
DietPi-Software | Sabnzbd: Updated to 2.1.0 for new installations only: https://github.com/Fourdee/DietPi/issues/865#issuecomment-319110395
DietPi-Software | Kodi: Now installs avahi-daemon by default: http://dietpi.com/phpbb/viewtopic.php?f=11&t=2148&p=8323#p8316
DietPi-Software | sabnzbd: Updated to latest version (2.2.1), existing installations will need to uninstall/reinstall to update: https://github.com/Fourdee/DietPi/issues/865#issuecomment-325454351

Bug fixes:
General | Auto Swapfile generation: Size is now set to "2048 - total memory" to prevent out of memory errors during Koel installations and in general. "1024 - total RAM" was previous. All systems will have swapfile regenerated during this patch, you can change this afterwards in dietpi-config > advanced options: https://github.com/Fourdee/DietPi/issues/1126
General | (Odroid C2): Resolved an issue where APT would fail to continue, due to deb-multimedia removing ARMv8 (ARM64) packages: https://github.com/Fourdee/DietPi/issues/1096
General | Fix error log on disabled IPv6 (thanks @MichaIng): https://github.com/Fourdee/DietPi/pull/1120/
DietPi-AutoStart | Resolved an issue where OPi devices would fail to execute selected autostart option: https://github.com/Fourdee/DietPi/issues/1109
DietPi-BugReport | Increased max upload size from 50MB to 80MB: https://github.com/Fourdee/DietPi/issues/1086#issuecomment-317724186
DietPi-Config | Corrected firmware upgrade code for OrangePi devices: http://dietpi.com/phpbb/viewtopic.php?f=11&t=2149&p=8295#p8295
DietPi-Software | Mumble/MurMur: Resolved an issue where superuser password was not being set during installation: http://dietpi.com/phpbb/viewtopic.php?f=11&t=2024#p8084
DietPi-Software | Tondio: Resolved an issue where the installation would fail due to lack of libjpeg8 packages, on Debian repos. Packages now hosted on dietpi.com: https://github.com/Fourdee/DietPi/issues/1101
DietPi-Software | Sparky SBC: WiFi Hotspot now triggers the RTL driver during install. This is hard coded, to configure for the official Allo WiFi dongle.
DietPi-Software | Mopidy: Resolved an issue where the libary would fail to update. Many thanks to Sciamano: http://dietpi.com/phpbb/viewtopic.php?f=11&t=2112
DietPi-Software | Emby: Resolved an issue where unavailable libjpeg8 packages from Jessie/Stretch, would cause this installation to fail: https://github.com/Fourdee/DietPi/issues/1128#issuecomment-326743471

-----------------------------------------------------------------------------------------------------------

v154
(23/07/17)

Changes / Improvements / Optimizations:
General | Native PC: i386 apt support added by default.
DietPi-Config | Audio > Soundcard (Native PC) | Added ability to select from available soundcards on system: https://github.com/Fourdee/DietPi/issues/1053#issuecomment-313922101
DietPi-Config | Networking Options NAS/MISC: Added ability to change NTPD servers: https://github.com/Fourdee/DietPi/issues/1049
DietPi-Config | Display > Resolution: Added ability to set SDTV modes for Raspberry Pi: https://github.com/Fourdee/DietPi/issues/1058
DietPi-Config | Display > Resolution: Added ability to change overscan values for Raspberry Pi, once overscan is enabled: https://github.com/Fourdee/DietPi/issues/1058
DietPi-Software | Avahi-Daemon (additional Linux software): Now available for installation. Provides hostname broadcasting, supported by MacOSX and PC clients with Bonjour service: https://github.com/Fourdee/DietPi/issues/1030
DietPi-Software | OctoPrint: Now available for installation. 3D printing with web interface: https://github.com/Fourdee/DietPi/issues/854
DietPi-Software | RoonServer: Now available for installation. x86_64 native PC only: https://github.com/Fourdee/DietPi/issues/1060
DietPi-Software | Nvidia driver: Now also installs i386 OpenGL.
DietPi-Software | HTPC Manager: Now available for installation. Many thanks to @sytone for implementing the software!: https://github.com/Fourdee/DietPi/pull/1083
DietPi-Software | Steam: Now available for installation (Native PC only): https://github.com/Fourdee/DietPi/issues/1062
DietPi-Software | OpenBazaar: Updated service to SystemD (openbazaar.service).

Bug fixes:
General | RPi Stretch: /etc/apt/sources.list.d/raspi.list now uses correct stretch repo. Many thanks to @MichaIng for the fix: https://github.com/Fourdee/DietPi/issues/1077
DietPi-Config | Audio Options: DietPi-JustBoom option will now show when alsa-utils in installed. Many thanks to Jaikumar.
DietPi-Config | Waveshare 32 LCD panel: Now functional with current 4.9 kernel. X11 is not functional at this time: https://github.com/Fourdee/DietPi/issues/1048
DietPi-Launcher | DietPi-JustBoom and DietPi-Cloudshell options, will now show when alsa-utils in installed.
DietPi-Process_Tool | Added OpenBazaar to the list.
DietPi-Software | Emby: Resolved an issue where this software title would fail to install. Many thanks to @DncrJim for the report: https://github.com/Fourdee/DietPi/issues/1059
DietPi-Software | Emby: Is now disabled for ARMv8, due to lack of libjpeg8 debian packages in available repos: https://github.com/Fourdee/DietPi/issues/1059#issuecomment-313661959

-----------------------------------------------------------------------------------------------------------

v153
(05/07/17)

New Image:
DietPi for Native PC (x86_64) is now available. This is currently under BETA status, please see the following ticket for updated information: https://github.com/Fourdee/DietPi/issues/1007

Changes / Improvements / Optimizations:
General | NTPD updates: Increased verbosity of completion/errors: https://github.com/Fourdee/DietPi/pull/1035
General | GnuPG: Now installed by default on all DietPi systems. Required for OpenPGP key management, data signing etc: https://github.com/Fourdee/DietPi/issues/1032#issuecomment-311995136
General | DietPi RPi Kernel: Updated to 4.9.35. Includes support for new dual mode outputs on Allo Piano DAC +. Also includes patch for DSD pop during start of playback : https://github.com/Fourdee/DietPi/issues/1052
DietPi-Autostart | Added option for LightDM desktop boot (requires lightdm package to be installed).
DietPi-JustBoom | Added ability to configure Dual output modes on Allo Piano DAC + : https://github.com/Fourdee/DietPi/issues/1052#issuecomment-313089031
DietPi-Software | You can now uninstall software, if free space is below the 500MB threshold. Software installations are still prevented: https://github.com/Fourdee/DietPi/issues/1037
DietPi-Services | You can now check status of all DietPi controlled services with "dietpi-services status". Many thanks to @joaofl for adding this feature!: https://github.com/Fourdee/DietPi/pull/1025
DietPi-Software | Stretch: Updated additional software (eg: Plex/Mosquitto etc) repos to use stretch repos, where available.
DietPi-Software | NZBget: Added optimizations to reduce load on CPU, and, write cache specific to total RAM: https://github.com/Fourdee/DietPi/issues/1040
DietPi-software | BitTorrent (ALL): Write cache memory size is now set to 1/10th of total RAM. Previously 1/8th. This is to prevent excess RAM usage in multiple software combo installations. This applies to new installations only: http://dietpi.com/phpbb/viewtopic.php?f=11&t=2021#p7677
DietPi-Software | NTPD check improvements: Added options to retry NTPD update, or, override NTPD, when NTPD fails to update.
DietPi-Software | Nvidia GPU driver: Now available for installation (Native PC image only). Can also be configured in DietPi-Config: https://github.com/Fourdee/DietPi/issues/1007#issuecomment-312442384

Bug fixes:
DietPi-Autostart | Lower frame buffer for AmiBerry SDL2 now set correctly (480p).
DietPi-Autostart | Custom: Converted to SystemD service. This resolves issues with previously auto login system we used on headless devices: https://github.com/Fourdee/DietPi/issues/1024
DietPi-Config | Changing NTPD modes, will no longer flood the over current screen with print: https://github.com/Fourdee/DietPi/pull/1035
DietPi-Config | OPi Zero (H2+): Resolved an issue where setting 3.5mm output would not unmute lineout. Many thanks to @kurtjcu! https://github.com/Fourdee/DietPi/issues/1026
DietPi-Software | Resolved an issue where Mono libary would fail to install on ARMv6. This effected Emby, Sonarr, Radarr, Jackett. Many thanks to Larmo for reporting this: https://github.com/Fourdee/DietPi/issues/1023
DietPi-Software | AmiBerry: No longer installs Mono libs.
DietPi-Software | Emby: Now installs required Mono libs.
DietPi-Software | Stretch, Fail2Ban: Installation now functional. Many thanks to @noplanman for the fix: https://github.com/Fourdee/DietPi/issues/475#issuecomment-310873879
DietPi-Software | Stretch, OpenSSH Server: Resolved an issue where uninstalling openSSH server would fail due to apt package changes with openssh-blacklist*.
General | tmpfs /tmp: is now disabled for all devices with <= 512MB of RAM. This is to prevent out of space errors during mono based sofware installs (and possibly others): https://github.com/Fourdee/DietPi/issues/1027
General | SystemD daily apt processing: Is now disabled by default, as this would interfere with apt/dpkg locks. DietPi-Software updates apt, as needed during software installs: https://github.com/Fourdee/DietPi/issues/1032#issuecomment-311942730
General | Resolved an issue where USB-DAC setting could lose the alsa HW:x,x device after reboot, in cases where USB kernel init takes longer than when our boot service is launched: https://github.com/Fourdee/DietPi/issues/1051

-----------------------------------------------------------------------------------------------------------

v152
(17/06/17)

Changes / Improvements / Optimizations:
DietPi RPi Kernel | Updated to 4.9.30
Sparky SBC Kernel | Updated: https://github.com/Fourdee/DietPi/issues/1015
Odroid XU4 | Image updated to include kernel support for EMMC 5.1. Many thanks to Meveric.
DietPi-Config | Added support for Allo Mini BOSS DAC and Allo DigiOne: https://github.com/Fourdee/DietPi/issues/999
DietPi-Software | PlexPy: Now available for installation. Many thanks to @FireHelmet for providing us with the installation scripts!: https://github.com/Fourdee/DietPi/issues/971
DietPi-Software | Radarr: Now available for installation. Automatically downloads movies. Many thanks to @FireHelmet for providing us with the installation scripts!: https://github.com/Fourdee/DietPi/issues/966
DietPi-Software | Sonarr: Now available for installation. Automatically downloads TV shows. Many thanks to @FireHelmet for providing us with the installation scripts!: https://github.com/Fourdee/DietPi/issues/966
DietPi-Software | Jackett: Now available for installation. API for trackers, can be used with Sonaar/Radaar etc. Many thanks to @FireHelmet for providing us with the installation scripts!: https://github.com/Fourdee/DietPi/issues/1010
DietPi-Software | JRiver: Now available for installation. RPi only: https://github.com/Fourdee/DietPi/issues/988
DietPi-Software | NZBget: Now available for installation. Fast NZB download manager (c++) with web interface: https://github.com/Fourdee/DietPi/issues/1013
DietPi-Software | apc.php: Now installs latest version from github. Many thanks to @MichaIng: https://github.com/Fourdee/DietPi/issues/475#issuecomment-305898287
DietPi-Software | Pydio: New installs latest version. Many thanks to @noplanman: https://github.com/Fourdee/DietPi/pull/1008

Bug fixes:
DietPi-Config | MP2/WVC1 key entry: Resolved an issue where decode_XXX entries were not being generated: https://github.com/Fourdee/DietPi/issues/885#issuecomment-305731094
DietPi-Software | Plex Media Server (x86_64) installation now functional (due to URL changes): https://github.com/Fourdee/DietPi/issues/998
DietPi-Software | Resolved an issue where incompatible software titles, were not being disabled for x86_64.
DietPi-Software | WiringPi: Installs will be updated to latest version. This is to ensure compatibility with 4.9 kernel on RPi: https://github.com/Fourdee/DietPi/issues/1001
DietPi-Services | Stretch: Resolved an issue with MariaDB installations, DietPi will no longer launch both mysql and mariaDB services. Many thanks to @MichaIng for his assistance on this: https://github.com/Fourdee/DietPi/issues/1000
DietPi-Software | Stretch: Resolved an issue with deprecated --force-yes during apt installs. Many thanks to @MichaIng for providing the solution!: https://github.com/Fourdee/DietPi/issues/1018

-----------------------------------------------------------------------------------------------------------

v151
(01/06/17)

Images:
OPi Zero Plus 2 (H5): Image now available: https://github.com/Fourdee/DietPi/issues/876

Changes / Improvements / Optimizations:
RPi 3 USB Boot | Now supported with our updated v150 image. USB boot loader bit must be enabled on the device (see DietPi-Config | Advanced Options > USB Boot), prior to functional USB boot: https://github.com/Fourdee/DietPi/issues/970#issuecomment-304264851
General | NTP wait increased to 30 seconds (from 20): https://github.com/Fourdee/DietPi/issues/954
DietPi-Config | Advanced Options > USB Boot | Added for RPi 3 only. Enables the device to boot from USB mass storage devices: https://github.com/Fourdee/DietPi/issues/983#issue-231863978
DietPi-Config | Display Options > LED Control: New feature. Allows you to set trigger types for all LEDs on system (eg: off/heartbeat). Automatically applied during boot: https://github.com/Fourdee/DietPi/issues/968
DietPi-Config | Tools > Filesystem benchmarks | Added ability to use a custom location, by selecting from a list of active mounts on system. This also includes CIFS/SAMBA mounts etc.
DietPi-Drive_Manager | Support for PARTUUID fstab entries/mounts: https://github.com/Fourdee/DietPi/issues/970
DietPi-Software | Koel: Now available for installation. Web interface audio streamer. Many thanks to @sootstone for the install notes! https://github.com/Fourdee/DietPi/issues/797
DietPi-Software | Remot3.it (formally Weaved): Updated to latest version (1.3-07v) to allow support for Remot3.it. Existing installations will need to uninstall/reinstall to upgrade. Available binaries now limited to ARMv6/7 (eg: RPi): https://github.com/Fourdee/DietPi/issues/978
DietPi-Software | ReadyMedia (formally MiniDLNA): Updated all references to software names: https://github.com/Fourdee/DietPi/issues/979
DietPi-Software | Shairport-sync: Re-compiled to include MetaData by default: https://github.com/Fourdee/DietPi/issues/962
DietPi-Software | NextCloud: Updated to latest version (12.0.0), existing installations will need to uninstall/reinstall to update: https://github.com/Fourdee/DietPi/issues/974
DietPi-Software | sabnzbd: Updated to latest version (2.0.1), existing installations will need to uninstall/reinstall to update: https://github.com/Fourdee/DietPi/issues/865#issuecomment-305461703

Bug fixes:
General | Resolved a critial issue with VM images, due to DietPi-Drive_Manager functions exiting, prior to providing valid exit code, rendering most DietPi scripts unavailable. Many thanks to @sosher and @powerzumsel for reporting this: https://github.com/Fourdee/DietPi/issues/960
DietPi-Config | Disabling CPU freq limits, will now re-apply the highest clock before-hand.
DietPi-Config | XU4 4.9: CPU freq limits for 2GHz cores now available: https://github.com/Fourdee/DietPi/issues/926
DietPi-Drive_Manager | Resolved RootFS detection on script launch, with RPi. Due to /dev/root reported mount source, as appossed to /dev/mmcblk0p2: https://github.com/Fourdee/DietPi/issues/959
DietPi-Software | Shairport-sync: Resolved issues with config file having no effect. Location updated to /usr/local/etc/shairport-sync.conf: https://github.com/Fourdee/DietPi/issues/962#issuecomment-301735237

-----------------------------------------------------------------------------------------------------------

v150
(15/05/17)

Changes / Improvements / Optimizations:
General | Preperation for Odroid XU4 4.9 kernel support, once its released through apt: https://github.com/Fourdee/DietPi/issues/899
General | First Run Setup: Partition resize/expansion now supports /dev/mmcblk[0-10]: https://github.com/Fourdee/DietPi/issues/899#issuecomment-298912660
General | ASUS TB: Image has been updated, brings it up to Debian Stretch and latest kernel (as per official ASUS beta image v1.8).
General | Stretch: Now installs Chromium via apt.
General | DietPi RPi Kernel: Updated to 4.9: https://github.com/Fourdee/DietPi/issues/936
General | rpi_boardinfo: Has been removed from DietPi scripts. Now contained within dietpi-obtain_hw_model: https://github.com/Fourdee/DietPi/issues/936#issuecomment-301055299
DietPi-Autostart | Added ability to select "custom", editing script located in /var/lib/dietpi/dietpi-autostart/custom.sh, to launch any command during boot: https://github.com/Fourdee/DietPi/issues/916
DietPi-Config | Display Options: Added ability to enter MPEG2/VC1 keys for RPi: https://github.com/Fourdee/DietPi/issues/885
DietPi-Config | WiFi Hotspot: Added ability to toggle on/off state of hotspot: https://github.com/Fourdee/DietPi/issues/924
DietPi-Drive_Manager | Added support for setting Read Only/Read Write filesystems: https://github.com/Fourdee/DietPi/issues/229
DietPi-Process_Tool | Added support for PiHole FTL.
DietPi-RAMdisk | Log files now include timestamps. Thanks @WolfganP: https://github.com/Fourdee/DietPi/issues/905#issuecomment-298241622
DietPi-RAMlog | Mode 2: PiHole logs now included in hourly backups: https://github.com/Fourdee/DietPi/issues/933
DietPi-Software | CouchPotato: Now available for installation: http://dietpi.com/phpbb/viewtopic.php?f=8&t=5&p=7212#p7212
DietPi-Software | Python-Pip: Also installs python-dev by default. Required for compiling.
DietPi-Software | WiringPi: Now available for BPi Pro: https://github.com/Fourdee/DietPi/issues/937
DietPi-Software | Blynk Server: Updated to latest version (0.24) for new installations only. Thanks @phonicmouse: https://github.com/Fourdee/DietPi/pull/912
DietPi-Software | UrBackupSrv: Updated to latest version (2.1.19) for new installations only. Thanks @mtdjr : https://github.com/Fourdee/DietPi/issues/948

Bug fixes:
General | RPi: G_HW_MODEL_INDEX detection has changed. Now uses revision codes pulled from /proc/cpuinfo. This is mainly to support 4.9 kernel which lacks correct BCM code we previously used: https://github.com/Fourdee/DietPi/issues/936
General | If NTPD has not been run, it will be launched automatically, before waiting for status completion: https://github.com/Fourdee/DietPi/issues/919
General | Resolved an issue with incorrect temp readouts on H3/H2+ and NanoPi M2/M3 boards. Many thanks to @hectorcamp for the report: https://github.com/Fourdee/DietPi/issues/909
General | RPi kernel is now overwritten without cleanup, to prevent failed unzip (0bytes free space) rendering system unbootable: https://github.com/Fourdee/DietPi/issues/905
General | NanoPi M3: CIFS now built into our kernel: https://github.com/Fourdee/DietPi/issues/920
DietPi-Config | Sound Card: Correct name for Audiophonics I-Sabre 9028, as this driver is only compatible with that device.
DietPi-Drive_Manager | Resolved an issue where changing formatting options, prior to RootFS transfer, would prevent RootFS transfer completing: https://github.com/Fourdee/DietPi/issues/926#issuecomment-301256888
DietPi-RAMdisk | Disabled clearing of DietPi files, prior to disk save, in attempt to prevent loss of DietPi files in /boot, in 0byte free space situations: https://github.com/Fourdee/DietPi/issues/905#issuecomment-298241622
DietPi-RAMLog | Tweaked log clearing for PiHole FTL logs: https://github.com/Fourdee/DietPi/issues/918#issuecomment-299173649
DietPi-Software | At least 500MB of free space is now required on RootFS, before software will be installed: https://github.com/Fourdee/DietPi/issues/905#issuecomment-298343932
DietPi-Software | Resolved an issue where unauthenticated packages (eg: from other repos), would prevent apt-get upgrade from completing, due to lack of --force-yes.
DietPi-Software | Resolved an issue with SubSonic installation failing, due to package conflicts with lame and libmp3lame (from our ffmpeg): https://github.com/Fourdee/DietPi/issues/946
DietPi-Update | At least 500MB of free space is now required on RootFS, before DietPi can be updated: https://github.com/Fourdee/DietPi/issues/905#issuecomment-298343932

-----------------------------------------------------------------------------------------------------------

v149
(28/04/17)

New Device / Images:
OrangePi Zero Plus 2 (H3) | https://github.com/Fourdee/DietPi/issues/876#issuecomment-294464779
OrangePi Win | https://github.com/Fourdee/DietPi/issues/875#issuecomment-296160956
OrangePi Prime | https://github.com/Fourdee/DietPi/issues/874#issuecomment-297675707

Changes / Improvements / Optimizations:
DietPi-Config | Display Rotation: New options for RPi HDMI output and Touchscreen devices. DietPi also calculates FB X/Y flip automatically, if required to utilize full screen under 90/270 rotations. Many thanks to @midwan for RPi touch screen testing: https://github.com/Fourdee/DietPi/issues/859
DietPi-Config | Hostname change: Now prompts for immediate reboot. This is to avoid potential issues with software installations and non-updated hostname on system. Many thanks to @9H5G for the suggestion: https://github.com/Fourdee/DietPi/issues/880
DietPi-Config | Audio > Sound Card: Updated hifiberry-dac to include HiFiBerry MiniAMP, many thanks to ta11 for the info: https://twitter.com/ta11/status/852599202186227712
DietPi-Config | Swapfile: Added ability to select Auto size (1GB - total RAM = size). Auto is now the default. Mainly to prevent out of memory errors on recent influx of 256MB boards.
DietPi-Obtain_Hw_Model | Optimized/reduced count of total G_HW_ARCH (from 21 to 10). Will improve performance in DietPi-Software due to reduced array size.
DietPi-RAMlog | PiHole: PiHole FTL log file is now excluded from 1 hour clear (preserves current day logs): https://github.com/Fourdee/DietPi/issues/868
DietPi-Software | Amiberry SDL2: Now available for installation. SDL2 Amiberry is currently in dev/testing. can be enabled with dietpi-autostart and selecting SDL2 option. Roughly 2x FPS increase over SDL1: https://github.com/Fourdee/DietPi/issues/850
DietPi-Software | VirtualHere: Now available for installation. Allows you to access psychically attached USB devices, over the network: http://dietpi.com/phpbb/viewtopic.php?f=8&t=5&p=6709#p6709
DietPi-Software | SABnzbd: Now available for installation. NZB download manager with web interface: http://dietpi.com/phpbb/viewtopic.php?f=8&t=5&p=6747#p6747
DietPi-Software | Spotify Connect Web: Now available for installation. Web interface, client and player for Spotify Premium: http://dietpi.com/phpbb/viewtopic.php?f=8&t=5&p=7013#p7013
DietPi-Software | SDL2: Now available for installation in additional linux software (RPi only).
DietPi-Software | FFmpeg: (RPi devices) now installs our binaries built with OpenMAX HW encoding enabled: https://github.com/Fourdee/DietPi/issues/869
DietPi-Software | AmiBerry: Renamed all references of uae4arm to AmiBerry: https://github.com/Fourdee/DietPi/issues/850
DietPi-Software | NAA Daemon: Updated to latest version (3.5.1-35). Many thanks to volpone for the heads up: http://dietpi.com/phpbb/viewtopic.php?f=11&t=1832
General | DietPi RPi Kernel: Now supports 384KHz audio output. Tested with Allo BOSS DAC and JustBoom-DAC: https://github.com/Fourdee/DietPi/issues/900#issuecomment-297775790
General | ARMbian built images: Console boot verbosity increase.
General | DietPi user: Now created for testing "dietpi". We are aiming to phase out root with our DietPi user in the future, currently, this account is for testing/debugging only. Default password is "dietpi" if "AUTO_SETUP_GLOBAL_PASSWORD=" is unchanged in dietpi.txt: https://github.com/Fourdee/DietPi/issues/796
General | RPi Jessie: Image updated to latest
General | AmiBerry: Image updated to latest

Bug fixes:
DietPi-Process_Tool | Emby server: Now supported.
DietPi-CPU_Info | Now supports devices used in a freezer (- values) :D. Thanks to Gordon for reporting and testing this: http://dietpi.com/phpbb/viewtopic.php?f=11&t=1677&p=6800#p6790
DietPi-Software | Amiberry SDL1: NUM/CAPS LEDs are now fully functional: https://github.com/Fourdee/DietPi/issues/760#issuecomment-288496760

-----------------------------------------------------------------------------------------------------------

v148
(08/04/17)

Changes / Improvements / Optimizations:
DietPi-Config | WiFi: Country code is now also applied to cfg80211 module params (ieee80211_regdom=): https://github.com/Fourdee/DietPi/issues/838
DietPi-Config | Network NAS/Misc: Added option to delay boot, until a valid network connection is established: https://github.com/Fourdee/DietPi/issues/842
DietPi-Config | Audio > Sound Card: Added support for AudioPhonics I-Sabre-K2M (9018K2M): https://github.com/Fourdee/DietPi/issues/716
DietPi-Software | NTPD check/wait: Is now bypassed if no valid network connection is available. It will be checked again, before software installation: https://github.com/Fourdee/DietPi/issues/840
DietPi-Software | Tonido: Now available for installation. Lightweight alternative to NextCloud/Owncloud: http://dietpi.com/phpbb/viewtopic.php?f=8&t=5&p=6476#p6476
DietPi-Software | IceCast: Now available for installation. This is a Shoutcast streaming server, using DarkIce for audio input: http://dietpi.com/phpbb/viewtopic.php?f=8&t=5&p=6526#p6526
DietPi-Software | MotionEye: Now available for installation (RPi only). Web interface and surveillance for your RPi/USB camera. Mainly focused towards motion detection usage: http://dietpi.com/phpbb/viewtopic.php?f=8&t=5&start=100
DietPi-Software | CloudPrint (Google): Now available for installation. Print server with support for Google cloud printing. Many thanks to Sciamano for his assistance with testing: http://dietpi.com/phpbb/viewtopic.php?f=8&t=5&start=100#p6630
DietPi-Set_Hardware | RPi Camera: Now enables bcm2835-v4l2 by default. Required for /dev/video0 stream (mainly for motioneye).
General | Boot: All failed drive mounts will be re-mounted after network connection is established. This is mainly a failsafe for CIFS/net shares, to ensure they are mounted again after network established: https://github.com/Fourdee/DietPi/issues/842#issuecomment-289448261

Bug fixes:
DietPi-Software | YaCy: Web interface admin details are now set during install. Username = admin, password = dietpi. Many thanks to Pilovali for reporting this!:
DietPi-Software | Gogs: Installation now resolved. Due to https://dl.gogs.io/ removing "latest" links for binary download. Now hosted on dietpi.com: https://github.com/Fourdee/DietPi/issues/833
DietPi-Software | OMV: Has been disabled. We have recieved too many reports from users with issues, due to incompatibility with DietPi. As we cant control what OMV does and how it does it, we cannot support it: https://github.com/Fourdee/DietPi/issues/851
DietPi-RAMlog | PiHole: Resolved an issue where PiHole logs were being cleared every 1 hour, if default locale on system is not en_GB. PiHole logs allow for current day and 5MB size limit. Many thanks to @k-plan for his assistance with this one: https://github.com/Fourdee/DietPi/issues/839
General | Cron-Daily: Removed a df export left over from auto TRIM code (no longer used).
General | RoseapplePi CPU temp: Now functional. Many thanks to @joaofl for this fix: https://github.com/Fourdee/DietPi/issues/848

RPi Stretch:
DietPi-Software | FFmpeg now sucessfully installs: https://github.com/Fourdee/DietPi/issues/475

-----------------------------------------------------------------------------------------------------------

v147
(24/03/17)

New Image:
Asus Tinker Board | http://dietpi.com/phpbb/viewtopic.php?f=8&t=1539#p6305

Changes / Improvements / Optimizations:
DietPi-AutoStart | Added option to launch Chromium, without a desktop: https://github.com/Fourdee/DietPi/issues/835
DietPi-Config | Audio > Sound Card: Added support for Soekris DAM1021 DAC: https://github.com/Fourdee/DietPi/issues/808
DietPi-Process_Tool | Blynk Server: now supported.
DietPi-Software | Aria2: Download manager with slick web UI interface, now available for install: http://dietpi.com/phpbb/viewtopic.php?f=8&t=5&p=6177#p6177
DietPi-Software | YaCy: Decentralized open source search engine, now available for install: http://dietpi.com/phpbb/viewtopic.php?f=8&t=5&p=6202#p6202
DietPi-Software | Blynk Server: config file added to the diepi user data folder, thanks to @joaofl: https://github.com/Fourdee/DietPi/pull/810
DietPi-Software | ShairPort-Sync: Updated to 3.0.2. SOXR interpolation is now enabled by default (will improve sound quality): https://github.com/Fourdee/DietPi/issues/819
DietPi-Software | MPD: Updated to 19.21. Also includes optional plugin support for UPNP playback, can be enabled in /etc/mpd.conf (https://github.com/Fourdee/DietPi/issues/821#issuecomment-288057932): https://github.com/Fourdee/DietPi/issues/821
DietPi-Software | NetData: Updated to 1.6. Also available for Virtual Machines (AMD64/x86_64)!: https://github.com/Fourdee/DietPi/issues/832

Bug fixes:
DietPi-Config | Change Locale: Once changed, the active locale on system will now be pumped into /etc/environment (thanks John for this), this should prevent 0.UTF-8 issues some of our users are reporting: https://github.com/Fourdee/DietPi/issues/825
DietPi-Software | Removed references for dietpi-uninstall. Many thanks to Pilovali!

-----------------------------------------------------------------------------------------------------------

v146
(14/03/17)

New Device:
RPi Zero W | Now fully supported (including onboard WiFi/BT): https://github.com/Fourdee/DietPi/issues/787

Changes / Improvements / Optimizations:
General | Wlan: 'disable power save' on boot, is now a service, installed when WiFi is enabled in 'dietpi-config' or via 'dietpi-set_hardware'.
General | DietPi RPi Kernel: Updated to latest.
DietPi-Drive_Manager | Added support for F2FS filesystem: https://github.com/Fourdee/DietPi/issues/802
DietPi-Drive_Manager | Transfer RootFS now allows for selection of filesystem types on target partition (eg: f2fs), RPi only: https://github.com/Fourdee/DietPi/issues/802
DietPi-Software | If NTPD is used (default on DietPi) for time sync, and, NTPD fails to sync, DietPi-Software will now exit, to prevent further issues with incorrect time during software installations: https://github.com/Fourdee/DietPi/issues/786
DietPi-Software | Syncthing-inotify: Installation updated to 0.8.5 (thanks John!)

Bug fixes:
General | RPi: Resolved an issue with sudo not having setuid bit set. Many thanks to @WolfganP for the fix: https://github.com/Fourdee/DietPi/issues/794
General | NanoPi M3: USB DACs are now functional with our latest kernel update: https://github.com/Fourdee/DietPi/issues/763
DietPi-Software | PiHole: Resolved issues with enable/disable adblocking and DHCP server having no effect: https://github.com/Fourdee/DietPi/issues/775
DietPi-Software | Gogs: Resolved issues with URL failing connection test due to them being renamed: https://github.com/Fourdee/DietPi/issues/793

-----------------------------------------------------------------------------------------------------------

v145
(04/03/17)

Changes / Improvements / Optimizations:
DietPi-Automation | Automatic format of USB drive: This feature has now been disabled and is no longer supported. This is due to the vast changes with how DietPi handles external drives: https://github.com/Fourdee/DietPi/issues/751#issuecomment-281163299
DietPi-Backup | Backup location: now has a list option, which allows user to select from all active mounts on system: https://github.com/Fourdee/DietPi/issues/751#issuecomment-281689544
DietPi-Cloudshell | Storage locations: now has a list option, which allows user to select from all active mounts on system.
DietPi-Drive_Manager | Is now capable of supporting various partitions on a drive, and, detects all drives on system.  Default mount type is now UUID. Now also capable of supporting EMMC+SD combo on Odroid C2. RootFS transfer is now unlimited and can be used multiple times (RPi/Odroid only) : https://github.com/Fourdee/DietPi/issues/751
DietPi-Software | User data location: now has a list option, which allows user to select from all active mounts on system: https://github.com/Fourdee/DietPi/issues/751#issuecomment-281689544
DietPi-Software | Installing both MySQL and MariaDB at the same time, is no longer possible. This it to prevent incompatible MySQL + MariaDB installation: https://github.com/Fourdee/DietPi/issues/761
DietPi-Software | 1st run questions have been removed. Dedicated USB drives can be setup in the 'user data' option in menu: https://github.com/Fourdee/DietPi/issues/751#issuecomment-281163299
DietPi-Software | NextCloud: Will always install the latest sub version of v11 (eg: 11.0.1): https://github.com/Fourdee/DietPi/issues/779
DietPi-Software | HAProxy: Now installs latest version 1.7.2. Thanks to Jerome.
DietPi-Software | Python-Pip: Now available for install via Linux software menu: https://github.com/Fourdee/DietPi/issues/784
DietPi-Software | Blynk Server: Now available for installation: http://dietpi.com/phpbb/viewtopic.php?f=8&t=5&p=5901#p5901
DietPi-Software | Apt errors: Are now logged to '/var/log/dietpi-software_apt.log', and, displayed during notify: https://github.com/Fourdee/DietPi/issues/791
DietPi-Sync | Sync location: now has a list option, which allows user to select from all active mounts on system: https://github.com/Fourdee/DietPi/issues/751#issuecomment-281689544
General | Odroids: Changed from http://oph.mdrjr.net/meveric to our new mirror http://fuzon.co.uk/meveric for Meverics repo.
General | WiFi Power management is now disabled during boot using 'iwconfig'. This is in addition to existing power options set in /etc/network/interfaces, which have no effect wlan devices such as ap6212 (Neo Air). In other words, WiFi should provide a more stable and consistent connection on those devices.

Bug fixes:
General | ARMbian resizefs service. As this does not get removed by ARMbians initial setup scripts, we will remove it.
General | All DEV 4.9 kernel images have been reverted back to STABLE 3.x. Recent 4.10 DEV updates from ARMbian are too unstable for acceptable usage of device: https://github.com/Fourdee/DietPi/issues/778#issuecomment-283112473
General | ARMbian 'log2ram' has been removed on ARMbian built images, as this will conflict with DietPi-RAMlog: https://github.com/Fourdee/DietPi/issues/781
DietPi-Software | Resolved an issue with OpenBazaar installation, due to python-pip error, resulting in a failure to run OB binary: https://github.com/Fourdee/DietPi/issues/784
DietPi-Software | Resolved an issue where internet connection test would fail, due to 404 recieved from http://ftp.debian.org/debian. Many thanks to @tohjg for the fix: https://github.com/Fourdee/DietPi/issues/755#issuecomment-282203823
DietPi-Software | Resolved an issue with NAA Daemon failing to install, due to URL links being dropped for stretch packages in Debian repo, again. These binaries are now permanently hosted on DietPi.com: https://github.com/Fourdee/DietPi/issues/754
DietPi-Config | Sound card: Allo Cheapo, now sets the correct device index when running under optical out mode. Many thanks to Sudeep for the fix:
DietPi-Config | Resolved an issue with WaveShare32 on RPi failing to run X: https://github.com/Fourdee/DietPi/issues/767

RPi Stretch:
DietPi-Drive_Manager | No longer hangs when launched: https://github.com/Fourdee/DietPi/issues/751#issuecomment-280850954

-----------------------------------------------------------------------------------------------------------

v144
(16/02/17)

Changes / Improvements / Optimizations:
DietPi-Config | Audio > Sound card: Added support for Allo Boss DAC: https://github.com/Fourdee/DietPi/issues/748
DietPi-Config | Audio > PSU Noise Reduction: This mode attempts to reduce power consumption on your SBC. In turn, this may reduce PSU inflicted noise, that may degrade audio output quality. When enabled, the following is set CPU gov = Powersave, HDMI output = Disabled: https://github.com/Fourdee/DietPi/issues/757
DietPi-Software | AmiBerry (uae4arm): Updated to latest version (2.1): https://github.com/Fourdee/DietPi/issues/756
DietPi-Software | DietPiCam: Updated to latest version (6.2.29). To update existing installations, this requires a reinstall: https://github.com/Fourdee/DietPi/issues/737
DietPi-Software | Roon Bridge updated to v1.3. Now includes support for ARM64 devices (eg: Odroid C2/Pine A64): https://github.com/Fourdee/DietPi/issues/749
DietPi-Services | Added ability to read user created include file. Allowing users to add additional services for DietPi to control: https://github.com/Fourdee/DietPi/issues/740

Bug fixes:
DietPi RPi Kernel | Resolved an issue with missing firmware for common and onboard RPi devices (eg: rpi 3 wifi): https://github.com/Fourdee/DietPi/issues/741
SparkySBC | Kernel upgrade from Allo to improve USB DAC support.
DietPi-Config | Resolved an issue where Samba mounts would not always mount during boot. Many thanks to @Sciamano for this fix!: https://github.com/Fourdee/DietPi/issues/744
DietPi-Software | Resolved an issue with NoMachine armv7 binary incorrect url. Many thanks to @Qnx: https://github.com/Fourdee/DietPi/issues/750
DietPi-Software | Resolved an issue with NAA Daemon failing to install, due to URL links being dropped for stretch packages in Debian repo. Many thanks to Rene for spotting this: https://github.com/Fourdee/DietPi/issues/754
DietPi-Software | Resolved an issue where internet connection test would fail, when using apt sources with ftp://. Many thanks to @elRadix for reporting this: https://github.com/Fourdee/DietPi/issues/755

-----------------------------------------------------------------------------------------------------------

v143
(29/01/17)

Images:
BPi Pro | Image has been updated to 4.9 kernel. Onboard WiFi is now functional, HDMI audio is not supported at this time (3.5mm only): https://github.com/Fourdee/DietPi/issues/732

Changes / Improvements / Optimizations:
General | RPi: DietPi kernel is now installed by default. This adds support for Allo Piano 2.1 DAC, and 192KHz 16bit HDMI output.
DietPi-RAMdisk | Enabled additional logging for this process, as some users are experiencing issues. This should help us find the cause: https://github.com/Fourdee/DietPi/issues/719
DietPi-Config | Audio > Sound card: Added support for RPi "Pi-DIGI+"
DietPi-Software | NeoVim: Now available for RPi Stretch: https://github.com/Fourdee/DietPi/issues/692
DietPi-Software | O!MPD: Now available for installation. Slick, feature-rich MPD web interface music player: http://dietpi.com/phpbb/viewtopic.php?f=8&t=5&p=5171#p5171
DietPi-Software | NetData: Updated to latest (1.5.0): https://github.com/Fourdee/DietPi/issues/728
DietPi-JustBoom | Added option to launch Alsamixer
DietPi-JustBoom | Added various options unique to the Allo Piano 2.1 DAC: https://github.com/Fourdee/DietPi/issues/714

Bug fixes:
General | Pine 64 FB cursor is now visible: https://github.com/Fourdee/DietPi/issues/596
General | LED heartbeat for H3 is now functional and applied during boot.
DietPi-Config | Display > Added support for JustBoom IR Remote. Supports Kodi & MPD controls by default: https://github.com/Fourdee/DietPi/issues/735
DietPi-Config | Audio > USB-DAC: When enabled, will always re-detect and apply active card index during boot. Many thanks to "J. Künz" for these fixes!
DietPi-Config | Audio > Sound card: Corrected options for BPi Pro. Many thanks to "J. Künz" for these fixes!
DietPi-Config | Audio > Sound card: Corrected options for OPi Zero (H2+) HDMI and 3.5mm analogue (default).
DietPi-Config | Audio > Sound card: Allo Piano 2.1 DAC for RPi is now functional. Driver provided by DietPi kernel: https://github.com/Fourdee/DietPi/issues/727
DietPi-Software | Failure to move MySQL DB store will now prevent further action being taken: https://github.com/Fourdee/DietPi/issues/715
DietPi-Software | Resolved an issue with VNC4server/RealVNC install, that prevented desktop launch command being inserted to xstartup, if a desktop was installed beforehand:
DietPi-Software | Resolved an issue where installing LMS and SqueezeLite at the same time, would result in apt failure 100: https://github.com/Fourdee/DietPi/issues/736

-----------------------------------------------------------------------------------------------------------

v142
(14/01/17)

New Image:
DietPi for Sparky SBC (Allo) is now available: http://dietpi.com/phpbb/viewtopic.php?f=8&t=1161&p=4922#p4922

Changes / Improvements / Optimizations:
DietPi-Backup | Now supports BTRFS filesystems for target backup location.
DietPi-Backup | Now features "System only" and "Full backup" modes. In "Full backup" mode, DietPi User data is included in backups: https://github.com/Fourdee/DietPi/issues/685
DietPi-Config | Audio > Sound card: "Allo Piano DAC 2.1", now applies correct module and dtoverlay (previously Piano DAC 1 was used): https://github.com/Fourdee/DietPi/issues/699
DietPi-Config | Audio > Sound card: Added support for "Allo Cheapo" sound card on Sparky SBC.
DietPi-Config | Audio > Sound card: Added support for HDMI/3.5mm sound cards on NanoPi M2/M3.
DietPi-Config | Audio > Sound card: Added option for force 3.5mm output with Onboard RPi: https://github.com/Fourdee/DietPi/issues/704
DietPi-Config | Audio > Sound card: Added support for selecting USB-DAC sound cards: https://github.com/Fourdee/DietPi/issues/683
DietPi-Config | Audio > Sound card: Added support for RPi 'HifiBerry DIGI Pro' sound card.
DietPi-Config | WiFi: Reduced the DHCP retry count and timeouts, to prevent a unnecessary wait when enabling WiFi for the 1st time: https://github.com/Fourdee/DietPi/issues/711
DietPi-Software | Open Media Vault: Is now available for installation: http://dietpi.com/phpbb/viewtopic.php?f=8&t=5&p=4859#p4859
DietPi-Software | MySQL/MariaDB: Data store is now located in the DietPi User data location (eg: /mnt/dietpi_userdata/mysql). Should offer improved performance for USB drive users: https://github.com/Fourdee/DietPi/issues/672
DietPi-Software | NetData updated to latest version (1.4.0): https://github.com/Fourdee/DietPi/issues/696
DietPi-Software | Added support for Apt-Fast if installed: https://github.com/Fourdee/DietPi/issues/698
DietPi-Software | PiHole: Access via http://ip/admin is now supported, for new installations: https://github.com/Fourdee/DietPi/issues/703
Typo | Correct use of MHz (previously Mhz). Thanks to Rainer.

Bug fixes:
General | RPi 3 onboard Bluetooth is now functional: https://github.com/Fourdee/DietPi/issues/693
General | Odroid C2: Resolved an issue with deb-multimedia repo failing GPG key: https://github.com/Fourdee/DietPi/issues/677
General | Resolved an issue where access to /mnt/usb_1 would hang the program/command, when no USB drive was attached: https://github.com/Fourdee/DietPi/issues/684
General | Resolved an issue where alsamixer was unable to load sound card device: https://github.com/Fourdee/DietPi/issues/705
General | Odroids: Resolved an issue where Meverics custom CPU governor script, would override DietPi applied CPU govs during boot.
DietPi-Config | Resolved an issue where NTPD Daemon + Drift mode, did not create drift file. This mode has now been moved to systemd-timesyncd: https://github.com/Fourdee/DietPi/issues/709
DietPi-Config | Enabling the RPi camera will now apply the required 128MB minimum GPU memory split, if not already higher: https://github.com/Fourdee/DietPi/issues/706
DietPi-Software | Resolved issues with non-functional RPi camera with DietPi-Cam: https://github.com/Fourdee/DietPi/issues/706
DietPi-Automation | Resolved an issue with automated 1st run installation would hang on Odroid C2, during patch stage: https://github.com/Fourdee/DietPi/issues/689
Sparky SBC | Resolved an issue with touch screen module causing dmesg errors associated with it. This module is now disabled: https://github.com/Fourdee/DietPi/issues/699#issuecomment-271362441

RPi Stretch:
General | RPi 3 Onboard WiFi is now functional.

-----------------------------------------------------------------------------------------------------------

v141
(31/12/16)

Images:
NanoPi NEO | This image has been updated to kernel 4.9, appears more stable to 3.x. Also fixes a few issues relating to USB WiFi and i2c errors: https://github.com/Fourdee/DietPi/issues/667
NanoPi NEO Air | This image has been updated to kernel 4.9, appears more stable to 3.x. Also fixes a few issues relating to onboard WiFi, USB WiFi and i2c errors. Many thanks to @zador-blood-stained at ARMbian to help make this possible: https://github.com/Fourdee/DietPi/issues/640

Changes / Improvements / Optimizations:
DietPi-Software | Reduced the verbosity of onscreen text during apt installations.
DietPi-Software | PiHole: Web interface password is now set during install (default dietpi): https://github.com/Fourdee/DietPi/issues/662
DietPi-Software | UrBackup Server: Updated to latest version (2.0.38). Applies to new installations only: https://github.com/Fourdee/DietPi/issues/657

Bug fixes:
DietPi-Automation | Resolved an issue where static IPs were not being applied during 1st run dietpi-update stage. This fix applies to v140 and higher images: https://github.com/Fourdee/DietPi/issues/660
DietPi-Software | Resolved an issue where the DietPi installed version of Chromium was being overwritten by Debian repo during dist-upgrade: https://github.com/Fourdee/DietPi/issues/658
DietPi-Software | Resolved an issue where custom global password ('AUTO_SETUP_GLOBAL_PASSWORD=') was not being used as MySQL login password, causing MySQL DB creations to fail: https://github.com/Fourdee/DietPi/issues/666
DietPi-Software | Resolved an issue where LMS failed to installed on Odroid C2: https://github.com/Fourdee/DietPi/issues/663
General | apt-transport-https: Is now installed by default on all devices. Required for https apt usage and resolves issues with apt simulation failing: https://github.com/Fourdee/DietPi/issues/669

-----------------------------------------------------------------------------------------------------------

v140
(21/12/16)

Changes / Improvements / Optimizations:
DietPi-Software | Mosquitto: Now available for install. Message broker that implements MQTT: http://dietpi.com/phpbb/viewtopic.php?f=8&t=5&p=4293#p4293
DietPi-Software | NAA Daemon: Now available for install. Signalyst Network Audio Adaptor (NAA): http://dietpi.com/phpbb/viewtopic.php?f=8&t=5&p=4294#p4294
DietPi-Software | Node-Red: Now available for install. Visual tool for wiring together hardware devices, APIs and online services in new and interesting ways: http://dietpi.com/phpbb/viewtopic.php?f=8&t=5&p=4292#p4292
DietPi-Software | Tomcat8: Now available for install. Tomcat is a Servlet and JSP Server serving Java technologies: http://dietpi.com/phpbb/viewtopic.php?f=8&t=5&p=4316#p4316
DietPi-Software | Nextcloud: Updated to latest version v11 (NB: applies to new installations only): https://github.com/Fourdee/DietPi/issues/647
DietPi-Software | Syncthing: Updated to latest version v0.14.15 (NB: applies to new installations only).
DietPi-Software | Syncthing: Syncthing-Inotify is now installed by default with Syncthing: https://github.com/Fourdee/DietPi/issues/652
DietPi-Software | WiringPi: Is now also available for Odroid boards: https://github.com/Fourdee/DietPi/issues/650
DietPi-JustBoom | Added support for changing DSP Filters on sound cards that support it. eg: JustBoom, Allo Piano, Odroid HiFi Shield
DietPi-JustBoom | Added support for viewing current ALSA output stream info. Useful for checking current output freq, bitdepth etc.
DietPi-Config | IQaudIODAC: Added additional dtoverlay options for Pi-DigiAMP+.

Bug fixes:
DietPi-Cloudshell | Resolved an issue where Cloudshell would fail to start, due to tput failing the service on some devices. Many thanks to @Fabian0587, @rooted and @Saturn7 for their valuable assistance with testing: https://github.com/Fourdee/DietPi/issues/649
DietPi-Software | Wordpress: Resolved an issue where php-mysql module was not installed in some instances. Many thanks to @prp2 for reporting this: http://dietpi.com/phpbb/viewtopic.php?f=11&t=1026&p=4434#p4407
DietPi-Software | Plex Media Server: Is now disabled for ARMv6 devices. This is due to available repos removing support/packages for ARMv6 devices: https://github.com/Fourdee/DietPi/issues/648
DietPi-Software | 'AUTO_SETUP_GLOBAL_PASSWORD=' in dietpi.txt: Is now also applied as the password for generated MySQL databases.
DietPi-Services | RPImonitor: This service is now triggered. Many thanks to K-Plan for reporting this.
General | C2: Resolved an issue where libc6 u6 is required, but u7 was installed: https://github.com/Fourdee/DietPi/issues/653

RPi Stretch:
DietPi-Software | HiFi: Installation has been resolved and is now functional.
DietPi-Config | Filesystem Benchmark results are now functional. Thanks to K-Plan for reporting this: https://github.com/Fourdee/DietPi/issues/475

-----------------------------------------------------------------------------------------------------------

v139
(09/12/16)

New Image:
OrangePi Plus: H3 with onboard EMMC, WiFi and SATA: http://dietpi.com/phpbb/viewtopic.php?f=8&t=980
OrangePi Zero: H2+ with onboard WiFi and PoE. This image was made possible and created by @aliosa27: http://dietpi.com/phpbb/viewtopic.php?f=8&t=985&p=4262#p4262

Changes / Improvements / Optimizations:
DietPi-Software | RealVNC Server for RPi: http://dietpi.com/phpbb/viewtopic.php?f=8&t=5&p=4149#p4149
DietPi-Software | Roon Bridge: Now available for install. Turns your SBC into a Roon capable audio player: http://dietpi.com/phpbb/viewtopic.php?f=8&t=5&p=4153#p4153
DietPi-Config | Display Options: Odroid Remote can now be enabled. This will automatically install Lirc, enable modules and setup for Odroid Remote on C1/C2/XU4: https://github.com/Fourdee/DietPi/issues/621
DietPi.com | Vastly reduced size of webpage/images for faster loading times on slow connections. Many thanks to @bhaveshgohel for this: https://github.com/Fourdee/DietPi/issues/616#issuecomment-264700382

Bug fixes:
DietPi-Software | Emby server: Is now functional. The cause was due to new additional package deps that are not provided by the Emby Debian 8 repo: https://github.com/Fourdee/DietPi/issues/619

-----------------------------------------------------------------------------------------------------------

v138
(02/12/16)

New DietPi website, logo and colour scheme:
http://dietpi.com

New Image:
NanoPi NEO Air image is now available: http://dietpi.com/phpbb/viewtopic.php?f=8&t=891#p3951

Changes / Improvements / Optimizations:
DietPi-Software | Cava: Console-based audio visualizer for MPD is now available for installation. Works on LCD HATS (eg: Odroid LCD Shield): http://dietpi.com/phpbb/viewtopic.php?f=8&t=5&p=3928#p3928
DietPi-Software | Squeezelite: Updated to v1.8. Now supports releasing lock on soundcard when idle for 5 seconds: https://github.com/Fourdee/DietPi/issues/620
DietPi-JustBoom | Cava options (once installed): Can now be configured from the menu. MPD audio buffer size can now be changed.
DietPi-Config | Audio Options: 384kHz kernel can now be installed for RPi 2/3.
DietPi-Autostart | Cava option added.
DietPi-LetsEncrypt | Hardened webserver SSL security (Lighttpd) as per Hyneks article recommendations: https://hynek.me/articles/hardening-your-web-servers-ssl-ciphers/ . Many thanks to WaLLy3K for the info!
General | Odroid C2: Improved desktop performance by using FBturbo instead of Mali DDX, many thanks to Meveric for this: http://forum.odroid.com/viewtopic.php?f=138&t=19948&p=169808#p169808
General | Dmesg onscreen print level has been reduced. Mostly for Odroid C2 where HiFi Shield prints i2c info when starting/stopping stream on tty1.
General | DietPi for XenServer image has been removed and is no longer available for download.

Bug fixes:
DietPi-Set_Hardware | Resolved an issue where alsamixer would fail to function with default device.
DietPi-Cloudshell | Storage Scenes: Resolved an issue where mount locations that contained whitespace, would fail to provide stats: https://github.com/Fourdee/DietPi/issues/618
DietPi-Software | PiVPN: Reboot has been disabled in the PiVPN installer script. This is to allow DietPi-Software to complete the end stages of the installation process: https://github.com/Fourdee/DietPi/issues/611

-----------------------------------------------------------------------------------------------------------

v137
(15/11/16)

New Image:
NanoPi M1 image is now available: http://dietpi.com/phpbb/viewtopic.php?f=8&t=857#p3827

Changes / Improvements / Optimizations:
DietPi-Cloudshell | Storage scenes: now supports upto 5 additional drives. All of which can be configured and setup in dietpi-cloudshell: https://github.com/Fourdee/DietPi/issues/582
DietPi-Config | RPI 3: Onboard wifi can now be toggled on or off. This allows for use of a USB WiFi device if required: https://github.com/Fourdee/DietPi/issues/576
DietPi-Drive_Manager | RPi/Odroids: You can now transfer RootFS (SD card) to a USB drive. This feature is currently in testing, we recommend it should only be used on a fresh installation: https://github.com/Fourdee/DietPi/issues/509
DietPi-Software | TightVNC/VNC4 servers now support running in a shared desktop mode. Set dietpi_vncserver_shared_desktop=1 in dietpi.txt: https://github.com/Fourdee/DietPi/issues/607
DietPi-Software | MySQL: Has been optimized for lower memory usage. Many thanks to @trajano for this: https://github.com/Fourdee/DietPi/issues/605
DietPi-Process_Tool | Added support for RoonBridge: http://dietpi.com/phpbb/viewtopic.php?f=9&t=826&p=3862#p3862
DietPi-Update | Will now use multiple mirrors during updates.
General | Added exit paths to DietPi scripts. This is to prevent use by underprivileged users, where root/sudo access is required.

Bug fixes:
DietPi-Auto_Start | Resolved an issue where RetroPie power features did not function inside emulationstation. Many thanks to 'GaM3r2Xtreme' for providing this fix: http://dietpi.com/phpbb/viewtopic.php?f=9&t=532&p=3674#p3674
DietPi-Backup | Will preserve permissions during backups. Many thanks to @willgfx for providing this fix: https://github.com/Fourdee/DietPi/pull/595
DietPi-Config | H3-analogue soundcard is now correctly set. Many thanks to Frans for reporting this issue: http://dietpi.com/phpbb/viewtopic.php?f=11&t=843&p=3773#p3756
DietPi-Software | Chromium: Is now disabled for ARMv6 due to lack of binary. Many thanks to Christopher for reporting this: https://twitter.com/tapherjspiteri/status/798336126264061952
DietPi-Software | HaProxy: Resolved an issue where HaProxy would fail to start. Many thanks to @crazyquark for providing the fix: https://github.com/Fourdee/DietPi/issues/353#issuecomment-221372142
General | NanoPi M3/T3: CPU temp readouts are now functional.

-----------------------------------------------------------------------------------------------------------

v136
(01/11/16)

Changes / Improvements / Optimizations:
DietPi-Software | Mopidy: installation now available: http://dietpi.com/phpbb/viewtopic.php?f=8&t=5&p=3611#p3611
DietPi-Software | YMPD: installation updated to 1.3.0
DietPi-Config | RPi: Onboard RPI soundcard will now be disabled when another addon card is selected (frees up some memory)
DietPi-Config | RPi: The known method of forcing audio output on RPi to HDMI or 3.5mm jack is no longer effective, and, has been removed from dietpi-config (amixer cset numid=3 [0-2]).
DietPi-JustBoom | Can now be used with any soundcard, and, is now available when ALSA is installed from dietpi-software, and from dietpi-config audio options.
Image download | RPi & JustBoom images have been updated to latest versions.

Bug fixes:
DietPi-Software | Will no longer prompt the user, when dpkg requests to overwrite a configuration file, the existing conf will be used by default.
DietPi-Software | Resolved an issue where NoIp2 Sysinit service would cause a systemD double free or corruption error. Many thanks to HuffPuffin for reporting this issue! : https://github.com/Fourdee/DietPi/issues/589
DietPi-Software | Resolved an issue where OpenSSH server host keys were not being generated during installation. This previously could result in SSH connections being rejected.
DietPi-Set_Hardware | Setting WiFi country code will no longer report an error, if WiFi is disabled: https://github.com/Fourdee/DietPi/issues/590
DietPi-Config | Resolved an issue where setting JustBoom soundcard multiple times, results in multiple dtoverlay= entries: https://github.com/Fourdee/DietPi/issues/586
DietPi-JustBoom | Resolved an issue where disabling EQ and rebooting renders in no sound output: https://github.com/Fourdee/DietPi/issues/585
DietPi-JustBoom | The reset option will also reset ALSA EQ levels.

-----------------------------------------------------------------------------------------------------------

v135
(29/10/16)

New Device:
NanoPi M3/T3 DietPi image now available! Many thanks to AWL29 for creating the image and making this possible: http://dietpi.com/phpbb/viewtopic.php?f=8&t=784&p=3482#p3482

Changes / Improvements / Optimizations:
DietPi-Software | PiVPN: installation option added: PiVPN is a set of installation and configuration scrips that allows for OpenVPN installation and management, via a menu interface: https://github.com/Fourdee/DietPi/issues/570
DietPi-Software | NextCloud: Installation updated to 10.0.1, many thanks to @Bridouz: https://github.com/Fourdee/DietPi/pull/565
DietPi-Software | XU4 Cloudshell LCD Panel: Will automatically be enabled during DietPi-Cloudshell installation.
DietPi-Software | XU4: All 8 cores are now included in configuration stage. Previously we limited configurations to only use 4 CPU cores, due to heat issues with XU4. This will affect software installations such as webservers and should increase their overall performance.
DietPi-Software | Syncthing installation updated to 0.14.9.
DietPi-Software | MPD (HiFi): Updated to MPD 0.19.19 and now includes SOXR support for all SBC devices: https://github.com/Fourdee/DietPi/issues/580
DietPi-Software | PiHole: Installation now uses the official installer: https://github.com/Fourdee/DietPi/issues/583
DietPi-Config | LCD Panel addon: Added support for Odroid 3.5 inch LCD touchscreen shield: http://www.hardkernel.com/main/products/prdt_info.php?g_code=G147435282441
DietPi-Config | Soundcard: Added support for JustBoom high-end audiophile soundcards (384khz/32bit), available from Pi Supply: https://www.pi-supply.com/brand/justboom/
DietPi-Cloudshell | Now supports 480x320 resolutions (eg: Odroid 3.5 touchscreen shield).
General | DietPi-RAMdisk DietPi-RAMlog and DietPi-Boot have been converted from sysinit to SystemD.

Bug fixes:
General | XU4 Image: Resolved an issue where a corrupt image was causing power on issues for our users. Many thanks to everyone who helped report, debug and test this issue: https://github.com/Fourdee/DietPi/issues/558
DietPi-Services | Resolved an issue where a SystemD exit code of 5 would trigger a failed return state, when attempting to stop a service that isnt started/active.
DietPi-Cpu_set | DietPi will no longer attempt to set go_hispeed_load, if it is not supported by kernel (eg: XU4)
DietPi-Config | RPi 3: Resolved an issue where enabling serial console had no effect.

-----------------------------------------------------------------------------------------------------------

v134
(16/10/16)

Changes / Improvements / Optimizations:
DietPi-Software | SickRage: Is now available for installation. Automatically downloads and organises your favourite TV shows: http://dietpi.com/phpbb/viewtopic.php?f=8&t=5&start=80#p3327
DietPi-Software | LMS / Squeezebox: Now enabled for all devices.
DietPi-Config | Stress Test: Updated, options for a simple CPU burn. Results will also calculate min/max CPU temps. Logs results to file.
General | Avahi Daemon: added to dietpi-process_tool and dietpi-services.
General | NanoPi T2: Bluetooth is now installed by default. This also affects M2, shared image.

Bug fixes:
DietPi-Software | Resolved an issue where a failed libcec package installation, would terminate Kodi installations on XU4. Many thanks to Chris for reporting this: https://github.com/Fourdee/DietPi/issues/554
DietPi-Software | Nginx: Increased worker connections set during installation, to prevent in-page load failures with Nextcloud/Owncloud, and, various other web applications.
DietPi-Set_Hardware | NanoPi M2: Resolved an issue where default soundcard was being set to SPDIFTranscieve instead of HDMI/3.5mm mixer.
DietPi-LetsEncrypt | Resolved an issue where an empty string value in Input_Box function could cause a incorrect value being set in Apache2 confs. Many thanks to Keith for reporting this issue: http://dietpi.com/phpbb/viewtopic.php?f=11&t=757&p=3342

-----------------------------------------------------------------------------------------------------------

v133
(08/10/16)

Changes / Improvements / Optimizations:
DietPi-Software | Added installation option for Webmin: http://dietpi.com/phpbb/viewtopic.php?f=8&t=5&p=3047#p3047
DietPi-Software | Libcec3 now installed with Kodi by default: https://github.com/Fourdee/DietPi/issues/283
DietPi-Software | Emby is now available for ARM64 devices. Many thanks to Gabriel for making this possible: http://dietpi.com/phpbb/viewtopic.php?f=11&t=720&p=3120#p3117
DietPi-Software | Urbackup server installation updated to 2.0.36.
DietPi-Config | You can now change Apt mirrors from the "Networking NAS/Misc menu": https://github.com/Fourdee/DietPi/issues/519
DietPi-Config | Added ability to tweak Ondemand sampling rates in the performance menu: https://github.com/Fourdee/DietPi/issues/541
DietPi-Drive_Manager | To support large filesystems, GPT is now the default paritition table type on format, (previously MBR). Many thanks to Zone22: https://github.com/Fourdee/DietPi/issues/531
DietPi-Drive_Manager | Current userdata location is now shown in the main menu.
DietPi-Set_Cpu | If the target CPU gov is not available on the system, an alternative will be set and saved automatically.
DietPi-Automation | Added a global password var (AUTO_SETUP_GLOBAL_PASSWORD=) in dietpi.txt, which will be applied to root login, and, during dietpi-software installations, for all software that use a password: https://github.com/Fourdee/DietPi/issues/533
DietPi-Automation | Added filesystem format type for USB drive format (AUTO_Dedicated_Usb_Drive_Format_Filesystem=) in dietpi.txt: https://github.com/Fourdee/DietPi/issues/537
DietPi-Automation | Added ability to force ethernet link speeds on 1st run (AUTO_SETUP_NET_ETH_FORCE_SPEED=) in dietpi.txt: https://github.com/Fourdee/DietPi/issues/544#issuecomment-252068249
General | Interactive is now the default CPU gov, provides improved response times: https://github.com/Fourdee/DietPi/issues/535
General | Ethtool is now installed by default. Mainly used to provide a workaround for known HW failure Pine A64 1Gbit boards: https://github.com/Fourdee/DietPi/issues/544#issuecomment-252068249

Bug fixes:
DietPi-Software | Emby has been disabled for ARMv6 devices, due to unsupported/broken repo on armv6 hardware: https://github.com/Fourdee/DietPi/issues/534
DietPi-Software | Resolved an issue where Nginx would prevent file uploads over 2MB. Many thanks to @pfeerick for reporting this and providing the solution: https://github.com/Fourdee/DietPi/issues/546
DietPi-Services | Resolved an issue where Samba services smbd and nmbd, were not being applied. Many thanks to RajatNair: https://github.com/Fourdee/DietPi/issues/542
DietPi-Config | Resolved an issue where NanoPiM2 was allowing H3 soundcards to be set.
General | Improved detection for RPi boards with warranty bit set.

-----------------------------------------------------------------------------------------------------------

v132
(25/09/16)

Changes / Improvements / Optimizations:
DietPi-Software | RPi: Added installation option for DXX-Rebirth (OpenGL port of Descent 1 & 2): http://dietpi.com/phpbb/viewtopic.php?f=8&t=5&p=2963#p2963
DietPi-Software | Added installation option for Chromium. Please note, only RPi 2+ and Odroids support HW GPU acell at this time: http://dietpi.com/phpbb/viewtopic.php?f=8&t=5&p=3011#p3011
DietPi-Software | Added installation option for NextCloud: http://dietpi.com/phpbb/viewtopic.php?f=8&t=5&p=3026#p3026
DietPi-Software | XFCE will now install xfce4-terminal by default. Many thanks to UnixOutlaw for reporting this: http://dietpi.com/phpbb/viewtopic.php?f=11&t=693&p=2982#p2976
DietPi-Software | Cleaned up the default samba server config. Many thanks to Acriax: https://github.com/Fourdee/DietPi/issues/522
DietPi-Software | Php max upload size is now set automatically to the max capable on your device. Generally, 2GB for 32bit systems, 8796PB for 64bit systems. Used by programs such as Nextcloud.
DietPi-Software | UrBackup installation updated to 2.0.34.
DietPi-Update | Added a notice prior to update, with regards to: manually edited Linux configurations possibily affecting the update: https://github.com/Fourdee/DietPi/issues/525
DietPi-Drive_Manager | Added root FS (SD/EMMC) to list of drives, and option to move userdata there also.
General | p7zip is now installed by default.

Bug fixes:
DietPi-Software | User data directory of "Auto" will only be displayed on 1st run. "Auto" has no effect after 1st run installation is completed.
DietPi-Software | Will now exit on a failed apt installation, rather than continue. This will prevent any further changes (including uninstalls) from occurring. Many thanks to oshank for reporting this issue: https://github.com/Fourdee/DietPi/issues/516
DietPi-Software | Resolved failed installation with NoMachine. Many thanks to Pilovali for reporting this: https://github.com/Fourdee/DietPi/issues/527
DietPi-Services | Resolved an issue where "Samba client" would trigger "Samba server" and result in a failed status: https://github.com/Fourdee/DietPi/issues/451
DietPi-Drive_Manager | Resolved an issue where moving user data, would result in loss of filesystem permissions. Many thanks to Zone22 for reporting this issue: https://github.com/Fourdee/DietPi/issues/523
DietPi-Backup | Default backup directory is now /mnt/dietpi-backup. Previously, USB drive would be used if available.

-----------------------------------------------------------------------------------------------------------

v131
(20/09/16)

New Image:
OrangePi One | Is now available. Implimentation possible, with thanks to K-Plan: http://dietpi.com/download

New Features:
DietPi-Drive_Manager | Lightweight Drive Manager (eg: gparted). Allows you to mount, dismount, format EXT4/NTFS/FAT32/HFS+/BTRFS, toggle UUID mounting and control multiple (max 5) external/USB drives, for use on your DietPi system: https://github.com/Fourdee/DietPi/issues/271

Changes / Improvements / Optimizations:
DietPi-Software | Added installation options for NFS server and client: https://github.com/Fourdee/DietPi/issues/246
DietPi-Software | Added installation options for UrBackup Server: https://github.com/Fourdee/DietPi/issues/494
DietPi-Software | CertBot will now automatically install required packages, rather than prompt user.
DietPi-Software | Emby Media Server is now available for BPi M2+ BPi Pro and OPi PC. Thanks to John for testing with his BPi Pro (M1): http://dietpi.com/phpbb/viewtopic.php?f=11&t=644&p=2860#p2853
DietPi-Config | Added ability to mount NFS shares in Networking: NAS menu.
Raspberry Pi | Image download updated to v131: http://dietpi.com/download
Raspberry Pi | Image v131. We have changed from the unstable, unreliable and slow Raspbian Mirror Director, to Oxford UK Mirror: https://github.com/Fourdee/DietPi/issues/518. Requires v131 image or higher.
General | When inserting one USB drive to system, it will be mounted automaticaly to /mnt/usb_1 when plugged in: https://github.com/Fourdee/DietPi/issues/501
General | Dedicated USB drive setup will now set the UUID in /etc/fstab
General | HFS+ filesystem is now supported on all DietPi images.
General | You can now check bootup time duration, by running 'cat /var/log/boottime'. This is the duration from boot, to when SystemD has finished. TIP: Boot times can vastly be reduced, by using a static IP address.
DietPi-Lets_Encrypt | Now supports Apache2 and Lighttpd webserver stacks: https://github.com/Fourdee/DietPi/issues/479. Many thanks to aar0nism for posting a excellent guide we based this on: http://dietpi.com/phpbb/viewtopic.php?f=9&t=603&p=2625#p2624

Bug fixes:
DietPi-Software | Resolved an issue where FFMPEG did not install libmp3lame0 on RPi 1. Many thanks to Erayan for reporting this: https://github.com/Fourdee/DietPi/issues/511
DietPi-Software | Automatic moving of user data is now limited to 1st run installation only.
DietPi-Config | Resolved an issue where static IP WiFi connections failed to route data: https://github.com/Fourdee/DietPi/issues/515
DietPi-Cloudshell | Resolved an issue where the Storage scene would hang, if a unavailable NFS mount was used as custom USB device. Many thanks to John for reporting and testing this: https://github.com/Fourdee/DietPi/issues/395
DietPi-Automation | Resolved an issue where connection tests would not wait 1 second, before trying again. This occured when there was no available network.
Image | We have found a possible image/filesystem corruption on our Odroid C2 image. The image has been reverted back to a previous stable image and updated to v130: https://github.com/Fourdee/DietPi/issues/507
General | Resolved an issue where setting snd-bcm2835 soundcard did not set avoid_pwm_pll=0 (to allow HQ audio).

-----------------------------------------------------------------------------------------------------------

v130
(06/09/16)

New device:
NanoPi M2 DietPi image is now available. Many thanks to k-plan for sending me this tiny, but powerful board!: http://dietpi.com/phpbb/viewtopic.php?f=8&t=620#p2664

Changes / Improvements / Optimizations:
DietPi-Software | Uae4ARM | Amiga emulator for your Raspberry Pi. Collaboration with the creator of AmiBerry (Dimitris) to bring you the highest performance Amiga emulation, running on lightweight DietPi: http://dietpi.com/phpbb/viewtopic.php?f=8&t=5&p=64#p64
DietPi-Software | ARM64 | Squeezebox Server (Logitech Media Centre) and Squeezelite are now available for installation: https://github.com/Fourdee/DietPi/issues/354
DietPi-Software | Pi-hole | Installation updated to latest version 2.9: https://github.com/Fourdee/DietPi/issues/478
DietPi-Software | RPi monitor updated to latest version, thanks to WolfganP: https://github.com/Fourdee/DietPi/issues/238#issuecomment-241461096
DietPi-Software | You can now find the URL links for the online docs in the Help Menu. It will also list the URL links for each peice of software installed: https://github.com/Fourdee/DietPi/issues/483
DietPi-Software | xcompmgr is now installed by default with Xserver on ALL devices. Limits desktop composition effects to improve performance and reduce "moving window lag".
DietPi-Config | Raspberry Pi OpenGL driver can now be enabled in 'Display Options' > 'Change Resolutions' menu. Requires RPi 2 or 3: https://github.com/Fourdee/DietPi/issues/497
DietPi-Config | Added RPi 3 overclocking profiles: https://github.com/Fourdee/DietPi/issues/485
DietPi-Config | Added Stress test. Available from Tools menu. This can be used to test stability of your system (runs CPU, Ram and filesystem IO tests based on your device capabilities).
DietPi-Backup | Will no longer backup manpages/docs and .deb package caches.
DietPi-Apt-Get_Update | Has been removed. This previously allowed for threaded apt-get updates in background. We have now reverted to standard usage of apt-get update.

Bug fixes:
DietPi-Banner | IP address will now display if one exists on system.
Raspberry Pi | Improved detection for RPi 3 devices, when overclocked.
Raspberry Pi | Fix for scroll lock LED by Midwan: https://github.com/Fourdee/DietPi/issues/474#issuecomment-243215674
Raspberry Pi | Resolved an issue where running Kodi from desktop would render artifacts on exit. Many thanks to 467815891a for reporting the issue: https://github.com/Fourdee/DietPi/issues/484
Raspberry Pi | Mixer volume will now be set to -0.1db during boot (originally -50db), if soundcard is enabled.

-----------------------------------------------------------------------------------------------------------

v129
(21/08/16)

Changes / Improvements / Optimizations:
DietPi-Software | rTorrent + ruTorrent | is now available for installation in the DietPi optimized software menu. Many thanks to Ardakilic for his input, and to help make this installation possible: http://dietpi.com/phpbb/viewtopic.php?f=8&t=5&p=2603#p2603
DietPi-Software | Owncloud installation updated to latest stable (9.1): https://github.com/Fourdee/DietPi/issues/468
DietPi-Software | Added 'autoconf automake' packages to Build-Essential installation.
DietPi-Config | Added multiple display resolutions and refresh rates for Odroid C2: https://github.com/Fourdee/DietPi/issues/469
DietPi-Bugreport | Now allows for a max 50MB bug report upload.

Bug fixes:
DietPi-Config | RPi 2/3/Zero will now show correct sdram speed (450mhz default) in the overclocking menu: https://github.com/Fourdee/DietPi/issues/471
DietPi-Config | RPi Zero overclocking profiles have been removed: https://github.com/Fourdee/DietPi/issues/471
DietPi-Set_Hardware | Resolved an issue where disabling wifi modules would not clear the blacklist file, before being saved.
DietPi-Software | Resolved an issue where min GPU memory splits were not being applied.
DietPi-Config | When enabling WiFi for the 1st time, DHCP will be the default setting.
DietPi-Config | WiFi stats (speed and strength) for RPi 3 onboard wifi is now working correctly.
DietPi-Software | Deluge: Resolved an issue where remote thinclients were unable to connect. Many thanks to John for spotting this one: http://dietpi.com/phpbb/viewtopic.php?f=11&t=602

-----------------------------------------------------------------------------------------------------------

v128
(10/08/16)

Bug fixes:
DietPi-Software | Resolved an issue where MySQL installation would set key_buffer_size variable incorrectly. Many thanks to David Henry for reporting this: https://github.com/Fourdee/DietPi/issues/464
General | Resolved and issue where BPi Pro had an 'Unknown' temp readout: https://github.com/Fourdee/DietPi/issues/465

-----------------------------------------------------------------------------------------------------------

v127
(07/08/16)

New Device:
DietPi for NanoPi-NEO is here. Built with ARMbian build tools. Grab the image http://dietpi.com/download

Changes / Improvements / Optimizations:
DietPi-Banner | Relaxed the buffer clearing to only clear screen, when the full banner is displayed.
DietPi-Software | Major (if somewhat long overdue) coding overhaul to improve and optimize DietPi-Software further: https://github.com/Fourdee/DietPi/issues/453
DietPi-Software | Plex Media Server: Is now available for ARM64 devices (Pine / Odroid C2) and will install the 32bit binaries. Many thanks to LukasBombach for the ARM64 installation code: https://github.com/Fourdee/DietPi/issues/457
DietPi-Uninstall | Removed. Software can now be uninstalled from DietPi-Software.
DietPi-Automation | Continuation from v126, this has been revisited and further simplified. Please see here for updated usage: http://dietpi.com/phpbb/viewtopic.php?f=8&t=273#p1140
General | Linux-Headers will be removed on new installations. They are not required, unless native kernel compile. This will save 40MB+ space on rootFS.
General | Wheezy code has been removed. If you still want to use Wheezy, please see: http://dietpi.com/phpbb/viewtopic.php?f=9&t=432
General | All DietPi SBC images have been updated to v127. The latest kernel/firmware updates have also been applied.

Bug fixes:
DietPi-Software | VNCserver: Has changed to screen 1 by default. This allows vncserver to run if X:0 is already in use (eg: by a desktop or Kodi). Example connection from client: 192.168.0.100:1: https://github.com/Fourdee/DietPi/issues/454#issuecomment-237655998
DietPi-Automation | Custom locale and timezone set in dietpi.txt are now being correctly applied: https://github.com/Fourdee/DietPi/issues/174

-----------------------------------------------------------------------------------------------------------

v126
(28/07/16)

Changes / Improvements / Optimizations:
DietPi-Software | Coding improvements to allow for command line inputs and automated installations.
General | Updated my email address in all source code (daniel.knight[at]dietpi.com).
DietPi-Automation | Simplified automation code. One variable to enable automated installation "AUTO_SETUP_AUTOMATED=1" in dietpi.txt. This will now enable a completely automated installation, with no user inputs. This feature requires a v126 image or higher, v126+ images will be available at a later date.

Bug fixes:
DietPi-Software | Gogs: Resolved an issue where missing binary ssh-keygen would cause gogs service to fail: https://github.com/Fourdee/DietPi/issues/442. OpenSSH needs to be installed.
DietPi-Config | Resolved a sed pattern match issue with LCD panel and /boot/cmdline.txt on RPi. Thanks to K-Plan: https://github.com/Fourdee/DietPi/issues/439
DietPi-Config | Odroid firmware updates now run apt-get dist-upgrade. Previously, apt-get upgrade did not fully upgrade the kernel and image: https://github.com/Fourdee/DietPi/issues/449
General | Odroid C2: Resolved issues with broken sound on ALSA. This is due to a kernel update that removes the need for the existing "workaround" asound.conf. Many thanks to "Takenover83" for providing the fix: https://github.com/Fourdee/DietPi/issues/447
General | Odroid C2: Resolved issues with Kodi crashing when viewing the systeminfo: https://github.com/Fourdee/DietPi/issues/446

-----------------------------------------------------------------------------------------------------------

v125 - Hotfix
(23/07/16)

Bug fixes:
General | Daily FSTRIM has been disabled. I believe this may the cause of corrupt file systems reported by some users. Until this can be proven stable, this feature will be disabled.

-----------------------------------------------------------------------------------------------------------

v124
(23/07/16)

Changes / Improvements / Optimizations:
DietPi-Software | (NEW) Syncthing: http://dietpi.com/phpbb/viewtopic.php?f=8&t=5&p=2363#p2363
DietPi-Software | WiFi Hotspot: Compiled and updated ARM binaries to hostapd 2.5. DietPi now also checks for RTL8188C* devices, and if needed, installs the patched binary that enables functional rtl driver: https://github.com/Fourdee/DietPi/issues/434
DietPi-Software | Emby: FFmpeg is now required by Emby server and will now be automatically installed. Many thanks to Wolf for letting us know: https://github.com/Fourdee/DietPi/issues/436
General | check_connection script timeout increased to 10 (from 7) seconds, 2 retry: https://github.com/Fourdee/DietPi/issues/432

Bug fixes:
DietPi-Config | WiFi: Resolved an issue where WiFi country codes were not being applied sucessfully: https://github.com/Fourdee/DietPi/issues/431
DietPi-Config | LCD Panel: Removed waveshare32 option for Odroid C2 as its not functional.
General | Improved detection for RPi hardware revision codes and descriptions.

-----------------------------------------------------------------------------------------------------------


v123
(17/07/16)

New Device:
DietPi for BananaPi Pro (Lemaker) is now available: http://dietpi.com/phpbb/viewtopic.php?f=8&t=534&p=2324#p2324. Many thanks to Mattia for testing the image, and, his assistance in requesting Lemaker to send a dev sample board. Legend :)

New Feature:
DietPi-Config > Display Options | Added support for changing LCD panels (currently: Waveshare32 and Odroid-Cloudshell) based on your SBC device. Both work great with DietPi-Cloudshell stats display: http://dietpi.com/phpbb/viewtopic.php?f=8&t=5&start=20#p204. Waveshare32 installation also supports X11 desktops with touch input: https://github.com/Fourdee/DietPi/issues/409#issuecomment-232729020. Personal thanks to K-plan for sending me a waveshare32 and assisting with its implementation.

Changes / Improvements / Optimizations:
DietPi-Config | Added support for changing Pine A64 screen resolutions.
DietPi-Config | Wi-Fi scan now properly captures weird SSID names. Many thanks to Stickerpants for this fix: https://github.com/Fourdee/DietPi/pull/419
DietPi-Software | (NEW) qBitTorrent: Lightweight and fast (C++) BitTorrent server with web interface, is now available for installation: http://dietpi.com/phpbb/viewtopic.php?f=8&t=5&start=70#p2272 As always, DietPi will optimize the bittorrent settings based on your device, memory and CPU cores.
DietPi-Software | PiHole: Installation updated to latest version. You can now control whitelist and blacklist entries from the web interface.
DietPi-Software | RPi-Monitor: Added USB drive stats (if available) to web interface. Many thanks to Rich for implementing this: https://github.com/Fourdee/DietPi/issues/410
DietPi-Software | Kodi: libnfs4 is now installed along side Kodi to allow NFS support.
DietPi-Software | Complete overhaul and improvements to the optimizations that get applied to all BitTorrent server software. We now check for gigabit devices, cache size based on share of total memory, max connections and upload slots based on hardware capabilities and device model.
DietPi-Software | NetData: Installation has been updated to latest version (1.2.0): https://github.com/Fourdee/DietPi/issues/300
DietPi-Software | WiFi Hotspot: Installation option is now available for all SBCs.
DietPi-Notify | New program with a goal to display more information on what DietPi is doing, and, if a failure or success occurred. I will continue to improve this and add it to all DietPi scripts/programs over time.
General | ARMbian based images (OPi PC, BPi M2+ and BPi Pro) now have access to the ARMbian repo. This enables kernel/image/module updates through apt-get for the devices.

Bug fixes:
DietPi-Software | HiFi: Resolved an issue where volume control did not function. MPD will now use the internal software mixer by default. This allows working volume control on all hardware.
DietPi-Software | PiHole: Resolved a warning of "file not found" when running gravity.sh. Many thanks to K-Plan: https://github.com/Fourdee/DietPi/issues/311#issuecomment-230177287
DietPi-Software | WebIOPi: Build-essential is now installed automatically with this program. Prevents a failed compile and installation due to missing gcc packages.
DietPi-Software | WebIOPi: Is now disabled for RPi 3+ devices: https://github.com/Fourdee/DietPi/issues/412
DietPi-Software | PhpMyAdmin: Resolved an issue where a Lighttpd installation, did not create the symlink to /var/www/phpmyadmin.
DietPi-Software | MATE: Resolved an issue with no sound output on Odroid C2: https://github.com/Fourdee/DietPi/issues/415
DietPi-Cloudshell | Resolved an issue where running with $1 2 (skip intro) would not run program. Thanks to K-Plan for spotting this: https://github.com/Fourdee/DietPi/issues/411
General | Resolved an issue where running 'sudo dietpi-command' would result in 'command not found'. Many thanks to StickerPants for his help on this one: https://github.com/Fourdee/DietPi/issues/424

-----------------------------------------------------------------------------------------------------------

v122
(30/06/16)

Hotfix to prevent incorrect boot.ini patch on C1/XU4 devices.

-----------------------------------------------------------------------------------------------------------

v121
(30/06/16)

Changes / Improvements / Optimizations:
DietPi-Software | Added DietPi installation option for Gogs: http://dietpi.com/phpbb/viewtopic.php?f=8&t=5&start=70#p2187
DietPi-Software | Added DietPi installation option for XFCE Desktop: http://dietpi.com/phpbb/viewtopic.php?f=8&t=5&p=2203#p2203
DietPi-Software | PiHole will automatically update the adlist on a weekly basis via '/etc/cron.weekly/pihole_adlist_update': https://github.com/Fourdee/DietPi/issues/311
DietPi-Config | You can now configure GPU/RAM memory split for Odroid C2. Headless option will free up 300~MB of memory.
DietPi-Uninstall | Will now stop services prior to uninstalling, then restart them once finished. This should ensure uninstalled program processes, are not left running in memory.
General | DietPi will TRIM all capable drives on your system, on a daily basis. This should recover lost performance on SSD/Flash/NAND based devices that support TRIM. Many thanks to John for bringing this to my attention: http://dietpi.com/phpbb/viewtopic.php?f=9&t=493&p=2161#p2142
General | Odroid C2 no longer has a Beta status.

Bug fixes:
DietPi-Cleaner | Resolved an issue with whiptail title not being reset in some menus.
DietPi-Software | Resolved various issues with Mate desktop. Many thanks to K-plan for the reports and fixes: https://github.com/Fourdee/DietPi/issues/388
DietPi-Software | Resolved an issue where WiFi Hotspot would not install when using Pine A64 with addon WiFi board: https://github.com/Fourdee/DietPi/issues/401
DietPi-Software | Resolved an issue where Kodi would not start on Odroid C2: https://github.com/Fourdee/DietPi/issues/399. Many thanks to Meveric for updating me on C2 GPU driver development and packages for the fbdev > X11 kodi change.
DietPi-Software | Resolved an issue where MineOS installation was missing rsync package. Many thanks to Zone22: https://github.com/Fourdee/DietPi/issues/403
DietPi-Config | Resolved an issue where changing resolutions on XU4 and C1 did not correctly apply 'vout_mode' modes.
DietPi-Uninstall | Resolved an issue where shairport-sync would not uninstall on ARM64 devices.
DietPi-Uninstall | Resolved an issue where uninstalling Desktop LXDE would not completely uninstall all LXDE packages.
DietPi-Ramdisk | When creating the ramdisk, DietPi will set unix line endings to core files in /boot/ that users may edit prior to running DietPi. This resolves users saving the file with dos line endings, that may prevent other DietPi scripts from functioning correctly: https://github.com/Fourdee/DietPi/issues/390

-----------------------------------------------------------------------------------------------------------

v120
(24/06/16)

Important Information:
Raspberry Pi Wheezy | Support for Raspberry Pi Wheezy has now finished. I have uploaded a final Wheezy DietPi image which users must install if they want to continue using Wheezy. Please see here for more information: http://dietpi.com/phpbb/viewtopic.php?f=9&t=432
Image Downloads | All DietPi image downloads have been updated to v120. This includes all firmware/kernel/modules updates where applicable. http://dietpi.com/download

Changes / Improvements / Optimizations:
DietPi-Software > User Data | You can now setup a dedicated USB drive at any stage, on the fly : https://github.com/Fourdee/DietPi/issues/377
DietPi-Software > User Data | When changing user data location, DietPi will automatically move your existing data and setup required symlinks.
DietPi-Software > User Data | You can now force Flash or USB drive user data locations on the fly, disabling the automatic setting.
DietPi-Software > User Data | /mnt/dietpi_userdata will now always point to your user data location, even if its custom.
DietPi-Software | Added DietPi installation option for Mate Desktop: http://dietpi.com/phpbb/viewtopic.php?f=8&t=5&start=60#p2073 . Many thanks to Xenformation (JK) for his contributions on this.
DietPi-Software | Added DietPi installation option for GNUstep Desktop:  http://dietpi.com/phpbb/viewtopic.php?f=8&t=5&start=60#p2072 . Many thanks to Xenformation (JK) for his contributions on this.
DietPi-Software | Added DietPi installation option for NoMachine:  http://dietpi.com/phpbb/viewtopic.php?f=8&t=5&start=60#p2071 . Many thanks to Xenformation (JK) for his contributions on this.
DietPi-Software | Added DietPi installation option for XRDP: http://dietpi.com/phpbb/viewtopic.php?f=8&t=5&start=70#p2074 . Many thanks to Xenformation (JK) for his contributions on this.
DietPi-Software | Added DietPi installation option for QuiteRSS: http://dietpi.com/phpbb/viewtopic.php?f=8&t=5&start=70#p2075 . Many thanks to Xenformation (JK) for his contributions on this.
DietPi-Software | Added DietPi installation option for Cuberite (C++ Minecraft Server with web interface): http://dietpi.com/phpbb/viewtopic.php?f=8&t=5&p=2069#p2068
DietPi-Software | Added DietPi installation option for MineOS (Java Minecraft Servers with web interface): http://dietpi.com/phpbb/viewtopic.php?f=8&t=5&p=2069#p2069
DietPi-Software | FBturbo is now installed along with XSERVERXORG for Pine 64. Should improve 2D (eg: window) performance: https://github.com/Fourdee/DietPi/issues/380#issuecomment-226512966
DietPi-Software | HiFi (MPD + YMPD) is now available for ARM64 devices (eg: Odroid C2/Pine A64).
DietPi-Config | You can now set your country code in "network options: adapters" menu, when running WiFi in hotspot mode (eg: dietpi-software > WiFi Hotspot installation). This will allow for channels 12/13 in some countries (eg: EU), and, increased power output (range) for the hotspot.
DietPi-Config | RPi 3 internal WiFi is now disabled by default to save resources on new installs. It will automatically be enabled by DietPi if required.
DietPi-Config | RPi 3 internal Bluetooth is now disabled by default to save resources on new installs. It can be enabled in the advanced menu.
DietPi-Config | RPi 3 increased thermal limit from 65c to 75c. This should reduce the chance of users seeing the heat warning icon on-screen, whilst keeping the device below the 85c official thermal limit used in Raspbian: https://github.com/Fourdee/DietPi/issues/356#issuecomment-223282185
DietPi-Config | cfg80211 wifi module is now disabled by default to save resources on new installs. It will automatically be enabled by DietPi if required.
DietPi-Config | bluetooth module is now disabled by default to save resources on new installs. It can be enabled in the advanced menu.
DietPi-Config | Serial console is now disabled for all DietPi images (where possible): https://github.com/Fourdee/DietPi/issues/343#issuecomment-226946848
DietPi-Config | Corrected typos. Many thanks to Erkan-Yilmaz for spotting these: https://github.com/Fourdee/DietPi/pull/381
DietPi-Cloudshell | Added a feature which allows users to specify start and end times, where DietPi-Cloudshell will power off the screen and disable processing: https://github.com/Fourdee/DietPi/issues/379
DietPi-Backup | Now shows the most recent and successful backup date in main menu.
DietPi-Sync | Now shows the most recent and successful sync date in main menu.

Bug fixes:
DietPi-Banner | Resolved an issue where delayed DHCP offers would not provide the IP address during boot: https://github.com/Fourdee/DietPi/issues/350#issuecomment-223273610
General | DietPi desktop items icon will now show correctly.
DietPi-Automation | Updated missing software automation entries in dietpi.txt. Many thanks for K-plan for his input on this: https://github.com/Fourdee/DietPi/issues/374
DietPi-Software | Resolved an issue where Transmission would not start the web interface during boot (:9091), when using DHCP: https://github.com/Fourdee/DietPi/issues/350
DietPi-Software | Resolved an issue where VIFM and MTRTINY would not be flagged as installed, after the installation. Many thanks to K-plan for spotting this one: https://github.com/Fourdee/DietPi/issues/373 | https://github.com/Fourdee/DietPi/issues/374#issuecomment-225436379
DietPi-Software | Kodi has been disabled for Pine64 (non-functional) whilst we wait for working mali/mali_drm driver: https://github.com/Fourdee/DietPi/issues/380
DietPi-Config | Resolved an issue where the RPi3 internal wifi would still be active after being disabled: https://github.com/Fourdee/DietPi/issues/376 Many thanks to K-plan for reporting this.
DietPi-Backup | Resolved an issue where search results, did not provide the most recent and successful backup date.
DietPi-Sync | Now contains the correct program name in the backtitle.

-----------------------------------------------------------------------------------------------------------

v119
(01/06/16)

Important Info:
UserData Locations | As of this release, the default user data directory is now /mnt/dietpi_userdata, unless, you have set "dietpi_userdata_basedirectory=/Something/Else" in dietpi.txt. A symlink will be automatically generated to your USB drive, if installed. The new location will be active for any new software you install with DietPi-Software. All existing software will continue to use the previous locations. This allows us to simplify the online documentation and user experience: https://github.com/Fourdee/DietPi/issues/334#issuecomment-222503304
Odroid C2 | Your system will install the latest kernel and boot.ini file. This is required for your system to be functional after the latest kernel update. As the /DietPi/boot.ini file is being overwritten, users may wish to make a note of their existing settings, prior to updating: https://github.com/Fourdee/DietPi/issues/366

New Device:
DietPi for BananaPi M2+ image is now available. Built with ARM build tools: http://dietpi.com/phpbb/viewtopic.php?f=8&t=431
DietPi for XenServer x64 image is now available. Many thanks to Xenformation for implementing the image: https://github.com/Fourdee/DietPi/issues/309

Changes / Improvements / Optimizations:
DietPi-Software | Added DietPi installation option for Plex Media Server: http://dietpi.com/phpbb/viewtopic.php?f=8&t=5&p=1949#p1949
DietPi-Software | Added DietPi installation option for VNC 4 Server. Many thanks to Rob for his input and code on this: https://github.com/Fourdee/DietPi/pull/344
DietPi-Software | Pihole installation has been updated to latest version.
DietPi-Software | Resolved broken Shairport-Sync installation for ARM64 devices: https://github.com/Fourdee/DietPi/issues/369
DietPi-Config | You can now enable/disable serial console from the advanced menu.
DietPi-Config | Added support for Odroid HiFi Shield Plus in soundcard options: https://github.com/Fourdee/DietPi/issues/365
DietPi-Config | Added support for rpi-bcm2835-UltraHQ. This is an experimental driver for the onboard analogue sound on the RPi. Requires kernel 4.4 (rpi-update): https://github.com/Fourdee/DietPi/issues/360
DietPi-Autostart | VNC servers (if installed) will now automatically start during boot, regardless of your autostart option. The service name is "vncserver": https://github.com/Fourdee/DietPi/issues/255#issuecomment-220954537
DietPi-Cam | Has been updated to RPi Web Cam interface 6.1.6. Now uses the internal motion engine and is fully functional: https://github.com/Fourdee/DietPi/issues/120
DietPi-Services | Will now show you the name of each service that is applied, and if successful. Also added some funky colours, for visual eye candy (no honestly, it rocks)
General | Odroid C2 image download updated to latest DietPi version.

Bug fixes:
DietPi-Software | Resolved an issue where LetsEncrypt would fail to install. This was due to LetsEncrypt recently changing their name to Certbot: https://github.com/Fourdee/DietPi/issues/348
DietPi-Software | Resolved an issue where Transmission service was being started before network is up. Existing installations will be patched: https://github.com/Fourdee/DietPi/issues/350
DietPi-Software | Resolved an issue where Tightvnc server would not run on arm64. VNC4SERVER is now offered as a working alternative, whilst we wait for the Jessie repo package to be updated with a fix: https://github.com/Fourdee/DietPi/issues/255. Many thanks to Rob for his input and code on this.
DietPi-Cloudshell | Resolved an issue where the Network usage scene would generate an error. This would occur if the network device was not ready, when we scraped netstat: https://github.com/Fourdee/DietPi/issues/355. Many thanks to Erik for finding this one!

-----------------------------------------------------------------------------------------------------------

v118
(17/05/16)

New Device:
DietPi for Pine A64 is now available: http://dietpi.com/phpbb/viewtopic.php?f=8&t=420. Many thanks to Rhkean for his excellent work to make this possible.

Important Information
OPi PC Security Exploit | Found by the ARMbian devs: https://github.com/Fourdee/DietPi/issues/312, this security exploit allows any process to get root permissions. We have created a new DietPi OPi PC image, based on ARMbian which disables the kernel exploit. It is highly recommended that all OPi PC users, download and install the updated image to be protected: http://dietpi.com/#five

Changes / Improvements / Optimizations:
DietPi-Software | Added DietPi optimized installation for Emby server: http://dietpi.com/phpbb/viewtopic.php?f=8&t=5&p=1789#p1789
DietPi-Software | Added DietPi optimized installation for OpenBazaar server: http://dietpi.com/phpbb/viewtopic.php?f=8&t=5&start=60#p1796
DietPi-Software | WiFi/Tor HotSpot on RPi 3 (internal BCM wifi) will now default to Wireless N (150mbit) during installation. Previously Wireless G (54mbit).
DietPi-Software | Subsonic is now split into 2 installation options. Version 5 and 6: https://github.com/Fourdee/DietPi/issues/330
DietPi-Update | Added GITFORKOWNER to aid in testing new releases on different forks
DietPi-Config | You can now set the WiFi country code. This will enable channels and power ratings allowed in your country.
DietPi-Config | Cleaned up the WiFi/Ethernet adapters menu. Static IP options will only show when the user changes the mode.
rpi_boardinfo / DietPi-Banner | Will now display the revision code for the user on unknown RPi devices.

Bug fixes:
DietPi-Software | Resolved an issue where the .installed file would generate an error, due to a unexpected character: https://github.com/Fourdee/DietPi/issues/322
DietPi-Software | Prevention of Lighttpd + PhpMyAdmin apt-get errors during installations. Users must install LLMP/LLAP prior to PhpMyAdmin
Odroid-XU4 | corrected typo in boot_xu4.ini file: https://github.com/Fourdee/DietPi/issues/314
dietpi-set_soundcard | Now applies dtparm=audio= setting in config.txt for RPi. Required for >= 4.4 kernel: https://github.com/Fourdee/DietPi/issues/327

-----------------------------------------------------------------------------------------------------------

v117
(01/05/16)

New Device:
DietPi image for VirtualBox (x64) is now available: http://dietpi.com/phpbb/viewtopic.php?f=8&t=390&p=1683#p1683. Many thanks to Xenformation (JK) for implementing this image.

Changes / Improvements / Optimizations:
DietPi-Software | Added DietPi optimized installation for Mumble VoIP server: http://dietpi.com/phpbb/viewtopic.php?f=8&t=5&p=1691#p1691
DietPi-Config | Added display resolution profiles for Odroid VU7+.
DietPi-BugReport | Max filesize limit of bug report uploads capped at 10MB.
General | All fuzon.co.uk links have now been replaced with dietpi.com. This completes the recent server move: https://github.com/Fourdee/DietPi/issues/294
General | Begin script optimizations.  This will most likely extend over the next several releases.
Networking | allow-hotplug has now been rolled out as default for all DietPi systems. Previously, this was set to auto. This basically means you can psychically unplug/plug the device on the fly, without the need for restarting the networking service: https://github.com/Fourdee/DietPi/issues/305

Bug fixes:
DietPi-Config | Resolved an issue where IP details would not show on WiFi, when using both adapters at the same time, and setting wlan static: https://github.com/Fourdee/DietPi/issues/273#issuecomment-213951519
DietPi-Software | Resolved an issue where Oracle Java would fail to install: https://github.com/Fourdee/DietPi/issues/298
DietPi-Software | Resolved an issue where WiFi hotspot would not function on the Odroid C2. arm64 binary has been compiled with RTL drivers enabled: https://github.com/Fourdee/DietPi/issues/303
DietPi-Set_Soundcard | Resolved an issue where changing addon RPi soundcards failed to enable the chosen card.
DietPi-Update | Resolved an issue where the server version would return "invalid": https://github.com/Fourdee/DietPi/issues/301
DietPi-Software/Config | Resolved an issue where noip would not run on Odroid C2: https://github.com/Fourdee/DietPi/issues/302
General | Resolved an issue with WPA-PSK wireless connections failing to connect on the Odroid XU4.
Networking | Resolved an issue where unplugging eth would also kill any active wlan connections. Many thanks to K-plan for his assistance on this one: https://github.com/Fourdee/DietPi/issues/273#issuecomment-215996025.

-----------------------------------------------------------------------------------------------------------

v116
(19/04/16)

Changes / Improvements / Optimizations:
Images | All DietPi image downloads (excluding Wheezy) have been updated to v115 (v116 after first run update).
DietPi.com | Web hosting is now provided by MyVirtualServer.com: https://github.com/Fourdee/DietPi/issues/288
DietPi-Software | Added DietPi optimized installation for NetData. A slick and feature-rich system stats monitor with web interface: http://dietpi.com/phpbb/viewtopic.php?f=8&t=5&start=60#p1611
DietPi-Software | Updated Wiring Pi installation to latest. This adds support for RPi 3: https://github.com/Fourdee/DietPi/issues/270
DietPi-Software | Screen blanking is now disabled during "First run update" and "During installations". This will only affect tty0 (main screen): https://github.com/Fourdee/DietPi/issues/277
DietPi-Config | Added ability to configure and apply system-wide proxy settings: https://github.com/Fourdee/DietPi/issues/214
DietPi-Config | Now supports enabling and configuring both Ethernet and WiFi adapters at the same time. Previously, enabling one adapter disabled the other.
DietPi-Config | When setting Static DNS settings, a menu will now appear with a list of the most known DNS servers. You can either select one of the entries listed, or manually enter your DNS server.
DietPi-Config | Networking Option has been split into 2 new menus. "Network Options: Adapters" and "Network Options: NAS/Misc".
DietPi-Backup | Added NFS/NFS4 as supported filesystem types. Don't get excited, Rsync over NFS is extremely slow, especially on the 1st run (cp is quicker).
DietPi-Banner | Will now also show your IP address: https://github.com/Fourdee/DietPi/issues/284

Bug fixes:
DietPi-Cloudshell | Network usage scene: Resolved a integer error caused by a leading zero in $(date), which effected daily usage stats: https://github.com/Fourdee/DietPi/issues/272
DietPi-Software | Resolved an issue where NODEJS was not being set to "installed" after installation.
DietPi-Software | Resolved an issue where NODEJS would not install on Odroid C2. We have compiled a ARM64.deb package and will be used in new installations: https://github.com/Fourdee/DietPi/issues/276#issuecomment-209900955
General | Resolved an issue where WiFi WPA connections were unable to connect on the Odroid C1.
General | Resolved various issues with non-English system Locale when using English based parsing throughout DietPi scripts: https://github.com/Fourdee/DietPi/issues/291
DietPi-Apt_Get_Update | Will now ignore waiting for (and killing) NTPD if CONFIG_NTP_MODE=0 (disabled) or CONFIG_NTP_MODE=4 (daemon): https://github.com/Fourdee/DietPi/issues/289

-----------------------------------------------------------------------------------------------------------

v115
(04/04/16)

Changes / Improvements / Optimizations:
DietPi-Software | Removed dependencies on Apache stacks, allowing all DietPi-Software web-based applications to use either lighttpd, nginx or apache2 stacks: https://github.com/Fourdee/DietPi/issues/205
DietPi-Software (Webserver preference system) | You can now select a preferred webserver type (Apache2/Nginx/Lighttpd), prior to installing any webserver based software. When you select any software for installation that requires a webserver, your preferred webserver choice will be automatically installed: http://dietpi.com/phpbb/viewtopic.php?f=8&t=5&p=1549#p1549
DietPi-Software (Webserver preference system) | Lighttpd is the default webserver stack to be installed when any software in DietPi-Software requires a webserver stack. You can change this using the webserver preference option in the DietPi-Software menu. If you have any existing webserver stacks installed, your preference will be automatically set to what you have installed at the time.

Bug fixes:
OPI PC | Community vcore/freq (.fex/script.bin) patch will be applied (created by Thomas Kaiser). This resolves known issues with stability and excess heat on the Loboris image (which DietPi is based on). Screen resolution support in DietPi-Config is no longer available: http://www.orangepi.org/orangepibbsen/forum.php?mod=viewthread&tid=785&fromuid=185718
DietPi-Uninstall | Resolved an issue where WEBSERVER_LIGHTTPD would not appear when installed.
DietPi-Software | Resolved an issue where FFMpeg would fail to install on RPi 2/3.
DietPi-Software | Resolved an issue where PHP Composer would fail to install for Ampache/Baikal.
General | Resolved an issue where new dietpi.txt entries were not being created, for < v109 image installations.

-----------------------------------------------------------------------------------------------------------

v114
(28/03/16)

Software Additions:
DietPi-Software | Added DietPi optimized installation option for EmonPi. Turn your existing RPi into a lightweight energy monitor with the EmonPi addon board: http://dietpi.com/phpbb/viewtopic.php?f=8&t=5&p=1525#p1525
DietPi-Software | Added DietPi optimized installation option for Tor WiFi Hotspot. This will create a WiFi Hotspot on your device and route all WiFi connected network traffic through the Tor network: http://dietpi.com/phpbb/viewtopic.php?f=8&t=5&p=1529#p1529

Changes / Improvements / Optimizations:
DietPi-Config > Audio Options > Soundcard (RPi) | Added support for IQaudIO DAC+. Many thanks to "alcoheca" for the dtoverlay code: https://github.com/Fourdee/DietPi/issues/253
General (RPi) | max_usb_current in config.txt is now enabled by default. This will allow your USB ports to use upto 1.2amp of power. Required for USB platter HDDS (500/700ma).

Bug fixes:
General (C1) | CPU Govs: Ondemand is now disabled due to it failing to scale down frequencies. This is a known issue with the C1 kernel. Interactive is now the default CPU gov and will replace ondemand. Many thanks to K-Plan for reporting this bug: https://github.com/Fourdee/DietPi/issues/248

-----------------------------------------------------------------------------------------------------------

v113
(20/03/16)

Important notes:
Odroid C2 | Odroid's flagship SBC is now supported in DietPi. Currently under beta, more info and image download: http://forum.odroid.com/viewtopic.php?f=138&t=19948

Software Additions:
DietPi-Software | Added DietPi optimized installation option for Redis Server: http://dietpi.com/phpbb/viewtopic.php?f=8&t=5&p=1504#p1504
DietPi-Software | Added DietPi optimized installation option for BaiKal (Lightweight CalDAV + CardDAV server): http://dietpi.com/phpbb/viewtopic.php?f=8&t=5&p=1502#p1502
DietPi-Software | Added DietPi optimized installation option for RPi-Monitor: http://dietpi.com/phpbb/viewtopic.php?f=8&t=5&p=1502#p1503
DietPi-Software | Added additional Linux installation option for Node.js v5.x: Many thanks to "bhaveshgohel" and "spiderkeys" for their input on this one: https://github.com/Fourdee/DietPi/issues/231

Changes / Improvements / Optimizations:
DietPi-Process_Tool (RPi 3) | Added options for Bluetooth service and hciuart.
DietPi-Software | Ampache installation has been updated to latest (3.8.2).
DietPi-Software | PiHole web interface updated to latest
DietPi-BugReport | Will now use the system wide UUID, generated by DietPi on 1st install for reference code, instead of MAC address as Odroid's use a software configured MAC address (all the same).

Bug fixes:
Kodi (C2) | Resolved issues with no sound. Using ALSA and asound.conf from oversun, pulseaudio will be uninstalled: http://forum.odroid.com/viewtopic.php?f=136&t=19433&p=131413&hilit=Oversun#p131206
DietPi-External_drive_setup | Will now apply the permissions flag to NTFS drive mount. This allows for linux permissions on NTFS drives, and prevents Owncloud installations on USB NTFS drives from reporting a permissions warning. Applied to new DietPi image installations only, will not effect existing installations. Many thanks to CedArctic for the fix: https://github.com/Fourdee/DietPi/pull/225
DietPi-Uninstall | Resolved an issue where Squeezelite would not uninstall. Many thanks to "SASH" for the bug report.
DietPi-LogClear | Resolved an issue where non-English locale would cause pihole.log file to be cleared. This is due to DNSMASQ always logging in English dates, regardless of system locale. Many thanks to K-Plan for reporting the bug and with testing: https://github.com/Fourdee/DietPi/issues/233#issuecomment-196407135
DietPi-Cloudshell | Resolved an issue where non-English locale would prevent DNS query and block count stats updating.
DietPi-Software | Will now always clear the apt cache and update it, prior to installing the selected software. The previous "once every 7days" update caused missing package errors if a package filename was changed in the repo during that time.
DietPi-Software | Resolved an issue where apt-get errors were not providing error details.
PiHole | Resolved possible divide by zero in /var/www/pihole/data.php. The PiHole master branch (which DietPi forks) is yet to merge and receive this fix. Many thanks to K-Plan: https://github.com/Fourdee/AdminLTE/commit/e1cd3556c55d982d8548e207c1f8d35a09d78f7d
General (Coded by rotational467) | DietPi will now correctly identify RPi 3 with cpu id a22082: https://github.com/Fourdee/DietPi/pull/239


-----------------------------------------------------------------------------------------------------------

v112 - Hotfix
(05/03/16)

Bug fixes:
DietPi-Software (RPi 3) | Resolved an issue with WiFi Hotspot failing to start, when using the internal bcm43438 wifi.
DietPi-Software | Resolved an issue with PHP CLI warnings (apc.shm_size=): https://github.com/Fourdee/DietPi/issues/218

-----------------------------------------------------------------------------------------------------------

v111
(03/03/16)

Important notes:
Raspberry Pi 3 | Is now supported in DietPi. Get the most out of those 1.2ghz cores with DietPi. Lightweight justice! I will continue to add RPI3 features in DietPi-Config at a later stage (eg: Bluetooth). For now, see here: https://github.com/Fourdee/DietPi/issues/216#issuecomment-191819227

Software Additions:
DietPi-Software | Additional Linux Software: Added Oracle 8 JRE/JDK installation option.

Changes / Improvements / Optimizations:
DietPi-Config | Ethernet/WiFi options will now set DHCP/STATIC target mode to current mode. Previously STATIC was the default target mode. This will prevent users applying STATIC by accident.
General (RPi) | snd-bcm2835 is now disabled by default. It will be enabled during ALSA install, if no other soundcard "dtoverlay=" is set. This will free up some memory for non-audio installations.

Bug fixes:
DietPi-Config | Display: Resolved an issue where changes to RPi Camera settings were not being applied.

-----------------------------------------------------------------------------------------------------------

v110
(29/02/16)

Changes / Improvements / Optimizations:
DietPi-Software | Your IP address will now be shown at the top left of screen.
DietPi-Software | You can now change the location where your user/personal data will be created and stored before installation (eg: bittorrent downloads, Owncloud data etc): https://github.com/Fourdee/DietPi/issues/198#issuecomment-186655968 . Can also be set in dietpi.txt (dietpi_userdata_basedirectory=).
DietPi-Cloudshell | Added current network bandwidth usage stats to the network usage scene.
DietPi-Cloudshell | Added human readable output for network usage screen (auto KB/MB/GB conversion)
General | bc is now installed by default on all DietPi systems. bc is needed for bash floating point calculations that many scripts rely on. bc is also favoured against printf due to character decimal issues with certain system locales: https://github.com/Fourdee/DietPi/issues/203#issuecomment-186889618
General | Improved support for non-standard root filesystem devices (eg: /dev/sdb) with DietPi scripts.

Bug fixes:
DietPi-Logclear | DietPi-Process_Tool is now reapplied after clearing PiHole logs.
DietPi-Software | Resolved an issue where LXDE desktop installations was linking DietPi-Nice.desktop instead of DietPi-Process_Tool.desktop
DietPi-Software | Resolved an issue where Pydio installation would not generate the data folder on SD card only installations.
DietPi-Software | Resolved an issue with Single File PHP Image Gallery download link broken. Many thanks to "Rhkean" for his assistance: https://github.com/Fourdee/DietPi/issues/206
DietPi-Cleaner | Resolved an issue where non-standard root filesystem device would cause the script to terminate. Many thanks to "K-Plan" for reporting the issue and his assistance with testing/debugging: https://github.com/Fourdee/DietPi/issues/200#issue-133569090
DietPi-Config | Resolved an issue where non-standard root filesystem device would cause SD benchmarks to fail. Many thanks to "K-Plan" for reporting the issue and his assistance with testing/debugging: https://github.com/Fourdee/DietPi/issues/211#issue-136938177
DietPi-Cloudshell | Vast number of bug fixes linked to non en_xx.UTF-8 locale and 0 size swap. Please see Git ticket for more information. Many thanks to "K-Plan" for his assistance: https://github.com/Fourdee/DietPi/issues/203

-----------------------------------------------------------------------------------------------------------

v109
(13/02/16)

Important notes:
 - All DietPi ARM based images have been updated to v109. This resolves previous issues with automation. See "Bug Fixes" for more information.
 - Odroid XU3/4 kernel updates are no longer automatically updated. This is to prevent future issues with automation installations. Users will need to manually run "apt-get install linux-headers-armhf-Odroid-xu3 linux-image-armhf-Odroid-xu3" to upgrade their kernel. Please see Git Ticket for more information: https://github.com/Fourdee/DietPi/issues/185#issue-130839837
 - RPI Wheezy Image | As the official RPI Wheezy image download is no longer available, we have removed the Wheezy download link from dietpi.com. DietPi still supports and offers the Wheezy image, but we will not be adding additional DietPi-Software installation options for it. More information and Wheezy download: http://dietpi.com/phpbb/viewtopic.php?f=8&t=9

Software Additions:
 - DietPi-Software | Added DietPi optimized installation options for Lighttpd webserver stacks (LLMP/LLSP/LLAP): http://dietpi.com/phpbb/viewtopic.php?f=8&t=5&p=1335#p1335
 - DietPi-Software | Added DietPi optimized installation options for MariaDB webserver stacks (LAAP/LEAP/LLAP): http://dietpi.com/phpbb/viewtopic.php?f=8&t=5#p5

Changes / Improvements / Optimizations:
 - DietPi-Software | PiHole installation has been updated to the latest version.
 - DietPi-Uninstall | Will now display installed webserver programs instead of stacks.

Bug fixes:
 - BruteFIR | Resolved an issue where ALSA overflow/underflow would prevent BruteFIR from running. Process is now launched initially with nice -15 to prevent this from occurring.
 - DietPi-Automation (Odroid) | Resolved an issue where kernel updates would require user input. Many thanks to rhkean for his assistance: https://github.com/Fourdee/DietPi/issues/185
 - DietPi-Software | Resolved an issue with Pydio installation on Odroid C1/XU4. "Impossible write into the AJXP_DATA_PATH folder": https://github.com/Fourdee/DietPi/issues/186
 - DietPi-Software | Resolved an issue where Pi-Hole webpage stats were not updating: https://github.com/Fourdee/DietPi/issues/187#issue-131328814
 - DietPi-Update | Resolved an issue where curl would fail to verify SSL cert for DietPi. This affected automated installations. Many thanks to rhkean for his assistance: https://github.com/Fourdee/DietPi/issues/197
 - Odroid XU3/4 | Default resolution is now 1080p. This is a workaround to resolve known issues with 720p framebuffer missing lines: https://github.com/Fourdee/DietPi/issues/184

-----------------------------------------------------------------------------------------------------------

v108
(31/01/16)

Software Additions:
DietPi-Software (RPi Jessie) | Added DietPi optimized installation option for BruteFIR. EQ and Digital Room Correction via ALSA: http://dietpi.com/phpbb/viewtopic.php?f=8&t=5&p=57#p57
DietPi-Software (RPi Jessie) | Added DietPi optimized installation option for SqueezeLite. Audio player for SqueezeBox server (LMS): http://dietpi.com/phpbb/viewtopic.php?f=8&t=5&p=1009#p1009
DietPi-Software | Added DietPi optimized installation option for Pydio. Feature-rich backup and sync server with web interface : http://dietpi.com/phpbb/viewtopic.php?f=8&t=5&p=1064#p1064

Changes / Improvements / Optimizations:
DietPi-Process Tool | Improved performance when parsing user settings file. Only installed software values are now saved.

Bug fixes:
DietPi-Process Tool | For LXDE Installations: Added dietpi-process_tool.desktop items and removed dietpi-nice.desktop.
/DietPi/dietpi/func/dietpi-optimal_mtu | ipv4 and icmp headers (-28) are now subtracted from the MTU size that gets tested.

-----------------------------------------------------------------------------------------------------------

v107
(25/01/16)

New Features:
DietPi-Process_Tool | Allows users to configure and set system wide Nice, Affinity, Scheduler Policy, Scheduler Priority for most processes/programs. Replaces DietPi-Nice/Affinity

Changes / Improvements / Optimizations:
DietPi-Config | IPv6 can now be enabled/disabled from the networking options menu.
DietPi-Config | RPI i2c settings have now been moved to "Advanced Options". Previously Display. Thanks to Gordon for the suggestion: http://dietpi.com/phpbb/viewtopic.php?f=11&t=294#p1261
General | IPv6 is now enabled by default on all DietPi systems. Its clear that IPv6 is becoming a requirement for software to fully function: https://github.com/Fourdee/DietPi/issues/175#issue-127682633 . You can disable IPv6 using dietpi-config > networking > IPv6


Bug fixes:
DietPi-Process_Tool (previously DietPi-Affinity) | Affinity is now applied to all PIDs for each program match.
DietPi-Software | Resolved an issue with Nginx failing to install on RPi Jessie.

-----------------------------------------------------------------------------------------------------------

v106
(13/01/16)

Software Additions:
DietPi-Software | Added DietPi optimized installation option for Shairport Sync. AirPlay audio player with multiroom sync : http://dietpi.com/phpbb/viewtopic.php?f=8&t=5&p=1221#p1221

Changes / Improvements / Optimizations:
Images | All ARM based DietPi Images have been updated to v106.
General (RPi) | DietPi will now identify your model name based on revision code. This will provider a "nicer" description in the banner. Many thanks for Dougie and David for their assistance on this: https://www.raspberrypi.org/forums/viewtopic.php?p=878517#p878517
DietPi-Backup | When searching for previous backups, it will now print the date/time the backup was last run, for each backup found.

Bug fixes:
DietPi-AutoStart | Resolved an issue where VNCserver would not start on Orange Pi PC. Many thanks to MyRoman for his assistance on this: http://dietpi.com/phpbb/viewtopic.php?f=11&t=283#p1193
DietPi-Software | Resolved an issue where input methods (such as ibus, fcitx) fails to start with dbus connection error. dbus-x11 is now installed by default with xserver. Many thanks to ochaochaocha3 for finding this one: https://github.com/Fourdee/DietPi/issues/160
DietPi-Software | Squeezebox Server (LMS) is now enabled for ARMv6 devices (RPi 1/zero). Many thanks to masterxilef for proving the fix: https://github.com/Fourdee/DietPi/issues/155#issuecomment-170695252
DietPi-Config (OPi) | Changed 3.5mm jack asound.conf from plug to hw. This resolves "ALSA lib pcm_plug.c:1261:(_snd_pcm_plug_open) Unknown field card" error.
DietPi-Automation | Resolved an issue where AUTO_DietpiSoftware_SkipUpdateRebootPrompt=1 had no effect.

-----------------------------------------------------------------------------------------------------------

v105
(06/01/16)

Software Additions:
DietPi-Software | Added DietPi optimized installation for WiFi Hotspot. Once installed, you can change the SSID/Key/Channel settings in dietpi-config > networking > WiFi. http://dietpi.com/phpbb/viewtopic.php?f=8&t=5&p=1207#p1207

Changes / Improvements / Optimizations:
DietPi-Config | Vastly improved the performance of the networking ethernet/wifi menus.
DietPi-Survey | UUID is now a random generation. This was previously the MAC address which are not unique on Odroid/OrangePi devices.
DietPi-Nice/Affinity | Added support for DHCP server (dhcpd) and WiFi Hotspot (hostapd).
DietPi-Backup | First run: will now check and use the USB Drive as the backup directory if it is installed.

Bug fixes:
DietPi-Software | Resolved an issue with the installation of OpenTyrian. Many thanks to EzTargetUK for spotting this one: https://github.com/Fourdee/DietPi/issues/157

-----------------------------------------------------------------------------------------------------------

v104
(29/12/15)

New Features:
DietPi-Automation | DietPi automation allows users to fully automate the installation process, and, automatically install optimized software from the DietPi-Software catalogue. We have also added features like auto mounting Samba client shares, download and execute script during installation. All the automation options are available in the dietpi.txt file on the 1st partition of the DietPi image. http://dietpi.com/phpbb/viewtopic.php?f=8&t=273
dietpi-set_dphys-swapfile | New function script that allows command line users to change dphys-swapfile size and locations easily and quickly. See sourcecode for usage.

Changes / Improvements / Optimizations:
PiHole | Updated PiHole script to latest version (gravity.sh).
DietPi-Cloudshell | Updated to v4. You can now start/stop DietPi-Cloudshell from the menu and choose which screen to output. Also added option to display temps as Celsius or Fahrenheit.
DietPi-Config (RPi) | Added display resolution option for the official RPi touchscreen.
General | Updated grep code usage to check for 1st character on line when parsing files for variable values. Prevents pulling in any commented code references. eg: grep -m1 '^MyVar=10'
DietPi-Software | LetsEncrypt has been disabled for DietPi RPi (Wheezy) until a workaround can be found: https://github.com/Fourdee/DietPi/issues/141
DietPi-Software | Dedicated USB drive installations will also move the swapfile to the USB drive. Many thanks to bbmak for this request: http://dietpi.com/phpbb/viewtopic.php?f=9&t=270&p=1135#p1132
DietPi-Software | Softether VPN server has been removed. Its setup was overcomplicated for the end user. OpenVPN server offers a much better and simpler VPN experience for the user.
DietPi-Backup | Allows for $2 input directory when using backup/restore inputs for $1. See sourcecode and usage header for more info.
DietPi-Nice | Added support for Squeezebox Server (LMS) and Squeezebox Lite.
DietPi-Affinity | Added support for Squeezebox Server (LMS) and Squeezebox Lite.

Bug fixes:
DietPi-Software | Resolved an issue with Squeezebox not installing. This is due to squeezebox 7.9 nightly build url links being dropped. Squeezebox will now be downloaded from DietPi.com. Thanks to Jean for spotting this.

-----------------------------------------------------------------------------------------------------------

v103
(10/12/15)

New Features:
DietPi-Affinity | Allows you to set CPU affinity for most processes. This allows you to specify which CPU cores the program will use. Also applied automatically during boot (along side DietPi-Nice). Info: http://dietpi.com/phpbb/viewtopic.php?f=8&t=5&p=1064#p1064.
DietPi-LetsEncrypt | Frontend for Lets Encrypt and integration into DietPi systems. Supports Apache2 webserver (LAMP / LASP) only. Info: http://dietpi.com/phpbb/viewtopic.php?f=8&t=5&p=1064#p1062.

Software Additions:
DietPi-Software | Added DietPi optimized installation for Lets Encrypt. This allows you to easily obtain and install a free SSL certificate for your webserver. Info: http://dietpi.com/phpbb/viewtopic.php?f=8&t=5&p=1064#p1062. Many thanks to thechildofroth for his assistance with testing: https://github.com/Fourdee/DietPi/issues/128
DietPi-Software (RPi) | Added DietPi optimized installation for Wiring Pi (v2.31). Alternate GPIO library based on C.

Changes / Improvements / Optimizations:
DietPi-Software | Updated DietPi-Cam installations to match RPi web cam interface v6.0.19. Thanks to Zombievirus for mentioning this was missing from v103 release changelog: http://dietpi.com/phpbb/viewtopic.php?f=11&t=218&start=20#p1087
DietPi-Ramlog | Will now preserve log file ownerships.
DietPi-Config > Networking | You can now specify static DNS servers.
DietPi-Nice | Will now show you what is being applied, and, if successful.
DietPi-Software | Reduced php-apc and php-apcu cache sizes slightly. Applied lower limit of 10mb.
DietPi-Software | Reduced the amount of total packages installed with Full logging mode (logrotate). Many thanks to Gordon Williams for spotting this: http://dietpi.com/phpbb/viewtopic.php?f=11&t=256#p1073
DietPi-Software (RPi) | Moved all RPi hardware project related items to DietPi Optimized software. Under RPi Hardware Projects.

Bug fixes:
LMS/Squeezebox server | Resolved issue with the program unable to start at boot. DietPi-Software will now install v7.9. Existing installations of LMS/Squeezebox will require a reinstall with dietpi-uninstall and dietpi-software, to fix their installation.
DietPi-Software | Resolved an issue with apt-get 100 errors during installation due to incomplete apt-cache. DietPi-Software will now run a simulated apt-get install, before running the installations. If this fails, it will attempt to clean and update the apt-cache. Many thanks to Zombievirus for the report and assistance testing: https://github.com/Fourdee/DietPi/issues/132
DietPi-Software | Resolved an issue with Proftpd giving errors: /var/log/wtmp: No such file or directory. Many thanks for Gordon Williams for spotting this one: http://dietpi.com/phpbb/viewtopic.php?f=11&t=256#p1073
General | Resolved an issue where optimizations for the RPi v2 would be made based on 2 cores. This was due to an incorrect $(nproc) value which reported 2 processor cores on the RPi. $(nproc --all) is now used and returns the correct value.
General | Resolved an issue where /etc/resolv.conf (dns server) was not updating. This was due to a missing package (resolvconf) and will now be installed on all DietPi systems. Resolvconf will automatically update DHCP dns servers. For Static Ips, dns-nameservers must now be set in /etc/network/interfaces.
General | Resolved issue where ntpd drift file wouldn't update. Many thanks to Gordon
DietPi-Config > Networking | As dns-nameservers must be set for static ips, DietPi-Config will enable/disable dns-nameservers automatically in /etc/network/interfaces when applying network changes.

-----------------------------------------------------------------------------------------------------------

v102
(03/12/15)

Important DietPi Changes:
All DietPi images have been updated to v102 and are required to run the latest version of DietPi. Previous images will no longer update, and are no longer supported.
Passwords | All passwords throughout DietPi are now dietpi (previously raspberry). This includes everything with a password (eg: dietpi-software installations).
DietPi for Odroid C1/XU4 has changed to Debian Jessie | The DietPi images are now based on the excellent Debian Jessie images by Meveric http://forum.odroid.com/viewtopic.php?f=96&t=17542&p=114970#p114970. Why Debian? First, its more streamline and lightweight when compared to Ubuntu. Second, it reduces my coding workload from 3 distros to 2, as Ubuntu has different packages/file paths/requirements that required additional coding and testing.

New Features:
DietPi-Launcher | Menu system that allows you to run any of the DietPi programs, all from one place.
DietPi-Cron | Menu system that allows you to change the cron start times: https://github.com/Fourdee/DietPi/issues/118#issuecomment-161051801

Software Additions:
DietPi-Software (Odroid's C1/XU4) | Kodi is now available for Odroid C1 and XU4.
DietPi-Software (Odroid's C1/XU4) | DietPi optimized LXDE desktop is now available. Vastly improved C1 (no longer uses FBturbo driver).
DietPi-Software (Odroid's C1/XU4, OPi) | DietPi optimized Weaved installation is now available.
DietPi-Software (Odroids C1/XU4) | DietPi optimized MiniDLNA installation option is now available.

Changes / Improvements / Optimizations:
General | Support for Raspberry PiZero (honestly?, i didn't have to change a thing :) )
General | Removed one of the reboots during first run filesystem expansion. This will speed up the initial setup of your system. Available for all DietPi images v101 or higher.
DietPi-Software | PHP now sets upload_max_filesize and php_max_post_size to 2GB. This will increase the max filesize limit with php uploads (eg: Owncloud). Previously 20~MB.
DietPi-Software | PHP now sets upload_tmp_dir to /var/tmp/php_upload_tmp. This was previously stored on /tmp as ramdisk, which limited php uploads (eg: Owncloud) to half your total RAM, causing possible failed uploads.
DietPi-Software (Jessie) | PHP will also install and optimize APCu along side Opcache (APCu is data store, OPcache is opcode cache). This should vastly improve webserver performance.
DietPi-Software | HAproxy will now install v1.6.2.
DietPi-Software | Deluge-web no longer requires a service restart by the user during 1st run.
DietPi-Software | Enabled Deluged logging with level warning to /var/log/deluged.log and /var/log/deluge-web.log
DietPi-Config > Advanced > Time sync (ntpd) | New options. Allows you to change the update frequency of NTPD time syncs. eg: Daily/Hourly/disabled etc.
DietPi-Config > Performance > Overclocking | Tweaked the RPi 1/2 overclocking settings to improve stability. These are settings I personally use across all my RPi devices during testing, and, should be stable for all.
DietPi-Config > Advanced > Swapfile size | When the user changes the swapfile size, the new swapfile and its size will now be generated at the same time. Previously this was completed during boot.
DietPi-Config > Advanced > Swapfile size | Can now also be disabled.
DietPi-Config (OPi) | You can now update the Kernel and Firmware for your OrangePi. This will run Loboris kernel update script: https://github.com/loboris/OrangePi-BuildLinux/blob/master/update_kernel.sh
General | /etc/apt/sources.list is now unified across all DietPi Jessie images (excluding Raspbian), using the global Debian mirror: http://ftp.debian.org/debian
General | All firmware and kernel have been updated to latest.

Bug fixes:
DietPi-Update | Some users were experiencing wget failures due to SSL/cert issue on GitHub, or local network setup. This was causing the 1st run update and installation to fail. The script has been updated to use curl which does not fail. https://github.com/Fourdee/DietPi/issues/125
Kernel Modules (OPi) | Resolved issues with invisible modules by updating the kernel / firmware to latest (provided by Loboris). https://github.com/Fourdee/DietPi/issues/115
General (Jessie) | Resolved an issue where SystemD would throw warnings on /dev/tty1 regarding duplicate fstab entries. USB mounts are now disabled by default in fstab on new images. DietPi will enable one of the mounts as required during "1st run USB drive" setup.
DietPi-Software (Odroid C1) | Resolved an issue with Kodi launching as black screen.
DietPi-Software | Resolved an issue with DietPi-Cam not starting during boot. Many thanks to Rich T for his assistance with debugging: http://dietpi.com/phpbb/viewtopic.php?f=11&t=218#p842
DietPi-Ramlog | Fix for mongodb log files, thanks to Olmo: https://twitter.com/otmezger/status/670004115561299968

-----------------------------------------------------------------------------------------------------------

v101
(14/11/15)

Changes:
DietPi-Software | Enabled minidlna installation option for Orange Pi and VMware.
DietPi-Software | Modified the installation method of phpBB3 forums. No longer uses apt installation. Downloads and sets up the phpbb.zip.
DietPi-Config > AutoBoot options | Added "Console: Automatic Login" option. Useful for custom projects that require autologin on main terminal (tty1), without launching a specific program.
DietPi-Config (RPi) > Audio options > Soundcard | You can now select "none" as your soundcard. This will disable the snd-bcm2835 kernel module, saving memory and resources.
DietPi-Config (OPi PC) | Changed 3.5mm asound.conf to use plug rather than direct hw.
DietPi-Software  (OPi PC) | Installing HiFi will now default to 3.5mm output and unmute it, regardless of default device used in asound.conf.

Bug fixes:
DietPi-Ramlog | Resolved an issue where "Full" and "None" logging modes, would clear logfile contents during boot. https://github.com/Fourdee/DietPi/issues/112
DietPi-Apt-get_Update | Resolved an issue where the state file would stay at 0 (which believes apt-get is running), causing endless waiting.
DietPi-Software (RPi Jessie) | Resolved an issue where Kodi would install using packages from deb.multimedia, rather than Raspbian. This was due to FFMPEG installation which requires the additional repo. After installing FFMPEG, the deb.multimedia repo will now be removed. https://github.com/Fourdee/DietPi/issues/111
DietPi-Software  (OPi PC) | Resolved broken volume controls for HiFi (mpd+ympd) using 3.5mm output.
DietPi-External_drive_setup (RPi) | When setting up a dedicated external drive, rootdelay=10 will be added to cmdline.txt. This should prevent slow powering external drives, from failing to be ready and mountable during boot.

-----------------------------------------------------------------------------------------------------------

v100
(07/11/15)

New Image:
DietPi for Orange Pi PC is now available (Beta): http://www.orangepi.org/orangepibbsen/forum.php?mod=viewthread&tid=662&extra=page%3D1

New Features:
DietPi-Cleaner | New program. Allows you to remove unwanted 'junk' (eg: CCleaner) to free up system resources. http://dietpi.com/phpbb/viewtopic.php?f=8&t=5&p=623#p623
DietPi-Software | Added DietPi optimized installation option for OpenVPN Server: http://dietpi.com/phpbb/viewtopic.php?f=8&t=5&p=613#p613

Changes:
DietPi-Software (RPi) | HQ audio is now enabled by default when alsa is flagged for install.
DietPi-Software (RPi armv6 Jessie) | FFmpeg will now install libs, rather than lib-dev packages: https://github.com/Fourdee/DietPi/issues/84#issuecomment-151623212
DietPi-Config > Tools > Benchmark | Vastly improved the accuracy of filesystem benchmarking. The recorded speeds should now be inline with "real world" usage. DD now uses 4K blocksize which is default for SSD and /tmp (ram).
General | Hostname on new installations has change from dietpi to DietPi.
General | Changed ondemand scaling up, to 50% cpu usage (previously 60).

Bug fixes:
DietPi-Cloudshell | Resolved a memory leak caused by incorrect array usage.
General (Jessie) | Resolved issue with CRDA error print on tty1. Many thanks to Luis for the resolution: https://github.com/Fourdee/DietPi/issues/102#issuecomment-153447933
Orange Pi PC | Local sound now works, also added option to dietpi-config allowing you to change HDMI or 3.5mm default output.

-----------------------------------------------------------------------------------------------------------

v99
(27/10/15)

New Features:
DietPi-Software | Added DietPi optimized installation option for Ampache. http://dietpi.com/phpbb/viewtopic.php?f=8&t=5&start=40#p554 . Many thanks to Jig for his assistance with the installation steps: http://dietpi.com/phpbb/viewtopic.php?f=9&t=146
DietPi-Software | SubSonic is now available for all DietPi systems. Also updated SubSonic installation to use 5.3 (instead of beta2), and, Java 8 (instead of Java 7). Many thanks to thechildofroth for his assistance and providing compiled armv6 packages: https://github.com/Fourdee/DietPi/issues/84 .
DietPi-Software (RPi) | Added Linux installation option for i2c-tools. Can also be installed/configured in dietpi-config (see below).
DietPi-Config (RPi) | Users can now toggle i2c module and change baudrate (freq kHz) from display options.

Changes:
General | DietPi specific binaries are now stored and downloaded from http://dietpi.com. This will vastly increase download speed and should reduce overall installation time.
General (C1/XU4) | Modified /etc/apt/sources.list to include universe, multiverse, backports, and, Oracle Java paa.

Bug fixes:
DietPi-Config (Odroid C1/XU4) | Resolved issue where changing the Keyboard configuration did not bring the menu up.

-----------------------------------------------------------------------------------------------------------

v98
(21/10/15)

New Features:
DietPi-Software (VMware) | Added DietPi optimized installation option for Desktop LXDE.

Changes:
DietPi-Software | Pi-hole installations now checks total free memory available and sets swapfile size accordingly, to prevent out of memory errors. This was previously applied to RPi v1 models only.

Bug fixes:
CurlFTPfs (Jessie) | Resolved issue with this network mount causing Emergency mode during boot. Many thanks to Jig for his input on this: http://dietpi.com/phpbb/viewtopic.php?f=9&t=142
NoIp (VMware) | New installations of NoIp will now install the x32/x64 binary.
DietPi-Config (RPi - Jessie) | Resolved issue where changing the Keyboard configuration wasn't being applied.

-----------------------------------------------------------------------------------------------------------

v97
(15/10/15)

New Features:
DietPi-Software | Added DietPi optimized installation option for Fail2Ban. Prevents brute-force attacks by banning the IP address.
DietPi-Software | Added DietPi optimized installation option for PhpSysInfo. Web interface system stats. Many thanks to Pilovali for his input: http://dietpi.com/phpbb/viewtopic.php?f=9&t=122
DietPi-Software | Added DietPi optimized installation option for Php Image Gallery. A website to host and browse your image files. Many thanks to Pilovali for his input: http://dietpi.com/phpbb/viewtopic.php?f=9&t=135&p=468#p465

Changes:
DietPi (RPi Jessie) | Is no longer in Beta. All known and reported issues have been resolved.
DietPi-Software (Jessie) | Selecting Alsa for install will also install alsa-utils.

Bug fixes:
DietPi-Software (Jessie) | Resolved issues with SubSonic installation failing, due to missing ffmpeg package in Jessie repo. Many thanks to Marc for his input on this issue: https://github.com/Fourdee/DietPi/issues/84

-----------------------------------------------------------------------------------------------------------

v96
(12/10/15)
Changes:
DietPi.com is now the home of DietPi. Web hosting kindly provided by Pilovali.

Bug fixes:
DietPi-Software (Jessie) | Resolved Transmission-daemon 403 errors on Jessie systems. Caused by SystemD service: https://github.com/Fourdee/DietPi/issues/86. Many thanks to Lloyd for sending the bug report.

-----------------------------------------------------------------------------------------------------------

v95
(10/10/15)

New Features:
DietPi-Software | Added DietPi optimized installation option for VNC Server running LXDE Desktop. Great for headless devices: http://dietpi.com/phpbb/viewtopic.php?f=8&t=5&p=408#p408
DietPi-Software | Added DietPi optimized installation option for Wordpress (Blog and publishing website).
DietPi-Software (RPi-Jessie) | Added DietPi optimized installation option for Kodi.

Changes:
General | Sudo is now installed by default on all DietPi images. As most online guides for linux software uses Sudo in their documentation, and scripts, this allows us to bridge the gap to less experienced linux users by preventing "command not found".
LXDE (Desktop) | Updated desktop and menu items to include dietpi-nice.
DietPi-Software | SoftEther VPN server will now install the latest version.
DietPi-Software | RetroPie has been removed as a DietPi optimized installation option. The installation cannot be truly automated and requires user input from the RetroPie setup script. Users will need to install RetroPie from following their online documentation.
DietPi-Software | RaspControl is now only available for the Raspberry Pi (Wheezy) image. The project has not been updated for 3 years, and, only works with Raspbian Wheezy.

Bug fixes:
DietPi-Software (VMware) | Softether VPN server will now download and install the correct (64bit) package.
DietPi-Software | Resolved issue with PhpMyAdmin selection complaining of LAMP/LEMP not installed, when it is due to be installed by software that requires it.
DietPi-Software (RPi-Jessie) | Resolved issue with RPi-GPIO python3 support installations failing due to missing dependencies with the Raspbian repo. This is now installed by Python pip.
DietPi-Config (RPi-Jessie) | Resolved issue with CurlFTP mount, not mounting due to changes in Jessie's /etc/fstab commands.

Many thanks to:
Pilovali - For his contributions with testing, and, submitting over 5 bug reports for DietPi!

-----------------------------------------------------------------------------------------------------------

v94
(07/10/15)
New Image:
DietPi for Raspberry Pi (Jessie) has been released!

Changes:
DietPi Images | DietPi image downloads have been updated to v94. This also includes their respective firmware/kernel updates where applicable.
LXDE (Desktop) | Updated desktop and menu items to include more DietPi programs (eg: backup/sync)
DietPi (XU3/4) | Meveric XU3 repo (Meveric-all-XU3.list) has been removed from apt.

Bug fixes:
DietPi-Software | Resolved issue with Odroid C1 pulling incorrect URL for internet test, from sources.list.

-----------------------------------------------------------------------------------------------------------

v93
(30/09/15)
Changes:
DietPi-Software | Will now use your /etc/apt/sources.list url for connection tests.
DietPi-Cam | Updated. New installations will now install the latest version of RPi Cam Control (v6.0.9).

Bug fixes:
Pi-hole | Resolved issues with Pi-hole (dnsmasq service) not starting during bootup phase.
DietPi-Software | All Pi-hole installations will now increase swapfile size if required. This was previously applied only to Pi-Hole automated image. This prevents a out of memory error whilst running gravity.sh on RPi v1 256/512.
apc.php (Odroid / VM ) | Will now use opcache-status rather than opcache-gui. This resolves missing data from the apc.php page.
DietPi-BugReport | Resolved issue with failed uploads not providing any notification to end user.
DietPi-BugReport | Resolved issue with URL test (wget spider) not supporting ftp addresses.
DietPi-Survey | Resolved issue with URL test (wget spider) not supporting ftp addresses.
External HDD (hdparm.conf) | APM is now set to 254 (APM 127 seems to override spin down time to 5 seconds for most drives). Spin down time is now 10minutes.

-----------------------------------------------------------------------------------------------------------

v92
(24/09/15)
New Device:
DietPi for VMware (Virtual Machine) is now available. More info: http://dietpi.com/phpbb/viewtopic.php?f=8&t=90

New Features:
DietPi-Morsecode | Converts and renders a text file into morse code. You never know when you might need it! :) http://dietpi.com/phpbb/viewtopic.php?f=8&t=5&start=40#p293

Changes:
DietPi-Sync | Added option to enable/disable an automated daily sync (using cron).
/etc/hdparm.conf | Added default power management settings for external USB drives. This will spin down the /dev/sda drive after 30 minutes. APM is set to 127 which allows max performance whilst still allowing spin down.

Bug fixes:
DietPi-Cloudshell | Improved CPU usage results (they actually work now ;)). Completely re-coded, and, no longer requires sysstat (mpstat) to be installed.
Pi-hole | Resolved issues with dnsmasq startpar and missing user errors during boot.
General | Resolved issue with apc.php page not providing information/stats on Odroid images.

-----------------------------------------------------------------------------------------------------------

v91
Notes:
Internal use (Image implementation and testing for VMware). See v92 for patch notes.

-----------------------------------------------------------------------------------------------------------

v90
(15/09/15)
New Features:
DietPi-Nice | Allows you to set process priority (nice level) for most dietpi-software installed programs. Your nice levels will automatically be applied by DietPi and active at all times. More info : http://dietpi.com/phpbb/viewtopic.php?f=8&t=5&p=279#p279

Changes:
DietPi-Software (RPi) | Owncloud installations now use the opensuse repo. This installs the latest version (8.1).
DietPi-Sync | Added option to enable/disable compression during transfer.
DietPi-Config (Overclocking RPi 2) | Modified the overclocking profiles to improve stability. From testing, ram overclocking seems to cause the most instability, so, we have set the ram freqs to default (400MHz) for low and med profiles.
DietPi-Cloudshell | Users can now set custom USB drive mount locations, if different from /mnt/usb_1. Line 3 of /DietPi/dietpi/.dietpi-cloudshell.
dietpi-external_drive_setup | When formatting, it will now clear the MBR and partition tables on the drive before creating the ext4 partition.
General (RPi) | Hdparm is now installed by default (to be consistent with all DietPi images). This allows external drives to power down when idle.
General | Removed trailing white space from all DietPi code. Reduces DietPi-Ramdisk size by 4~KB (every little counts ;)).

Bug fixes:
DietPi-Config (RPi) | Resolved issue with SDcard benchmark reporting incorrect free space.
DietPi-Software | Resolved issue with HiFi installation. An invalid config file prevented mpd from starting.
dietpi-external_drive_setup | Will now correctly display the filesystem type when its label contains spaces.

-----------------------------------------------------------------------------------------------------------

v89
(08/09/15)
Release Notes:
DietPi-Backup | New feature to allow rSync backups of your DietPi system.
DietPi-Sync | New feature that allows rSync cloning of a Source location to a Target location (eg: /mnt/NAS_pictures /mnt/usb_1/NAS_Pictures)
DietPi-Software | Added DietPi optimized installation option for "SqueezeBox Server". Also known as Logitech Media Server (LMS).
DietPi-Config (Performance Options) | You can now limit the maximum frequency of your CPU. This is useful for reducing temperatures and power usage.
DietPi-Config (Networking Options) | Samba client mounts (/mnt/samba) will now add _netdev, to the /etc/fstab file. This ensures the network is up before it attempts to mount.

-----------------------------------------------------------------------------------------------------------

v88
(03/09/15)
Release Notes:
DietPi-Logclear (Pi-hole) | Resolved issue with space padding in pihole.log date detection and removals.

-----------------------------------------------------------------------------------------------------------

v87
(31/08/15)
Release Notes:
DietPi-Software | Added DietPi optimized installation option for "HaProxy" (High performance TCP/HTTP load balancer.). Many thanks to Jerome Queneuder for providing the compiling and installation methods.
DietPi-Software | Deluge installation option is now available for Odroid-C1 and Odroid-XU3/4.
DietPi-Software | Vastly improved the Deluge install process and simplified the online documentation. Remote access is now enabled by default, allowing desktop clients to connect.
DietPi-Ramlog (all modes) | Increased /var/log max size to 20mb (from 10mb).
DietPi-Ramlog (Pi-hole) | Increased maximum log file size to 5mb (from 2mb). This should be more than enough to keep 1+ days of pi-hole stats.
DietPi-Uninstall | Resolved issue that only showed 1 item at a time.

-----------------------------------------------------------------------------------------------------------

v86
(28/08/15)
Release Notes:
Pi-hole | Hotfix to resolve issues with Pi-hole stats not updating.
DietPi-Cloudshell | Resolved an issue where an error would be briefly printed on the display, when changing settings in the control panel.

-----------------------------------------------------------------------------------------------------------

v85
(27/08/15)
Release Notes:
DietPi-Software | DietPi-Cloudshell is here! Turn your Cloudshell (or your monitor) into a dedicated lightweight system stats display.
DietPi-Software | Added DietPi Optimized installation for SubSonic (many thanks to childofroth for his help, testing and work to get this completed https://github.com/Fourdee/DietPi/issues/42)
DietPi-Config | Added Interactive CPU gov option (if available on device).
Odroid C1/XU4 | Changed default CPU gov from ondemand to interactive. This resolves the issue with Odroid c1 ondemand not scaling (http://forum.odroid.com/viewtopic.php?f=117&t=12057), and, performs much better.
Odroid XU4 | Fixed issue with missing curl pre-reqs. Curl is now installed by default (to be consistent with all DietPi images).
DietPi-Ramlog | Now also saves filenames and generates those files on boot as blank files. Basically ensures log file permissions are set correctly during boot.
/DietPi/dietpi.txt CONFIG_CPU_MAX_FREQ= | You can now limit the max cpu frequency (MHz) for all cores. | 0=disabled | Useful for lowering temp/power usage on your device.
DietPi-BugReport | Will now also send /etc/init.d/* and ls /etc/rc*.d/* services startup orders.
General | Rolled out -m1 to the majority of DietPi code. This should improve performance with DietPi scripts.

-----------------------------------------------------------------------------------------------------------

v84
(21/08/15)
Release Notes:
DietPi for Odroid XU 3/4 is now available. Currently in Beta, further software additions will be added at a later date. http://dietpi.com/phpbb/viewtopic.php?f=8&t=57 .
DietPi-Software | Resolved issue with Pi-hole stats not updating correctly on 1st install.
Pi-hole Automated Image | Increase swapfile size to 500MB.
General | CPU Governor tweaks to make ondemand more responsive (lower sample rate 100ms to 25ms, and, increase duration to 1second)

-----------------------------------------------------------------------------------------------------------

v83
Notes:
Not released. Internal use (Image implementation and testing for Odroid xu3/4)

-----------------------------------------------------------------------------------------------------------

v82
(12/08/15)
Release Notes:
DietPi-Software | RPi only: Added DietPi optimized installation option for WebIOPi (Control RPi-GPIO from a web interface).
DietPi-Software | RPi only: Added DietPi optimized installation option for Weaved (Access your device over the internet).
General | Improved external drive setup script, and, detection of failed setups.
DietPi-Logclear | Now removes all entires in /var/log/pihole.log from previous days.
DietPi-Logclear | Reduced Pi-hole maximum logfile size to 2MB.
DietPi-Survey | Resolved issue with Curl causing this script to wait for a unnecessary period of time. We love timeouts!

-----------------------------------------------------------------------------------------------------------

v81
(04/08/15)
Release Notes:
General | Updated all DietPi images to v81.
General | DietPi default login has changed. Username = root, password = dietpi.

-----------------------------------------------------------------------------------------------------------

v80
(02/08/15)
Release Notes:
DietPi-Software | Added DietPi optimized installation option for Pi-hole (DNS server that blocks adverts on your network). http://dietpi.com/phpbb/viewtopic.php?f=8&t=5&start=20#p174
Optimization | ipv6 is now fully disabled for RPi, honest. http://dietpi.com/phpbb/viewtopic.php?f=9&t=37&p=152#p152
Security | Dropbear will generate a unique SSH key during 1st run setup. Thanks to DietPirate (http://dietpi.com/phpbb/viewtopic.php?f=9&t=37#p156).
DietPi-Update | Added option to disable DietPi automatically checking for updates (dietpi.txt CONFIG_CHECK_DIETPI_UPDATES=0-1)

-----------------------------------------------------------------------------------------------------------

v79
(24/07/15)
Release Notes:
DietPi-Software | Resolved issue with failed initial setup of Owncloud in SD card setups. Many thanks to Ted for the bug report https://www.raspberrypi.org/forums/viewtopic.php?p=792918#p792918
Optimization | RPi only. Changed from Deadline to NOOP scheduler. This should improve filesystem IO with solid state devices. Many thanks to Von http://dietpi.com/phpbb/viewtopic.php?f=9&t=37&p=133#p117
Optimization | ipv6 is now fully disabled. Blacklisted kernel module, and disabled in sysctl. Many thanks to Von http://dietpi.com/phpbb/viewtopic.php?f=9&t=37&p=133#p117

-----------------------------------------------------------------------------------------------------------

v78
(22/07/15)
Release Notes:
DietPi-RamDisk | Resolved issue with power loss causing unexpected config files (Many thanks to Mamuesp for the bug report). https://github.com/Fourdee/DietPi/pull/33
DietPi-Bugreport | Will now check for a valid working internet connection before attempting to upload report.
DietPi-Bugreport | Added support for eth/wlan devices with an index range of 0-9.

-----------------------------------------------------------------------------------------------------------

v77
(09/07/15)
Release Notes:
DietPi-Software | Added DietPi optimized installation option for Raspcontrol (Web interface system stats).
DietPi-Software | Added DietPi optimized installation option for Linux Dash (Web interface system stats).
DietPi-Software | Added Dietpi optimized installation option for vsFTPD (alternative FTP / file server).
DietPi-Software | Modified Apache2 log settings. Access logs are now disabled (improves overall performance). Reduced standard log level to error.
DietPi-Software | Grasshopper installations are now based on LASP webserver stack.

-----------------------------------------------------------------------------------------------------------

v76
(05/07/15)
Release Notes:
HotFix | Resolved issue with DietPi-Ramlog modes not being mounted to RAM.

-----------------------------------------------------------------------------------------------------------

v75
(04/07/15)
Release Notes:
Ramlog | Has now been replaced by a new lightweight DietPi Ramlog system.
General | Information for DietPi-Ramdisk locations when editing /boot/config files (eg: /boot/config.txt)
General | Added installation information to possible client mounts (eg: /mnt/samba/readme.txt).
DietPi-Config | Odroid C1 : Resolved "not enough space" error when running SD benchmark.

-----------------------------------------------------------------------------------------------------------

v74
(30/06/15)
Release Notes:
DietPi-Config | Added RAM memory benchmark to the Tools menu.
DietPi-Software | DietPi-Cam installations will now set the required GPU memory (128MB). This is targeted for RPi v1 devices as v2 devices will automatically set required GPU memory if camera is enabled.
RamLog Mode 1/2 | Will now also clear logfiles with compressed extentions (eg: .zip;.gz). This will prevent compressed logfiles (eg:dmsg.x.gz) using memory.
cpu | Will now obtain the current CPU frequencies first. This ensures the processing required to run the script, does not effect the original CPU freq value. Many thanks to "Gordon" for the bug report.
General | Standardized the menu prompt options throughout DietPi. Many thanks to "Manfred" for the feedback.

-----------------------------------------------------------------------------------------------------------

v73
(26/06/15)
Release Notes:
DietPiCam | Resolved "no data/media" issues with non-usb drive installations. Many thanks to Nicksoph for the bug report https://www.raspberrypi.org/forums/viewtopic.php?p=777876#p777876
DietPi-apt-get_update | Added a timer limit when waiting for the NTPD process to finish.

-----------------------------------------------------------------------------------------------------------

v72
(26/06/15)
Release Notes:
DietPi-Software | RPi only. Added DietPi optimized installation option for "Grasshopper" (Web App to control Bticino MyHome).
cpu | New command, shows CPU information/stats.

-----------------------------------------------------------------------------------------------------------

v71
(25/06/15)
Release Notes:
DietPi-Software | OdroidC1 only. Added DietPi optimized installation option for LXDE desktop (currently in beta, uses fbturbo + ump).
DietPi-Software | OdroidC1 only. Internet connection test now checks the Ubuntu repo url, instead of the RPi repo url.
General | DietPi now runs completely from ramdisk. This vastly reduces SD filesystem IO in DietPi scripts, and, further improves the life of your SD card.
General | DietPi will now automatically search and use, the first eth/wlan devices on your system. This resolves issues with some Odroid C1 devices that have their ethernet starting with an index of 1 (eth1).
DietPi-Uninstall | Resolved issue with vim not being uninstalled from apt.
DietPi-Uninstall | Uninstalling Samba Client and curlftpfs will now remove the entries from /etc/fstab. Resolves issue with boot hang. Many thanks to "Shaquille" for the bug report.

-----------------------------------------------------------------------------------------------------------

v69-70
New image for all DietPi devices.

-----------------------------------------------------------------------------------------------------------

v68
(14/06/15)
Release Notes:
General  | DietPi's logging system has been completely rewritten. Please see here for full list of options: http://dietpi.com/phpbb/viewtopic.php?f=8&t=5&start=20#p68
General  | DietPi now automates and manages Apt-get update. apt-get update is automatically called when its required and/or, hasn't been updated in 7 days. Also runs as a separate thread to speed up initial installation, and, future diet-software installations.
General  | Changed image creation methods. Total image sizes have been reduced.
DietPi-Software  | Added DietPi choice system for various system logging options. Features 3 choices: 2 Ramlog modes and 1 full system logging option (rsyslog logrotate).
DietPi-Logclear  | New addition. Multiple options for clearing log files. Also includes backup feature. Run dietpi-logclear to get available modes.
DietPi-BugReport | Can now generate an offline bugreport.zip if no network is detected.

-----------------------------------------------------------------------------------------------------------
v67
(09/06/15)
Release Notes:
General | Hotfix: Automation options in dietpi.txt. This is targeted for users who installed DietPi with the image version 60 and below.

-----------------------------------------------------------------------------------------------------------

v66
(09/06/15)
Release Notes:
DietPi-Software | Transmission, Deluge and Owncloud installations no longer require a USB Harddrive to be installed. Although, a USB harddrive is highly recommended.
DietPi-Software | Resolved php5-mysql and php5-sqlite not being installed with their webstacks.
DietPi-Software Odroid C1 | Resolved Owncloud data directory symlink not being correctly applied.
DietPi-Software | Completely rewritten the target data system for usb drive installs (stuff you don't see :) ).

-----------------------------------------------------------------------------------------------------------

v65
(08/06/15)
Release Notes:
DietPi-Software | Reduced the filesystem usage and total packages installed by OpenSSH-Server (from 13mb to 3mb)
DietPi-Software | MySql / ProFTP / phpMyAdmin will no longer prompt for passwords and settings during installation.
DietPi-Software > Odroid C1 | Added DietPi optimized installation option for "Hifi - Web interface music/radio player" (MPD + YMPD).
Odroid C1 | Resolved issues with no sound and xterm pre-reqs in Kodi. Many thanks to Wakko http://forum.odroid.com/viewtopic.php?f=114&t=11962&sid=b73521385777fc8f8d0fe518669b4ec2&p=92558#p92569
Odroid C1 | Optimized and reduced the v65 image size from 1.25gb to 1.0gb.
RPi | /tmp/ is now correctly mounted on boot as tmpfs.

-----------------------------------------------------------------------------------------------------------

v64
(06/06/15)
Release Notes:
DietPi-Software  | Odroid C1: Added LASP / LESP webserver stacks.
DietPi-Uninstall | Now uses a menu system. This allows for simple removal of DietPi installed software.
DietPi-Uninstall | Prevented removal of openssh-server when openssh-client is to be removed (this is due to their package dependencies, apt-get purge openssh-client removes openssh-server aswell).
General 		 | Optimizations for DietPi scripts. The mostly used global DietPi files/flags are now run from /tmp (ram), instead of /DietPi/dietpi. This will reduce filesystem IO.
DietPi-Banner	 | DietPi will now notify you if an update for your DietPi system is available.
DietPi-Banner	 | Added time/date to banner head.

-----------------------------------------------------------------------------------------------------------

v63
(03/06/15)
Release Notes:
DietPi-Software | Hotfix: Resolved issue that prevented install software list being loaded.

-----------------------------------------------------------------------------------------------------------

v62
(03/06/15)
Release Notes:
DietPi-BugReport | New feature. Allows users to send bug reports for DietPi. Automatically generates a zipped file of your settings, logs etc, then uploads. Also available from dietpi-config > tools menu.
DietPi-Uninstall | Can now receive multiple inputs (eg: dietpi-uninstall DESKTOP ALSA)
DietPi-Software  | Hotfix: AutoBoot options can now be set before the software is installed.

-----------------------------------------------------------------------------------------------------------

v61
(02/06/15)
Release Notes:
DietPi-Software | Added DietPi Optimized LASP Webserver Stack: Apache2 / SQLite / Php.
DietPi-Software | Added DietPi Optimized LESP Webserver Stack: Nginx / SQLite / Php.
DietPi-Software | Optimized code to reduce file IO usage. Vastly improves the performance in all menus.
DietPi-Software | Resolved hanging and delays when dietpi-software applies optimized config files.
DietPi-Software | Separated "DietPi software", and, "Additional Linux software" list menus into categories (should be easier to find software).
DietPi-Config | Resolved issue with "internet connection test" always displaying "online".
DietPi-Uninstall | Now lists all installed DietPi software on your system that can removed.
General | Resolved an issue with dietpi.txt "static networking settings" not being correctly applied on first run.
General | Initial additions of DietPi automation flags added to dietpi.txt. Allows you to define certain 1st run overrides.

-----------------------------------------------------------------------------------------------------------

v60
(27/05/15)
Release Notes:
DietPi-Software | New option to easily switch between SSH servers (Current list: None / Dropbear / OpenSSH ). The DietPi choices system will automatically install your choice, and, uninstall the rest.
DietPi-Software | New option to easily switch between File servers (Current list: None / ProFTP / Samba ).The DietPi choices system will automatically install your choice, and, uninstall the rest.
DietPi-Software | ProFTP is no longer automatically installed with DietPi optimized software. You can use the new options listed above to choose your own preferences.
DietPi-Software | Added DietPi optimized installation option for Deluge (Alternative BitTorrent Server with web interface)
DietPi-Software | Users will receive a prompt if their selected software can be configured in DietPi-Config, with the choice of going directly to that specific menu.
DietPi-Uninstall | Users can now remove DietPi installed software. Please see here for more details and usage http://dietpi.com/phpbb/viewtopic.php?f=8&t=24
General | Ramlog now saves logs to disk on shutdown/reboot. Daily ramlog saves have been removed due to /var/log being open by any number of installed programs, and, the fact that we clear the logfiles before it saved previously.
General | Logs are still cleared daily with /etc/cron.daily/dietpi . This prevents ramlog from becoming a "memory hog", which could have a negative effect on system performance rather than a positive one.

Code Related:
DietPi-Config | Can now receive an integer input for its target menu index. eg: "dietpi-config 8" will launch the DietPi Networking Menu.

-----------------------------------------------------------------------------------------------------------

v59
(20/05/15)
Release Notes:

Odroid C1 Specific:
DietPi-Software | Added DietPi Optimized installation option for LEMP (Nginx / MySql / PHP-FPM / OPcache)
General | Removal of php-apc/u in LAMP installations. Now uses OPcache instead. See http://serveraddress/apc.php

-----------------------------------------------------------------------------------------------------------

v58
(18/05/15)
Release Notes:
DietPi-Software | PhpMyAdmin is now a separate, optional installation choice (mainly used for Webserver SQL administration).

RPi Specific:
DietPi-Software | Added DietPi Optimized install option for LEMP (Nginx/mysql/php5/php-apc).
General | Resolved an issue with Apache2 preventing Ramlog from starting at boot.

Odroid C1 Specific:
General | NTP quits when its completed, saving 3.18MB of memory usage. Runs on boot and cron.daily.
General | fake-hwclock is now installed to keep recent date/time values during power cycles.
DietPi-Config | Resolved GPU memory splits not being applied correctly.

-----------------------------------------------------------------------------------------------------------

v57
(15/05/15)
Release Notes:
Desktop + Kodi | Resolved Kodi "not a valid application" errors when launching from desktop shortcuts.
Desktop + Kodi | Kodi shortcuts now display the Kodi icon.

-----------------------------------------------------------------------------------------------------------

v56
(14/05/15)
Release Notes:
General | Resolved NTP hanging during boot if no internet access. This was caused by a bug in NTP when NTPD_OPTS='-gq' (quit when done) is used.

-----------------------------------------------------------------------------------------------------------

v55
(13/05/15)
Release Notes:
Hotfix | Resolve X issues with DietPi_v54 image.
General | NTP service now quits when its completed, saving 3.18MB of memory usage. Runs on boot and cron.daily.
General | psmisc is now installed by default. This is required for DietPi scripts that use the killall command.

-----------------------------------------------------------------------------------------------------------

v54
(12/05/15)
Release Notes:
DietPi-Software | Added DietPi optimized install option for "RPi Camera / Web Interface Surveillance (DietPi-Cam)"
DietPi-Software | Added additional Linux software install option for "FTP Client Filesystem Mount (curlftpfs)". Can be installed and configured using dietpi-config > networking.
DietPi-Software | Changed the DietPi optimized software menu to be more informative and user friendly.
DietPi-Software > Kodi | Fixed black screen hangs on exit. If starting from console users must run startkodi. Desktop shortcuts have been patched.
DietPi-Config > Advanced | Better explanation of swapfile.
DietPi-Config > Networking | Setting up a samba client share will no longer reset the /etc/fstab file each time.
Added changelog | *waves*

Code Related:
DietPi-Update | Added gitbranch option in dietpi.txt (gitbranch=master). This can be used to test the update/patching system.
DietPi-Software | Separated internal install flags for Webserver. Allows for applications to be installed that require only parts of the LAMP stack.
DietPi-Software | Changed PHP-apc/u conf files to remove "( 3 days )". It was causing php errors line 4.
/func/ | Moved "set samba client details" from dietpi-config to /DietPi/dietpi/func/dietpi-set_smbclient
/func/ | Change_hostname is now a global function script
/DietPi/dietpi/conf/index.php has changed to phpinfo.php. Allows us to reserve index.php for other software.


-----------------------------------------------------------------------------------------------------------

v53
(09/05/15)
EOL corrections in /conf/ folder, resolves startup issues (with YMPD/Softether/Opentyrian).
New func folder for global functions. (allows us to use re-occurring code in dietpi scripts)
dietpi-config > display | GPU mem split for RPI is now based on an array (optimized/cleaned coding)

-----------------------------------------------------------------------------------------------------------

v52
(07/05/15)
DietPi-Software | Modifications to help improve initial user experience.
DietPi-Config > Display Options | Added support for RPi Camera. Enable/disable camera and led.
DietPi General | Fix for dumb or unset TERM provided by tdaitx. Allows for SCP connections with OpenSSH Server installed.
DietPi General | Added time-outs and retry limits when checking urls to prevent endless waiting (internet tests/apt repo checks etc).

-----------------------------------------------------------------------------------------------------------

v51
(05/05/15)
DietPi-Software > Desktop (LXDE) | Trashcan is now disabled. This allows DietPi to save resources by not needing gvfs packages.

-----------------------------------------------------------------------------------------------------------

v50
(04/05/15)
DietPi-Software > Desktop (LXDE)
- Optimized/reduced installation time, now takes 4 minutes on a Pi2 (previously 20+ minutes).
- Optimized/reduced installed filesystem usage, now 200MB (previously 500MB+)
- Optimized/reduced number of processes running, now 26 (Previously 55+)
- DietPi's LXpanel config now gets correctly applied.

DietPi-Update
- Optimized. No longer requires 20MB+ Git to be installed. Uses wget and unzip, both under 1MB.
- Automatically checks and updates DietPi on 1st run.

DietPi-Config | New menu Audio Options.
- RPi Audiophiles rejoice! Added support for external soundcards (Supported cards: HifiBerry DAC/DAC+ Digi/Digi+ Amp/Amp+ , https://www.hifiberry.com/).

-----------------------------------------------------------------------------------------------------------<|MERGE_RESOLUTION|>--- conflicted
+++ resolved
@@ -3,9 +3,7 @@
 (xx/xx/18)
 
 Changes / Improvements / Optimizations:
-<<<<<<< HEAD
 General | DietPi now uses its own "dietpi-postboot.service" to initiate dietpi-services, instead of /etc/rc.local. The latter will be reset on update, but in case of manual adjustments, a backup is safed to dietpi_userdata. The initiating "rc-local.service" will stay in place as well, so /etc/rc.local can be used as before: https://github.com/Fourdee/DietPi/issues/1376
-=======
 
 Bug Fixes:
 
@@ -14,7 +12,7 @@
 v6.2
 (18/02/18)
 
->>>>>>> 8a3a08d2
+Changes / Improvements / Optimizations:
 Native PC UEFI | Image now includes options to install to either EMMC (eg: onboard) or SDA (1st HDD) device: https://github.com/Fourdee/DietPi/issues/1171#issuecomment-336522021 | http://dietpi.com/phpbb/viewtopic.php?f=9&t=2809&p=10808#p10808
 DietPi-Backup | Rsync: Error control now handled by G_RUN_CMD
 DietPi-Config | Locale: Reworked, now only lists UTF-8 items, no longer using dpkg-reconfigure. Our custom set_software script handles all locales ensuring en_GB is always installed, and selected item is applied as system default.
