--- conflicted
+++ resolved
@@ -1,22 +1,13 @@
 v6.25
-(xx/05/19)
-
-<<<<<<< HEAD
+(XX/06/19)
+
 Changes / Improvements / Optimisations:
+- DietPi-Globals | G_OBTAIN_CPU_TEMP(): Added support for Core2Duo CPU temperature to be printed on e.g. DietPi-Banner and "cpu" command output. Many thanks to @OstrovCity for posting the required information: https://github.com/MichaIng/DietPi/pull/2563#issuecomment-494388278
 - DietPi-Service 2.0 | Combines dietpi-process_tool into dietpi-services. Adds IO policies, single/global service control and much more: https://github.com/MichaIng/DietPi/pull/2786
 - DietPi-Process_tool | Has been replaced with DietPi-Services. Existing saved options will no longer be available, please use 'dietpi-services' to apply required process_tool options with the upgraded system.
 
 Bug Fixes:
-=======
-v6.25
-(XX/06/19)
-
-Changes / Improvements / Optimisations:
-- DietPi-Globals | G_OBTAIN_CPU_TEMP(): Added support for Core2Duo CPU temperature to be printed on e.g. DietPi-Banner and "cpu" command output. Many thanks to @OstrovCity for posting the required information: https://github.com/MichaIng/DietPi/pull/2563#issuecomment-494388278
-
-Bug Fixes:
 - DietPi-Cleaner | Resolved an issue where the cleaner ran into an endless loop if "Files" cleaner was used. Many thanks to @maartenlangeveld for reporting this issue: https://github.com/MichaIng/DietPi/issues/2837
->>>>>>> 9c128ad5
 
 As always, many smaller code performance and stability improvements, visual and spelling fixes have been done, too much to list all of them here. Check out all code changes of this release on GitHub: https://github.com/MichaIng/DietPi/pull/XXXX
 
@@ -32,11 +23,8 @@
 
 For all additional issues that may appear after release, please see the following link for active tickets: https://github.com/MichaIng/DietPi/issues
 
-<<<<<<< HEAD
------------------------------------------------------------------------------------------------------------
-
-=======
->>>>>>> 9c128ad5
+-----------------------------------------------------------------------------------------------------------
+
 v6.24.1
 (18/05/19 Hotfix)
 
@@ -45,11 +33,7 @@
 - DietPi-Software | PHP: On ARMv6, fine tuned the required Buster branch priority pins to avoid certain ATP dependency errors. Many thanks to @maartenlangeveld for reporting this issue: https://github.com/MichaIng/DietPi/issues/2808, https://github.com/MichaIng/DietPi/issues/2811
 - DietPi-Software | Lighttpd: Resolved an issue where Lighttpd fails to start on ARMv6. Many thanks to @maartenlangeveld for reporting this issue: https://github.com/MichaIng/DietPi/issues/2808
 
-<<<<<<< HEAD
------------------------------------------------------------------------------------------------------------
-=======
-As always, many smaller code performance and stability improvements, visual and spelling fixes have been done, too much to list all of them here. Check out all code changes of this release on GitHub: https://github.com/MichaIng/DietPi/pull/2819
->>>>>>> 9c128ad5
+-----------------------------------------------------------------------------------------------------------
 
 v6.24
 (15/05/19 Hotfix)
