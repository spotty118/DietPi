--- conflicted
+++ resolved
@@ -4,14 +4,10 @@
 
 Changes / Improvements / Optimizations:
  - General | Improved detection of permissions support during user data transfers: https://github.com/Fourdee/DietPi/issues/2096
-<<<<<<< HEAD
  - General | IPv6: Due to the requirements of various software titles available in dietpi-software (eg: nginx, redis-server), and that IPv6 is slowly becoming more common place, IPv6 is now disabled via sysctl on interface level, while it stays enabled on kernel level: https://github.com/Fourdee/DietPi/issues/2027
  - DietPi-Config | Added an option to toggle preferring IPv4 connections with APT and wget, if IPv6 is enabled. This enhances compatibility and performance in some cases.
+ - DietPi-Config | Online Benchmarks Database! Now available. Simply run the benchmark from the tools menu, to upload your scores and compare against others: https://dietpi.com/survey
  - DietPi-Automation | Added settings to dietpi.txt to toggle IPv6 and IPv4 preference on first boot.
-=======
- - General | IPv6: Due to the requirements of various software titles available in dietpi-software (eg: nginx, redis-server), and that IPv6 is slowly becoming more common place, IPv6 is now enabled by default, and, can no longer be disabled in DietPi scripts: https://github.com/Fourdee/DietPi/issues/2027
- - DietPi-Config | Online Benchmarks Database! Now available. Simply run the benchmark from the tools menu, to upload your scores and compare against others: https://dietpi.com/survey
->>>>>>> 56c41c01
  - DietPi-Update | You now have the option to view the changelog, prior to updating: https://github.com/Fourdee/DietPi/issues/2081
  - DietPi-Software | Card/CalDAV request redirection was added to new Baikal, ownCloud and Nextcloud installs. Now only the servers domain/IP need to be entered on Card/CalDAV clients, without any further path to the DAV endpoints: https://github.com/Fourdee/DietPi/issues/2057
  - DietPi-Drive_Manager | Formatting: Now has the option to format the whole drive, or patition only, for drives with existing partitions.
