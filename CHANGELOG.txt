v6.2
(xx/02/18)

Changes / Improvements / Optimizations:
DietPi-Backup | Rsync: Error control now handled by G_RUN_CMD
DietPi-Sync | Rsync: Error control now handled by G_RUN_CMD
G_AGP | Will now only remove packages which are installed. Non matching items will be ignored. Supports wildcards. Prevents APT failure if the package is simply not installed.
G_DIETPI-NOTIFY | Added initiating program name, to start of line print.
DietPi-Software | Pydio: Add PHP module 'intl' on installation, as requested via web ui warning: https://github.com/Fourdee/DietPi/issues/1240
DietPi-Software | Nginx: To further reduce recource usage, by default 'nginx-light' will be installed now: https://github.com/Fourdee/DietPi/issues/1240
DietPi-Software | PHP: Removed some unused PHP modules from default installation: https://github.com/Fourdee/DietPi/issues/1240

Bug Fixes:
DietPi-Config | AudioPhonics I-Sabre-K2M: Resolved issue with failed installation. This is now a source build ondemand: https://github.com/Fourdee/DietPi/issues/1437
DietPi-Software | Nginx: Resolved failed installation when IPv6 is disabled, thanks @MichaIng: https://github.com/Fourdee/DietPi/pull/1441
DietPi-Software | OpenVPN Server: Resolved failed installation under Debian Stretch: https://github.com/Fourdee/DietPi/issues/1450
DietPi-Software | Resolved an issue where uninstalling multiple items, could result in endless loop: https://github.com/Fourdee/DietPi/issues/1454
<<<<<<< HEAD
DietPi-Software | phpMyAdmin: Its new default MariaDB user 'phpmyadmin' now has full admin privileges: http://dietpi.com/phpbb/viewtopic.php?f=11&t=2775
=======
DietPi-Software | RPi.GPIO: Resolved failed installation.
>>>>>>> d4c113d8

Allo Web Interface v6:

-----------------------------------------------------------------------------------------------------------

v6.1 | Hotfix
(29/01/18)

Bug Fixes:
DietPi-Software | Kodi: Resolved failed installation due to libcec package naming. Patched re-install during dietpi-update: https://github.com/Fourdee/DietPi/issues/1428#issuecomment-361092857
DietPi-Software | Tonido: Resolved issue with service failing to start. Patched re-install during dietpi-update: https://github.com/Fourdee/DietPi/issues/1432
DietPi-Software | Fail2Ban: Resolved issue with service failing to start. Patched re-install during dietpi-update: https://github.com/Fourdee/DietPi/issues/1431

-----------------------------------------------------------------------------------------------------------

v6.0 (previously v160)
(28/01/18)

Important Information:
All DietPi images have been re-created. Existing installations (v159 or lower), can no longer be updated, or supported. To continue support, users must install the latest v6.0 image.
 - https://github.com/Fourdee/DietPi/issues/1385
 - All images are now Debian Stretch (excluding Odroid's)
 - ARMbian based images are now mainline kernel 4.13+.
 - Native PC (EFI): is now an ISO, with clonezilla bundled. Simplifies installation via Rufus write: https://github.com/Fourdee/DietPi/issues/1171#issuecomment-336522021
 - If you are happy with your existing installation of v159 (or lower), you are not required to install the v6.0 image, however, we cannot continue to provide support for v159 (or lower) installations.

Minor notes:
The XMAS tree has now been taken down, stored away on github history for next year. Hope you all had a good one :D

Changes / Improvements / Optimizations:
General | DietPi RPi kernel, now reverted to stock RPi kernel: https://github.com/Fourdee/DietPi/issues/1378
General | We have completed much needed backbone work for DietPi, which will allow for improved expansion in source code. This includes the use of dietpi-globals.
DietPi-Globals | New script which optimizes most used DietPi commands and vars, throughout our scripts. Also exported to bash session, please type 'G_' then press 'TAB' to see a full list of options: https://github.com/Fourdee/DietPi/issues/1311
General | FHS compliance completed. /etc/dietpi has moved to /var/lib/dietpi. RAMlog store has moved to /var/tmp/dietpi: https://github.com/Fourdee/DietPi/issues/1297#issuecomment-352241193
General | We have refreshed our terminal messages look & feel, oriented on RPi boot messages, and with process animation: https://github.com/Fourdee/DietPi/pull/1377
General | wget: Now set to prefer IPv4 by default (generally faster, can be changed by 'CONFIG_PREFER_IPVERSION' in dietpi.txt): https://github.com/Fourdee/DietPi/issues/1285#issuecomment-353230187
General | APT: Now set to force IPv4 by default (generally faster, can be changed by 'CONFIG_PREFER_IPVERSION' in dietpi.txt): https://github.com/Fourdee/DietPi/issues/1285#issuecomment-353230187
General | SparkySBC: CPU gov default changed to Performance, reports of increased stability.
General | Swapfile generation is now completed during 1st run of dietpi-software (previously boot stage): https://github.com/Fourdee/DietPi/issues/1270#issue-278797206
General | DietPi-Funtime: Removed from DietPi. Although it looked pretty, it did absolutely nothing (except slow down a program)
DietPi-Automation | All dietpi.txt entries have been renamed and cleaned up.
DietPi-Automation | dietpi.txt: CONFIG_NTP_MODE will now be applied during 1st run of device: https://github.com/Fourdee/DietPi/issues/1379
DietPi-Boot | Improved the method of initial FS_partition and FS_expansion during 1st run, via systemD services. 'fs_force_resize=' in dietpi.txt is no longer supported: https://github.com/Fourdee/DietPi/issues/1285#issuecomment-352159930
DietPi-Banner | IP: Will now also list the active network adapter used (eg: eth0/wlan0)
DietPi-Config | Dion Audio LOCO V1/V2: Soundcards added for RPi.
DietPi-Config | Locale: en_GB.UTF-8 is now automatically installed, alongside user selected choice. Required for DietPi scripts to function.
DietPi-Drive_Manager | Added support for exFAT, many thanks @MichaIng : https://github.com/Fourdee/DietPi/pull/1312
DietPi-Globals | Global variables and functions are now exported during login. Please see the sourcecode for more information: https://github.com/Fourdee/DietPi/issues/1311
DietPi-Set_Hardware | Sparky SBC: enable aotg.aotg1_speed compatibility setting for USB 1.1, when USB-DAC configured: https://github.com/Fourdee/DietPi/issues/1301
DietPi-Set_Software | "pool" directive is now used for NTPD: https://github.com/Fourdee/DietPi/pull/1404
DietPi-Software | NAA Daemon: Updated to latest (3.5.2-36). Existing installs will be patched automatically: https://github.com/Fourdee/DietPi/issues/1305
DietPi-Software | PHP-FPM: Increased from "$CPU_CORES_TOTAL" to "pm.max_children = $(( $CPU_CORES_TOTAL * 3 ))". This should avoid failed forking of PHP-FPM processes/requests : https://github.com/Fourdee/DietPi/issues/1298
DietPi-Software | ownCloud/Nextcloud: Added option to choose data directory via dietpi.txt pre installation: https://github.com/Fourdee/DietPi/issues/1314#issuecomment-352782055
DietPi-Software | ownCloud/Nextcloud: Switch to pretty URLs (without "index.php") on Apache
DietPi-Software | ownCloud/Nextcloud: Automated backup restoring on install and creation und uninstall to ownCloud/Nextcloud data directory
DietPi-Software | ownCloud: Switch to non-package/archive installation. This allows usage of preferred web based updater.
DietPi-Software | Nextcloud: Resolved OPcache admin panel warnings now also on Lighttpd
DietPi-Software | UrBackup: Installation updated to latest version 2.1.20. For new installations only: https://github.com/Fourdee/DietPi/issues/1335
DietPi-Software | NodeRed: Corrected user which nodered runs under, now runs as its own user, created during install: https://github.com/Fourdee/DietPi/issues/1294#issuecomment-354314318
DietPi-Software | SqueezeBox/LMS (Stretch): Installation resolved: https://github.com/Fourdee/DietPi/issues/1124
DietPi-Software | MySQL: Completely remove MySQL from DietPi in favour of MariaDB: https://github.com/Fourdee/DietPi/issues/1397
DietPi-Software | Ampache: MySQL DB and configs have been updated (adds correct userdata folder for music by default): https://github.com/Fourdee/DietPi/issues/1420
run_ntpd | Added support for systemd-timesyncd completion/detection: https://github.com/Fourdee/DietPi/issues/1379

Bug Fixes:
General | Fixed two systemd error messages during shutdown and boot: https://github.com/Fourdee/DietPi/issues/1330
DietPi-Automation | Resolved an issue where AUTO_SETUP_TIMEZONE was not being applied correctly, thanks @k-plan: https://github.com/Fourdee/DietPi/issues/1285#issuecomment-356310496
DietPi-Automation | dietpi.txt: CONFIG_NTP_MIRROR will now be applied to systemd-timesyncd configuration: https://github.com/Fourdee/DietPi/issues/1379
DietPi-Config | Resolved an issue with WiFi Country code, failing to set on some devices: https://github.com/Fourdee/DietPi/issues/838
DietPi-Config | Resolved an issue where disabling IPv6 didn't have an effect on AMD64 devices: https://github.com/Fourdee/DietPi/issues/1343#issuecomment-359652751
DietPi-Services | dietpi-wifi-monitor: Is no longer controlled, to prevent WiFi drop during software installs/updates etc: https://github.com/Fourdee/DietPi/issues/1288#issuecomment-350653480
DietPi-Software | General: MySQL using software titles now have their own database user, instead of accessing as "root": https://github.com/Fourdee/DietPi/issues/1397#issuecomment-359655198
DietPi-Software | qBittorrent: Resolved an issue with inability to log into web interface: https://github.com/Fourdee/DietPi/issues/1366
DietPi-Software | Resolved an issue where our custom LD_LIBRARY_PATH would cause APT failures. LD_LIBRARY_PATH has now been reverted, apologies if this effected your system: https://github.com/Fourdee/DietPi/issues/1329
DietPi-Software | Resolved an issue where APT installations would fail if services were masked. All known DietPi software services, will be enabled/unmasked, before installation: https://github.com/Fourdee/DietPi/issues/1320
DietPi-Software | WiFi Hotspot (Stretch): Resolved an issue where hostapd would fail to run due to missing libssl1.0.0 lib, not available in repos: https://github.com/Fourdee/DietPi/issues/1299
DietPi-Software | Shairport-sync (Stretch): Resolved an issue where this would fail to install, due to pre-req URLS becomming invalid: https://github.com/Fourdee/DietPi/issues/1303
DietPi-Software | Plex Media Server: Resolved uninstall to include /var/lib/plexmediaserver in removal (which is not completed via apt purge).
DietPi-Software | MariaDB: Resolved an issue where MariaDB would fail to uninstall correctly: https://github.com/Fourdee/DietPi/pull/1280
DietPi-Software | Aira2 (Stretch): Resolved installation, now used APT installation: https://github.com/Fourdee/DietPi/issues/1310
DietPi-Software | Mosquitto: Resolved various issues with failed install, due to Mosq repo not being maintained (deb's missing from repo header list, requires non-stretch available packages). deb's are now hosted on dietpi.com: https://github.com/Fourdee/DietPi/issues/1306
DietPi-Software | ownCloud/Nextcloud: Fixed an installation issue on Jessie with MariaDB: https://github.com/Fourdee/DietPi/pull/1319
DietPi-Software | Google AIY: Updated install to gitbranch=voicekit. Many thanks to @mpember for the heads up: https://github.com/Fourdee/DietPi/issues/1065#issuecomment-354304388
DietPi-Software | OpenJDK: Replaces OracleJDK: https://github.com/Fourdee/DietPi/issues/1401
DietPi-Update | dietpi.txt is now checked for missing entries, and, will now be patched during the update: https://github.com/Fourdee/DietPi/issues/1292#issuecomment-350818969
Sparky SBC | Kernel updated, which resolves issues with HQPlayer playback: https://www.computeraudiophile.com/forums/topic/32132-allo-sparky-usbridge/?do=findComment&comment=753100

Allo Web Interface v5:
Sparky SBC: Matrix Audio X-SPDIF 2, native DSD is now added to kernel, many thanks @sudeep: https://github.com/sparkysbc/Linux/pull/3

-----------------------------------------------------------------------------------------------------------

v159
(10/12/17)

Image Modifications:
VMWare | Updated to Debian Stretch: https://github.com/Fourdee/DietPi/issues/1219
VirtualBox | Updated to Debian Stretch, many thanks @MichaIng: https://github.com/Fourdee/DietPi/issues/1219
RPi | Updated to Debian Stretch: https://github.com/Fourdee/DietPi/issues/475

Changes / Improvements / Optimizations:
General | Odroid XU3/4 images updated: Includes kernel support for EMMC 5.1 (thanks Meveric): https://github.com/Fourdee/DietPi/issues/1252
General | DietPi RPi kernel: Updated to 4.9.62.
General | DietPi RPi kernel: Will no longer re-install, if the current version is already at latest.
General | Added fahrenheit readouts for cpu_info and dietpi-config. For those "over the pond" :D : http://dietpi.com/phpbb/viewtopic.php?f=12&t=2516&p=9772#p9772
General | Sparky SBC: Kernel update to add support for USB 1.1 DACs, thanks @sudeep. This must be enabled manually, if using a USB 1.1 DAC, as this breaks Allo WiFi dongle. Edit "/DietPi/uEnv.txt" and change the value "aotg.aotg1_speed=1" (from "0"), then reboot.
General | We now define a default LD_LIBRARY_PATH for all systems, exported from /etc/bash.bashrc: https://github.com/Fourdee/DietPi/issues/475#issuecomment-350380744
DietPi-Services | Run "dietpi-services help" to see a full list of updated commands: Added support for "enable" and "disable". "disable" will stop and disable the service and prevent it from running, "enable" will enable and start the service. EG: "dietpi-services disable cron", will prevent Cron from starting. Added support for start/stop/restart a single service (eg: dietpi-services stop apache2). This is basically a symlink to systemD: https://github.com/Fourdee/DietPi/issues/1114
DietPi-Config | WiFi: Now uses the wpa_supplicant.conf method to setup WiFi connections. WEP is no longer supported by DietPi in this mode. WPA-PSK/WPA2-PSK and OPEN hosts supported: https://github.com/Fourdee/DietPi/issues/1262
DietPi-Backup | "Full Backup" Mode is now the default for fresh DietPi installations. This is mainly due to MySQL data now being in the DietPi userdata directory.
DietPi-Config | Tools > Benchmarks: Added ability to benchmark CPU performance based on bash + integer: https://github.com/Fourdee/DietPi/issues/1253#issuecomment-346881878
DietPi-Config | Time sync modes: NTP is now uninstalled when SystemD timedatectl is enabled. Reinstalled on demand. Timedatectl pool servers are now also set: https://github.com/Fourdee/DietPi/issues/1208#issuecomment-343762480
DietPi-Software | First run setup, now logged to /var/tmp/dietpi/logs/dietpi-firstrun-setup.log.
DietPi-Software | APT log: Moved to /var/tmp/dietpi/logs/dietpi-software_apt.log, to prevent RAMlog clearing log during automated installations.
DietPi-Software | MPD (Stretch): Install updated to 0.20.11. Also supports native DSD playback (thanks to @sudeep and PJotr), when "Native" output freq/bit is set: https://github.com/Fourdee/DietPi/issues/1236
DietPi-Software | moOde: MPD now installed via pre-built binaries. Will reduce install time: https://github.com/Fourdee/DietPi/issues/1223#issuecomment-345265290
DietPi-Software | Nextcloud: Large installation rework, featuring redis file locking, system cron jobs, automatic maintenance, optimized webserver stack configs and others: https://github.com/Fourdee/DietPi/issues/1067
DietPi-Software | ownCloud: Large installation rework, providing same state than Nextcloud.
DietPi-Software | MPD (inc YMPD/O!MPD): Default data directory is now "/mnt", this will include all USB drives and network locations: https://github.com/Fourdee/DietPi/issues/1202
DietPi-Software | Mopidy: Default data directory is now "/mnt", this will include all USB drives and network locations.
DietPi-Software | Syncthing: Installation updated to version 0.14.40, for new installations only. Removal of inotify (now included in main syncthing): https://github.com/Fourdee/DietPi/issues/1260
DietPi-Software | Node-Red: Symlink created during install from ~/.node-red to DietPi user data dir: https://github.com/Fourdee/DietPi/issues/1256
DietPi-Software | YMPD: Fixed Stretch installation + Now available for all CPU archs + Upgraded to SystemD service: https://github.com/Fourdee/DietPi/issues/475
DietPi-Software | Gitea: Install updated to 1.3.1 (for new installations only). Added support for ARMv8. Now installed to /mnt/dietpi_userdata/gitea, runs as dietpi user: https://github.com/Fourdee/DietPi/issues/686 http://dietpi.com/phpbb/viewtopic.php?f=8&t=5&p=9863#p9863

Bug Fixes:
DietPi-Automation | Resolved an issue where SSH server choice, was not installing selected choice: https://github.com/Fourdee/DietPi/issues/1122
DietPi-Config | Nvidia driver: nouveau now disabled by default on x86_64, fix for 750Ti and possibily other Nvidia chipsets (thanks dubyazero): https://github.com/Fourdee/DietPi/issues/1244
DietPi-Config | RPi Stretch: Resolved an issue with onboard Wifi failing to scan: https://github.com/Fourdee/DietPi/issues/1262
DietPi-Config | RAM Benchmark: Resolved an issue where devices without /tmp mounted to tmpfs would fail the test. We now check for this mount, prior to allowing the test to run: https://github.com/Fourdee/DietPi/issues/1130#issuecomment-350114298
DietPi-Software | Pi-Hole: Resolved various issues with this installation. DietPi will now also detect a failed Pi-Hole script exit and flag as not installed. : https://github.com/Fourdee/DietPi/issues/1282#issuecomment-350490524
DietPi-Software | Redis: Minor un/installation/activation fixes of PHP module (Thanks to @MichaIng) : https://github.com/Fourdee/DietPi/pull/1249
DietPi-Software | moOde: Resolved an issue where dietpi-drive_manager mounted drives, would not be available in the libary: https://github.com/Fourdee/DietPi/issues/1223#issuecomment-346708298
DietPi-Software | PHP: Solve 'upload_tmp_dir' issue, if PHP service uses 'PrivateTmp': https://github.com/Fourdee/DietPi/issues/1144
DietPi-Software | Syncthing: Resolved a permissions issue with self program updates: https://github.com/Fourdee/DietPi/issues/1260
DietPi-Software | Home Assistant: Resolved an issue with ARMv8 installation, where Python build would fail due to lack of build-essential: https://github.com/Fourdee/DietPi/issues/1255
DietPi-Software | MPD: Corrected various uninstallation issues.
DietPi-Software | APT Removal: Resolved an issue in Stretch, where held packages were not being removed: https://github.com/Fourdee/DietPi/issues/475
DietPi-Software | FFMPEG: Resolved inability to install on XU4 Jessie: https://github.com/Fourdee/DietPi/issues/1273
DietPi-Software | Chromium (RPi Stretch): Resolved installation + desktop icon symlink: https://github.com/Fourdee/DietPi/issues/475#issuecomment-350111359
DietPi-Software | Resolved an issue where dietpi permissions were not being set correctly, for symlinked userdata dir.
DietPi-Update | Resolved an issue where .update_available file would still exist in no network situations: https://github.com/Fourdee/DietPi/issues/1258
Patch_File | Auto swapfile generation no longer run twice (mostly for pre v150 images): https://github.com/Fourdee/DietPi/issues/1257

Allo Web Interface v4:
MPD: Native DSD playback support, when "Native" output freq/bit is set in MPD settings page: https://github.com/Fourdee/DietPi/issues/1241
MPD: Default data directory is now "/mnt", this will include all USB drives and network locations.
SQUEEZELITE: Added ability to set native DSD output modes. Please note, success of selected output mode is limited to DAC and kernel capabilities. We have verified Combo 384 with u32le output mode on Sparky SBC + USB Bridge: https://github.com/Fourdee/DietPi/issues/1237#issuecomment-348241209
O!MPD: Updated to 1.03. Please make sure to update your library (Settings > Update), to rescan the new "/mnt" location which includes all networked and USB drives. Depending on your additional storage setup, the rescan may take 5-30 minutes.
RPi Image: Has been updated to Debian Stretch. This offers peformance improvements in the web interface, and newer ALSA libs. Previous installations are still supported. To upgrade, please write the new image. Upgrading to Stretch is not a requirement: http://dietpi.com/phpbb/viewtopic.php?f=8&t=2317&p=8869#p8869
Sparky SBC: We have remove the WiFi Hotspot installation by default, this is to avoid majority users having to remove this software title, before WiFi can be configured via terminal access. To reinstall this software, please connect the WiFi dongle, then run "dietpi-software install 60" via terminal.

-----------------------------------------------------------------------------------------------------------

v158
(12/11/17)

Changes / Improvements / Optimizations:
DietPi-Services | status: Improved this command to highlight working and detail failed services. Failed services will also be listed. 'dietpi-services status': https://github.com/Fourdee/DietPi/issues/1230
DietPi-Software | Google AIY: Now available for installation: http://dietpi.com/phpbb/viewtopic.php?f=8&t=5&p=9486#p9486
DietPi-Software | moOde: Initial pass adding into DietPi: https://github.com/Fourdee/DietPi/issues/1223
DietPi-Software | Gitea: Now available for installation. Many thanks to @techdabbler for contributing this addition: https://github.com/Fourdee/DietPi/issues/686
DietPi-Software | Squeezelite recompiled with -DDSD, now supports DSD and DoP audio playback: https://github.com/Fourdee/DietPi/issues/1210
DietPi-Sotware | AudioPhonics Pi-SPC: Now available for installation. Power control module which lets you physically power off system using a button: http://dietpi.com/phpbb/viewtopic.php?f=8&t=5&p=9359#p9359
DietPi-Software | Raspotify: Now available for installation. Spotify Connect client for the Raspberry Pi (and other ARMv6/v7 devices) that Just Works™: http://dietpi.com/phpbb/viewtopic.php?f=8&t=5&p=9368#p9368
DietPi-Software | Sabnzbd: Updated to 2.3.1 for new installations only. Thanks @Invictaz : https://github.com/Fourdee/DietPi/issues/865#issuecomment-340282019
DietPi-Set_Software | Improved useradd/userdel functions. Please see sourcecode for details.

Bug Fixes:
General | Sparky SBC: Applied latest kernel (USB + ETH) stability patches, which will resolve loss of connection, audio device and URB errors. Thanks @Sudeep.
General | Fixed kill-ssh-user-sessions-before-network.service, to prevent it always generating an error.
DietPi-Config | Corrected descriptions for Auto swapfile size, and, Ondemand as recommended CPU gov. Thanks @k-plan : https://github.com/Fourdee/DietPi/issues/1205
DietPi-Config | NAS: Resolved an issue where samba client share names, which contained spaces, would cause the mount the fail: https://github.com/Fourdee/DietPi/issues/1201
DietPi-Config | Rock64: Resolved an issue with incorrect card/device indexs for HDMI/3.5mm, thanks @BryanSmithDev : https://github.com/Fourdee/DietPi/issues/1102
DietPi-Set_Hardware | Soundcard: When setting USB-DAC, and it fails detection, the soundcard will be reset to 'none'.
DietPi-Set_Software | DietPi User: Resolved an issue where /etc/sudoers was being incorrectly written with additional \.
DietPi-Software | Uninstalling DietPi-Cam, will no longer remove the motion package, shared with Motioneye, thanks @vilhelmp: https://github.com/Fourdee/DietPi/issues/1194
DietPi-Software | Resolved an issue with Emby server (ARMv7/ARMv8) failing to install, due to missing packages not available in Debian repo: https://github.com/Fourdee/DietPi/issues/1150
DietPi-Software | Resolved an issue with 404 and Owncloud: https://github.com/Fourdee/DietPi/issues/1225
DietPi-Software | Resolved an issue with Home Assistant on Native PC failing. Many thanks to @sytone : https://github.com/Fourdee/DietPi/issues/1145

Allo Web Interface v3:
Roon | Resolved an issue where Roon was not generating unique IDs, resulting in multiple devices on the same network, having issues with Roon Core detection.
Squeezelite | Now supports DSD and DoP audio playback: https://github.com/Fourdee/DietPi/issues/1210
General | Added ability to set S24_3 bit depth modes for Shairport-sync and Squeezelite. Required by some DACs

-----------------------------------------------------------------------------------------------------------

v157
(19/10/17)

Images:
Rock64 | Image updated to Release Candidate. Existing users should replace their installation with the latest image: https://github.com/Fourdee/DietPi/issues/1102#issuecomment-336475062

Changes / Improvements / Optimizations:
General | Ondemand is now the default CPU governor for all devices. Previously Interactive, which is not available in mainline Linux kernel. "Ondemand" has been set for all system in this patch, please revert to another CPU gov as needed.
General | Improved notifications for when DietPi is installing system with automated flags.
General | DietPi RPi Kernel: Updated to 4.9.52
General | RPi Stretch: Updated, matching official release of 2017-09-07-raspbian-stretch-lite
General | DietPi-Automation: "AUTO_SETUP_GLOBAL_PASSWORD=" in "dietpi.txt" will also be applied to the "dietpi" user account. Please note this will only take effect on v157 and higher DietPi images, due to "boot" script requiring an update: https://github.com/Fourdee/DietPi/issues/1134
DietPi-Update | Added logging for updates > /var/tmp/dietpi/logs/dietpi-update.log
DietPi-LetsEncrypt | Added support for Nginx on Stretch. Many thanks to @Bridouz for contributing this: https://github.com/Fourdee/DietPi/pull/1166
DietPi-Software | Apache2 + NextCloud: Various optimizations. For new installations only. Many thanks to @MichaIng for this contribution: https://github.com/Fourdee/DietPi/issues/1067
DietPi-Software | Allo Web Interface: Hidden from software list for now, please use pre-made images: http://dietpi.com/phpbb/viewtopic.php?f=8&t=2317#p8868
DietPi-Software | Roon Bridge: Now available for x86_64 systems.
DietPi-Software | Stretch: TightVNC now disabled as replaced by TigerVNC/VNC4.
DietPi-Software | Minio: Now available for installation. Object storage server with Amazon S3 compatible API. Many thanks to @techdabbler for contributing this addition! https://github.com/Fourdee/DietPi/pull/1152
DietPi-Software | Sabnzbd: Updated to 2.3.0 for new installations only. Thanks @hydrouk
DietPi-Software | Shairport-sync: Updated to 3.1.2.
DietPi-Software | FuguHub: Now available for install. Many thanks to @techdabbler for contributing this: https://github.com/Fourdee/DietPi/pull/1168
DietPi-Software | Docker: Now available for install. Many thanks to @techdabbler for contributing this: https://github.com/Fourdee/DietPi/pull/1169
DietPi-Software | MPD: Enabled for x86_64
DietPi-Software | Gmrender: Now available for installation. DLNA audio render/endpoint: https://github.com/Fourdee/DietPi/issues/1183
DietPi-Software | Nukkit: Now available for installation. Minecraft PE server. Many thanks to @techdabbler for contributing this: https://github.com/Fourdee/DietPi/pull/1190

Bug fixes:
General | Rock64: Resolved incorrect CPU temp readouts: https://github.com/Fourdee/DietPi/issues/1102#issuecomment-336475062
DietPi-Config | Resolved syntax issues with wifi_disable_powersave.service
DietPi-Drive_Manager | Resolved an issue where "Read Only" drives would incorrectly be displayed as "Disabled".
DietPi-Services | PHP7-FPM service now correctly controlled.
DietPi-Software | Stretch: VNC4Server, resolved various issues with tigervnc that prevented successful installation and operation. Disabled "localhost" only by default. TigerVNC packages now removed correctly during uninstall.
DietPi-Software | Shairport-sync (Stretch): Resolved an issue where dep libssl1.0.0 is no longer available from Debian Stretch repo. Causing the process to fail.
DietPi-Software | MotionEye (Stretch): Resolved failed installation, thanks @MichaIng for the repo hint: https://github.com/Fourdee/DietPi/issues/1155#issue-259888197
DietPi-Software | OctoPrint: Resolved an issue where changing update branches would result in git failure. This fix only applies to fresh installs of the software: https://github.com/Fourdee/DietPi/issues/1112
DietPi-Software | Squeezelite: Resolved failed installation with x86_64 devices.

Allo Web Interface Changes:
NB: All software has been reinstalled. User set freq/bit options, and service states will be reset to default. Please change these options as needed.
GENERAL: Gmrender (DLNA audio render) and Squeezelite installed by default: https://github.com/Fourdee/DietPi/issues/1183
GENERAL: Resolved issues with some services failing to start, once previously disabled.
MAIN PAGE: Reworked layout.

-----------------------------------------------------------------------------------------------------------

v156
(22/09/17)

Changes / Improvements / Optimizations:
General | ASUS TB: Updated image. Includes latest kernel and matches current 2.0.1 TinkerOS image.
DietPi-Config | Performance > CPU: Added support for setting minimum CPU frequencies. Many thanks to @Filhype for contributing this feature!: https://github.com/Fourdee/DietPi/pull/1148
DietPi-Config | WiFi: Added support for connecting to open networks (no encryption), by using a empty passkey. Many thanks to Helmut for this!
DietPi-Drive_Manager | We have reviewed "Mystic Meg's" claims that it is possible to psychically unmount drives. Our team has personally tested this claim, and, we can confirm this is simply not the case. Either that, or our "Chinatown" crystal ball is not fully functional. Therefore, we have deemed it necessary that users must "physically" remove drives, instead of attempting to achieve it with their minds alone. This also applies to keyboards. Thanks John!
DietPi-Software | Syncthing: Updated to latest version (v0.14.35). For new installations only. Many thanks to @joaofl for contributing this: https://github.com/Fourdee/DietPi/pull/1103
DietPi-Software | Syncthing: Now uses the DietPi user data directory and dietpi user account. For new installations only. Many thanks to @joaofl for contributing this: https://github.com/Fourdee/DietPi/pull/1103

Bug fixes:
General | Sparky SBC: Kernel updated to resolve issue with slow playback under 44KHz/16bit PCM, and, playback failure in MPD when changing tracks. Many thanks @sudeep.
General | ASUS TB: Default CPU gov is now "ondemand". This resolves issues with USB DAC noise and general system instability: https://github.com/Fourdee/DietPi/issues/1141
DietPi-Software | MPD: Resolved an issue where MPD dependencies are not flagged as installed, causing removal during "apt-get autoremove": https://github.com/Fourdee/DietPi/issues/1140
DietPi-Software | O!MPD: Resolved an issue where OMPD would fail to generate the SQL DB in Debian Stretch.
DietPi-Update | Resolved an issue where DNS could be lost, preventing updates if PiHole is installed. This is due to us stopping the service prior to updates. PiHole service is now restarted during updates: https://github.com/Fourdee/DietPi/issues/1138


-----------------------------------------------------------------------------------------------------------

v155
(02/09/17)

New Image:
Rock64 | Now available for beta testing: https://github.com/Fourdee/DietPi/issues/1102#issuecomment-325131437

Changes / Improvements / Optimizations:
General | Reworked the disabled modules for Sparky. Disables touchscreen and GPU modules (thanks @sudeep).
General | Sparky Image updated to Stretch, includes kernel update for DSD256/512 support.
DietPi-Config | Networking > WiFi: Added a feature which will monitor the Wifi connection and automatically reconnect, if the gateway is unavailable (eg: connection drop): https://github.com/Fourdee/DietPi/issues/1074
DietPi-Software | Home Assistant: Now available for installation. Many thanks to @sytone for adding this: https://github.com/Fourdee/DietPi/pull/1087
DietPi-Software | Sabnzbd: Updated to 2.1.0 for new installations only: https://github.com/Fourdee/DietPi/issues/865#issuecomment-319110395
DietPi-Software | Kodi: Now installs avahi-daemon by default: http://dietpi.com/phpbb/viewtopic.php?f=11&t=2148&p=8323#p8316
DietPi-Software | sabnzbd: Updated to latest version (2.2.1), existing installations will need to uninstall/reinstall to update: https://github.com/Fourdee/DietPi/issues/865#issuecomment-325454351

Bug fixes:
General | Auto Swapfile generation: Size is now set to "2048 - total memory" to prevent out of memory errors during Koel installations and in general. "1024 - total RAM" was previous. All systems will have swapfile regenerated during this patch, you can change this afterwards in dietpi-config > advanced options: https://github.com/Fourdee/DietPi/issues/1126
General | (Odroid C2): Resolved an issue where APT would fail to continue, due to deb-multimedia removing ARMv8 (ARM64) packages: https://github.com/Fourdee/DietPi/issues/1096
General | Fix error log on disabled IPv6 (thanks @MichaIng): https://github.com/Fourdee/DietPi/pull/1120/
DietPi-AutoStart | Resolved an issue where OPi devices would fail to execute selected autostart option: https://github.com/Fourdee/DietPi/issues/1109
DietPi-BugReport | Increased max upload size from 50MB to 80MB: https://github.com/Fourdee/DietPi/issues/1086#issuecomment-317724186
DietPi-Config | Corrected firmware upgrade code for OrangePi devices: http://dietpi.com/phpbb/viewtopic.php?f=11&t=2149&p=8295#p8295
DietPi-Software | Mumble/MurMur: Resolved an issue where superuser password was not being set during installation: http://dietpi.com/phpbb/viewtopic.php?f=11&t=2024#p8084
DietPi-Software | Tondio: Resolved an issue where the installation would fail due to lack of libjpeg8 packages, on Debian repos. Packages now hosted on dietpi.com: https://github.com/Fourdee/DietPi/issues/1101
DietPi-Software | Sparky SBC: WiFi Hotspot now triggers the RTL driver during install. This is hard coded, to configure for the official Allo WiFi dongle.
DietPi-Software | Mopidy: Resolved an issue where the libary would fail to update. Many thanks to Sciamano: http://dietpi.com/phpbb/viewtopic.php?f=11&t=2112
DietPi-Software | Emby: Resolved an issue where unavailable libjpeg8 packages from Jessie/Stretch, would cause this installation to fail: https://github.com/Fourdee/DietPi/issues/1128#issuecomment-326743471

-----------------------------------------------------------------------------------------------------------

v154
(23/07/17)

Changes / Improvements / Optimizations:
General | Native PC: i386 apt support added by default.
DietPi-Config | Audio > Soundcard (Native PC) | Added ability to select from available soundcards on system: https://github.com/Fourdee/DietPi/issues/1053#issuecomment-313922101
DietPi-Config | Networking Options NAS/MISC: Added ability to change NTPD servers: https://github.com/Fourdee/DietPi/issues/1049
DietPi-Config | Display > Resolution: Added ability to set SDTV modes for Raspberry Pi: https://github.com/Fourdee/DietPi/issues/1058
DietPi-Config | Display > Resolution: Added ability to change overscan values for Raspberry Pi, once overscan is enabled: https://github.com/Fourdee/DietPi/issues/1058
DietPi-Software | Avahi-Daemon (additional Linux software): Now available for installation. Provides hostname broadcasting, supported by MacOSX and PC clients with Bonjour service: https://github.com/Fourdee/DietPi/issues/1030
DietPi-Software | OctoPrint: Now available for installation. 3D printing with web interface: https://github.com/Fourdee/DietPi/issues/854
DietPi-Software | RoonServer: Now available for installation. x86_64 native PC only: https://github.com/Fourdee/DietPi/issues/1060
DietPi-Software | Nvidia driver: Now also installs i386 OpenGL.
DietPi-Software | HTPC Manager: Now available for installation. Many thanks to @sytone for implementing the software!: https://github.com/Fourdee/DietPi/pull/1083
DietPi-Software | Steam: Now available for installation (Native PC only): https://github.com/Fourdee/DietPi/issues/1062
DietPi-Software | OpenBazaar: Updated service to SystemD (openbazaar.service).

Bug fixes:
General | RPi Stretch: /etc/apt/sources.list.d/raspi.list now uses correct stretch repo. Many thanks to @MichaIng for the fix: https://github.com/Fourdee/DietPi/issues/1077
DietPi-Config | Audio Options: DietPi-JustBoom option will now show when alsa-utils in installed. Many thanks to Jaikumar.
DietPi-Config | Waveshare 32 LCD panel: Now functional with current 4.9 kernel. X11 is not functional at this time: https://github.com/Fourdee/DietPi/issues/1048
DietPi-Launcher | DietPi-JustBoom and DietPi-Cloudshell options, will now show when alsa-utils in installed.
DietPi-Process_Tool | Added OpenBazaar to the list.
DietPi-Software | Emby: Resolved an issue where this software title would fail to install. Many thanks to @DncrJim for the report: https://github.com/Fourdee/DietPi/issues/1059
DietPi-Software | Emby: Is now disabled for ARMv8, due to lack of libjpeg8 debian packages in available repos: https://github.com/Fourdee/DietPi/issues/1059#issuecomment-313661959

-----------------------------------------------------------------------------------------------------------

v153
(05/07/17)

New Image:
DietPi for Native PC (x86_64) is now available. This is currently under BETA status, please see the following ticket for updated information: https://github.com/Fourdee/DietPi/issues/1007

Changes / Improvements / Optimizations:
General | NTPD updates: Increased verbosity of completion/errors: https://github.com/Fourdee/DietPi/pull/1035
General | GnuPG: Now installed by default on all DietPi systems. Required for OpenPGP key management, data signing etc: https://github.com/Fourdee/DietPi/issues/1032#issuecomment-311995136
General | DietPi RPi Kernel: Updated to 4.9.35. Includes support for new dual mode outputs on Allo Piano DAC +. Also includes patch for DSD pop during start of playback : https://github.com/Fourdee/DietPi/issues/1052
DietPi-Autostart | Added option for LightDM desktop boot (requires lightdm package to be installed).
DietPi-JustBoom | Added ability to configure Dual output modes on Allo Piano DAC + : https://github.com/Fourdee/DietPi/issues/1052#issuecomment-313089031
DietPi-Software | You can now uninstall software, if free space is below the 500MB threshold. Software installations are still prevented: https://github.com/Fourdee/DietPi/issues/1037
DietPi-Services | You can now check status of all DietPi controlled services with "dietpi-services status". Many thanks to @joaofl for adding this feature!: https://github.com/Fourdee/DietPi/pull/1025
DietPi-Software | Stretch: Updated additional software (eg: Plex/Mosquitto etc) repos to use stretch repos, where available.
DietPi-Software | NZBget: Added optimizations to reduce load on CPU, and, write cache specific to total RAM: https://github.com/Fourdee/DietPi/issues/1040
DietPi-software | BitTorrent (ALL): Write cache memory size is now set to 1/10th of total RAM. Previously 1/8th. This is to prevent excess RAM usage in multiple software combo installations. This applies to new installations only: http://dietpi.com/phpbb/viewtopic.php?f=11&t=2021#p7677
DietPi-Software | NTPD check improvements: Added options to retry NTPD update, or, override NTPD, when NTPD fails to update.
DietPi-Software | Nvidia GPU driver: Now available for installation (Native PC image only). Can also be configured in DietPi-Config: https://github.com/Fourdee/DietPi/issues/1007#issuecomment-312442384

Bug fixes:
DietPi-Autostart | Lower frame buffer for AmiBerry SDL2 now set correctly (480p).
DietPi-Autostart | Custom: Converted to SystemD service. This resolves issues with previously auto login system we used on headless devices: https://github.com/Fourdee/DietPi/issues/1024
DietPi-Config | Changing NTPD modes, will no longer flood the over current screen with print: https://github.com/Fourdee/DietPi/pull/1035
DietPi-Config | OPi Zero (H2+): Resolved an issue where setting 3.5mm output would not unmute lineout. Many thanks to @kurtjcu! https://github.com/Fourdee/DietPi/issues/1026
DietPi-Software | Resolved an issue where Mono libary would fail to install on ARMv6. This effected Emby, Sonarr, Radarr, Jackett. Many thanks to Larmo for reporting this: https://github.com/Fourdee/DietPi/issues/1023
DietPi-Software | AmiBerry: No longer installs Mono libs.
DietPi-Software | Emby: Now installs required Mono libs.
DietPi-Software | Stretch, Fail2Ban: Installation now functional. Many thanks to @noplanman for the fix: https://github.com/Fourdee/DietPi/issues/475#issuecomment-310873879
DietPi-Software | Stretch, OpenSSH Server: Resolved an issue where uninstalling openSSH server would fail due to apt package changes with openssh-blacklist*.
General | tmpfs /tmp: is now disabled for all devices with <= 512MB of RAM. This is to prevent out of space errors during mono based sofware installs (and possibly others): https://github.com/Fourdee/DietPi/issues/1027
General | SystemD daily apt processing: Is now disabled by default, as this would interfere with apt/dpkg locks. DietPi-Software updates apt, as needed during software installs: https://github.com/Fourdee/DietPi/issues/1032#issuecomment-311942730
General | Resolved an issue where USB-DAC setting could lose the alsa HW:x,x device after reboot, in cases where USB kernel init takes longer than when our boot service is launched: https://github.com/Fourdee/DietPi/issues/1051

-----------------------------------------------------------------------------------------------------------

v152
(17/06/17)

Changes / Improvements / Optimizations:
DietPi RPi Kernel | Updated to 4.9.30
Sparky SBC Kernel | Updated: https://github.com/Fourdee/DietPi/issues/1015
Odroid XU4 | Image updated to include kernel support for EMMC 5.1. Many thanks to Meveric.
DietPi-Config | Added support for Allo Mini BOSS DAC and Allo DigiOne: https://github.com/Fourdee/DietPi/issues/999
DietPi-Software | PlexPy: Now available for installation. Many thanks to @FireHelmet for providing us with the installation scripts!: https://github.com/Fourdee/DietPi/issues/971
DietPi-Software | Radarr: Now available for installation. Automatically downloads movies. Many thanks to @FireHelmet for providing us with the installation scripts!: https://github.com/Fourdee/DietPi/issues/966
DietPi-Software | Sonarr: Now available for installation. Automatically downloads TV shows. Many thanks to @FireHelmet for providing us with the installation scripts!: https://github.com/Fourdee/DietPi/issues/966
DietPi-Software | Jackett: Now available for installation. API for trackers, can be used with Sonaar/Radaar etc. Many thanks to @FireHelmet for providing us with the installation scripts!: https://github.com/Fourdee/DietPi/issues/1010
DietPi-Software | JRiver: Now available for installation. RPi only: https://github.com/Fourdee/DietPi/issues/988
DietPi-Software | NZBget: Now available for installation. Fast NZB download manager (c++) with web interface: https://github.com/Fourdee/DietPi/issues/1013
DietPi-Software | apc.php: Now installs latest version from github. Many thanks to @MichaIng: https://github.com/Fourdee/DietPi/issues/475#issuecomment-305898287
DietPi-Software | Pydio: New installs latest version. Many thanks to @noplanman: https://github.com/Fourdee/DietPi/pull/1008

Bug fixes:
DietPi-Config | MP2/WVC1 key entry: Resolved an issue where decode_XXX entries were not being generated: https://github.com/Fourdee/DietPi/issues/885#issuecomment-305731094
DietPi-Software | Plex Media Server (x86_64) installation now functional (due to URL changes): https://github.com/Fourdee/DietPi/issues/998
DietPi-Software | Resolved an issue where incompatible software titles, were not being disabled for x86_64.
DietPi-Software | WiringPi: Installs will be updated to latest version. This is to ensure compatibility with 4.9 kernel on RPi: https://github.com/Fourdee/DietPi/issues/1001
DietPi-Services | Stretch: Resolved an issue with MariaDB installations, DietPi will no longer launch both mysql and mariaDB services. Many thanks to @MichaIng for his assistance on this: https://github.com/Fourdee/DietPi/issues/1000
DietPi-Software | Stretch: Resolved an issue with deprecated --force-yes during apt installs. Many thanks to @MichaIng for providing the solution!: https://github.com/Fourdee/DietPi/issues/1018

-----------------------------------------------------------------------------------------------------------

v151
(01/06/17)

Images:
OPi Zero Plus 2 (H5): Image now available: https://github.com/Fourdee/DietPi/issues/876

Changes / Improvements / Optimizations:
RPi 3 USB Boot | Now supported with our updated v150 image. USB boot loader bit must be enabled on the device (see DietPi-Config | Advanced Options > USB Boot), prior to functional USB boot: https://github.com/Fourdee/DietPi/issues/970#issuecomment-304264851
General | NTP wait increased to 30 seconds (from 20): https://github.com/Fourdee/DietPi/issues/954
DietPi-Config | Advanced Options > USB Boot | Added for RPi 3 only. Enables the device to boot from USB mass storage devices: https://github.com/Fourdee/DietPi/issues/983#issue-231863978
DietPi-Config | Display Options > LED Control: New feature. Allows you to set trigger types for all LEDs on system (eg: off/heartbeat). Automatically applied during boot: https://github.com/Fourdee/DietPi/issues/968
DietPi-Config | Tools > Filesystem benchmarks | Added ability to use a custom location, by selecting from a list of active mounts on system. This also includes CIFS/SAMBA mounts etc.
DietPi-Drive_Manager | Support for PARTUUID fstab entries/mounts: https://github.com/Fourdee/DietPi/issues/970
DietPi-Software | Koel: Now available for installation. Web interface audio streamer. Many thanks to @sootstone for the install notes! https://github.com/Fourdee/DietPi/issues/797
DietPi-Software | Remot3.it (formally Weaved): Updated to latest version (1.3-07v) to allow support for Remot3.it. Existing installations will need to uninstall/reinstall to upgrade. Available binaries now limited to ARMv6/7 (eg: RPi): https://github.com/Fourdee/DietPi/issues/978
DietPi-Software | ReadyMedia (formally MiniDLNA): Updated all references to software names: https://github.com/Fourdee/DietPi/issues/979
DietPi-Software | Shairport-sync: Re-compiled to include MetaData by default: https://github.com/Fourdee/DietPi/issues/962
DietPi-Software | NextCloud: Updated to latest version (12.0.0), existing installations will need to uninstall/reinstall to update: https://github.com/Fourdee/DietPi/issues/974
DietPi-Software | sabnzbd: Updated to latest version (2.0.1), existing installations will need to uninstall/reinstall to update: https://github.com/Fourdee/DietPi/issues/865#issuecomment-305461703

Bug fixes:
General | Resolved a critial issue with VM images, due to DietPi-Drive_Manager functions exiting, prior to providing valid exit code, rendering most DietPi scripts unavailable. Many thanks to @sosher and @powerzumsel for reporting this: https://github.com/Fourdee/DietPi/issues/960
DietPi-Config | Disabling CPU freq limits, will now re-apply the highest clock before-hand.
DietPi-Config | XU4 4.9: CPU freq limits for 2GHz cores now available: https://github.com/Fourdee/DietPi/issues/926
DietPi-Drive_Manager | Resolved RootFS detection on script launch, with RPi. Due to /dev/root reported mount source, as appossed to /dev/mmcblk0p2: https://github.com/Fourdee/DietPi/issues/959
DietPi-Software | Shairport-sync: Resolved issues with config file having no effect. Location updated to /usr/local/etc/shairport-sync.conf: https://github.com/Fourdee/DietPi/issues/962#issuecomment-301735237

-----------------------------------------------------------------------------------------------------------

v150
(15/05/17)

Changes / Improvements / Optimizations:
General | Preperation for Odroid XU4 4.9 kernel support, once its released through apt: https://github.com/Fourdee/DietPi/issues/899
General | First Run Setup: Partition resize/expansion now supports /dev/mmcblk[0-10]: https://github.com/Fourdee/DietPi/issues/899#issuecomment-298912660
General | ASUS TB: Image has been updated, brings it up to Debian Stretch and latest kernel (as per official ASUS beta image v1.8).
General | Stretch: Now installs Chromium via apt.
General | DietPi RPi Kernel: Updated to 4.9: https://github.com/Fourdee/DietPi/issues/936
General | rpi_boardinfo: Has been removed from DietPi scripts. Now contained within dietpi-obtain_hw_model: https://github.com/Fourdee/DietPi/issues/936#issuecomment-301055299
DietPi-Autostart | Added ability to select "custom", editing script located in /var/lib/dietpi/dietpi-autostart/custom.sh, to launch any command during boot: https://github.com/Fourdee/DietPi/issues/916
DietPi-Config | Display Options: Added ability to enter MPEG2/VC1 keys for RPi: https://github.com/Fourdee/DietPi/issues/885
DietPi-Config | WiFi Hotspot: Added ability to toggle on/off state of hotspot: https://github.com/Fourdee/DietPi/issues/924
DietPi-Drive_Manager | Added support for setting Read Only/Read Write filesystems: https://github.com/Fourdee/DietPi/issues/229
DietPi-Process_Tool | Added support for PiHole FTL.
DietPi-RAMdisk | Log files now include timestamps. Thanks @WolfganP: https://github.com/Fourdee/DietPi/issues/905#issuecomment-298241622
DietPi-RAMlog | Mode 2: PiHole logs now included in hourly backups: https://github.com/Fourdee/DietPi/issues/933
DietPi-Software | CouchPotato: Now available for installation: http://dietpi.com/phpbb/viewtopic.php?f=8&t=5&p=7212#p7212
DietPi-Software | Python-Pip: Also installs python-dev by default. Required for compiling.
DietPi-Software | WiringPi: Now available for BPi Pro: https://github.com/Fourdee/DietPi/issues/937
DietPi-Software | Blynk Server: Updated to latest version (0.24) for new installations only. Thanks @phonicmouse: https://github.com/Fourdee/DietPi/pull/912
DietPi-Software | UrBackupSrv: Updated to latest version (2.1.19) for new installations only. Thanks @mtdjr : https://github.com/Fourdee/DietPi/issues/948

Bug fixes:
General | RPi: G_HW_MODEL_INDEX detection has changed. Now uses revision codes pulled from /proc/cpuinfo. This is mainly to support 4.9 kernel which lacks correct BCM code we previously used: https://github.com/Fourdee/DietPi/issues/936
General | If NTPD has not been run, it will be launched automatically, before waiting for status completion: https://github.com/Fourdee/DietPi/issues/919
General | Resolved an issue with incorrect temp readouts on H3/H2+ and NanoPi M2/M3 boards. Many thanks to @hectorcamp for the report: https://github.com/Fourdee/DietPi/issues/909
General | RPi kernel is now overwritten without cleanup, to prevent failed unzip (0bytes free space) rendering system unbootable: https://github.com/Fourdee/DietPi/issues/905
General | NanoPi M3: CIFS now built into our kernel: https://github.com/Fourdee/DietPi/issues/920
DietPi-Config | Sound Card: Correct name for Audiophonics I-Sabre 9028, as this driver is only compatible with that device.
DietPi-Drive_Manager | Resolved an issue where changing formatting options, prior to RootFS transfer, would prevent RootFS transfer completing: https://github.com/Fourdee/DietPi/issues/926#issuecomment-301256888
DietPi-RAMdisk | Disabled clearing of DietPi files, prior to disk save, in attempt to prevent loss of DietPi files in /boot, in 0byte free space situations: https://github.com/Fourdee/DietPi/issues/905#issuecomment-298241622
DietPi-RAMLog | Tweaked log clearing for PiHole FTL logs: https://github.com/Fourdee/DietPi/issues/918#issuecomment-299173649
DietPi-Software | At least 500MB of free space is now required on RootFS, before software will be installed: https://github.com/Fourdee/DietPi/issues/905#issuecomment-298343932
DietPi-Software | Resolved an issue where unauthenticated packages (eg: from other repos), would prevent apt-get upgrade from completing, due to lack of --force-yes.
DietPi-Software | Resolved an issue with SubSonic installation failing, due to package conflicts with lame and libmp3lame (from our ffmpeg): https://github.com/Fourdee/DietPi/issues/946
DietPi-Update | At least 500MB of free space is now required on RootFS, before DietPi can be updated: https://github.com/Fourdee/DietPi/issues/905#issuecomment-298343932

-----------------------------------------------------------------------------------------------------------

v149
(28/04/17)

New Device / Images:
OrangePi Zero Plus 2 (H3) | https://github.com/Fourdee/DietPi/issues/876#issuecomment-294464779
OrangePi Win | https://github.com/Fourdee/DietPi/issues/875#issuecomment-296160956
OrangePi Prime | https://github.com/Fourdee/DietPi/issues/874#issuecomment-297675707

Changes / Improvements / Optimizations:
DietPi-Config | Display Rotation: New options for RPi HDMI output and Touchscreen devices. DietPi also calculates FB X/Y flip automatically, if required to utilize full screen under 90/270 rotations. Many thanks to @midwan for RPi touch screen testing: https://github.com/Fourdee/DietPi/issues/859
DietPi-Config | Hostname change: Now prompts for immediate reboot. This is to avoid potential issues with software installations and non-updated hostname on system. Many thanks to @9H5G for the suggestion: https://github.com/Fourdee/DietPi/issues/880
DietPi-Config | Audio > Sound Card: Updated hifiberry-dac to include HiFiBerry MiniAMP, many thanks to ta11 for the info: https://twitter.com/ta11/status/852599202186227712
DietPi-Config | Swapfile: Added ability to select Auto size (1GB - total RAM = size). Auto is now the default. Mainly to prevent out of memory errors on recent influx of 256MB boards.
DietPi-Obtain_Hw_Model | Optimized/reduced count of total G_HW_ARCH (from 21 to 10). Will improve performance in DietPi-Software due to reduced array size.
DietPi-RAMlog | PiHole: PiHole FTL log file is now excluded from 1 hour clear (preserves current day logs): https://github.com/Fourdee/DietPi/issues/868
DietPi-Software | Amiberry SDL2: Now available for installation. SDL2 Amiberry is currently in dev/testing. can be enabled with dietpi-autostart and selecting SDL2 option. Roughly 2x FPS increase over SDL1: https://github.com/Fourdee/DietPi/issues/850
DietPi-Software | VirtualHere: Now available for installation. Allows you to access psychically attached USB devices, over the network: http://dietpi.com/phpbb/viewtopic.php?f=8&t=5&p=6709#p6709
DietPi-Software | SABnzbd: Now available for installation. NZB download manager with web interface: http://dietpi.com/phpbb/viewtopic.php?f=8&t=5&p=6747#p6747
DietPi-Software | Spotify Connect Web: Now available for installation. Web interface, client and player for Spotify Premium: http://dietpi.com/phpbb/viewtopic.php?f=8&t=5&p=7013#p7013
DietPi-Software | SDL2: Now available for installation in additional linux software (RPi only).
DietPi-Software | FFmpeg: (RPi devices) now installs our binaries built with OpenMAX HW encoding enabled: https://github.com/Fourdee/DietPi/issues/869
DietPi-Software | AmiBerry: Renamed all references of uae4arm to AmiBerry: https://github.com/Fourdee/DietPi/issues/850
DietPi-Software | NAA Daemon: Updated to latest version (3.5.1-35). Many thanks to volpone for the heads up: http://dietpi.com/phpbb/viewtopic.php?f=11&t=1832
General | DietPi RPi Kernel: Now supports 384KHz audio output. Tested with Allo BOSS DAC and JustBoom-DAC: https://github.com/Fourdee/DietPi/issues/900#issuecomment-297775790
General | ARMbian built images: Console boot verbosity increase.
General | DietPi user: Now created for testing "dietpi". We are aiming to phase out root with our DietPi user in the future, currently, this account is for testing/debugging only. Default password is "dietpi" if "AUTO_SETUP_GLOBAL_PASSWORD=" is unchanged in dietpi.txt: https://github.com/Fourdee/DietPi/issues/796
General | RPi Jessie: Image updated to latest
General | AmiBerry: Image updated to latest

Bug fixes:
DietPi-Process_Tool | Emby server: Now supported.
DietPi-CPU_Info | Now supports devices used in a freezer (- values) :D. Thanks to Gordon for reporting and testing this: http://dietpi.com/phpbb/viewtopic.php?f=11&t=1677&p=6800#p6790
DietPi-Software | Amiberry SDL1: NUM/CAPS LEDs are now fully functional: https://github.com/Fourdee/DietPi/issues/760#issuecomment-288496760

-----------------------------------------------------------------------------------------------------------

v148
(08/04/17)

Changes / Improvements / Optimizations:
DietPi-Config | WiFi: Country code is now also applied to cfg80211 module params (ieee80211_regdom=): https://github.com/Fourdee/DietPi/issues/838
DietPi-Config | Network NAS/Misc: Added option to delay boot, until a valid network connection is established: https://github.com/Fourdee/DietPi/issues/842
DietPi-Config | Audio > Sound Card: Added support for AudioPhonics I-Sabre-K2M (9018K2M): https://github.com/Fourdee/DietPi/issues/716
DietPi-Software | NTPD check/wait: Is now bypassed if no valid network connection is available. It will be checked again, before software installation: https://github.com/Fourdee/DietPi/issues/840
DietPi-Software | Tonido: Now available for installation. Lightweight alternative to NextCloud/Owncloud: http://dietpi.com/phpbb/viewtopic.php?f=8&t=5&p=6476#p6476
DietPi-Software | IceCast: Now available for installation. This is a Shoutcast streaming server, using DarkIce for audio input: http://dietpi.com/phpbb/viewtopic.php?f=8&t=5&p=6526#p6526
DietPi-Software | MotionEye: Now available for installation (RPi only). Web interface and surveillance for your RPi/USB camera. Mainly focused towards motion detection usage: http://dietpi.com/phpbb/viewtopic.php?f=8&t=5&start=100
DietPi-Software | CloudPrint (Google): Now available for installation. Print server with support for Google cloud printing. Many thanks to Sciamano for his assistance with testing: http://dietpi.com/phpbb/viewtopic.php?f=8&t=5&start=100#p6630
DietPi-Set_Hardware | RPi Camera: Now enables bcm2835-v4l2 by default. Required for /dev/video0 stream (mainly for motioneye).
General | Boot: All failed drive mounts will be re-mounted after network connection is established. This is mainly a failsafe for CIFS/net shares, to ensure they are mounted again after network established: https://github.com/Fourdee/DietPi/issues/842#issuecomment-289448261

Bug fixes:
DietPi-Software | YaCy: Web interface admin details are now set during install. Username = admin, password = dietpi. Many thanks to Pilovali for reporting this!:
DietPi-Software | Gogs: Installation now resolved. Due to https://dl.gogs.io/ removing "latest" links for binary download. Now hosted on dietpi.com: https://github.com/Fourdee/DietPi/issues/833
DietPi-Software | OMV: Has been disabled. We have recieved too many reports from users with issues, due to incompatibility with DietPi. As we cant control what OMV does and how it does it, we cannot support it: https://github.com/Fourdee/DietPi/issues/851
DietPi-RAMlog | PiHole: Resolved an issue where PiHole logs were being cleared every 1 hour, if default locale on system is not en_GB. PiHole logs allow for current day and 5MB size limit. Many thanks to @k-plan for his assistance with this one: https://github.com/Fourdee/DietPi/issues/839
General | Cron-Daily: Removed a df export left over from auto TRIM code (no longer used).
General | RoseapplePi CPU temp: Now functional. Many thanks to @joaofl for this fix: https://github.com/Fourdee/DietPi/issues/848

RPi Stretch:
DietPi-Software | FFmpeg now sucessfully installs: https://github.com/Fourdee/DietPi/issues/475

-----------------------------------------------------------------------------------------------------------

v147
(24/03/17)

New Image:
Asus Tinker Board | http://dietpi.com/phpbb/viewtopic.php?f=8&t=1539#p6305

Changes / Improvements / Optimizations:
DietPi-AutoStart | Added option to launch Chromium, without a desktop: https://github.com/Fourdee/DietPi/issues/835
DietPi-Config | Audio > Sound Card: Added support for Soekris DAM1021 DAC: https://github.com/Fourdee/DietPi/issues/808
DietPi-Process_Tool | Blynk Server: now supported.
DietPi-Software | Aria2: Download manager with slick web UI interface, now available for install: http://dietpi.com/phpbb/viewtopic.php?f=8&t=5&p=6177#p6177
DietPi-Software | YaCy: Decentralized open source search engine, now available for install: http://dietpi.com/phpbb/viewtopic.php?f=8&t=5&p=6202#p6202
DietPi-Software | Blynk Server: config file added to the diepi user data folder, thanks to @joaofl: https://github.com/Fourdee/DietPi/pull/810
DietPi-Software | ShairPort-Sync: Updated to 3.0.2. SOXR interpolation is now enabled by default (will improve sound quality): https://github.com/Fourdee/DietPi/issues/819
DietPi-Software | MPD: Updated to 19.21. Also includes optional plugin support for UPNP playback, can be enabled in /etc/mpd.conf (https://github.com/Fourdee/DietPi/issues/821#issuecomment-288057932): https://github.com/Fourdee/DietPi/issues/821
DietPi-Software | NetData: Updated to 1.6. Also available for Virtual Machines (AMD64/x86_64)!: https://github.com/Fourdee/DietPi/issues/832

Bug fixes:
DietPi-Config | Change Locale: Once changed, the active locale on system will now be pumped into /etc/environment (thanks John for this), this should prevent 0.UTF-8 issues some of our users are reporting: https://github.com/Fourdee/DietPi/issues/825
DietPi-Software | Removed references for dietpi-uninstall. Many thanks to Pilovali!

-----------------------------------------------------------------------------------------------------------

v146
(14/03/17)

New Device:
RPi Zero W | Now fully supported (including onboard WiFi/BT): https://github.com/Fourdee/DietPi/issues/787

Changes / Improvements / Optimizations:
General | Wlan: 'disable power save' on boot, is now a service, installed when WiFi is enabled in 'dietpi-config' or via 'dietpi-set_hardware'.
General | DietPi RPi Kernel: Updated to latest.
DietPi-Drive_Manager | Added support for F2FS filesystem: https://github.com/Fourdee/DietPi/issues/802
DietPi-Drive_Manager | Transfer RootFS now allows for selection of filesystem types on target partition (eg: f2fs), RPi only: https://github.com/Fourdee/DietPi/issues/802
DietPi-Software | If NTPD is used (default on DietPi) for time sync, and, NTPD fails to sync, DietPi-Software will now exit, to prevent further issues with incorrect time during software installations: https://github.com/Fourdee/DietPi/issues/786
DietPi-Software | Syncthing-inotify: Installation updated to 0.8.5 (thanks John!)

Bug fixes:
General | RPi: Resolved an issue with sudo not having setuid bit set. Many thanks to @WolfganP for the fix: https://github.com/Fourdee/DietPi/issues/794
General | NanoPi M3: USB DACs are now functional with our latest kernel update: https://github.com/Fourdee/DietPi/issues/763
DietPi-Software | PiHole: Resolved issues with enable/disable adblocking and DHCP server having no effect: https://github.com/Fourdee/DietPi/issues/775
DietPi-Software | Gogs: Resolved issues with URL failing connection test due to them being renamed: https://github.com/Fourdee/DietPi/issues/793

-----------------------------------------------------------------------------------------------------------

v145
(04/03/17)

Changes / Improvements / Optimizations:
DietPi-Automation | Automatic format of USB drive: This feature has now been disabled and is no longer supported. This is due to the vast changes with how DietPi handles external drives: https://github.com/Fourdee/DietPi/issues/751#issuecomment-281163299
DietPi-Backup | Backup location: now has a list option, which allows user to select from all active mounts on system: https://github.com/Fourdee/DietPi/issues/751#issuecomment-281689544
DietPi-Cloudshell | Storage locations: now has a list option, which allows user to select from all active mounts on system.
DietPi-Drive_Manager | Is now capable of supporting various partitions on a drive, and, detects all drives on system.  Default mount type is now UUID. Now also capable of supporting EMMC+SD combo on Odroid C2. RootFS transfer is now unlimited and can be used multiple times (RPi/Odroid only) : https://github.com/Fourdee/DietPi/issues/751
DietPi-Software | User data location: now has a list option, which allows user to select from all active mounts on system: https://github.com/Fourdee/DietPi/issues/751#issuecomment-281689544
DietPi-Software | Installing both MySQL and MariaDB at the same time, is no longer possible. This it to prevent incompatible MySQL + MariaDB installation: https://github.com/Fourdee/DietPi/issues/761
DietPi-Software | 1st run questions have been removed. Dedicated USB drives can be setup in the 'user data' option in menu: https://github.com/Fourdee/DietPi/issues/751#issuecomment-281163299
DietPi-Software | NextCloud: Will always install the latest sub version of v11 (eg: 11.0.1): https://github.com/Fourdee/DietPi/issues/779
DietPi-Software | HAProxy: Now installs latest version 1.7.2. Thanks to Jerome.
DietPi-Software | Python-Pip: Now available for install via Linux software menu: https://github.com/Fourdee/DietPi/issues/784
DietPi-Software | Blynk Server: Now available for installation: http://dietpi.com/phpbb/viewtopic.php?f=8&t=5&p=5901#p5901
DietPi-Software | Apt errors: Are now logged to '/var/log/dietpi-software_apt.log', and, displayed during notify: https://github.com/Fourdee/DietPi/issues/791
DietPi-Sync | Sync location: now has a list option, which allows user to select from all active mounts on system: https://github.com/Fourdee/DietPi/issues/751#issuecomment-281689544
General | Odroids: Changed from http://oph.mdrjr.net/meveric to our new mirror http://fuzon.co.uk/meveric for Meverics repo.
General | WiFi Power management is now disabled during boot using 'iwconfig'. This is in addition to existing power options set in /etc/network/interfaces, which have no effect wlan devices such as ap6212 (Neo Air). In other words, WiFi should provide a more stable and consistent connection on those devices.

Bug fixes:
General | ARMbian resizefs service. As this does not get removed by ARMbians initial setup scripts, we will remove it.
General | All DEV 4.9 kernel images have been reverted back to STABLE 3.x. Recent 4.10 DEV updates from ARMbian are too unstable for acceptable usage of device: https://github.com/Fourdee/DietPi/issues/778#issuecomment-283112473
General | ARMbian 'log2ram' has been removed on ARMbian built images, as this will conflict with DietPi-RAMlog: https://github.com/Fourdee/DietPi/issues/781
DietPi-Software | Resolved an issue with OpenBazaar installation, due to python-pip error, resulting in a failure to run OB binary: https://github.com/Fourdee/DietPi/issues/784
DietPi-Software | Resolved an issue where internet connection test would fail, due to 404 recieved from http://ftp.debian.org/debian. Many thanks to @tohjg for the fix: https://github.com/Fourdee/DietPi/issues/755#issuecomment-282203823
DietPi-Software | Resolved an issue with NAA Daemon failing to install, due to URL links being dropped for stretch packages in Debian repo, again. These binaries are now permanently hosted on DietPi.com: https://github.com/Fourdee/DietPi/issues/754
DietPi-Config | Sound card: Allo Cheapo, now sets the correct device index when running under optical out mode. Many thanks to Sudeep for the fix:
DietPi-Config | Resolved an issue with WaveShare32 on RPi failing to run X: https://github.com/Fourdee/DietPi/issues/767

RPi Stretch:
DietPi-Drive_Manager | No longer hangs when launched: https://github.com/Fourdee/DietPi/issues/751#issuecomment-280850954

-----------------------------------------------------------------------------------------------------------

v144
(16/02/17)

Changes / Improvements / Optimizations:
DietPi-Config | Audio > Sound card: Added support for Allo Boss DAC: https://github.com/Fourdee/DietPi/issues/748
DietPi-Config | Audio > PSU Noise Reduction: This mode attempts to reduce power consumption on your SBC. In turn, this may reduce PSU inflicted noise, that may degrade audio output quality. When enabled, the following is set CPU gov = Powersave, HDMI output = Disabled: https://github.com/Fourdee/DietPi/issues/757
DietPi-Software | AmiBerry (uae4arm): Updated to latest version (2.1): https://github.com/Fourdee/DietPi/issues/756
DietPi-Software | DietPiCam: Updated to latest version (6.2.29). To update existing installations, this requires a reinstall: https://github.com/Fourdee/DietPi/issues/737
DietPi-Software | Roon Bridge updated to v1.3. Now includes support for ARM64 devices (eg: Odroid C2/Pine A64): https://github.com/Fourdee/DietPi/issues/749
DietPi-Services | Added ability to read user created include file. Allowing users to add additional services for DietPi to control: https://github.com/Fourdee/DietPi/issues/740

Bug fixes:
DietPi RPi Kernel | Resolved an issue with missing firmware for common and onboard RPi devices (eg: rpi 3 wifi): https://github.com/Fourdee/DietPi/issues/741
SparkySBC | Kernel upgrade from Allo to improve USB DAC support.
DietPi-Config | Resolved an issue where Samba mounts would not always mount during boot. Many thanks to @Sciamano for this fix!: https://github.com/Fourdee/DietPi/issues/744
DietPi-Software | Resolved an issue with NoMachine armv7 binary incorrect url. Many thanks to @Qnx: https://github.com/Fourdee/DietPi/issues/750
DietPi-Software | Resolved an issue with NAA Daemon failing to install, due to URL links being dropped for stretch packages in Debian repo. Many thanks to Rene for spotting this: https://github.com/Fourdee/DietPi/issues/754
DietPi-Software | Resolved an issue where internet connection test would fail, when using apt sources with ftp://. Many thanks to @elRadix for reporting this: https://github.com/Fourdee/DietPi/issues/755

-----------------------------------------------------------------------------------------------------------

v143
(29/01/17)

Images:
BPi Pro | Image has been updated to 4.9 kernel. Onboard WiFi is now functional, HDMI audio is not supported at this time (3.5mm only): https://github.com/Fourdee/DietPi/issues/732

Changes / Improvements / Optimizations:
General | RPi: DietPi kernel is now installed by default. This adds support for Allo Piano 2.1 DAC, and 192KHz 16bit HDMI output.
DietPi-RAMdisk | Enabled additional logging for this process, as some users are experiencing issues. This should help us find the cause: https://github.com/Fourdee/DietPi/issues/719
DietPi-Config | Audio > Sound card: Added support for RPi "Pi-DIGI+"
DietPi-Software | NeoVim: Now available for RPi Stretch: https://github.com/Fourdee/DietPi/issues/692
DietPi-Software | O!MPD: Now available for installation. Slick, feature-rich MPD web interface music player: http://dietpi.com/phpbb/viewtopic.php?f=8&t=5&p=5171#p5171
DietPi-Software | NetData: Updated to latest (1.5.0): https://github.com/Fourdee/DietPi/issues/728
DietPi-JustBoom | Added option to launch Alsamixer
DietPi-JustBoom | Added various options unique to the Allo Piano 2.1 DAC: https://github.com/Fourdee/DietPi/issues/714

Bug fixes:
General | Pine 64 FB cursor is now visible: https://github.com/Fourdee/DietPi/issues/596
General | LED heartbeat for H3 is now functional and applied during boot.
DietPi-Config | Display > Added support for JustBoom IR Remote. Supports Kodi & MPD controls by default: https://github.com/Fourdee/DietPi/issues/735
DietPi-Config | Audio > USB-DAC: When enabled, will always re-detect and apply active card index during boot. Many thanks to "J. Künz" for these fixes!
DietPi-Config | Audio > Sound card: Corrected options for BPi Pro. Many thanks to "J. Künz" for these fixes!
DietPi-Config | Audio > Sound card: Corrected options for OPi Zero (H2+) HDMI and 3.5mm analogue (default).
DietPi-Config | Audio > Sound card: Allo Piano 2.1 DAC for RPi is now functional. Driver provided by DietPi kernel: https://github.com/Fourdee/DietPi/issues/727
DietPi-Software | Failure to move MySQL DB store will now prevent further action being taken: https://github.com/Fourdee/DietPi/issues/715
DietPi-Software | Resolved an issue with VNC4server/RealVNC install, that prevented desktop launch command being inserted to xstartup, if a desktop was installed beforehand:
DietPi-Software | Resolved an issue where installing LMS and SqueezeLite at the same time, would result in apt failure 100: https://github.com/Fourdee/DietPi/issues/736

-----------------------------------------------------------------------------------------------------------

v142
(14/01/17)

New Image:
DietPi for Sparky SBC (Allo) is now available: http://dietpi.com/phpbb/viewtopic.php?f=8&t=1161&p=4922#p4922

Changes / Improvements / Optimizations:
DietPi-Backup | Now supports BTRFS filesystems for target backup location.
DietPi-Backup | Now features "System only" and "Full backup" modes. In "Full backup" mode, DietPi User data is included in backups: https://github.com/Fourdee/DietPi/issues/685
DietPi-Config | Audio > Sound card: "Allo Piano DAC 2.1", now applies correct module and dtoverlay (previously Piano DAC 1 was used): https://github.com/Fourdee/DietPi/issues/699
DietPi-Config | Audio > Sound card: Added support for "Allo Cheapo" sound card on Sparky SBC.
DietPi-Config | Audio > Sound card: Added support for HDMI/3.5mm sound cards on NanoPi M2/M3.
DietPi-Config | Audio > Sound card: Added option for force 3.5mm output with Onboard RPi: https://github.com/Fourdee/DietPi/issues/704
DietPi-Config | Audio > Sound card: Added support for selecting USB-DAC sound cards: https://github.com/Fourdee/DietPi/issues/683
DietPi-Config | Audio > Sound card: Added support for RPi 'HifiBerry DIGI Pro' sound card.
DietPi-Config | WiFi: Reduced the DHCP retry count and timeouts, to prevent a unnecessary wait when enabling WiFi for the 1st time: https://github.com/Fourdee/DietPi/issues/711
DietPi-Software | Open Media Vault: Is now available for installation: http://dietpi.com/phpbb/viewtopic.php?f=8&t=5&p=4859#p4859
DietPi-Software | MySQL/MariaDB: Data store is now located in the DietPi User data location (eg: /mnt/dietpi_userdata/mysql). Should offer improved performance for USB drive users: https://github.com/Fourdee/DietPi/issues/672
DietPi-Software | NetData updated to latest version (1.4.0): https://github.com/Fourdee/DietPi/issues/696
DietPi-Software | Added support for Apt-Fast if installed: https://github.com/Fourdee/DietPi/issues/698
DietPi-Software | PiHole: Access via http://ip/admin is now supported, for new installations: https://github.com/Fourdee/DietPi/issues/703
Typo | Correct use of MHz (previously Mhz). Thanks to Rainer.

Bug fixes:
General | RPi 3 onboard Bluetooth is now functional: https://github.com/Fourdee/DietPi/issues/693
General | Odroid C2: Resolved an issue with deb-multimedia repo failing GPG key: https://github.com/Fourdee/DietPi/issues/677
General | Resolved an issue where access to /mnt/usb_1 would hang the program/command, when no USB drive was attached: https://github.com/Fourdee/DietPi/issues/684
General | Resolved an issue where alsamixer was unable to load sound card device: https://github.com/Fourdee/DietPi/issues/705
General | Odroids: Resolved an issue where Meverics custom CPU governor script, would override DietPi applied CPU govs during boot.
DietPi-Config | Resolved an issue where NTPD Daemon + Drift mode, did not create drift file. This mode has now been moved to systemd-timesyncd: https://github.com/Fourdee/DietPi/issues/709
DietPi-Config | Enabling the RPi camera will now apply the required 128MB minimum GPU memory split, if not already higher: https://github.com/Fourdee/DietPi/issues/706
DietPi-Software | Resolved issues with non-functional RPi camera with DietPi-Cam: https://github.com/Fourdee/DietPi/issues/706
DietPi-Automation | Resolved an issue with automated 1st run installation would hang on Odroid C2, during patch stage: https://github.com/Fourdee/DietPi/issues/689
Sparky SBC | Resolved an issue with touch screen module causing dmesg errors associated with it. This module is now disabled: https://github.com/Fourdee/DietPi/issues/699#issuecomment-271362441

RPi Stretch:
General | RPi 3 Onboard WiFi is now functional.

-----------------------------------------------------------------------------------------------------------

v141
(31/12/16)

Images:
NanoPi NEO | This image has been updated to kernel 4.9, appears more stable to 3.x. Also fixes a few issues relating to USB WiFi and i2c errors: https://github.com/Fourdee/DietPi/issues/667
NanoPi NEO Air | This image has been updated to kernel 4.9, appears more stable to 3.x. Also fixes a few issues relating to onboard WiFi, USB WiFi and i2c errors. Many thanks to @zador-blood-stained at ARMbian to help make this possible: https://github.com/Fourdee/DietPi/issues/640

Changes / Improvements / Optimizations:
DietPi-Software | Reduced the verbosity of onscreen text during apt installations.
DietPi-Software | PiHole: Web interface password is now set during install (default dietpi): https://github.com/Fourdee/DietPi/issues/662
DietPi-Software | UrBackup Server: Updated to latest version (2.0.38). Applies to new installations only: https://github.com/Fourdee/DietPi/issues/657

Bug fixes:
DietPi-Automation | Resolved an issue where static IPs were not being applied during 1st run dietpi-update stage. This fix applies to v140 and higher images: https://github.com/Fourdee/DietPi/issues/660
DietPi-Software | Resolved an issue where the DietPi installed version of Chromium was being overwritten by Debian repo during dist-upgrade: https://github.com/Fourdee/DietPi/issues/658
DietPi-Software | Resolved an issue where custom global password ('AUTO_SETUP_GLOBAL_PASSWORD=') was not being used as MySQL login password, causing MySQL DB creations to fail: https://github.com/Fourdee/DietPi/issues/666
DietPi-Software | Resolved an issue where LMS failed to installed on Odroid C2: https://github.com/Fourdee/DietPi/issues/663
General | apt-transport-https: Is now installed by default on all devices. Required for https apt usage and resolves issues with apt simulation failing: https://github.com/Fourdee/DietPi/issues/669

-----------------------------------------------------------------------------------------------------------

v140
(21/12/16)

Changes / Improvements / Optimizations:
DietPi-Software | Mosquitto: Now available for install. Message broker that implements MQTT: http://dietpi.com/phpbb/viewtopic.php?f=8&t=5&p=4293#p4293
DietPi-Software | NAA Daemon: Now available for install. Signalyst Network Audio Adaptor (NAA): http://dietpi.com/phpbb/viewtopic.php?f=8&t=5&p=4294#p4294
DietPi-Software | Node-Red: Now available for install. Visual tool for wiring together hardware devices, APIs and online services in new and interesting ways: http://dietpi.com/phpbb/viewtopic.php?f=8&t=5&p=4292#p4292
DietPi-Software | Tomcat8: Now available for install. Tomcat is a Servlet and JSP Server serving Java technologies: http://dietpi.com/phpbb/viewtopic.php?f=8&t=5&p=4316#p4316
DietPi-Software | Nextcloud: Updated to latest version v11 (NB: applies to new installations only): https://github.com/Fourdee/DietPi/issues/647
DietPi-Software | Syncthing: Updated to latest version v0.14.15 (NB: applies to new installations only).
DietPi-Software | Syncthing: Syncthing-Inotify is now installed by default with Syncthing: https://github.com/Fourdee/DietPi/issues/652
DietPi-Software | WiringPi: Is now also available for Odroid boards: https://github.com/Fourdee/DietPi/issues/650
DietPi-JustBoom | Added support for changing DSP Filters on sound cards that support it. eg: JustBoom, Allo Piano, Odroid HiFi Shield
DietPi-JustBoom | Added support for viewing current ALSA output stream info. Useful for checking current output freq, bitdepth etc.
DietPi-Config | IQaudIODAC: Added additional dtoverlay options for Pi-DigiAMP+.

Bug fixes:
DietPi-Cloudshell | Resolved an issue where Cloudshell would fail to start, due to tput failing the service on some devices. Many thanks to @Fabian0587, @rooted and @Saturn7 for their valuable assistance with testing: https://github.com/Fourdee/DietPi/issues/649
DietPi-Software | Wordpress: Resolved an issue where php-mysql module was not installed in some instances. Many thanks to @prp2 for reporting this: http://dietpi.com/phpbb/viewtopic.php?f=11&t=1026&p=4434#p4407
DietPi-Software | Plex Media Server: Is now disabled for ARMv6 devices. This is due to available repos removing support/packages for ARMv6 devices: https://github.com/Fourdee/DietPi/issues/648
DietPi-Software | 'AUTO_SETUP_GLOBAL_PASSWORD=' in dietpi.txt: Is now also applied as the password for generated MySQL databases.
DietPi-Services | RPImonitor: This service is now triggered. Many thanks to K-Plan for reporting this.
General | C2: Resolved an issue where libc6 u6 is required, but u7 was installed: https://github.com/Fourdee/DietPi/issues/653

RPi Stretch:
DietPi-Software | HiFi: Installation has been resolved and is now functional.
DietPi-Config | Filesystem Benchmark results are now functional. Thanks to K-Plan for reporting this: https://github.com/Fourdee/DietPi/issues/475

-----------------------------------------------------------------------------------------------------------

v139
(09/12/16)

New Image:
OrangePi Plus: H3 with onboard EMMC, WiFi and SATA: http://dietpi.com/phpbb/viewtopic.php?f=8&t=980
OrangePi Zero: H2+ with onboard WiFi and PoE. This image was made possible and created by @aliosa27: http://dietpi.com/phpbb/viewtopic.php?f=8&t=985&p=4262#p4262

Changes / Improvements / Optimizations:
DietPi-Software | RealVNC Server for RPi: http://dietpi.com/phpbb/viewtopic.php?f=8&t=5&p=4149#p4149
DietPi-Software | Roon Bridge: Now available for install. Turns your SBC into a Roon capable audio player: http://dietpi.com/phpbb/viewtopic.php?f=8&t=5&p=4153#p4153
DietPi-Config | Display Options: Odroid Remote can now be enabled. This will automatically install Lirc, enable modules and setup for Odroid Remote on C1/C2/XU4: https://github.com/Fourdee/DietPi/issues/621
DietPi.com | Vastly reduced size of webpage/images for faster loading times on slow connections. Many thanks to @bhaveshgohel for this: https://github.com/Fourdee/DietPi/issues/616#issuecomment-264700382

Bug fixes:
DietPi-Software | Emby server: Is now functional. The cause was due to new additional package deps that are not provided by the Emby Debian 8 repo: https://github.com/Fourdee/DietPi/issues/619

-----------------------------------------------------------------------------------------------------------

v138
(02/12/16)

New DietPi website, logo and colour scheme:
http://dietpi.com

New Image:
NanoPi NEO Air image is now available: http://dietpi.com/phpbb/viewtopic.php?f=8&t=891#p3951

Changes / Improvements / Optimizations:
DietPi-Software | Cava: Console-based audio visualizer for MPD is now available for installation. Works on LCD HATS (eg: Odroid LCD Shield): http://dietpi.com/phpbb/viewtopic.php?f=8&t=5&p=3928#p3928
DietPi-Software | Squeezelite: Updated to v1.8. Now supports releasing lock on soundcard when idle for 5 seconds: https://github.com/Fourdee/DietPi/issues/620
DietPi-JustBoom | Cava options (once installed): Can now be configured from the menu. MPD audio buffer size can now be changed.
DietPi-Config | Audio Options: 384kHz kernel can now be installed for RPi 2/3.
DietPi-Autostart | Cava option added.
DietPi-LetsEncrypt | Hardened webserver SSL security (Lighttpd) as per Hyneks article recommendations: https://hynek.me/articles/hardening-your-web-servers-ssl-ciphers/ . Many thanks to WaLLy3K for the info!
General | Odroid C2: Improved desktop performance by using FBturbo instead of Mali DDX, many thanks to Meveric for this: http://forum.odroid.com/viewtopic.php?f=138&t=19948&p=169808#p169808
General | Dmesg onscreen print level has been reduced. Mostly for Odroid C2 where HiFi Shield prints i2c info when starting/stopping stream on tty1.
General | DietPi for XenServer image has been removed and is no longer available for download.

Bug fixes:
DietPi-Set_Hardware | Resolved an issue where alsamixer would fail to function with default device.
DietPi-Cloudshell | Storage Scenes: Resolved an issue where mount locations that contained whitespace, would fail to provide stats: https://github.com/Fourdee/DietPi/issues/618
DietPi-Software | PiVPN: Reboot has been disabled in the PiVPN installer script. This is to allow DietPi-Software to complete the end stages of the installation process: https://github.com/Fourdee/DietPi/issues/611

-----------------------------------------------------------------------------------------------------------

v137
(15/11/16)

New Image:
NanoPi M1 image is now available: http://dietpi.com/phpbb/viewtopic.php?f=8&t=857#p3827

Changes / Improvements / Optimizations:
DietPi-Cloudshell | Storage scenes: now supports upto 5 additional drives. All of which can be configured and setup in dietpi-cloudshell: https://github.com/Fourdee/DietPi/issues/582
DietPi-Config | RPI 3: Onboard wifi can now be toggled on or off. This allows for use of a USB WiFi device if required: https://github.com/Fourdee/DietPi/issues/576
DietPi-Drive_Manager | RPi/Odroids: You can now transfer RootFS (SD card) to a USB drive. This feature is currently in testing, we recommend it should only be used on a fresh installation: https://github.com/Fourdee/DietPi/issues/509
DietPi-Software | TightVNC/VNC4 servers now support running in a shared desktop mode. Set dietpi_vncserver_shared_desktop=1 in dietpi.txt: https://github.com/Fourdee/DietPi/issues/607
DietPi-Software | MySQL: Has been optimized for lower memory usage. Many thanks to @trajano for this: https://github.com/Fourdee/DietPi/issues/605
DietPi-Process_Tool | Added support for RoonBridge: http://dietpi.com/phpbb/viewtopic.php?f=9&t=826&p=3862#p3862
DietPi-Update | Will now use multiple mirrors during updates.
General | Added exit paths to DietPi scripts. This is to prevent use by underprivileged users, where root/sudo access is required.

Bug fixes:
DietPi-Auto_Start | Resolved an issue where RetroPie power features did not function inside emulationstation. Many thanks to 'GaM3r2Xtreme' for providing this fix: http://dietpi.com/phpbb/viewtopic.php?f=9&t=532&p=3674#p3674
DietPi-Backup | Will preserve permissions during backups. Many thanks to @willgfx for providing this fix: https://github.com/Fourdee/DietPi/pull/595
DietPi-Config | H3-analogue soundcard is now correctly set. Many thanks to Frans for reporting this issue: http://dietpi.com/phpbb/viewtopic.php?f=11&t=843&p=3773#p3756
DietPi-Software | Chromium: Is now disabled for ARMv6 due to lack of binary. Many thanks to Christopher for reporting this: https://twitter.com/tapherjspiteri/status/798336126264061952
DietPi-Software | HaProxy: Resolved an issue where HaProxy would fail to start. Many thanks to @crazyquark for providing the fix: https://github.com/Fourdee/DietPi/issues/353#issuecomment-221372142
General | NanoPi M3/T3: CPU temp readouts are now functional.

-----------------------------------------------------------------------------------------------------------

v136
(01/11/16)

Changes / Improvements / Optimizations:
DietPi-Software | Mopidy: installation now available: http://dietpi.com/phpbb/viewtopic.php?f=8&t=5&p=3611#p3611
DietPi-Software | YMPD: installation updated to 1.3.0
DietPi-Config | RPi: Onboard RPI soundcard will now be disabled when another addon card is selected (frees up some memory)
DietPi-Config | RPi: The known method of forcing audio output on RPi to HDMI or 3.5mm jack is no longer effective, and, has been removed from dietpi-config (amixer cset numid=3 [0-2]).
DietPi-JustBoom | Can now be used with any soundcard, and, is now available when ALSA is installed from dietpi-software, and from dietpi-config audio options.
Image download | RPi & JustBoom images have been updated to latest versions.

Bug fixes:
DietPi-Software | Will no longer prompt the user, when dpkg requests to overwrite a configuration file, the existing conf will be used by default.
DietPi-Software | Resolved an issue where NoIp2 Sysinit service would cause a systemD double free or corruption error. Many thanks to HuffPuffin for reporting this issue! : https://github.com/Fourdee/DietPi/issues/589
DietPi-Software | Resolved an issue where OpenSSH server host keys were not being generated during installation. This previously could result in SSH connections being rejected.
DietPi-Set_Hardware | Setting WiFi country code will no longer report an error, if WiFi is disabled: https://github.com/Fourdee/DietPi/issues/590
DietPi-Config | Resolved an issue where setting JustBoom soundcard multiple times, results in multiple dtoverlay= entries: https://github.com/Fourdee/DietPi/issues/586
DietPi-JustBoom | Resolved an issue where disabling EQ and rebooting renders in no sound output: https://github.com/Fourdee/DietPi/issues/585
DietPi-JustBoom | The reset option will also reset ALSA EQ levels.

-----------------------------------------------------------------------------------------------------------

v135
(29/10/16)

New Device:
NanoPi M3/T3 DietPi image now available! Many thanks to AWL29 for creating the image and making this possible: http://dietpi.com/phpbb/viewtopic.php?f=8&t=784&p=3482#p3482

Changes / Improvements / Optimizations:
DietPi-Software | PiVPN: installation option added: PiVPN is a set of installation and configuration scrips that allows for OpenVPN installation and management, via a menu interface: https://github.com/Fourdee/DietPi/issues/570
DietPi-Software | NextCloud: Installation updated to 10.0.1, many thanks to @Bridouz: https://github.com/Fourdee/DietPi/pull/565
DietPi-Software | XU4 Cloudshell LCD Panel: Will automatically be enabled during DietPi-Cloudshell installation.
DietPi-Software | XU4: All 8 cores are now included in configuration stage. Previously we limited configurations to only use 4 CPU cores, due to heat issues with XU4. This will affect software installations such as webservers and should increase their overall performance.
DietPi-Software | Syncthing installation updated to 0.14.9.
DietPi-Software | MPD (HiFi): Updated to MPD 0.19.19 and now includes SOXR support for all SBC devices: https://github.com/Fourdee/DietPi/issues/580
DietPi-Software | PiHole: Installation now uses the official installer: https://github.com/Fourdee/DietPi/issues/583
DietPi-Config | LCD Panel addon: Added support for Odroid 3.5 inch LCD touchscreen shield: http://www.hardkernel.com/main/products/prdt_info.php?g_code=G147435282441
DietPi-Config | Soundcard: Added support for JustBoom high-end audiophile soundcards (384khz/32bit), available from Pi Supply: https://www.pi-supply.com/brand/justboom/
DietPi-Cloudshell | Now supports 480x320 resolutions (eg: Odroid 3.5 touchscreen shield).
General | DietPi-RAMdisk DietPi-RAMlog and DietPi-Boot have been converted from sysinit to SystemD.

Bug fixes:
General | XU4 Image: Resolved an issue where a corrupt image was causing power on issues for our users. Many thanks to everyone who helped report, debug and test this issue: https://github.com/Fourdee/DietPi/issues/558
DietPi-Services | Resolved an issue where a SystemD exit code of 5 would trigger a failed return state, when attempting to stop a service that isnt started/active.
DietPi-Cpu_set | DietPi will no longer attempt to set go_hispeed_load, if it is not supported by kernel (eg: XU4)
DietPi-Config | RPi 3: Resolved an issue where enabling serial console had no effect.

-----------------------------------------------------------------------------------------------------------

v134
(16/10/16)

Changes / Improvements / Optimizations:
DietPi-Software | SickRage: Is now available for installation. Automatically downloads and organises your favourite TV shows: http://dietpi.com/phpbb/viewtopic.php?f=8&t=5&start=80#p3327
DietPi-Software | LMS / Squeezebox: Now enabled for all devices.
DietPi-Config | Stress Test: Updated, options for a simple CPU burn. Results will also calculate min/max CPU temps. Logs results to file.
General | Avahi Daemon: added to dietpi-process_tool and dietpi-services.
General | NanoPi T2: Bluetooth is now installed by default. This also affects M2, shared image.

Bug fixes:
DietPi-Software | Resolved an issue where a failed libcec package installation, would terminate Kodi installations on XU4. Many thanks to Chris for reporting this: https://github.com/Fourdee/DietPi/issues/554
DietPi-Software | Nginx: Increased worker connections set during installation, to prevent in-page load failures with Nextcloud/Owncloud, and, various other web applications.
DietPi-Set_Hardware | NanoPi M2: Resolved an issue where default soundcard was being set to SPDIFTranscieve instead of HDMI/3.5mm mixer.
DietPi-LetsEncrypt | Resolved an issue where an empty string value in Input_Box function could cause a incorrect value being set in Apache2 confs. Many thanks to Keith for reporting this issue: http://dietpi.com/phpbb/viewtopic.php?f=11&t=757&p=3342

-----------------------------------------------------------------------------------------------------------

v133
(08/10/16)

Changes / Improvements / Optimizations:
DietPi-Software | Added installation option for Webmin: http://dietpi.com/phpbb/viewtopic.php?f=8&t=5&p=3047#p3047
DietPi-Software | Libcec3 now installed with Kodi by default: https://github.com/Fourdee/DietPi/issues/283
DietPi-Software | Emby is now available for ARM64 devices. Many thanks to Gabriel for making this possible: http://dietpi.com/phpbb/viewtopic.php?f=11&t=720&p=3120#p3117
DietPi-Software | Urbackup server installation updated to 2.0.36.
DietPi-Config | You can now change Apt mirrors from the "Networking NAS/Misc menu": https://github.com/Fourdee/DietPi/issues/519
DietPi-Config | Added ability to tweak Ondemand sampling rates in the performance menu: https://github.com/Fourdee/DietPi/issues/541
DietPi-Drive_Manager | To support large filesystems, GPT is now the default paritition table type on format, (previously MBR). Many thanks to Zone22: https://github.com/Fourdee/DietPi/issues/531
DietPi-Drive_Manager | Current userdata location is now shown in the main menu.
DietPi-Set_Cpu | If the target CPU gov is not available on the system, an alternative will be set and saved automatically.
DietPi-Automation | Added a global password var (AUTO_SETUP_GLOBAL_PASSWORD=) in dietpi.txt, which will be applied to root login, and, during dietpi-software installations, for all software that use a password: https://github.com/Fourdee/DietPi/issues/533
DietPi-Automation | Added filesystem format type for USB drive format (AUTO_Dedicated_Usb_Drive_Format_Filesystem=) in dietpi.txt: https://github.com/Fourdee/DietPi/issues/537
DietPi-Automation | Added ability to force ethernet link speeds on 1st run (AUTO_SETUP_NET_ETH_FORCE_SPEED=) in dietpi.txt: https://github.com/Fourdee/DietPi/issues/544#issuecomment-252068249
General | Interactive is now the default CPU gov, provides improved response times: https://github.com/Fourdee/DietPi/issues/535
General | Ethtool is now installed by default. Mainly used to provide a workaround for known HW failure Pine A64 1Gbit boards: https://github.com/Fourdee/DietPi/issues/544#issuecomment-252068249

Bug fixes:
DietPi-Software | Emby has been disabled for ARMv6 devices, due to unsupported/broken repo on armv6 hardware: https://github.com/Fourdee/DietPi/issues/534
DietPi-Software | Resolved an issue where Nginx would prevent file uploads over 2MB. Many thanks to @pfeerick for reporting this and providing the solution: https://github.com/Fourdee/DietPi/issues/546
DietPi-Services | Resolved an issue where Samba services smbd and nmbd, were not being applied. Many thanks to RajatNair: https://github.com/Fourdee/DietPi/issues/542
DietPi-Config | Resolved an issue where NanoPiM2 was allowing H3 soundcards to be set.
General | Improved detection for RPi boards with warranty bit set.

-----------------------------------------------------------------------------------------------------------

v132
(25/09/16)

Changes / Improvements / Optimizations:
DietPi-Software | RPi: Added installation option for DXX-Rebirth (OpenGL port of Descent 1 & 2): http://dietpi.com/phpbb/viewtopic.php?f=8&t=5&p=2963#p2963
DietPi-Software | Added installation option for Chromium. Please note, only RPi 2+ and Odroids support HW GPU acell at this time: http://dietpi.com/phpbb/viewtopic.php?f=8&t=5&p=3011#p3011
DietPi-Software | Added installation option for NextCloud: http://dietpi.com/phpbb/viewtopic.php?f=8&t=5&p=3026#p3026
DietPi-Software | XFCE will now install xfce4-terminal by default. Many thanks to UnixOutlaw for reporting this: http://dietpi.com/phpbb/viewtopic.php?f=11&t=693&p=2982#p2976
DietPi-Software | Cleaned up the default samba server config. Many thanks to Acriax: https://github.com/Fourdee/DietPi/issues/522
DietPi-Software | Php max upload size is now set automatically to the max capable on your device. Generally, 2GB for 32bit systems, 8796PB for 64bit systems. Used by programs such as Nextcloud.
DietPi-Software | UrBackup installation updated to 2.0.34.
DietPi-Update | Added a notice prior to update, with regards to: manually edited Linux configurations possibily affecting the update: https://github.com/Fourdee/DietPi/issues/525
DietPi-Drive_Manager | Added root FS (SD/EMMC) to list of drives, and option to move userdata there also.
General | p7zip is now installed by default.

Bug fixes:
DietPi-Software | User data directory of "Auto" will only be displayed on 1st run. "Auto" has no effect after 1st run installation is completed.
DietPi-Software | Will now exit on a failed apt installation, rather than continue. This will prevent any further changes (including uninstalls) from occurring. Many thanks to oshank for reporting this issue: https://github.com/Fourdee/DietPi/issues/516
DietPi-Software | Resolved failed installation with NoMachine. Many thanks to Pilovali for reporting this: https://github.com/Fourdee/DietPi/issues/527
DietPi-Services | Resolved an issue where "Samba client" would trigger "Samba server" and result in a failed status: https://github.com/Fourdee/DietPi/issues/451
DietPi-Drive_Manager | Resolved an issue where moving user data, would result in loss of filesystem permissions. Many thanks to Zone22 for reporting this issue: https://github.com/Fourdee/DietPi/issues/523
DietPi-Backup | Default backup directory is now /mnt/dietpi-backup. Previously, USB drive would be used if available.

-----------------------------------------------------------------------------------------------------------

v131
(20/09/16)

New Image:
OrangePi One | Is now available. Implimentation possible, with thanks to K-Plan: http://dietpi.com/download

New Features:
DietPi-Drive_Manager | Lightweight Drive Manager (eg: gparted). Allows you to mount, dismount, format EXT4/NTFS/FAT32/HFS+/BTRFS, toggle UUID mounting and control multiple (max 5) external/USB drives, for use on your DietPi system: https://github.com/Fourdee/DietPi/issues/271

Changes / Improvements / Optimizations:
DietPi-Software | Added installation options for NFS server and client: https://github.com/Fourdee/DietPi/issues/246
DietPi-Software | Added installation options for UrBackup Server: https://github.com/Fourdee/DietPi/issues/494
DietPi-Software | CertBot will now automatically install required packages, rather than prompt user.
DietPi-Software | Emby Media Server is now available for BPi M2+ BPi Pro and OPi PC. Thanks to John for testing with his BPi Pro (M1): http://dietpi.com/phpbb/viewtopic.php?f=11&t=644&p=2860#p2853
DietPi-Config | Added ability to mount NFS shares in Networking: NAS menu.
Raspberry Pi | Image download updated to v131: http://dietpi.com/download
Raspberry Pi | Image v131. We have changed from the unstable, unreliable and slow Raspbian Mirror Director, to Oxford UK Mirror: https://github.com/Fourdee/DietPi/issues/518. Requires v131 image or higher.
General | When inserting one USB drive to system, it will be mounted automaticaly to /mnt/usb_1 when plugged in: https://github.com/Fourdee/DietPi/issues/501
General | Dedicated USB drive setup will now set the UUID in /etc/fstab
General | HFS+ filesystem is now supported on all DietPi images.
General | You can now check bootup time duration, by running 'cat /var/log/boottime'. This is the duration from boot, to when SystemD has finished. TIP: Boot times can vastly be reduced, by using a static IP address.
DietPi-Lets_Encrypt | Now supports Apache2 and Lighttpd webserver stacks: https://github.com/Fourdee/DietPi/issues/479. Many thanks to aar0nism for posting a excellent guide we based this on: http://dietpi.com/phpbb/viewtopic.php?f=9&t=603&p=2625#p2624

Bug fixes:
DietPi-Software | Resolved an issue where FFMPEG did not install libmp3lame0 on RPi 1. Many thanks to Erayan for reporting this: https://github.com/Fourdee/DietPi/issues/511
DietPi-Software | Automatic moving of user data is now limited to 1st run installation only.
DietPi-Config | Resolved an issue where static IP WiFi connections failed to route data: https://github.com/Fourdee/DietPi/issues/515
DietPi-Cloudshell | Resolved an issue where the Storage scene would hang, if a unavailable NFS mount was used as custom USB device. Many thanks to John for reporting and testing this: https://github.com/Fourdee/DietPi/issues/395
DietPi-Automation | Resolved an issue where connection tests would not wait 1 second, before trying again. This occured when there was no available network.
Image | We have found a possible image/filesystem corruption on our Odroid C2 image. The image has been reverted back to a previous stable image and updated to v130: https://github.com/Fourdee/DietPi/issues/507
General | Resolved an issue where setting snd-bcm2835 soundcard did not set avoid_pwm_pll=0 (to allow HQ audio).

-----------------------------------------------------------------------------------------------------------

v130
(06/09/16)

New device:
NanoPi M2 DietPi image is now available. Many thanks to k-plan for sending me this tiny, but powerful board!: http://dietpi.com/phpbb/viewtopic.php?f=8&t=620#p2664

Changes / Improvements / Optimizations:
DietPi-Software | Uae4ARM | Amiga emulator for your Raspberry Pi. Collaboration with the creator of AmiBerry (Dimitris) to bring you the highest performance Amiga emulation, running on lightweight DietPi: http://dietpi.com/phpbb/viewtopic.php?f=8&t=5&p=64#p64
DietPi-Software | ARM64 | Squeezebox Server (Logitech Media Centre) and Squeezelite are now available for installation: https://github.com/Fourdee/DietPi/issues/354
DietPi-Software | Pi-hole | Installation updated to latest version 2.9: https://github.com/Fourdee/DietPi/issues/478
DietPi-Software | RPi monitor updated to latest version, thanks to WolfganP: https://github.com/Fourdee/DietPi/issues/238#issuecomment-241461096
DietPi-Software | You can now find the URL links for the online docs in the Help Menu. It will also list the URL links for each peice of software installed: https://github.com/Fourdee/DietPi/issues/483
DietPi-Software | xcompmgr is now installed by default with Xserver on ALL devices. Limits desktop composition effects to improve performance and reduce "moving window lag".
DietPi-Config | Raspberry Pi OpenGL driver can now be enabled in 'Display Options' > 'Change Resolutions' menu. Requires RPi 2 or 3: https://github.com/Fourdee/DietPi/issues/497
DietPi-Config | Added RPi 3 overclocking profiles: https://github.com/Fourdee/DietPi/issues/485
DietPi-Config | Added Stress test. Available from Tools menu. This can be used to test stability of your system (runs CPU, Ram and filesystem IO tests based on your device capabilities).
DietPi-Backup | Will no longer backup manpages/docs and .deb package caches.
DietPi-Apt-Get_Update | Has been removed. This previously allowed for threaded apt-get updates in background. We have now reverted to standard usage of apt-get update.

Bug fixes:
DietPi-Banner | IP address will now display if one exists on system.
Raspberry Pi | Improved detection for RPi 3 devices, when overclocked.
Raspberry Pi | Fix for scroll lock LED by Midwan: https://github.com/Fourdee/DietPi/issues/474#issuecomment-243215674
Raspberry Pi | Resolved an issue where running Kodi from desktop would render artifacts on exit. Many thanks to 467815891a for reporting the issue: https://github.com/Fourdee/DietPi/issues/484
Raspberry Pi | Mixer volume will now be set to -0.1db during boot (originally -50db), if soundcard is enabled.

-----------------------------------------------------------------------------------------------------------

v129
(21/08/16)

Changes / Improvements / Optimizations:
DietPi-Software | rTorrent + ruTorrent | is now available for installation in the DietPi optimized software menu. Many thanks to Ardakilic for his input, and to help make this installation possible: http://dietpi.com/phpbb/viewtopic.php?f=8&t=5&p=2603#p2603
DietPi-Software | Owncloud installation updated to latest stable (9.1): https://github.com/Fourdee/DietPi/issues/468
DietPi-Software | Added 'autoconf automake' packages to Build-Essential installation.
DietPi-Config | Added multiple display resolutions and refresh rates for Odroid C2: https://github.com/Fourdee/DietPi/issues/469
DietPi-Bugreport | Now allows for a max 50MB bug report upload.

Bug fixes:
DietPi-Config | RPi 2/3/Zero will now show correct sdram speed (450mhz default) in the overclocking menu: https://github.com/Fourdee/DietPi/issues/471
DietPi-Config | RPi Zero overclocking profiles have been removed: https://github.com/Fourdee/DietPi/issues/471
DietPi-Set_Hardware | Resolved an issue where disabling wifi modules would not clear the blacklist file, before being saved.
DietPi-Software | Resolved an issue where min GPU memory splits were not being applied.
DietPi-Config | When enabling WiFi for the 1st time, DHCP will be the default setting.
DietPi-Config | WiFi stats (speed and strength) for RPi 3 onboard wifi is now working correctly.
DietPi-Software | Deluge: Resolved an issue where remote thinclients were unable to connect. Many thanks to John for spotting this one: http://dietpi.com/phpbb/viewtopic.php?f=11&t=602

-----------------------------------------------------------------------------------------------------------

v128
(10/08/16)

Bug fixes:
DietPi-Software | Resolved an issue where MySQL installation would set key_buffer_size variable incorrectly. Many thanks to David Henry for reporting this: https://github.com/Fourdee/DietPi/issues/464
General | Resolved and issue where BPi Pro had an 'Unknown' temp readout: https://github.com/Fourdee/DietPi/issues/465

-----------------------------------------------------------------------------------------------------------

v127
(07/08/16)

New Device:
DietPi for NanoPi-NEO is here. Built with ARMbian build tools. Grab the image http://dietpi.com/download

Changes / Improvements / Optimizations:
DietPi-Banner | Relaxed the buffer clearing to only clear screen, when the full banner is displayed.
DietPi-Software | Major (if somewhat long overdue) coding overhaul to improve and optimize DietPi-Software further: https://github.com/Fourdee/DietPi/issues/453
DietPi-Software | Plex Media Server: Is now available for ARM64 devices (Pine / Odroid C2) and will install the 32bit binaries. Many thanks to LukasBombach for the ARM64 installation code: https://github.com/Fourdee/DietPi/issues/457
DietPi-Uninstall | Removed. Software can now be uninstalled from DietPi-Software.
DietPi-Automation | Continuation from v126, this has been revisited and further simplified. Please see here for updated usage: http://dietpi.com/phpbb/viewtopic.php?f=8&t=273#p1140
General | Linux-Headers will be removed on new installations. They are not required, unless native kernel compile. This will save 40MB+ space on rootFS.
General | Wheezy code has been removed. If you still want to use Wheezy, please see: http://dietpi.com/phpbb/viewtopic.php?f=9&t=432
General | All DietPi SBC images have been updated to v127. The latest kernel/firmware updates have also been applied.

Bug fixes:
DietPi-Software | VNCserver: Has changed to screen 1 by default. This allows vncserver to run if X:0 is already in use (eg: by a desktop or Kodi). Example connection from client: 192.168.0.100:1: https://github.com/Fourdee/DietPi/issues/454#issuecomment-237655998
DietPi-Automation | Custom locale and timezone set in dietpi.txt are now being correctly applied: https://github.com/Fourdee/DietPi/issues/174

-----------------------------------------------------------------------------------------------------------

v126
(28/07/16)

Changes / Improvements / Optimizations:
DietPi-Software | Coding improvements to allow for command line inputs and automated installations.
General | Updated my email address in all source code (daniel.knight[at]dietpi.com).
DietPi-Automation | Simplified automation code. One variable to enable automated installation "AUTO_SETUP_AUTOMATED=1" in dietpi.txt. This will now enable a completely automated installation, with no user inputs. This feature requires a v126 image or higher, v126+ images will be available at a later date.

Bug fixes:
DietPi-Software | Gogs: Resolved an issue where missing binary ssh-keygen would cause gogs service to fail: https://github.com/Fourdee/DietPi/issues/442. OpenSSH needs to be installed.
DietPi-Config | Resolved a sed pattern match issue with LCD panel and /boot/cmdline.txt on RPi. Thanks to K-Plan: https://github.com/Fourdee/DietPi/issues/439
DietPi-Config | Odroid firmware updates now run apt-get dist-upgrade. Previously, apt-get upgrade did not fully upgrade the kernel and image: https://github.com/Fourdee/DietPi/issues/449
General | Odroid C2: Resolved issues with broken sound on ALSA. This is due to a kernel update that removes the need for the existing "workaround" asound.conf. Many thanks to "Takenover83" for providing the fix: https://github.com/Fourdee/DietPi/issues/447
General | Odroid C2: Resolved issues with Kodi crashing when viewing the systeminfo: https://github.com/Fourdee/DietPi/issues/446

-----------------------------------------------------------------------------------------------------------

v125 - Hotfix
(23/07/16)

Bug fixes:
General | Daily FSTRIM has been disabled. I believe this may the cause of corrupt file systems reported by some users. Until this can be proven stable, this feature will be disabled.

-----------------------------------------------------------------------------------------------------------

v124
(23/07/16)

Changes / Improvements / Optimizations:
DietPi-Software | (NEW) Syncthing: http://dietpi.com/phpbb/viewtopic.php?f=8&t=5&p=2363#p2363
DietPi-Software | WiFi Hotspot: Compiled and updated ARM binaries to hostapd 2.5. DietPi now also checks for RTL8188C* devices, and if needed, installs the patched binary that enables functional rtl driver: https://github.com/Fourdee/DietPi/issues/434
DietPi-Software | Emby: FFmpeg is now required by Emby server and will now be automatically installed. Many thanks to Wolf for letting us know: https://github.com/Fourdee/DietPi/issues/436
General | check_connection script timeout increased to 10 (from 7) seconds, 2 retry: https://github.com/Fourdee/DietPi/issues/432

Bug fixes:
DietPi-Config | WiFi: Resolved an issue where WiFi country codes were not being applied sucessfully: https://github.com/Fourdee/DietPi/issues/431
DietPi-Config | LCD Panel: Removed waveshare32 option for Odroid C2 as its not functional.
General | Improved detection for RPi hardware revision codes and descriptions.

-----------------------------------------------------------------------------------------------------------


v123
(17/07/16)

New Device:
DietPi for BananaPi Pro (Lemaker) is now available: http://dietpi.com/phpbb/viewtopic.php?f=8&t=534&p=2324#p2324. Many thanks to Mattia for testing the image, and, his assistance in requesting Lemaker to send a dev sample board. Legend :)

New Feature:
DietPi-Config > Display Options | Added support for changing LCD panels (currently: Waveshare32 and Odroid-Cloudshell) based on your SBC device. Both work great with DietPi-Cloudshell stats display: http://dietpi.com/phpbb/viewtopic.php?f=8&t=5&start=20#p204. Waveshare32 installation also supports X11 desktops with touch input: https://github.com/Fourdee/DietPi/issues/409#issuecomment-232729020. Personal thanks to K-plan for sending me a waveshare32 and assisting with its implementation.

Changes / Improvements / Optimizations:
DietPi-Config | Added support for changing Pine A64 screen resolutions.
DietPi-Config | Wi-Fi scan now properly captures weird SSID names. Many thanks to Stickerpants for this fix: https://github.com/Fourdee/DietPi/pull/419
DietPi-Software | (NEW) qBitTorrent: Lightweight and fast (C++) BitTorrent server with web interface, is now available for installation: http://dietpi.com/phpbb/viewtopic.php?f=8&t=5&start=70#p2272 As always, DietPi will optimize the bittorrent settings based on your device, memory and CPU cores.
DietPi-Software | PiHole: Installation updated to latest version. You can now control whitelist and blacklist entries from the web interface.
DietPi-Software | RPi-Monitor: Added USB drive stats (if available) to web interface. Many thanks to Rich for implementing this: https://github.com/Fourdee/DietPi/issues/410
DietPi-Software | Kodi: libnfs4 is now installed along side Kodi to allow NFS support.
DietPi-Software | Complete overhaul and improvements to the optimizations that get applied to all BitTorrent server software. We now check for gigabit devices, cache size based on share of total memory, max connections and upload slots based on hardware capabilities and device model.
DietPi-Software | NetData: Installation has been updated to latest version (1.2.0): https://github.com/Fourdee/DietPi/issues/300
DietPi-Software | WiFi Hotspot: Installation option is now available for all SBCs.
DietPi-Notify | New program with a goal to display more information on what DietPi is doing, and, if a failure or success occurred. I will continue to improve this and add it to all DietPi scripts/programs over time.
General | ARMbian based images (OPi PC, BPi M2+ and BPi Pro) now have access to the ARMbian repo. This enables kernel/image/module updates through apt-get for the devices.

Bug fixes:
DietPi-Software | HiFi: Resolved an issue where volume control did not function. MPD will now use the internal software mixer by default. This allows working volume control on all hardware.
DietPi-Software | PiHole: Resolved a warning of "file not found" when running gravity.sh. Many thanks to K-Plan: https://github.com/Fourdee/DietPi/issues/311#issuecomment-230177287
DietPi-Software | WebIOPi: Build-essential is now installed automatically with this program. Prevents a failed compile and installation due to missing gcc packages.
DietPi-Software | WebIOPi: Is now disabled for RPi 3+ devices: https://github.com/Fourdee/DietPi/issues/412
DietPi-Software | PhpMyAdmin: Resolved an issue where a Lighttpd installation, did not create the symlink to /var/www/phpmyadmin.
DietPi-Software | MATE: Resolved an issue with no sound output on Odroid C2: https://github.com/Fourdee/DietPi/issues/415
DietPi-Cloudshell | Resolved an issue where running with $1 2 (skip intro) would not run program. Thanks to K-Plan for spotting this: https://github.com/Fourdee/DietPi/issues/411
General | Resolved an issue where running 'sudo dietpi-command' would result in 'command not found'. Many thanks to StickerPants for his help on this one: https://github.com/Fourdee/DietPi/issues/424

-----------------------------------------------------------------------------------------------------------

v122
(30/06/16)

Hotfix to prevent incorrect boot.ini patch on C1/XU4 devices.

-----------------------------------------------------------------------------------------------------------

v121
(30/06/16)

Changes / Improvements / Optimizations:
DietPi-Software | Added DietPi installation option for Gogs: http://dietpi.com/phpbb/viewtopic.php?f=8&t=5&start=70#p2187
DietPi-Software | Added DietPi installation option for XFCE Desktop: http://dietpi.com/phpbb/viewtopic.php?f=8&t=5&p=2203#p2203
DietPi-Software | PiHole will automatically update the adlist on a weekly basis via '/etc/cron.weekly/pihole_adlist_update': https://github.com/Fourdee/DietPi/issues/311
DietPi-Config | You can now configure GPU/RAM memory split for Odroid C2. Headless option will free up 300~MB of memory.
DietPi-Uninstall | Will now stop services prior to uninstalling, then restart them once finished. This should ensure uninstalled program processes, are not left running in memory.
General | DietPi will TRIM all capable drives on your system, on a daily basis. This should recover lost performance on SSD/Flash/NAND based devices that support TRIM. Many thanks to John for bringing this to my attention: http://dietpi.com/phpbb/viewtopic.php?f=9&t=493&p=2161#p2142
General | Odroid C2 no longer has a Beta status.

Bug fixes:
DietPi-Cleaner | Resolved an issue with whiptail title not being reset in some menus.
DietPi-Software | Resolved various issues with Mate desktop. Many thanks to K-plan for the reports and fixes: https://github.com/Fourdee/DietPi/issues/388
DietPi-Software | Resolved an issue where WiFi Hotspot would not install when using Pine A64 with addon WiFi board: https://github.com/Fourdee/DietPi/issues/401
DietPi-Software | Resolved an issue where Kodi would not start on Odroid C2: https://github.com/Fourdee/DietPi/issues/399. Many thanks to Meveric for updating me on C2 GPU driver development and packages for the fbdev > X11 kodi change.
DietPi-Software | Resolved an issue where MineOS installation was missing rsync package. Many thanks to Zone22: https://github.com/Fourdee/DietPi/issues/403
DietPi-Config | Resolved an issue where changing resolutions on XU4 and C1 did not correctly apply 'vout_mode' modes.
DietPi-Uninstall | Resolved an issue where shairport-sync would not uninstall on ARM64 devices.
DietPi-Uninstall | Resolved an issue where uninstalling Desktop LXDE would not completely uninstall all LXDE packages.
DietPi-Ramdisk | When creating the ramdisk, DietPi will set unix line endings to core files in /boot/ that users may edit prior to running DietPi. This resolves users saving the file with dos line endings, that may prevent other DietPi scripts from functioning correctly: https://github.com/Fourdee/DietPi/issues/390

-----------------------------------------------------------------------------------------------------------

v120
(24/06/16)

Important Information:
Raspberry Pi Wheezy | Support for Raspberry Pi Wheezy has now finished. I have uploaded a final Wheezy DietPi image which users must install if they want to continue using Wheezy. Please see here for more information: http://dietpi.com/phpbb/viewtopic.php?f=9&t=432
Image Downloads | All DietPi image downloads have been updated to v120. This includes all firmware/kernel/modules updates where applicable. http://dietpi.com/download

Changes / Improvements / Optimizations:
DietPi-Software > User Data | You can now setup a dedicated USB drive at any stage, on the fly : https://github.com/Fourdee/DietPi/issues/377
DietPi-Software > User Data | When changing user data location, DietPi will automatically move your existing data and setup required symlinks.
DietPi-Software > User Data | You can now force Flash or USB drive user data locations on the fly, disabling the automatic setting.
DietPi-Software > User Data | /mnt/dietpi_userdata will now always point to your user data location, even if its custom.
DietPi-Software | Added DietPi installation option for Mate Desktop: http://dietpi.com/phpbb/viewtopic.php?f=8&t=5&start=60#p2073 . Many thanks to Xenformation (JK) for his contributions on this.
DietPi-Software | Added DietPi installation option for GNUstep Desktop:  http://dietpi.com/phpbb/viewtopic.php?f=8&t=5&start=60#p2072 . Many thanks to Xenformation (JK) for his contributions on this.
DietPi-Software | Added DietPi installation option for NoMachine:  http://dietpi.com/phpbb/viewtopic.php?f=8&t=5&start=60#p2071 . Many thanks to Xenformation (JK) for his contributions on this.
DietPi-Software | Added DietPi installation option for XRDP: http://dietpi.com/phpbb/viewtopic.php?f=8&t=5&start=70#p2074 . Many thanks to Xenformation (JK) for his contributions on this.
DietPi-Software | Added DietPi installation option for QuiteRSS: http://dietpi.com/phpbb/viewtopic.php?f=8&t=5&start=70#p2075 . Many thanks to Xenformation (JK) for his contributions on this.
DietPi-Software | Added DietPi installation option for Cuberite (C++ Minecraft Server with web interface): http://dietpi.com/phpbb/viewtopic.php?f=8&t=5&p=2069#p2068
DietPi-Software | Added DietPi installation option for MineOS (Java Minecraft Servers with web interface): http://dietpi.com/phpbb/viewtopic.php?f=8&t=5&p=2069#p2069
DietPi-Software | FBturbo is now installed along with XSERVERXORG for Pine 64. Should improve 2D (eg: window) performance: https://github.com/Fourdee/DietPi/issues/380#issuecomment-226512966
DietPi-Software | HiFi (MPD + YMPD) is now available for ARM64 devices (eg: Odroid C2/Pine A64).
DietPi-Config | You can now set your country code in "network options: adapters" menu, when running WiFi in hotspot mode (eg: dietpi-software > WiFi Hotspot installation). This will allow for channels 12/13 in some countries (eg: EU), and, increased power output (range) for the hotspot.
DietPi-Config | RPi 3 internal WiFi is now disabled by default to save resources on new installs. It will automatically be enabled by DietPi if required.
DietPi-Config | RPi 3 internal Bluetooth is now disabled by default to save resources on new installs. It can be enabled in the advanced menu.
DietPi-Config | RPi 3 increased thermal limit from 65c to 75c. This should reduce the chance of users seeing the heat warning icon on-screen, whilst keeping the device below the 85c official thermal limit used in Raspbian: https://github.com/Fourdee/DietPi/issues/356#issuecomment-223282185
DietPi-Config | cfg80211 wifi module is now disabled by default to save resources on new installs. It will automatically be enabled by DietPi if required.
DietPi-Config | bluetooth module is now disabled by default to save resources on new installs. It can be enabled in the advanced menu.
DietPi-Config | Serial console is now disabled for all DietPi images (where possible): https://github.com/Fourdee/DietPi/issues/343#issuecomment-226946848
DietPi-Config | Corrected typos. Many thanks to Erkan-Yilmaz for spotting these: https://github.com/Fourdee/DietPi/pull/381
DietPi-Cloudshell | Added a feature which allows users to specify start and end times, where DietPi-Cloudshell will power off the screen and disable processing: https://github.com/Fourdee/DietPi/issues/379
DietPi-Backup | Now shows the most recent and successful backup date in main menu.
DietPi-Sync | Now shows the most recent and successful sync date in main menu.

Bug fixes:
DietPi-Banner | Resolved an issue where delayed DHCP offers would not provide the IP address during boot: https://github.com/Fourdee/DietPi/issues/350#issuecomment-223273610
General | DietPi desktop items icon will now show correctly.
DietPi-Automation | Updated missing software automation entries in dietpi.txt. Many thanks for K-plan for his input on this: https://github.com/Fourdee/DietPi/issues/374
DietPi-Software | Resolved an issue where Transmission would not start the web interface during boot (:9091), when using DHCP: https://github.com/Fourdee/DietPi/issues/350
DietPi-Software | Resolved an issue where VIFM and MTRTINY would not be flagged as installed, after the installation. Many thanks to K-plan for spotting this one: https://github.com/Fourdee/DietPi/issues/373 | https://github.com/Fourdee/DietPi/issues/374#issuecomment-225436379
DietPi-Software | Kodi has been disabled for Pine64 (non-functional) whilst we wait for working mali/mali_drm driver: https://github.com/Fourdee/DietPi/issues/380
DietPi-Config | Resolved an issue where the RPi3 internal wifi would still be active after being disabled: https://github.com/Fourdee/DietPi/issues/376 Many thanks to K-plan for reporting this.
DietPi-Backup | Resolved an issue where search results, did not provide the most recent and successful backup date.
DietPi-Sync | Now contains the correct program name in the backtitle.

-----------------------------------------------------------------------------------------------------------

v119
(01/06/16)

Important Info:
UserData Locations | As of this release, the default user data directory is now /mnt/dietpi_userdata, unless, you have set "dietpi_userdata_basedirectory=/Something/Else" in dietpi.txt. A symlink will be automatically generated to your USB drive, if installed. The new location will be active for any new software you install with DietPi-Software. All existing software will continue to use the previous locations. This allows us to simplify the online documentation and user experience: https://github.com/Fourdee/DietPi/issues/334#issuecomment-222503304
Odroid C2 | Your system will install the latest kernel and boot.ini file. This is required for your system to be functional after the latest kernel update. As the /DietPi/boot.ini file is being overwritten, users may wish to make a note of their existing settings, prior to updating: https://github.com/Fourdee/DietPi/issues/366

New Device:
DietPi for BananaPi M2+ image is now available. Built with ARM build tools: http://dietpi.com/phpbb/viewtopic.php?f=8&t=431
DietPi for XenServer x64 image is now available. Many thanks to Xenformation for implementing the image: https://github.com/Fourdee/DietPi/issues/309

Changes / Improvements / Optimizations:
DietPi-Software | Added DietPi installation option for Plex Media Server: http://dietpi.com/phpbb/viewtopic.php?f=8&t=5&p=1949#p1949
DietPi-Software | Added DietPi installation option for VNC 4 Server. Many thanks to Rob for his input and code on this: https://github.com/Fourdee/DietPi/pull/344
DietPi-Software | Pihole installation has been updated to latest version.
DietPi-Software | Resolved broken Shairport-Sync installation for ARM64 devices: https://github.com/Fourdee/DietPi/issues/369
DietPi-Config | You can now enable/disable serial console from the advanced menu.
DietPi-Config | Added support for Odroid HiFi Shield Plus in soundcard options: https://github.com/Fourdee/DietPi/issues/365
DietPi-Config | Added support for rpi-bcm2835-UltraHQ. This is an experimental driver for the onboard analogue sound on the RPi. Requires kernel 4.4 (rpi-update): https://github.com/Fourdee/DietPi/issues/360
DietPi-Autostart | VNC servers (if installed) will now automatically start during boot, regardless of your autostart option. The service name is "vncserver": https://github.com/Fourdee/DietPi/issues/255#issuecomment-220954537
DietPi-Cam | Has been updated to RPi Web Cam interface 6.1.6. Now uses the internal motion engine and is fully functional: https://github.com/Fourdee/DietPi/issues/120
DietPi-Services | Will now show you the name of each service that is applied, and if successful. Also added some funky colours, for visual eye candy (no honestly, it rocks)
General | Odroid C2 image download updated to latest DietPi version.

Bug fixes:
DietPi-Software | Resolved an issue where LetsEncrypt would fail to install. This was due to LetsEncrypt recently changing their name to Certbot: https://github.com/Fourdee/DietPi/issues/348
DietPi-Software | Resolved an issue where Transmission service was being started before network is up. Existing installations will be patched: https://github.com/Fourdee/DietPi/issues/350
DietPi-Software | Resolved an issue where Tightvnc server would not run on arm64. VNC4SERVER is now offered as a working alternative, whilst we wait for the Jessie repo package to be updated with a fix: https://github.com/Fourdee/DietPi/issues/255. Many thanks to Rob for his input and code on this.
DietPi-Cloudshell | Resolved an issue where the Network usage scene would generate an error. This would occur if the network device was not ready, when we scraped netstat: https://github.com/Fourdee/DietPi/issues/355. Many thanks to Erik for finding this one!

-----------------------------------------------------------------------------------------------------------

v118
(17/05/16)

New Device:
DietPi for Pine A64 is now available: http://dietpi.com/phpbb/viewtopic.php?f=8&t=420. Many thanks to Rhkean for his excellent work to make this possible.

Important Information
OPi PC Security Exploit | Found by the ARMbian devs: https://github.com/Fourdee/DietPi/issues/312, this security exploit allows any process to get root permissions. We have created a new DietPi OPi PC image, based on ARMbian which disables the kernel exploit. It is highly recommended that all OPi PC users, download and install the updated image to be protected: http://dietpi.com/#five

Changes / Improvements / Optimizations:
DietPi-Software | Added DietPi optimized installation for Emby server: http://dietpi.com/phpbb/viewtopic.php?f=8&t=5&p=1789#p1789
DietPi-Software | Added DietPi optimized installation for OpenBazaar server: http://dietpi.com/phpbb/viewtopic.php?f=8&t=5&start=60#p1796
DietPi-Software | WiFi/Tor HotSpot on RPi 3 (internal BCM wifi) will now default to Wireless N (150mbit) during installation. Previously Wireless G (54mbit).
DietPi-Software | Subsonic is now split into 2 installation options. Version 5 and 6: https://github.com/Fourdee/DietPi/issues/330
DietPi-Update | Added GITFORKOWNER to aid in testing new releases on different forks
DietPi-Config | You can now set the WiFi country code. This will enable channels and power ratings allowed in your country.
DietPi-Config | Cleaned up the WiFi/Ethernet adapters menu. Static IP options will only show when the user changes the mode.
rpi_boardinfo / DietPi-Banner | Will now display the revision code for the user on unknown RPi devices.

Bug fixes:
DietPi-Software | Resolved an issue where the .installed file would generate an error, due to a unexpected character: https://github.com/Fourdee/DietPi/issues/322
DietPi-Software | Prevention of Lighttpd + PhpMyAdmin apt-get errors during installations. Users must install LLMP/LLAP prior to PhpMyAdmin
Odroid-XU4 | corrected typo in boot_xu4.ini file: https://github.com/Fourdee/DietPi/issues/314
dietpi-set_soundcard | Now applies dtparm=audio= setting in config.txt for RPi. Required for >= 4.4 kernel: https://github.com/Fourdee/DietPi/issues/327

-----------------------------------------------------------------------------------------------------------

v117
(01/05/16)

New Device:
DietPi image for VirtualBox (x64) is now available: http://dietpi.com/phpbb/viewtopic.php?f=8&t=390&p=1683#p1683. Many thanks to Xenformation (JK) for implementing this image.

Changes / Improvements / Optimizations:
DietPi-Software | Added DietPi optimized installation for Mumble VoIP server: http://dietpi.com/phpbb/viewtopic.php?f=8&t=5&p=1691#p1691
DietPi-Config | Added display resolution profiles for Odroid VU7+.
DietPi-BugReport | Max filesize limit of bug report uploads capped at 10MB.
General | All fuzon.co.uk links have now been replaced with dietpi.com. This completes the recent server move: https://github.com/Fourdee/DietPi/issues/294
General | Begin script optimizations.  This will most likely extend over the next several releases.
Networking | allow-hotplug has now been rolled out as default for all DietPi systems. Previously, this was set to auto. This basically means you can psychically unplug/plug the device on the fly, without the need for restarting the networking service: https://github.com/Fourdee/DietPi/issues/305

Bug fixes:
DietPi-Config | Resolved an issue where IP details would not show on WiFi, when using both adapters at the same time, and setting wlan static: https://github.com/Fourdee/DietPi/issues/273#issuecomment-213951519
DietPi-Software | Resolved an issue where Oracle Java would fail to install: https://github.com/Fourdee/DietPi/issues/298
DietPi-Software | Resolved an issue where WiFi hotspot would not function on the Odroid C2. arm64 binary has been compiled with RTL drivers enabled: https://github.com/Fourdee/DietPi/issues/303
DietPi-Set_Soundcard | Resolved an issue where changing addon RPi soundcards failed to enable the chosen card.
DietPi-Update | Resolved an issue where the server version would return "invalid": https://github.com/Fourdee/DietPi/issues/301
DietPi-Software/Config | Resolved an issue where noip would not run on Odroid C2: https://github.com/Fourdee/DietPi/issues/302
General | Resolved an issue with WPA-PSK wireless connections failing to connect on the Odroid XU4.
Networking | Resolved an issue where unplugging eth would also kill any active wlan connections. Many thanks to K-plan for his assistance on this one: https://github.com/Fourdee/DietPi/issues/273#issuecomment-215996025.

-----------------------------------------------------------------------------------------------------------

v116
(19/04/16)

Changes / Improvements / Optimizations:
Images | All DietPi image downloads (excluding Wheezy) have been updated to v115 (v116 after first run update).
DietPi.com | Web hosting is now provided by MyVirtualServer.com: https://github.com/Fourdee/DietPi/issues/288
DietPi-Software | Added DietPi optimized installation for NetData. A slick and feature-rich system stats monitor with web interface: http://dietpi.com/phpbb/viewtopic.php?f=8&t=5&start=60#p1611
DietPi-Software | Updated Wiring Pi installation to latest. This adds support for RPi 3: https://github.com/Fourdee/DietPi/issues/270
DietPi-Software | Screen blanking is now disabled during "First run update" and "During installations". This will only affect tty0 (main screen): https://github.com/Fourdee/DietPi/issues/277
DietPi-Config | Added ability to configure and apply system-wide proxy settings: https://github.com/Fourdee/DietPi/issues/214
DietPi-Config | Now supports enabling and configuring both Ethernet and WiFi adapters at the same time. Previously, enabling one adapter disabled the other.
DietPi-Config | When setting Static DNS settings, a menu will now appear with a list of the most known DNS servers. You can either select one of the entries listed, or manually enter your DNS server.
DietPi-Config | Networking Option has been split into 2 new menus. "Network Options: Adapters" and "Network Options: NAS/Misc".
DietPi-Backup | Added NFS/NFS4 as supported filesystem types. Don't get excited, Rsync over NFS is extremely slow, especially on the 1st run (cp is quicker).
DietPi-Banner | Will now also show your IP address: https://github.com/Fourdee/DietPi/issues/284

Bug fixes:
DietPi-Cloudshell | Network usage scene: Resolved a integer error caused by a leading zero in $(date), which effected daily usage stats: https://github.com/Fourdee/DietPi/issues/272
DietPi-Software | Resolved an issue where NODEJS was not being set to "installed" after installation.
DietPi-Software | Resolved an issue where NODEJS would not install on Odroid C2. We have compiled a ARM64.deb package and will be used in new installations: https://github.com/Fourdee/DietPi/issues/276#issuecomment-209900955
General | Resolved an issue where WiFi WPA connections were unable to connect on the Odroid C1.
General | Resolved various issues with non-English system Locale when using English based parsing throughout DietPi scripts: https://github.com/Fourdee/DietPi/issues/291
DietPi-Apt_Get_Update | Will now ignore waiting for (and killing) NTPD if CONFIG_NTP_MODE=0 (disabled) or CONFIG_NTP_MODE=4 (daemon): https://github.com/Fourdee/DietPi/issues/289

-----------------------------------------------------------------------------------------------------------

v115
(04/04/16)

Changes / Improvements / Optimizations:
DietPi-Software | Removed dependencies on Apache stacks, allowing all DietPi-Software web-based applications to use either lighttpd, nginx or apache2 stacks: https://github.com/Fourdee/DietPi/issues/205
DietPi-Software (Webserver preference system) | You can now select a preferred webserver type (Apache2/Nginx/Lighttpd), prior to installing any webserver based software. When you select any software for installation that requires a webserver, your preferred webserver choice will be automatically installed: http://dietpi.com/phpbb/viewtopic.php?f=8&t=5&p=1549#p1549
DietPi-Software (Webserver preference system) | Lighttpd is the default webserver stack to be installed when any software in DietPi-Software requires a webserver stack. You can change this using the webserver preference option in the DietPi-Software menu. If you have any existing webserver stacks installed, your preference will be automatically set to what you have installed at the time.

Bug fixes:
OPI PC | Community vcore/freq (.fex/script.bin) patch will be applied (created by Thomas Kaiser). This resolves known issues with stability and excess heat on the Loboris image (which DietPi is based on). Screen resolution support in DietPi-Config is no longer available: http://www.orangepi.org/orangepibbsen/forum.php?mod=viewthread&tid=785&fromuid=185718
DietPi-Uninstall | Resolved an issue where WEBSERVER_LIGHTTPD would not appear when installed.
DietPi-Software | Resolved an issue where FFMpeg would fail to install on RPi 2/3.
DietPi-Software | Resolved an issue where PHP Composer would fail to install for Ampache/Baikal.
General | Resolved an issue where new dietpi.txt entries were not being created, for < v109 image installations.

-----------------------------------------------------------------------------------------------------------

v114
(28/03/16)

Software Additions:
DietPi-Software | Added DietPi optimized installation option for EmonPi. Turn your existing RPi into a lightweight energy monitor with the EmonPi addon board: http://dietpi.com/phpbb/viewtopic.php?f=8&t=5&p=1525#p1525
DietPi-Software | Added DietPi optimized installation option for Tor WiFi Hotspot. This will create a WiFi Hotspot on your device and route all WiFi connected network traffic through the Tor network: http://dietpi.com/phpbb/viewtopic.php?f=8&t=5&p=1529#p1529

Changes / Improvements / Optimizations:
DietPi-Config > Audio Options > Soundcard (RPi) | Added support for IQaudIO DAC+. Many thanks to "alcoheca" for the dtoverlay code: https://github.com/Fourdee/DietPi/issues/253
General (RPi) | max_usb_current in config.txt is now enabled by default. This will allow your USB ports to use upto 1.2amp of power. Required for USB platter HDDS (500/700ma).

Bug fixes:
General (C1) | CPU Govs: Ondemand is now disabled due to it failing to scale down frequencies. This is a known issue with the C1 kernel. Interactive is now the default CPU gov and will replace ondemand. Many thanks to K-Plan for reporting this bug: https://github.com/Fourdee/DietPi/issues/248

-----------------------------------------------------------------------------------------------------------

v113
(20/03/16)

Important notes:
Odroid C2 | Odroid's flagship SBC is now supported in DietPi. Currently under beta, more info and image download: http://forum.odroid.com/viewtopic.php?f=138&t=19948

Software Additions:
DietPi-Software | Added DietPi optimized installation option for Redis Server: http://dietpi.com/phpbb/viewtopic.php?f=8&t=5&p=1504#p1504
DietPi-Software | Added DietPi optimized installation option for BaiKal (Lightweight CalDAV + CardDAV server): http://dietpi.com/phpbb/viewtopic.php?f=8&t=5&p=1502#p1502
DietPi-Software | Added DietPi optimized installation option for RPi-Monitor: http://dietpi.com/phpbb/viewtopic.php?f=8&t=5&p=1502#p1503
DietPi-Software | Added additional Linux installation option for Node.js v5.x: Many thanks to "bhaveshgohel" and "spiderkeys" for their input on this one: https://github.com/Fourdee/DietPi/issues/231

Changes / Improvements / Optimizations:
DietPi-Process_Tool (RPi 3) | Added options for Bluetooth service and hciuart.
DietPi-Software | Ampache installation has been updated to latest (3.8.2).
DietPi-Software | PiHole web interface updated to latest
DietPi-BugReport | Will now use the system wide UUID, generated by DietPi on 1st install for reference code, instead of MAC address as Odroid's use a software configured MAC address (all the same).

Bug fixes:
Kodi (C2) | Resolved issues with no sound. Using ALSA and asound.conf from oversun, pulseaudio will be uninstalled: http://forum.odroid.com/viewtopic.php?f=136&t=19433&p=131413&hilit=Oversun#p131206
DietPi-External_drive_setup | Will now apply the permissions flag to NTFS drive mount. This allows for linux permissions on NTFS drives, and prevents Owncloud installations on USB NTFS drives from reporting a permissions warning. Applied to new DietPi image installations only, will not effect existing installations. Many thanks to CedArctic for the fix: https://github.com/Fourdee/DietPi/pull/225
DietPi-Uninstall | Resolved an issue where Squeezelite would not uninstall. Many thanks to "SASH" for the bug report.
DietPi-LogClear | Resolved an issue where non-English locale would cause pihole.log file to be cleared. This is due to DNSMASQ always logging in English dates, regardless of system locale. Many thanks to K-Plan for reporting the bug and with testing: https://github.com/Fourdee/DietPi/issues/233#issuecomment-196407135
DietPi-Cloudshell | Resolved an issue where non-English locale would prevent DNS query and block count stats updating.
DietPi-Software | Will now always clear the apt cache and update it, prior to installing the selected software. The previous "once every 7days" update caused missing package errors if a package filename was changed in the repo during that time.
DietPi-Software | Resolved an issue where apt-get errors were not providing error details.
PiHole | Resolved possible divide by zero in /var/www/pihole/data.php. The PiHole master branch (which DietPi forks) is yet to merge and receive this fix. Many thanks to K-Plan: https://github.com/Fourdee/AdminLTE/commit/e1cd3556c55d982d8548e207c1f8d35a09d78f7d
General (Coded by rotational467) | DietPi will now correctly identify RPi 3 with cpu id a22082: https://github.com/Fourdee/DietPi/pull/239


-----------------------------------------------------------------------------------------------------------

v112 - Hotfix
(05/03/16)

Bug fixes:
DietPi-Software (RPi 3) | Resolved an issue with WiFi Hotspot failing to start, when using the internal bcm43438 wifi.
DietPi-Software | Resolved an issue with PHP CLI warnings (apc.shm_size=): https://github.com/Fourdee/DietPi/issues/218

-----------------------------------------------------------------------------------------------------------

v111
(03/03/16)

Important notes:
Raspberry Pi 3 | Is now supported in DietPi. Get the most out of those 1.2ghz cores with DietPi. Lightweight justice! I will continue to add RPI3 features in DietPi-Config at a later stage (eg: Bluetooth). For now, see here: https://github.com/Fourdee/DietPi/issues/216#issuecomment-191819227

Software Additions:
DietPi-Software | Additional Linux Software: Added Oracle 8 JRE/JDK installation option.

Changes / Improvements / Optimizations:
DietPi-Config | Ethernet/WiFi options will now set DHCP/STATIC target mode to current mode. Previously STATIC was the default target mode. This will prevent users applying STATIC by accident.
General (RPi) | snd-bcm2835 is now disabled by default. It will be enabled during ALSA install, if no other soundcard "dtoverlay=" is set. This will free up some memory for non-audio installations.

Bug fixes:
DietPi-Config | Display: Resolved an issue where changes to RPi Camera settings were not being applied.

-----------------------------------------------------------------------------------------------------------

v110
(29/02/16)

Changes / Improvements / Optimizations:
DietPi-Software | Your IP address will now be shown at the top left of screen.
DietPi-Software | You can now change the location where your user/personal data will be created and stored before installation (eg: bittorrent downloads, Owncloud data etc): https://github.com/Fourdee/DietPi/issues/198#issuecomment-186655968 . Can also be set in dietpi.txt (dietpi_userdata_basedirectory=).
DietPi-Cloudshell | Added current network bandwidth usage stats to the network usage scene.
DietPi-Cloudshell | Added human readable output for network usage screen (auto KB/MB/GB conversion)
General | bc is now installed by default on all DietPi systems. bc is needed for bash floating point calculations that many scripts rely on. bc is also favoured against printf due to character decimal issues with certain system locales: https://github.com/Fourdee/DietPi/issues/203#issuecomment-186889618
General | Improved support for non-standard root filesystem devices (eg: /dev/sdb) with DietPi scripts.

Bug fixes:
DietPi-Logclear | DietPi-Process_Tool is now reapplied after clearing PiHole logs.
DietPi-Software | Resolved an issue where LXDE desktop installations was linking DietPi-Nice.desktop instead of DietPi-Process_Tool.desktop
DietPi-Software | Resolved an issue where Pydio installation would not generate the data folder on SD card only installations.
DietPi-Software | Resolved an issue with Single File PHP Image Gallery download link broken. Many thanks to "Rhkean" for his assistance: https://github.com/Fourdee/DietPi/issues/206
DietPi-Cleaner | Resolved an issue where non-standard root filesystem device would cause the script to terminate. Many thanks to "K-Plan" for reporting the issue and his assistance with testing/debugging: https://github.com/Fourdee/DietPi/issues/200#issue-133569090
DietPi-Config | Resolved an issue where non-standard root filesystem device would cause SD benchmarks to fail. Many thanks to "K-Plan" for reporting the issue and his assistance with testing/debugging: https://github.com/Fourdee/DietPi/issues/211#issue-136938177
DietPi-Cloudshell | Vast number of bug fixes linked to non en_xx.UTF-8 locale and 0 size swap. Please see Git ticket for more information. Many thanks to "K-Plan" for his assistance: https://github.com/Fourdee/DietPi/issues/203

-----------------------------------------------------------------------------------------------------------

v109
(13/02/16)

Important notes:
 - All DietPi ARM based images have been updated to v109. This resolves previous issues with automation. See "Bug Fixes" for more information.
 - Odroid XU3/4 kernel updates are no longer automatically updated. This is to prevent future issues with automation installations. Users will need to manually run "apt-get install linux-headers-armhf-Odroid-xu3 linux-image-armhf-Odroid-xu3" to upgrade their kernel. Please see Git Ticket for more information: https://github.com/Fourdee/DietPi/issues/185#issue-130839837
 - RPI Wheezy Image | As the official RPI Wheezy image download is no longer available, we have removed the Wheezy download link from dietpi.com. DietPi still supports and offers the Wheezy image, but we will not be adding additional DietPi-Software installation options for it. More information and Wheezy download: http://dietpi.com/phpbb/viewtopic.php?f=8&t=9

Software Additions:
 - DietPi-Software | Added DietPi optimized installation options for Lighttpd webserver stacks (LLMP/LLSP/LLAP): http://dietpi.com/phpbb/viewtopic.php?f=8&t=5&p=1335#p1335
 - DietPi-Software | Added DietPi optimized installation options for MariaDB webserver stacks (LAAP/LEAP/LLAP): http://dietpi.com/phpbb/viewtopic.php?f=8&t=5#p5

Changes / Improvements / Optimizations:
 - DietPi-Software | PiHole installation has been updated to the latest version.
 - DietPi-Uninstall | Will now display installed webserver programs instead of stacks.

Bug fixes:
 - BruteFIR | Resolved an issue where ALSA overflow/underflow would prevent BruteFIR from running. Process is now launched initially with nice -15 to prevent this from occurring.
 - DietPi-Automation (Odroid) | Resolved an issue where kernel updates would require user input. Many thanks to rhkean for his assistance: https://github.com/Fourdee/DietPi/issues/185
 - DietPi-Software | Resolved an issue with Pydio installation on Odroid C1/XU4. "Impossible write into the AJXP_DATA_PATH folder": https://github.com/Fourdee/DietPi/issues/186
 - DietPi-Software | Resolved an issue where Pi-Hole webpage stats were not updating: https://github.com/Fourdee/DietPi/issues/187#issue-131328814
 - DietPi-Update | Resolved an issue where curl would fail to verify SSL cert for DietPi. This affected automated installations. Many thanks to rhkean for his assistance: https://github.com/Fourdee/DietPi/issues/197
 - Odroid XU3/4 | Default resolution is now 1080p. This is a workaround to resolve known issues with 720p framebuffer missing lines: https://github.com/Fourdee/DietPi/issues/184

-----------------------------------------------------------------------------------------------------------

v108
(31/01/16)

Software Additions:
DietPi-Software (RPi Jessie) | Added DietPi optimized installation option for BruteFIR. EQ and Digital Room Correction via ALSA: http://dietpi.com/phpbb/viewtopic.php?f=8&t=5&p=57#p57
DietPi-Software (RPi Jessie) | Added DietPi optimized installation option for SqueezeLite. Audio player for SqueezeBox server (LMS): http://dietpi.com/phpbb/viewtopic.php?f=8&t=5&p=1009#p1009
DietPi-Software | Added DietPi optimized installation option for Pydio. Feature-rich backup and sync server with web interface : http://dietpi.com/phpbb/viewtopic.php?f=8&t=5&p=1064#p1064

Changes / Improvements / Optimizations:
DietPi-Process Tool | Improved performance when parsing user settings file. Only installed software values are now saved.

Bug fixes:
DietPi-Process Tool | For LXDE Installations: Added dietpi-process_tool.desktop items and removed dietpi-nice.desktop.
/DietPi/dietpi/func/dietpi-optimal_mtu | ipv4 and icmp headers (-28) are now subtracted from the MTU size that gets tested.

-----------------------------------------------------------------------------------------------------------

v107
(25/01/16)

New Features:
DietPi-Process_Tool | Allows users to configure and set system wide Nice, Affinity, Scheduler Policy, Scheduler Priority for most processes/programs. Replaces DietPi-Nice/Affinity

Changes / Improvements / Optimizations:
DietPi-Config | IPv6 can now be enabled/disabled from the networking options menu.
DietPi-Config | RPI i2c settings have now been moved to "Advanced Options". Previously Display. Thanks to Gordon for the suggestion: http://dietpi.com/phpbb/viewtopic.php?f=11&t=294#p1261
General | IPv6 is now enabled by default on all DietPi systems. Its clear that IPv6 is becoming a requirement for software to fully function: https://github.com/Fourdee/DietPi/issues/175#issue-127682633 . You can disable IPv6 using dietpi-config > networking > IPv6


Bug fixes:
DietPi-Process_Tool (previously DietPi-Affinity) | Affinity is now applied to all PIDs for each program match.
DietPi-Software | Resolved an issue with Nginx failing to install on RPi Jessie.

-----------------------------------------------------------------------------------------------------------

v106
(13/01/16)

Software Additions:
DietPi-Software | Added DietPi optimized installation option for Shairport Sync. AirPlay audio player with multiroom sync : http://dietpi.com/phpbb/viewtopic.php?f=8&t=5&p=1221#p1221

Changes / Improvements / Optimizations:
Images | All ARM based DietPi Images have been updated to v106.
General (RPi) | DietPi will now identify your model name based on revision code. This will provider a "nicer" description in the banner. Many thanks for Dougie and David for their assistance on this: https://www.raspberrypi.org/forums/viewtopic.php?p=878517#p878517
DietPi-Backup | When searching for previous backups, it will now print the date/time the backup was last run, for each backup found.

Bug fixes:
DietPi-AutoStart | Resolved an issue where VNCserver would not start on Orange Pi PC. Many thanks to MyRoman for his assistance on this: http://dietpi.com/phpbb/viewtopic.php?f=11&t=283#p1193
DietPi-Software | Resolved an issue where input methods (such as ibus, fcitx) fails to start with dbus connection error. dbus-x11 is now installed by default with xserver. Many thanks to ochaochaocha3 for finding this one: https://github.com/Fourdee/DietPi/issues/160
DietPi-Software | Squeezebox Server (LMS) is now enabled for ARMv6 devices (RPi 1/zero). Many thanks to masterxilef for proving the fix: https://github.com/Fourdee/DietPi/issues/155#issuecomment-170695252
DietPi-Config (OPi) | Changed 3.5mm jack asound.conf from plug to hw. This resolves "ALSA lib pcm_plug.c:1261:(_snd_pcm_plug_open) Unknown field card" error.
DietPi-Automation | Resolved an issue where AUTO_DietpiSoftware_SkipUpdateRebootPrompt=1 had no effect.

-----------------------------------------------------------------------------------------------------------

v105
(06/01/16)

Software Additions:
DietPi-Software | Added DietPi optimized installation for WiFi Hotspot. Once installed, you can change the SSID/Key/Channel settings in dietpi-config > networking > WiFi. http://dietpi.com/phpbb/viewtopic.php?f=8&t=5&p=1207#p1207

Changes / Improvements / Optimizations:
DietPi-Config | Vastly improved the performance of the networking ethernet/wifi menus.
DietPi-Survey | UUID is now a random generation. This was previously the MAC address which are not unique on Odroid/OrangePi devices.
DietPi-Nice/Affinity | Added support for DHCP server (dhcpd) and WiFi Hotspot (hostapd).
DietPi-Backup | First run: will now check and use the USB Drive as the backup directory if it is installed.

Bug fixes:
DietPi-Software | Resolved an issue with the installation of OpenTyrian. Many thanks to EzTargetUK for spotting this one: https://github.com/Fourdee/DietPi/issues/157

-----------------------------------------------------------------------------------------------------------

v104
(29/12/15)

New Features:
DietPi-Automation | DietPi automation allows users to fully automate the installation process, and, automatically install optimized software from the DietPi-Software catalogue. We have also added features like auto mounting Samba client shares, download and execute script during installation. All the automation options are available in the dietpi.txt file on the 1st partition of the DietPi image. http://dietpi.com/phpbb/viewtopic.php?f=8&t=273
dietpi-set_dphys-swapfile | New function script that allows command line users to change dphys-swapfile size and locations easily and quickly. See sourcecode for usage.

Changes / Improvements / Optimizations:
PiHole | Updated PiHole script to latest version (gravity.sh).
DietPi-Cloudshell | Updated to v4. You can now start/stop DietPi-Cloudshell from the menu and choose which screen to output. Also added option to display temps as Celsius or Fahrenheit.
DietPi-Config (RPi) | Added display resolution option for the official RPi touchscreen.
General | Updated grep code usage to check for 1st character on line when parsing files for variable values. Prevents pulling in any commented code references. eg: grep -m1 '^MyVar=10'
DietPi-Software | LetsEncrypt has been disabled for DietPi RPi (Wheezy) until a workaround can be found: https://github.com/Fourdee/DietPi/issues/141
DietPi-Software | Dedicated USB drive installations will also move the swapfile to the USB drive. Many thanks to bbmak for this request: http://dietpi.com/phpbb/viewtopic.php?f=9&t=270&p=1135#p1132
DietPi-Software | Softether VPN server has been removed. Its setup was overcomplicated for the end user. OpenVPN server offers a much better and simpler VPN experience for the user.
DietPi-Backup | Allows for $2 input directory when using backup/restore inputs for $1. See sourcecode and usage header for more info.
DietPi-Nice | Added support for Squeezebox Server (LMS) and Squeezebox Lite.
DietPi-Affinity | Added support for Squeezebox Server (LMS) and Squeezebox Lite.

Bug fixes:
DietPi-Software | Resolved an issue with Squeezebox not installing. This is due to squeezebox 7.9 nightly build url links being dropped. Squeezebox will now be downloaded from DietPi.com. Thanks to Jean for spotting this.

-----------------------------------------------------------------------------------------------------------

v103
(10/12/15)

New Features:
DietPi-Affinity | Allows you to set CPU affinity for most processes. This allows you to specify which CPU cores the program will use. Also applied automatically during boot (along side DietPi-Nice). Info: http://dietpi.com/phpbb/viewtopic.php?f=8&t=5&p=1064#p1064.
DietPi-LetsEncrypt | Frontend for Lets Encrypt and integration into DietPi systems. Supports Apache2 webserver (LAMP / LASP) only. Info: http://dietpi.com/phpbb/viewtopic.php?f=8&t=5&p=1064#p1062.

Software Additions:
DietPi-Software | Added DietPi optimized installation for Lets Encrypt. This allows you to easily obtain and install a free SSL certificate for your webserver. Info: http://dietpi.com/phpbb/viewtopic.php?f=8&t=5&p=1064#p1062. Many thanks to thechildofroth for his assistance with testing: https://github.com/Fourdee/DietPi/issues/128
DietPi-Software (RPi) | Added DietPi optimized installation for Wiring Pi (v2.31). Alternate GPIO library based on C.

Changes / Improvements / Optimizations:
DietPi-Software | Updated DietPi-Cam installations to match RPi web cam interface v6.0.19. Thanks to Zombievirus for mentioning this was missing from v103 release changelog: http://dietpi.com/phpbb/viewtopic.php?f=11&t=218&start=20#p1087
DietPi-Ramlog | Will now preserve log file ownerships.
DietPi-Config > Networking | You can now specify static DNS servers.
DietPi-Nice | Will now show you what is being applied, and, if successful.
DietPi-Software | Reduced php-apc and php-apcu cache sizes slightly. Applied lower limit of 10mb.
DietPi-Software | Reduced the amount of total packages installed with Full logging mode (logrotate). Many thanks to Gordon Williams for spotting this: http://dietpi.com/phpbb/viewtopic.php?f=11&t=256#p1073
DietPi-Software (RPi) | Moved all RPi hardware project related items to DietPi Optimized software. Under RPi Hardware Projects.

Bug fixes:
LMS/Squeezebox server | Resolved issue with the program unable to start at boot. DietPi-Software will now install v7.9. Existing installations of LMS/Squeezebox will require a reinstall with dietpi-uninstall and dietpi-software, to fix their installation.
DietPi-Software | Resolved an issue with apt-get 100 errors during installation due to incomplete apt-cache. DietPi-Software will now run a simulated apt-get install, before running the installations. If this fails, it will attempt to clean and update the apt-cache. Many thanks to Zombievirus for the report and assistance testing: https://github.com/Fourdee/DietPi/issues/132
DietPi-Software | Resolved an issue with Proftpd giving errors: /var/log/wtmp: No such file or directory. Many thanks for Gordon Williams for spotting this one: http://dietpi.com/phpbb/viewtopic.php?f=11&t=256#p1073
General | Resolved an issue where optimizations for the RPi v2 would be made based on 2 cores. This was due to an incorrect $(nproc) value which reported 2 processor cores on the RPi. $(nproc --all) is now used and returns the correct value.
General | Resolved an issue where /etc/resolv.conf (dns server) was not updating. This was due to a missing package (resolvconf) and will now be installed on all DietPi systems. Resolvconf will automatically update DHCP dns servers. For Static Ips, dns-nameservers must now be set in /etc/network/interfaces.
General | Resolved issue where ntpd drift file wouldn't update. Many thanks to Gordon
DietPi-Config > Networking | As dns-nameservers must be set for static ips, DietPi-Config will enable/disable dns-nameservers automatically in /etc/network/interfaces when applying network changes.

-----------------------------------------------------------------------------------------------------------

v102
(03/12/15)

Important DietPi Changes:
All DietPi images have been updated to v102 and are required to run the latest version of DietPi. Previous images will no longer update, and are no longer supported.
Passwords | All passwords throughout DietPi are now dietpi (previously raspberry). This includes everything with a password (eg: dietpi-software installations).
DietPi for Odroid C1/XU4 has changed to Debian Jessie | The DietPi images are now based on the excellent Debian Jessie images by Meveric http://forum.odroid.com/viewtopic.php?f=96&t=17542&p=114970#p114970. Why Debian? First, its more streamline and lightweight when compared to Ubuntu. Second, it reduces my coding workload from 3 distros to 2, as Ubuntu has different packages/file paths/requirements that required additional coding and testing.

New Features:
DietPi-Launcher | Menu system that allows you to run any of the DietPi programs, all from one place.
DietPi-Cron | Menu system that allows you to change the cron start times: https://github.com/Fourdee/DietPi/issues/118#issuecomment-161051801

Software Additions:
DietPi-Software (Odroid's C1/XU4) | Kodi is now available for Odroid C1 and XU4.
DietPi-Software (Odroid's C1/XU4) | DietPi optimized LXDE desktop is now available. Vastly improved C1 (no longer uses FBturbo driver).
DietPi-Software (Odroid's C1/XU4, OPi) | DietPi optimized Weaved installation is now available.
DietPi-Software (Odroids C1/XU4) | DietPi optimized MiniDLNA installation option is now available.

Changes / Improvements / Optimizations:
General | Support for Raspberry PiZero (honestly?, i didn't have to change a thing :) )
General | Removed one of the reboots during first run filesystem expansion. This will speed up the initial setup of your system. Available for all DietPi images v101 or higher.
DietPi-Software | PHP now sets upload_max_filesize and php_max_post_size to 2GB. This will increase the max filesize limit with php uploads (eg: Owncloud). Previously 20~MB.
DietPi-Software | PHP now sets upload_tmp_dir to /var/tmp/php_upload_tmp. This was previously stored on /tmp as ramdisk, which limited php uploads (eg: Owncloud) to half your total RAM, causing possible failed uploads.
DietPi-Software (Jessie) | PHP will also install and optimize APCu along side Opcache (APCu is data store, OPcache is opcode cache). This should vastly improve webserver performance.
DietPi-Software | HAproxy will now install v1.6.2.
DietPi-Software | Deluge-web no longer requires a service restart by the user during 1st run.
DietPi-Software | Enabled Deluged logging with level warning to /var/log/deluged.log and /var/log/deluge-web.log
DietPi-Config > Advanced > Time sync (ntpd) | New options. Allows you to change the update frequency of NTPD time syncs. eg: Daily/Hourly/disabled etc.
DietPi-Config > Performance > Overclocking | Tweaked the RPi 1/2 overclocking settings to improve stability. These are settings I personally use across all my RPi devices during testing, and, should be stable for all.
DietPi-Config > Advanced > Swapfile size | When the user changes the swapfile size, the new swapfile and its size will now be generated at the same time. Previously this was completed during boot.
DietPi-Config > Advanced > Swapfile size | Can now also be disabled.
DietPi-Config (OPi) | You can now update the Kernel and Firmware for your OrangePi. This will run Loboris kernel update script: https://github.com/loboris/OrangePi-BuildLinux/blob/master/update_kernel.sh
General | /etc/apt/sources.list is now unified across all DietPi Jessie images (excluding Raspbian), using the global Debian mirror: http://ftp.debian.org/debian
General | All firmware and kernel have been updated to latest.

Bug fixes:
DietPi-Update | Some users were experiencing wget failures due to SSL/cert issue on GitHub, or local network setup. This was causing the 1st run update and installation to fail. The script has been updated to use curl which does not fail. https://github.com/Fourdee/DietPi/issues/125
Kernel Modules (OPi) | Resolved issues with invisible modules by updating the kernel / firmware to latest (provided by Loboris). https://github.com/Fourdee/DietPi/issues/115
General (Jessie) | Resolved an issue where SystemD would throw warnings on /dev/tty1 regarding duplicate fstab entries. USB mounts are now disabled by default in fstab on new images. DietPi will enable one of the mounts as required during "1st run USB drive" setup.
DietPi-Software (Odroid C1) | Resolved an issue with Kodi launching as black screen.
DietPi-Software | Resolved an issue with DietPi-Cam not starting during boot. Many thanks to Rich T for his assistance with debugging: http://dietpi.com/phpbb/viewtopic.php?f=11&t=218#p842
DietPi-Ramlog | Fix for mongodb log files, thanks to Olmo: https://twitter.com/otmezger/status/670004115561299968

-----------------------------------------------------------------------------------------------------------

v101
(14/11/15)

Changes:
DietPi-Software | Enabled minidlna installation option for Orange Pi and VMware.
DietPi-Software | Modified the installation method of phpBB3 forums. No longer uses apt installation. Downloads and sets up the phpbb.zip.
DietPi-Config > AutoBoot options | Added "Console: Automatic Login" option. Useful for custom projects that require autologin on main terminal (tty1), without launching a specific program.
DietPi-Config (RPi) > Audio options > Soundcard | You can now select "none" as your soundcard. This will disable the snd-bcm2835 kernel module, saving memory and resources.
DietPi-Config (OPi PC) | Changed 3.5mm asound.conf to use plug rather than direct hw.
DietPi-Software  (OPi PC) | Installing HiFi will now default to 3.5mm output and unmute it, regardless of default device used in asound.conf.

Bug fixes:
DietPi-Ramlog | Resolved an issue where "Full" and "None" logging modes, would clear logfile contents during boot. https://github.com/Fourdee/DietPi/issues/112
DietPi-Apt-get_Update | Resolved an issue where the state file would stay at 0 (which believes apt-get is running), causing endless waiting.
DietPi-Software (RPi Jessie) | Resolved an issue where Kodi would install using packages from deb.multimedia, rather than Raspbian. This was due to FFMPEG installation which requires the additional repo. After installing FFMPEG, the deb.multimedia repo will now be removed. https://github.com/Fourdee/DietPi/issues/111
DietPi-Software  (OPi PC) | Resolved broken volume controls for HiFi (mpd+ympd) using 3.5mm output.
DietPi-External_drive_setup (RPi) | When setting up a dedicated external drive, rootdelay=10 will be added to cmdline.txt. This should prevent slow powering external drives, from failing to be ready and mountable during boot.

-----------------------------------------------------------------------------------------------------------

v100
(07/11/15)

New Image:
DietPi for Orange Pi PC is now available (Beta): http://www.orangepi.org/orangepibbsen/forum.php?mod=viewthread&tid=662&extra=page%3D1

New Features:
DietPi-Cleaner | New program. Allows you to remove unwanted 'junk' (eg: CCleaner) to free up system resources. http://dietpi.com/phpbb/viewtopic.php?f=8&t=5&p=623#p623
DietPi-Software | Added DietPi optimized installation option for OpenVPN Server: http://dietpi.com/phpbb/viewtopic.php?f=8&t=5&p=613#p613

Changes:
DietPi-Software (RPi) | HQ audio is now enabled by default when alsa is flagged for install.
DietPi-Software (RPi armv6 Jessie) | FFmpeg will now install libs, rather than lib-dev packages: https://github.com/Fourdee/DietPi/issues/84#issuecomment-151623212
DietPi-Config > Tools > Benchmark | Vastly improved the accuracy of filesystem benchmarking. The recorded speeds should now be inline with "real world" usage. DD now uses 4K blocksize which is default for SSD and /tmp (ram).
General | Hostname on new installations has change from dietpi to DietPi.
General | Changed ondemand scaling up, to 50% cpu usage (previously 60).

Bug fixes:
DietPi-Cloudshell | Resolved a memory leak caused by incorrect array usage.
General (Jessie) | Resolved issue with CRDA error print on tty1. Many thanks to Luis for the resolution: https://github.com/Fourdee/DietPi/issues/102#issuecomment-153447933
Orange Pi PC | Local sound now works, also added option to dietpi-config allowing you to change HDMI or 3.5mm default output.

-----------------------------------------------------------------------------------------------------------

v99
(27/10/15)

New Features:
DietPi-Software | Added DietPi optimized installation option for Ampache. http://dietpi.com/phpbb/viewtopic.php?f=8&t=5&start=40#p554 . Many thanks to Jig for his assistance with the installation steps: http://dietpi.com/phpbb/viewtopic.php?f=9&t=146
DietPi-Software | SubSonic is now available for all DietPi systems. Also updated SubSonic installation to use 5.3 (instead of beta2), and, Java 8 (instead of Java 7). Many thanks to thechildofroth for his assistance and providing compiled armv6 packages: https://github.com/Fourdee/DietPi/issues/84 .
DietPi-Software (RPi) | Added Linux installation option for i2c-tools. Can also be installed/configured in dietpi-config (see below).
DietPi-Config (RPi) | Users can now toggle i2c module and change baudrate (freq kHz) from display options.

Changes:
General | DietPi specific binaries are now stored and downloaded from http://dietpi.com. This will vastly increase download speed and should reduce overall installation time.
General (C1/XU4) | Modified /etc/apt/sources.list to include universe, multiverse, backports, and, Oracle Java paa.

Bug fixes:
DietPi-Config (Odroid C1/XU4) | Resolved issue where changing the Keyboard configuration did not bring the menu up.

-----------------------------------------------------------------------------------------------------------

v98
(21/10/15)

New Features:
DietPi-Software (VMware) | Added DietPi optimized installation option for Desktop LXDE.

Changes:
DietPi-Software | Pi-hole installations now checks total free memory available and sets swapfile size accordingly, to prevent out of memory errors. This was previously applied to RPi v1 models only.

Bug fixes:
CurlFTPfs (Jessie) | Resolved issue with this network mount causing Emergency mode during boot. Many thanks to Jig for his input on this: http://dietpi.com/phpbb/viewtopic.php?f=9&t=142
NoIp (VMware) | New installations of NoIp will now install the x32/x64 binary.
DietPi-Config (RPi - Jessie) | Resolved issue where changing the Keyboard configuration wasn't being applied.

-----------------------------------------------------------------------------------------------------------

v97
(15/10/15)

New Features:
DietPi-Software | Added DietPi optimized installation option for Fail2Ban. Prevents brute-force attacks by banning the IP address.
DietPi-Software | Added DietPi optimized installation option for PhpSysInfo. Web interface system stats. Many thanks to Pilovali for his input: http://dietpi.com/phpbb/viewtopic.php?f=9&t=122
DietPi-Software | Added DietPi optimized installation option for Php Image Gallery. A website to host and browse your image files. Many thanks to Pilovali for his input: http://dietpi.com/phpbb/viewtopic.php?f=9&t=135&p=468#p465

Changes:
DietPi (RPi Jessie) | Is no longer in Beta. All known and reported issues have been resolved.
DietPi-Software (Jessie) | Selecting Alsa for install will also install alsa-utils.

Bug fixes:
DietPi-Software (Jessie) | Resolved issues with SubSonic installation failing, due to missing ffmpeg package in Jessie repo. Many thanks to Marc for his input on this issue: https://github.com/Fourdee/DietPi/issues/84

-----------------------------------------------------------------------------------------------------------

v96
(12/10/15)
Changes:
DietPi.com is now the home of DietPi. Web hosting kindly provided by Pilovali.

Bug fixes:
DietPi-Software (Jessie) | Resolved Transmission-daemon 403 errors on Jessie systems. Caused by SystemD service: https://github.com/Fourdee/DietPi/issues/86. Many thanks to Lloyd for sending the bug report.

-----------------------------------------------------------------------------------------------------------

v95
(10/10/15)

New Features:
DietPi-Software | Added DietPi optimized installation option for VNC Server running LXDE Desktop. Great for headless devices: http://dietpi.com/phpbb/viewtopic.php?f=8&t=5&p=408#p408
DietPi-Software | Added DietPi optimized installation option for Wordpress (Blog and publishing website).
DietPi-Software (RPi-Jessie) | Added DietPi optimized installation option for Kodi.

Changes:
General | Sudo is now installed by default on all DietPi images. As most online guides for linux software uses Sudo in their documentation, and scripts, this allows us to bridge the gap to less experienced linux users by preventing "command not found".
LXDE (Desktop) | Updated desktop and menu items to include dietpi-nice.
DietPi-Software | SoftEther VPN server will now install the latest version.
DietPi-Software | RetroPie has been removed as a DietPi optimized installation option. The installation cannot be truly automated and requires user input from the RetroPie setup script. Users will need to install RetroPie from following their online documentation.
DietPi-Software | RaspControl is now only available for the Raspberry Pi (Wheezy) image. The project has not been updated for 3 years, and, only works with Raspbian Wheezy.

Bug fixes:
DietPi-Software (VMware) | Softether VPN server will now download and install the correct (64bit) package.
DietPi-Software | Resolved issue with PhpMyAdmin selection complaining of LAMP/LEMP not installed, when it is due to be installed by software that requires it.
DietPi-Software (RPi-Jessie) | Resolved issue with RPi-GPIO python3 support installations failing due to missing dependencies with the Raspbian repo. This is now installed by Python pip.
DietPi-Config (RPi-Jessie) | Resolved issue with CurlFTP mount, not mounting due to changes in Jessie's /etc/fstab commands.

Many thanks to:
Pilovali - For his contributions with testing, and, submitting over 5 bug reports for DietPi!

-----------------------------------------------------------------------------------------------------------

v94
(07/10/15)
New Image:
DietPi for Raspberry Pi (Jessie) has been released!

Changes:
DietPi Images | DietPi image downloads have been updated to v94. This also includes their respective firmware/kernel updates where applicable.
LXDE (Desktop) | Updated desktop and menu items to include more DietPi programs (eg: backup/sync)
DietPi (XU3/4) | Meveric XU3 repo (Meveric-all-XU3.list) has been removed from apt.

Bug fixes:
DietPi-Software | Resolved issue with Odroid C1 pulling incorrect URL for internet test, from sources.list.

-----------------------------------------------------------------------------------------------------------

v93
(30/09/15)
Changes:
DietPi-Software | Will now use your /etc/apt/sources.list url for connection tests.
DietPi-Cam | Updated. New installations will now install the latest version of RPi Cam Control (v6.0.9).

Bug fixes:
Pi-hole | Resolved issues with Pi-hole (dnsmasq service) not starting during bootup phase.
DietPi-Software | All Pi-hole installations will now increase swapfile size if required. This was previously applied only to Pi-Hole automated image. This prevents a out of memory error whilst running gravity.sh on RPi v1 256/512.
apc.php (Odroid / VM ) | Will now use opcache-status rather than opcache-gui. This resolves missing data from the apc.php page.
DietPi-BugReport | Resolved issue with failed uploads not providing any notification to end user.
DietPi-BugReport | Resolved issue with URL test (wget spider) not supporting ftp addresses.
DietPi-Survey | Resolved issue with URL test (wget spider) not supporting ftp addresses.
External HDD (hdparm.conf) | APM is now set to 254 (APM 127 seems to override spin down time to 5 seconds for most drives). Spin down time is now 10minutes.

-----------------------------------------------------------------------------------------------------------

v92
(24/09/15)
New Device:
DietPi for VMware (Virtual Machine) is now available. More info: http://dietpi.com/phpbb/viewtopic.php?f=8&t=90

New Features:
DietPi-Morsecode | Converts and renders a text file into morse code. You never know when you might need it! :) http://dietpi.com/phpbb/viewtopic.php?f=8&t=5&start=40#p293

Changes:
DietPi-Sync | Added option to enable/disable an automated daily sync (using cron).
/etc/hdparm.conf | Added default power management settings for external USB drives. This will spin down the /dev/sda drive after 30 minutes. APM is set to 127 which allows max performance whilst still allowing spin down.

Bug fixes:
DietPi-Cloudshell | Improved CPU usage results (they actually work now ;)). Completely re-coded, and, no longer requires sysstat (mpstat) to be installed.
Pi-hole | Resolved issues with dnsmasq startpar and missing user errors during boot.
General | Resolved issue with apc.php page not providing information/stats on Odroid images.

-----------------------------------------------------------------------------------------------------------

v91
Notes:
Internal use (Image implementation and testing for VMware). See v92 for patch notes.

-----------------------------------------------------------------------------------------------------------

v90
(15/09/15)
New Features:
DietPi-Nice | Allows you to set process priority (nice level) for most dietpi-software installed programs. Your nice levels will automatically be applied by DietPi and active at all times. More info : http://dietpi.com/phpbb/viewtopic.php?f=8&t=5&p=279#p279

Changes:
DietPi-Software (RPi) | Owncloud installations now use the opensuse repo. This installs the latest version (8.1).
DietPi-Sync | Added option to enable/disable compression during transfer.
DietPi-Config (Overclocking RPi 2) | Modified the overclocking profiles to improve stability. From testing, ram overclocking seems to cause the most instability, so, we have set the ram freqs to default (400MHz) for low and med profiles.
DietPi-Cloudshell | Users can now set custom USB drive mount locations, if different from /mnt/usb_1. Line 3 of /DietPi/dietpi/.dietpi-cloudshell.
dietpi-external_drive_setup | When formatting, it will now clear the MBR and partition tables on the drive before creating the ext4 partition.
General (RPi) | Hdparm is now installed by default (to be consistent with all DietPi images). This allows external drives to power down when idle.
General | Removed trailing white space from all DietPi code. Reduces DietPi-Ramdisk size by 4~KB (every little counts ;)).

Bug fixes:
DietPi-Config (RPi) | Resolved issue with SDcard benchmark reporting incorrect free space.
DietPi-Software | Resolved issue with HiFi installation. An invalid config file prevented mpd from starting.
dietpi-external_drive_setup | Will now correctly display the filesystem type when its label contains spaces.

-----------------------------------------------------------------------------------------------------------

v89
(08/09/15)
Release Notes:
DietPi-Backup | New feature to allow rSync backups of your DietPi system.
DietPi-Sync | New feature that allows rSync cloning of a Source location to a Target location (eg: /mnt/NAS_pictures /mnt/usb_1/NAS_Pictures)
DietPi-Software | Added DietPi optimized installation option for "SqueezeBox Server". Also known as Logitech Media Server (LMS).
DietPi-Config (Performance Options) | You can now limit the maximum frequency of your CPU. This is useful for reducing temperatures and power usage.
DietPi-Config (Networking Options) | Samba client mounts (/mnt/samba) will now add _netdev, to the /etc/fstab file. This ensures the network is up before it attempts to mount.

-----------------------------------------------------------------------------------------------------------

v88
(03/09/15)
Release Notes:
DietPi-Logclear (Pi-hole) | Resolved issue with space padding in pihole.log date detection and removals.

-----------------------------------------------------------------------------------------------------------

v87
(31/08/15)
Release Notes:
DietPi-Software | Added DietPi optimized installation option for "HaProxy" (High performance TCP/HTTP load balancer.). Many thanks to Jerome Queneuder for providing the compiling and installation methods.
DietPi-Software | Deluge installation option is now available for Odroid-C1 and Odroid-XU3/4.
DietPi-Software | Vastly improved the Deluge install process and simplified the online documentation. Remote access is now enabled by default, allowing desktop clients to connect.
DietPi-Ramlog (all modes) | Increased /var/log max size to 20mb (from 10mb).
DietPi-Ramlog (Pi-hole) | Increased maximum log file size to 5mb (from 2mb). This should be more than enough to keep 1+ days of pi-hole stats.
DietPi-Uninstall | Resolved issue that only showed 1 item at a time.

-----------------------------------------------------------------------------------------------------------

v86
(28/08/15)
Release Notes:
Pi-hole | Hotfix to resolve issues with Pi-hole stats not updating.
DietPi-Cloudshell | Resolved an issue where an error would be briefly printed on the display, when changing settings in the control panel.

-----------------------------------------------------------------------------------------------------------

v85
(27/08/15)
Release Notes:
DietPi-Software | DietPi-Cloudshell is here! Turn your Cloudshell (or your monitor) into a dedicated lightweight system stats display.
DietPi-Software | Added DietPi Optimized installation for SubSonic (many thanks to childofroth for his help, testing and work to get this completed https://github.com/Fourdee/DietPi/issues/42)
DietPi-Config | Added Interactive CPU gov option (if available on device).
Odroid C1/XU4 | Changed default CPU gov from ondemand to interactive. This resolves the issue with Odroid c1 ondemand not scaling (http://forum.odroid.com/viewtopic.php?f=117&t=12057), and, performs much better.
Odroid XU4 | Fixed issue with missing curl pre-reqs. Curl is now installed by default (to be consistent with all DietPi images).
DietPi-Ramlog | Now also saves filenames and generates those files on boot as blank files. Basically ensures log file permissions are set correctly during boot.
/DietPi/dietpi.txt CONFIG_CPU_MAX_FREQ= | You can now limit the max cpu frequency (MHz) for all cores. | 0=disabled | Useful for lowering temp/power usage on your device.
DietPi-BugReport | Will now also send /etc/init.d/* and ls /etc/rc*.d/* services startup orders.
General | Rolled out -m1 to the majority of DietPi code. This should improve performance with DietPi scripts.

-----------------------------------------------------------------------------------------------------------

v84
(21/08/15)
Release Notes:
DietPi for Odroid XU 3/4 is now available. Currently in Beta, further software additions will be added at a later date. http://dietpi.com/phpbb/viewtopic.php?f=8&t=57 .
DietPi-Software | Resolved issue with Pi-hole stats not updating correctly on 1st install.
Pi-hole Automated Image | Increase swapfile size to 500MB.
General | CPU Governor tweaks to make ondemand more responsive (lower sample rate 100ms to 25ms, and, increase duration to 1second)

-----------------------------------------------------------------------------------------------------------

v83
Notes:
Not released. Internal use (Image implementation and testing for Odroid xu3/4)

-----------------------------------------------------------------------------------------------------------

v82
(12/08/15)
Release Notes:
DietPi-Software | RPi only: Added DietPi optimized installation option for WebIOPi (Control RPi-GPIO from a web interface).
DietPi-Software | RPi only: Added DietPi optimized installation option for Weaved (Access your device over the internet).
General | Improved external drive setup script, and, detection of failed setups.
DietPi-Logclear | Now removes all entires in /var/log/pihole.log from previous days.
DietPi-Logclear | Reduced Pi-hole maximum logfile size to 2MB.
DietPi-Survey | Resolved issue with Curl causing this script to wait for a unnecessary period of time. We love timeouts!

-----------------------------------------------------------------------------------------------------------

v81
(04/08/15)
Release Notes:
General | Updated all DietPi images to v81.
General | DietPi default login has changed. Username = root, password = dietpi.

-----------------------------------------------------------------------------------------------------------

v80
(02/08/15)
Release Notes:
DietPi-Software | Added DietPi optimized installation option for Pi-hole (DNS server that blocks adverts on your network). http://dietpi.com/phpbb/viewtopic.php?f=8&t=5&start=20#p174
Optimization | ipv6 is now fully disabled for RPi, honest. http://dietpi.com/phpbb/viewtopic.php?f=9&t=37&p=152#p152
Security | Dropbear will generate a unique SSH key during 1st run setup. Thanks to DietPirate (http://dietpi.com/phpbb/viewtopic.php?f=9&t=37#p156).
DietPi-Update | Added option to disable DietPi automatically checking for updates (dietpi.txt CONFIG_CHECK_DIETPI_UPDATES=0-1)

-----------------------------------------------------------------------------------------------------------

v79
(24/07/15)
Release Notes:
DietPi-Software | Resolved issue with failed initial setup of Owncloud in SD card setups. Many thanks to Ted for the bug report https://www.raspberrypi.org/forums/viewtopic.php?p=792918#p792918
Optimization | RPi only. Changed from Deadline to NOOP scheduler. This should improve filesystem IO with solid state devices. Many thanks to Von http://dietpi.com/phpbb/viewtopic.php?f=9&t=37&p=133#p117
Optimization | ipv6 is now fully disabled. Blacklisted kernel module, and disabled in sysctl. Many thanks to Von http://dietpi.com/phpbb/viewtopic.php?f=9&t=37&p=133#p117

-----------------------------------------------------------------------------------------------------------

v78
(22/07/15)
Release Notes:
DietPi-RamDisk | Resolved issue with power loss causing unexpected config files (Many thanks to Mamuesp for the bug report). https://github.com/Fourdee/DietPi/pull/33
DietPi-Bugreport | Will now check for a valid working internet connection before attempting to upload report.
DietPi-Bugreport | Added support for eth/wlan devices with an index range of 0-9.

-----------------------------------------------------------------------------------------------------------

v77
(09/07/15)
Release Notes:
DietPi-Software | Added DietPi optimized installation option for Raspcontrol (Web interface system stats).
DietPi-Software | Added DietPi optimized installation option for Linux Dash (Web interface system stats).
DietPi-Software | Added Dietpi optimized installation option for vsFTPD (alternative FTP / file server).
DietPi-Software | Modified Apache2 log settings. Access logs are now disabled (improves overall performance). Reduced standard log level to error.
DietPi-Software | Grasshopper installations are now based on LASP webserver stack.

-----------------------------------------------------------------------------------------------------------

v76
(05/07/15)
Release Notes:
HotFix | Resolved issue with DietPi-Ramlog modes not being mounted to RAM.

-----------------------------------------------------------------------------------------------------------

v75
(04/07/15)
Release Notes:
Ramlog | Has now been replaced by a new lightweight DietPi Ramlog system.
General | Information for DietPi-Ramdisk locations when editing /boot/config files (eg: /boot/config.txt)
General | Added installation information to possible client mounts (eg: /mnt/samba/readme.txt).
DietPi-Config | Odroid C1 : Resolved "not enough space" error when running SD benchmark.

-----------------------------------------------------------------------------------------------------------

v74
(30/06/15)
Release Notes:
DietPi-Config | Added RAM memory benchmark to the Tools menu.
DietPi-Software | DietPi-Cam installations will now set the required GPU memory (128MB). This is targeted for RPi v1 devices as v2 devices will automatically set required GPU memory if camera is enabled.
RamLog Mode 1/2 | Will now also clear logfiles with compressed extentions (eg: .zip;.gz). This will prevent compressed logfiles (eg:dmsg.x.gz) using memory.
cpu | Will now obtain the current CPU frequencies first. This ensures the processing required to run the script, does not effect the original CPU freq value. Many thanks to "Gordon" for the bug report.
General | Standardized the menu prompt options throughout DietPi. Many thanks to "Manfred" for the feedback.

-----------------------------------------------------------------------------------------------------------

v73
(26/06/15)
Release Notes:
DietPiCam | Resolved "no data/media" issues with non-usb drive installations. Many thanks to Nicksoph for the bug report https://www.raspberrypi.org/forums/viewtopic.php?p=777876#p777876
DietPi-apt-get_update | Added a timer limit when waiting for the NTPD process to finish.

-----------------------------------------------------------------------------------------------------------

v72
(26/06/15)
Release Notes:
DietPi-Software | RPi only. Added DietPi optimized installation option for "Grasshopper" (Web App to control Bticino MyHome).
cpu | New command, shows CPU information/stats.

-----------------------------------------------------------------------------------------------------------

v71
(25/06/15)
Release Notes:
DietPi-Software | OdroidC1 only. Added DietPi optimized installation option for LXDE desktop (currently in beta, uses fbturbo + ump).
DietPi-Software | OdroidC1 only. Internet connection test now checks the Ubuntu repo url, instead of the RPi repo url.
General | DietPi now runs completely from ramdisk. This vastly reduces SD filesystem IO in DietPi scripts, and, further improves the life of your SD card.
General | DietPi will now automatically search and use, the first eth/wlan devices on your system. This resolves issues with some Odroid C1 devices that have their ethernet starting with an index of 1 (eth1).
DietPi-Uninstall | Resolved issue with vim not being uninstalled from apt.
DietPi-Uninstall | Uninstalling Samba Client and curlftpfs will now remove the entries from /etc/fstab. Resolves issue with boot hang. Many thanks to "Shaquille" for the bug report.

-----------------------------------------------------------------------------------------------------------

v69-70
New image for all DietPi devices.

-----------------------------------------------------------------------------------------------------------

v68
(14/06/15)
Release Notes:
General  | DietPi's logging system has been completely rewritten. Please see here for full list of options: http://dietpi.com/phpbb/viewtopic.php?f=8&t=5&start=20#p68
General  | DietPi now automates and manages Apt-get update. apt-get update is automatically called when its required and/or, hasn't been updated in 7 days. Also runs as a separate thread to speed up initial installation, and, future diet-software installations.
General  | Changed image creation methods. Total image sizes have been reduced.
DietPi-Software  | Added DietPi choice system for various system logging options. Features 3 choices: 2 Ramlog modes and 1 full system logging option (rsyslog logrotate).
DietPi-Logclear  | New addition. Multiple options for clearing log files. Also includes backup feature. Run dietpi-logclear to get available modes.
DietPi-BugReport | Can now generate an offline bugreport.zip if no network is detected.

-----------------------------------------------------------------------------------------------------------
v67
(09/06/15)
Release Notes:
General | Hotfix: Automation options in dietpi.txt. This is targeted for users who installed DietPi with the image version 60 and below.

-----------------------------------------------------------------------------------------------------------

v66
(09/06/15)
Release Notes:
DietPi-Software | Transmission, Deluge and Owncloud installations no longer require a USB Harddrive to be installed. Although, a USB harddrive is highly recommended.
DietPi-Software | Resolved php5-mysql and php5-sqlite not being installed with their webstacks.
DietPi-Software Odroid C1 | Resolved Owncloud data directory symlink not being correctly applied.
DietPi-Software | Completely rewritten the target data system for usb drive installs (stuff you don't see :) ).

-----------------------------------------------------------------------------------------------------------

v65
(08/06/15)
Release Notes:
DietPi-Software | Reduced the filesystem usage and total packages installed by OpenSSH-Server (from 13mb to 3mb)
DietPi-Software | MySql / ProFTP / phpMyAdmin will no longer prompt for passwords and settings during installation.
DietPi-Software > Odroid C1 | Added DietPi optimized installation option for "Hifi - Web interface music/radio player" (MPD + YMPD).
Odroid C1 | Resolved issues with no sound and xterm pre-reqs in Kodi. Many thanks to Wakko http://forum.odroid.com/viewtopic.php?f=114&t=11962&sid=b73521385777fc8f8d0fe518669b4ec2&p=92558#p92569
Odroid C1 | Optimized and reduced the v65 image size from 1.25gb to 1.0gb.
RPi | /tmp/ is now correctly mounted on boot as tmpfs.

-----------------------------------------------------------------------------------------------------------

v64
(06/06/15)
Release Notes:
DietPi-Software  | Odroid C1: Added LASP / LESP webserver stacks.
DietPi-Uninstall | Now uses a menu system. This allows for simple removal of DietPi installed software.
DietPi-Uninstall | Prevented removal of openssh-server when openssh-client is to be removed (this is due to their package dependencies, apt-get purge openssh-client removes openssh-server aswell).
General 		 | Optimizations for DietPi scripts. The mostly used global DietPi files/flags are now run from /tmp (ram), instead of /DietPi/dietpi. This will reduce filesystem IO.
DietPi-Banner	 | DietPi will now notify you if an update for your DietPi system is available.
DietPi-Banner	 | Added time/date to banner head.

-----------------------------------------------------------------------------------------------------------

v63
(03/06/15)
Release Notes:
DietPi-Software | Hotfix: Resolved issue that prevented install software list being loaded.

-----------------------------------------------------------------------------------------------------------

v62
(03/06/15)
Release Notes:
DietPi-BugReport | New feature. Allows users to send bug reports for DietPi. Automatically generates a zipped file of your settings, logs etc, then uploads. Also available from dietpi-config > tools menu.
DietPi-Uninstall | Can now receive multiple inputs (eg: dietpi-uninstall DESKTOP ALSA)
DietPi-Software  | Hotfix: AutoBoot options can now be set before the software is installed.

-----------------------------------------------------------------------------------------------------------

v61
(02/06/15)
Release Notes:
DietPi-Software | Added DietPi Optimized LASP Webserver Stack: Apache2 / SQLite / Php.
DietPi-Software | Added DietPi Optimized LESP Webserver Stack: Nginx / SQLite / Php.
DietPi-Software | Optimized code to reduce file IO usage. Vastly improves the performance in all menus.
DietPi-Software | Resolved hanging and delays when dietpi-software applies optimized config files.
DietPi-Software | Separated "DietPi software", and, "Additional Linux software" list menus into categories (should be easier to find software).
DietPi-Config | Resolved issue with "internet connection test" always displaying "online".
DietPi-Uninstall | Now lists all installed DietPi software on your system that can removed.
General | Resolved an issue with dietpi.txt "static networking settings" not being correctly applied on first run.
General | Initial additions of DietPi automation flags added to dietpi.txt. Allows you to define certain 1st run overrides.

-----------------------------------------------------------------------------------------------------------

v60
(27/05/15)
Release Notes:
DietPi-Software | New option to easily switch between SSH servers (Current list: None / Dropbear / OpenSSH ). The DietPi choices system will automatically install your choice, and, uninstall the rest.
DietPi-Software | New option to easily switch between File servers (Current list: None / ProFTP / Samba ).The DietPi choices system will automatically install your choice, and, uninstall the rest.
DietPi-Software | ProFTP is no longer automatically installed with DietPi optimized software. You can use the new options listed above to choose your own preferences.
DietPi-Software | Added DietPi optimized installation option for Deluge (Alternative BitTorrent Server with web interface)
DietPi-Software | Users will receive a prompt if their selected software can be configured in DietPi-Config, with the choice of going directly to that specific menu.
DietPi-Uninstall | Users can now remove DietPi installed software. Please see here for more details and usage http://dietpi.com/phpbb/viewtopic.php?f=8&t=24
General | Ramlog now saves logs to disk on shutdown/reboot. Daily ramlog saves have been removed due to /var/log being open by any number of installed programs, and, the fact that we clear the logfiles before it saved previously.
General | Logs are still cleared daily with /etc/cron.daily/dietpi . This prevents ramlog from becoming a "memory hog", which could have a negative effect on system performance rather than a positive one.

Code Related:
DietPi-Config | Can now receive an integer input for its target menu index. eg: "dietpi-config 8" will launch the DietPi Networking Menu.

-----------------------------------------------------------------------------------------------------------

v59
(20/05/15)
Release Notes:

Odroid C1 Specific:
DietPi-Software | Added DietPi Optimized installation option for LEMP (Nginx / MySql / PHP-FPM / OPcache)
General | Removal of php-apc/u in LAMP installations. Now uses OPcache instead. See http://serveraddress/apc.php

-----------------------------------------------------------------------------------------------------------

v58
(18/05/15)
Release Notes:
DietPi-Software | PhpMyAdmin is now a separate, optional installation choice (mainly used for Webserver SQL administration).

RPi Specific:
DietPi-Software | Added DietPi Optimized install option for LEMP (Nginx/mysql/php5/php-apc).
General | Resolved an issue with Apache2 preventing Ramlog from starting at boot.

Odroid C1 Specific:
General | NTP quits when its completed, saving 3.18MB of memory usage. Runs on boot and cron.daily.
General | fake-hwclock is now installed to keep recent date/time values during power cycles.
DietPi-Config | Resolved GPU memory splits not being applied correctly.

-----------------------------------------------------------------------------------------------------------

v57
(15/05/15)
Release Notes:
Desktop + Kodi | Resolved Kodi "not a valid application" errors when launching from desktop shortcuts.
Desktop + Kodi | Kodi shortcuts now display the Kodi icon.

-----------------------------------------------------------------------------------------------------------

v56
(14/05/15)
Release Notes:
General | Resolved NTP hanging during boot if no internet access. This was caused by a bug in NTP when NTPD_OPTS='-gq' (quit when done) is used.

-----------------------------------------------------------------------------------------------------------

v55
(13/05/15)
Release Notes:
Hotfix | Resolve X issues with DietPi_v54 image.
General | NTP service now quits when its completed, saving 3.18MB of memory usage. Runs on boot and cron.daily.
General | psmisc is now installed by default. This is required for DietPi scripts that use the killall command.

-----------------------------------------------------------------------------------------------------------

v54
(12/05/15)
Release Notes:
DietPi-Software | Added DietPi optimized install option for "RPi Camera / Web Interface Surveillance (DietPi-Cam)"
DietPi-Software | Added additional Linux software install option for "FTP Client Filesystem Mount (curlftpfs)". Can be installed and configured using dietpi-config > networking.
DietPi-Software | Changed the DietPi optimized software menu to be more informative and user friendly.
DietPi-Software > Kodi | Fixed black screen hangs on exit. If starting from console users must run startkodi. Desktop shortcuts have been patched.
DietPi-Config > Advanced | Better explanation of swapfile.
DietPi-Config > Networking | Setting up a samba client share will no longer reset the /etc/fstab file each time.
Added changelog | *waves*

Code Related:
DietPi-Update | Added gitbranch option in dietpi.txt (gitbranch=master). This can be used to test the update/patching system.
DietPi-Software | Separated internal install flags for Webserver. Allows for applications to be installed that require only parts of the LAMP stack.
DietPi-Software | Changed PHP-apc/u conf files to remove "( 3 days )". It was causing php errors line 4.
/func/ | Moved "set samba client details" from dietpi-config to /DietPi/dietpi/func/dietpi-set_smbclient
/func/ | Change_hostname is now a global function script
/DietPi/dietpi/conf/index.php has changed to phpinfo.php. Allows us to reserve index.php for other software.


-----------------------------------------------------------------------------------------------------------

v53
(09/05/15)
EOL corrections in /conf/ folder, resolves startup issues (with YMPD/Softether/Opentyrian).
New func folder for global functions. (allows us to use re-occurring code in dietpi scripts)
dietpi-config > display | GPU mem split for RPI is now based on an array (optimized/cleaned coding)

-----------------------------------------------------------------------------------------------------------

v52
(07/05/15)
DietPi-Software | Modifications to help improve initial user experience.
DietPi-Config > Display Options | Added support for RPi Camera. Enable/disable camera and led.
DietPi General | Fix for dumb or unset TERM provided by tdaitx. Allows for SCP connections with OpenSSH Server installed.
DietPi General | Added time-outs and retry limits when checking urls to prevent endless waiting (internet tests/apt repo checks etc).

-----------------------------------------------------------------------------------------------------------

v51
(05/05/15)
DietPi-Software > Desktop (LXDE) | Trashcan is now disabled. This allows DietPi to save resources by not needing gvfs packages.

-----------------------------------------------------------------------------------------------------------

v50
(04/05/15)
DietPi-Software > Desktop (LXDE)
- Optimized/reduced installation time, now takes 4 minutes on a Pi2 (previously 20+ minutes).
- Optimized/reduced installed filesystem usage, now 200MB (previously 500MB+)
- Optimized/reduced number of processes running, now 26 (Previously 55+)
- DietPi's LXpanel config now gets correctly applied.

DietPi-Update
- Optimized. No longer requires 20MB+ Git to be installed. Uses wget and unzip, both under 1MB.
- Automatically checks and updates DietPi on 1st run.

DietPi-Config | New menu Audio Options.
- RPi Audiophiles rejoice! Added support for external soundcards (Supported cards: HifiBerry DAC/DAC+ Digi/Digi+ Amp/Amp+ , https://www.hifiberry.com/).

-----------------------------------------------------------------------------------------------------------<|MERGE_RESOLUTION|>--- conflicted
+++ resolved
@@ -15,11 +15,8 @@
 DietPi-Software | Nginx: Resolved failed installation when IPv6 is disabled, thanks @MichaIng: https://github.com/Fourdee/DietPi/pull/1441
 DietPi-Software | OpenVPN Server: Resolved failed installation under Debian Stretch: https://github.com/Fourdee/DietPi/issues/1450
 DietPi-Software | Resolved an issue where uninstalling multiple items, could result in endless loop: https://github.com/Fourdee/DietPi/issues/1454
-<<<<<<< HEAD
 DietPi-Software | phpMyAdmin: Its new default MariaDB user 'phpmyadmin' now has full admin privileges: http://dietpi.com/phpbb/viewtopic.php?f=11&t=2775
-=======
 DietPi-Software | RPi.GPIO: Resolved failed installation.
->>>>>>> d4c113d8
 
 Allo Web Interface v6:
 
