--- conflicted
+++ resolved
@@ -10,11 +10,8 @@
 Bug Fixes:
 - General | Resolved an issue where /etc/bashrc.d entries could be run multiple times. Many thanks to @jonare77 for reporting this: https://github.com/Fourdee/DietPi/issues/2529
 - DietPi-Software | Mopidy: Resolved issue with failed audio playback. Many thanks to @arkhub for reporting this issue! https://github.com/Fourdee/DietPi/issues/2536
-<<<<<<< HEAD
 - DietPi-Software | WireGuard: Resolved an issue with wrong client DNS entry, if on server 127.0.0.1/localhost loopback DNS entry is used. Thanks to @swrobel for reporting this issue: https://github.com/Fourdee/DietPi/issues/2482
-=======
 - DietPi-Software | Java: Resolved an issue where install failed on ARM. Thanks to @WTFMaster for reporting this issue: https://github.com/Fourdee/DietPi/issues/2524
->>>>>>> 79fbc110
 
 As always, many smaller code performance and stability improvements, visual and spelling fixes have been done, too much to list all of them here. Check out all code changes of this release on GitHub: https://github.com/Fourdee/DietPi/pulls?utf8=%E2%9C%93&q=is%3Apr+is%3Aclosed+base%3Amaster
 
