--- conflicted
+++ resolved
@@ -9,11 +9,8 @@
 DietPi-Software | AmiBerry (Amiga Emulator): Updated to v2.19, contains bug fixes and improvements: https://github.com/Fourdee/DietPi/issues/1707#issue-314377609
 DietPi-Software | Readymedia (MiniDLNA): Removed ALSA pre-req as it is not required. Many thanks to @bokiroki: https://github.com/Fourdee/DietPi/issues/1712
 DietPi-Software | Pi-hole: Enabled support for FTLDNS: https://github.com/Fourdee/DietPi/issues/1696
-<<<<<<< HEAD
 DietPi-Set_Hardware | Allo Piano firmware is now installed on demand and will be removed on update, if not chosen as soundcard: https://github.com/Fourdee/DietPi/issues/1656
-=======
 DietPi-Software | Gitea: Updated to latest version (1.4), for new installations only. Many thanks to @yumiris: https://github.com/Fourdee/DietPi/pull/1723
->>>>>>> baad0e31
 PREP | G_HW_MODEL: Added for 'OrangePi PC Plus'. Many thanks to @SuBLiNeR: https://github.com/Fourdee/DietPi/pull/1704
 
 Bug Fixes:
