
v6.20
(xx/12/18)

Changes / Improvements / Optimisations:
- DietPi-Software | Blynk: Reinstalls now preserve existing config files; New directory structure and blynk user (v6.19) is patched now as well to existing installs: https://github.com/Fourdee/DietPi/pull/2324
<<<<<<< HEAD
- DietPi-Drive_Manager | Now allows to check & repair the boot file system and trigger it for root file system on next reboot: https://github.com/Fourdee/DietPi/issues/1740#issuecomment-388325204
=======
- DietPi-Software | Plex Media Server: Updated to v1.14.0 on x86 images, switch to HTTPS ARM repo and automated locale switch to en_US.UTF-8: https://github.com/Fourdee/DietPi/issues/2294
- DietPi-Software | Nextcloud Talk: Disable the very verbose coturn logging by default to reduce disk I/O. This can be overridden via /etc/turnserver.conf: https://github.com/Fourdee/DietPi/issues/2321
>>>>>>> 3f4bcc79

Bug Fixes:
- DietPi-Software | ownCloud/Nextcloud (Talk): Resolved an issue, where occ/ncc commands could fail, if Redis server is not running: https://github.com/Fourdee/DietPi/issues/2321

As always, many smaller code performance and stability improvements, visual and spelling fixes have been done, too much to list all of them here. Check out all code changes of this release on GitHub: https://github.com/Fourdee/DietPi/pulls?utf8=%E2%9C%93&q=is%3Apr+is%3Aclosed+base%3Amaster

Known/Outstanding Core Issues:

-----------------------------------------------------------------------------------------------------------

v6.19.7
(10/12/18 Hotfix)

Bug Fixes:
- DietPi-Software | Netdata: Resolved an issue, where uninstalling netdata lead to a broken system. Thanks to @PDXUser for reporting this issue: https://github.com/Fourdee/DietPi/issues/2336
- DietPi-Software | Docker: Resolved an issue on RPi, where a faulty "docker-ce" version from repository prevents service start on Raspberry Pi. Thanks to @iaresee and @Garret for reporting this issue, finding and testing workarounds: https://github.com/Fourdee/DietPi/issues/2282

v6.19.6
(05/12/18 Hotfix)

Bug Fixes:
- DietPi-Software | Resolved an issue where "force-reload" of webservers lead to an error prompt, if the service was not actually running: https://github.com/Fourdee/DietPi/pull/2326#issuecomment-444646114
- DietPi-Software | Nginx: Resolved an issue, where software specific webserver configs were not loaded after v6.19 update: https://github.com/Fourdee/DietPi/issues/2325#issuecomment-444564109

v6.19
(04/12/18)

Changes / Improvements / Optimisations:
- General | ASUS TB: Image updated to mainline kernel, with midgard r13 GPU driver. Now supports hardware accelleration and support for Kodi. Please download the image to enable these features.
- General | RPi 3A+: Added hardware code enabling correct naming of device throughout DietPi: https://github.com/Fourdee/DietPi/issues/2301
- DietPi-Software | Renamed several software config files to have a consistent naming scheme: https://github.com/Fourdee/DietPi/pull/2312
- DietPi-Software | LXDE: Applied updated DietPi theme and wallpaper. For new installations only.
- DietPi-Software | Blynk Server: Now installed to DietPi userdata directory, and, runs under blynk user. Many thanks to @joaofl for this PR! https://github.com/Fourdee/DietPi/pull/2287
- DietPi-Software | Reboot prompt: Will now occur prior to the system rebooting. Giving you time to do more, before rebooting! :D
- DietPi-Software | Moved majority of conf/* files located on DietPi-RAMdisk, moved over to github for download during installations. Reducing the size of RAMdisk usage.
- DietPi-Software | Pydio: Added rewrite rules to all webserver configs to allow sync client connection out of the box. Thanks to @MonZon for reporting this issue: https://github.com/Fourdee/DietPi/issues/2308
- PREP | Serial console: Now enabled by default for all future DietPi images. Please note, only v6.19 images and above, will have this set by default. Existing images require edit of /boot/dietpi.txt and 'CONFIG_SERIAL_CONSOLE_ENABLE=1' before 1st run: https://github.com/Fourdee/DietPi/issues/2313

Bug Fixes:
- General | Asus TB (based on our recent 2.0.8 Tinker OS pre-image): Resolved issue with corrupt characters in desktops.
- DietPi-Update | Prevented backup prompt during each subversion patch from displaying.
- DietPi-Software | Chromium: Resolved incorrect scale of window under Kiosk mode: https://github.com/Fourdee/DietPi/issues/2298#issuecomment-442995196
- DietPi-Software | OMPD: Resolved a reinstall issue due to SQL table not being correctly dropped, before re-created: https://github.com/Fourdee/DietPi/issues/2305
- DietPi-Autostart | XU4: Resolved an issue with startx failing during boot: https://github.com/Fourdee/DietPi/issues/2130#issuecomment-443475525

Allo GUI:
- GMrender: Resolved service failing to be enabled: https://github.com/Fourdee/DietPi/issues/2305

As always, many smaller code performance and stability improvements, visual and spelling fixes have been done, too much to list all of them here. Check out all code changes of this release on GitHub: https://github.com/Fourdee/DietPi/pulls?utf8=%E2%9C%93&q=is%3Apr+is%3Aclosed+base%3Amaster

Known/Outstanding Core Issues:

-----------------------------------------------------------------------------------------------------------

v6.18
(26/11/18)

Changes / Improvements / Optimisations:
 - General | Concurrent execution detection: Now has a 5 second buffer to wait for exit (G_INIT_WAIT_CONCURRENT), before failing: https://github.com/Fourdee/DietPi/issues/2159#issuecomment-433619721
 - DietPi-Config | Added support for changing the brightness of the RPi touchscreen: https://github.com/Fourdee/DietPi/issues/2169
 - DietPi-Config | Added support for setting Xorg DPI scale.
 - DietPi-Services | MariaDB: DietPi now uses the pre-installed "mariadb" systemd service instead of obsoleve "mysql" init.d service: https://github.com/Fourdee/DietPi/pull/2196
 - DietPi-Software | Nextcloud Talk video calls with configured TURN server is now available for install: https://github.com/Fourdee/DietPi/pull/2197
 - DietPi-Software | NAA Daemon: Added installation support for ARMv8 and x86_64. Thanks Jussi!
 - DietPi-Software | Pi-hole: During (re)install you can now decide whether to show a blocking page to clients or not: https://github.com/Fourdee/DietPi/issues/2007
 - DietPi-Software | MotionEye: Now available to install for all devices. Removed support from Jessie: https://github.com/Fourdee/DietPi/issues/2229
 - DietPi-Software | G_BACKUP_FP: New feature rolled out to MPD and web server base DietPi-Software installations, in which config files are backed up before DietPi overwrites them: https://github.com/Fourdee/DietPi/issues/2187#issuecomment-433626639
 - DietPi-Software | SickRage: Is no longer available for installation. We will asses a replacement in v6.19. Sonarr is an excellent alternative with faster performance and stability.: https://github.com/Fourdee/DietPi/issues/2239
 - DietPi-Software | Docker: Now runs under 'simple' service type (previously 'notify'), to prevent service start delay which can occur on ARM based devices (eg: RPi), from delaying other applications starting on the system: https://github.com/Fourdee/DietPi/issues/2238#issuecomment-439474766
 - DietPi-Software | Mosquito: Service updated to systemd: https://github.com/Fourdee/DietPi/issues/2243
 - DietPi-Software | Radarr/Sonarr/Lidarr: logs (both .txt and .db*) have been moved to DietPi-RAMlog: https://github.com/Fourdee/DietPi/issues/2223
 - DietPi-Software | Pydio: WebUI warnings (security, performance) are now resolved for Nginx and Lighttpd webservers as well. Separate config files are created instead of touching the defaults, to enable required settings for Pydio only. Required PHP modules are installed and enabled, to be failsafe. Preserve existing install dirs on (re)install and inform user to update via WebUI updater: https://github.com/Fourdee/DietPi/issues/1913
 - DietPi-Software | Grafana: Existing database/plugin directory and admin password is now preserved on reinstall: https://github.com/Fourdee/DietPi/issues/2267
 - DietPi-Software | Syncthing: Updated installer to always pull the latest release and better handle existing installs. Thanks to @joaofl for bringing this to our attention.
 - DietPi-Software | Tautulli: Install enabled for ARMv8 devices.

Bug Fixes:
 - PREP: Resovled an issue where master.zip would always be downloaded, regardless of selected branch.
 - PREP: Resolved failed rootFS resize: https://github.com/Fourdee/DietPi/issues/2181#issuecomment-433715556
 - General | Resolved various gwtcwd errors during boot and software installations on VM: https://github.com/Fourdee/DietPi/issues/2237
 - General | NanoPi Fire3: Resolved an issue with blank HDMI output. Device is now switched to tty2 during boot, as a workaround/fix due to tty1 failing: https://github.com/Fourdee/DietPi/issues/2225
 - General | Resolved an issue, where entering passwords via our internal whiptail password box leads to "invalid match", when special characters are used, forcing a retry: https://github.com/Fourdee/DietPi/issues/2215#issuecomment-437683709
 - DietPi-Cleaner | Resolved an issue where test runs on -dev package removal, would remove the packages.
 - DietPi-Cleaner | Resolved a syntax error with function 'Run_Cleaners', disabling the ability to run cleaners. Many thanks to @optio50 for reporting this issue! https://github.com/Fourdee/DietPi/issues/2241
 - DietPi-Config | Resovled an visual error when selecting network options due to 'G_CHECK_VALIDINT'.
 - DietPi-Config | Locale: Resolved an issue where DietPi would always display en_GB as the current locale: https://github.com/Fourdee/DietPi/issues/2216#issuecomment-435599419
 - DietPi-Config | Resolved an issue where on Odroid C1/2 with current kernel 3.5" LCD shield does not work anymore. Thanks to @Kreeblah for reporting this issue and solution: https://github.com/Fourdee/DietPi/issues/2256
 - DietPi-Automation | CONFIG_NTP_MODE is now applied after APT cache, and, initial time sync is updated. Due to packages required for some modes: https://github.com/Fourdee/DietPi/issues/2181#issuecomment-433444882
 - DietPi-Software | Resolved an issue where rsyslog APT installation would report a failure, if service was already running previously but not installed via APT (mostly in backup/restore situations): https://github.com/Fourdee/DietPi/pull/2277/#issuecomment-441461982
 - DietPi-Software | Kodi: Resolved an issue where restart/shutdown options were not visable, due to lack of systemd-logind: https://github.com/Fourdee/DietPi/issues/2155
 - DietPi-Software | Mono applications (Radarr/Sonarr/Lidarr/Jackett): Rolled out "-O=-aot" (ahead of time optimzation) to all applications, which resolves a known external bug with recent Mono update. Many thanks to @Generator for testing and confirming this issue: https://github.com/Fourdee/DietPi/issues/2219#issuecomment-437594645
 - DietPi-Software | Roon Bridge: Resolved an issue where the remote update would fail due to underpriv permissions: https://community.roonlabs.com/t/dietpi-allo-units-not-getting-the-roonbridge-b167-update-from-b164/52503/6
 - DietPi-Software | Nextcloud: Resolved an issue with failed installation: https://github.com/Fourdee/DietPi/issues/2184
 - DietPi-Software | Nextcloud/Owncloud: Resolved an issue where userdata located on external drive would fail the installation: https://github.com/Fourdee/DietPi/issues/2221
 - DietPi-Software | OMPD/MyMPD: Resolved inability to update database. Currently we have rolled back the versions of these programs to a working state. We will investigate with the devs to find out the cause for future release: https://github.com/Fourdee/DietPi/issues/2156
 - DietPi-Software | Jackett: Resolved an issue where reinstall created an additional nested install dir. Thanks @msdos for reporting this issue: https://github.com/Fourdee/DietPi/issues/2212
 - DietPi-Software | RoonServer: Resolved an issue where reinstall created an additional nested install dir. Since RoonServer has an automated internal updater, download and install will be skipped, if install already exists.
 - DietPi-Software | PHP/databases: Resolved an issue where PHP database modules were not installed, when installing a new database and PHP was already installed before.
 - DietPi-Software | PHP: On Buster, moved to PHP7.3, since php-apcu and php-redis are not available for PHP7.2 any more. This resolves both PHP versions being installed concurrently.
 - DietPi-Software | OpenBazaar: Resolved an issue where remote OB clients could not connect to server with default configuration: https://github.com/Fourdee/DietPi/pull/2224
 - DietPi-Software | Resolved an issue where a global password with special characters lead to failing installs, due to missing escaping within our internal function G_CONFIG_INJECT. Thanks to @MistahDarcy for reporting this issue: https://github.com/Fourdee/DietPi/issues/2215
 - DietPi-Software | Docker: Resolved an issue where the Docker daemon failes to start due to invalid command argument. Thanks to @mspieth376 for reporting this issue: https://github.com/Fourdee/DietPi/issues/2238
 - DietPi-Software | Grafana: Resolved an issue, where WebUI password is not applied correctly, when containing ";" or "#". Thanks to @Warmbadger for reporting this issue and solution: https://dietpi.com/phpbb/viewtopic.php?f=11&t=5248
 - DietPi-Software | Tautulli: Resolved an issue where Tautulli service failed to start up. As well improved reinstall, if install dir is already existent. Thanks to @Comfubar for reporting this issue: https://dietpi.com/phpbb/viewtopic.php?f=11&t=5256
 - DietPi-Obtain_network_details | Resolved a tiny visual-only error message on non-root logins. Thanks to @AndrewZ for reporting: https://dietpi.com/phpbb/viewtopic.php?f=9&t=5194
 - DietPi-Update | Resolved a visual-only issue, where wrong RC versions could have been shown during incremental patching: https://github.com/Fourdee/DietPi/issues/2190

As always, many smaller code performance and stability improvements, visual and spelling fixes have been done, too much to list all of them here. Check out all code changes of this release on GitHub: https://github.com/Fourdee/DietPi/pulls?utf8=%E2%9C%93&q=is%3Apr+is%3Aclosed+base%3Amaster

Known/Outstanding Core Issues:

-----------------------------------------------------------------------------------------------------------

v6.17
(25/10/18)

Changes / Improvements / Optimisations:
 - General | NanoPC T4: Image updated to include lastest kernel (4.4.154). Many thanks to @carlosedp for providing this kernel! https://github.com/Fourdee/DietPi/issues/1829#issuecomment-429324437
 - General | DietPi now has 3 branches (master=stable, beta=public testing, dev=dev). By default, all users are on master/stable branch: https://github.com/Fourdee/DietPi/issues/2083#issuecomment-426842537
 - General | Improved detection of permissions support during user data transfers: https://github.com/Fourdee/DietPi/issues/2096
 - General | IPv6: Due to the requirements of various software titles available in dietpi-software (eg: nginx, redis-server), and that IPv6 is slowly becoming more common place, IPv6 is now disabled via sysctl on interface level, while it stays enabled on kernel level: https://github.com/Fourdee/DietPi/issues/2027
 - DietPi-Autostart | Chromium: You will now be prompted to enter a homepage URL, which will be loaded when the application starts: https://github.com/Fourdee/DietPi/issues/2169#issuecomment-432297343
 - DietPi-Config | RPi: Added support for LCD panel "Elecrow ESP01215E 7 inch HDMI IPS with touch input" (basically a cheaper RPi touchscreen): https://www.amazon.co.uk/gp/product/B07H79XMLT/ref=oh_aui_detailpage_o01_s00?ie=UTF8&psc=1
 - DietPi-Config | Added ability to benchmark network LAN transfer rates using 2 DietPi systems.
 - DietPi-Config | RPi: Changing the display resolution, will also apply to Chromium under kiosk/autostart mode: https://github.com/Fourdee/DietPi/issues/2158
 - DietPi-Config | Added an option to toggle preferring IPv4 connections with APT and wget, if IPv6 is enabled. This enhances compatibility and performance in some cases.
 - DietPi-Config | Online Benchmarks Database! Now available. Simply run the benchmark from the tools menu, to upload your scores and compare against others: https://dietpi.com/survey
 - DietPi-Automation | Added settings to dietpi.txt to toggle IPv6 and IPv4 preference on first boot.
 - DietPi-Update | You now have the option to view the changelog, prior to updating: https://github.com/Fourdee/DietPi/issues/2081
 - DietPi-Software | Sabnzbd: Updated to 2.3.5 for new installations only. Now runs under its own limited user account, and, umask of 0775 for downloads: https://github.com/Fourdee/DietPi/issues/2172
 - DietPi-Software | Card/CalDAV request redirection was added to new Baikal, ownCloud and Nextcloud installs. Now only the servers domain/IP need to be entered on Card/CalDAV clients, without any further path to the DAV endpoints: https://github.com/Fourdee/DietPi/issues/2057
 - DietPi-Software | Plex Media Server and Transmission services run now as group "dietpi", to allow cross access with download managers and media software: https://github.com/Fourdee/DietPi/issues/2067#issuecomment-427579779
 - DietPi-Set_Hardware | Odroid C2: When selecting USB DAC, smp affinity will be applied for USB IRQ's to improve stability: https://github.com/Fourdee/DietPi/issues/2101
 - DietPi-Drive_Manager | Formatting: Now has the option to format the whole drive, or patition only, for drives with existing partitions.
 - DietPi-Drive_Manager | Mounting NTFS drives now enabled native linux permissions support (eg: you can use this as your userdata location). Many thanks to @Random90 for making this possible! https://github.com/Fourdee/DietPi/issues/2096#issuecomment-425553333
 - DietPi-Drive_Manager | Improved detection and formatting for NVMe based drives: https://github.com/Fourdee/DietPi/issues/2102
 - DietPi-Drive_Manager | Removed /proc from fstab. No longer required as this created at kernel/systemd level: https://github.com/Fourdee/DietPi/issues/2154

Bug Fixes:
 - General | G_THREAD_START: Resolved issue where this was running in blocking mode. Now uses exit code to indentify finished tasks instead of PID.
 - DietPi-Cloudshell | Resolved various issues with inability to run service via SSH on another screen, and, G_DIETPI-NOTIFY errors. Many thanks to @potter-91 for reporting this issue! https://github.com/Fourdee/DietPi/issues/2104
 - DietPi-Config | WiFi-Monitor: Resolved an issue with syntax, and, incorrectly pinging the default gateway, instead of whats assigned to the wlan interface: https://github.com/Fourdee/DietPi/issues/2103
 - DietPi-Config | dietpi-wifi.db code has been optimized, and, also resolves an issue where '/var/lib/dietpi/dietpi-wifi.db' was not generated automatically: https://github.com/Fourdee/DietPi/issues/2087#issuecomment-423836528
 - DietPi-Config | Waveshare32b: Resolved inverted inputs under X11/Xorg: https://github.com/Fourdee/DietPi/issues/803
 - DietPi-Config | PineA64: HDMI sound is now correctly enabled when selected. 3.5mm support is still under investigation: https://github.com/Fourdee/DietPi/issues/2153
 - DietPi-Drive_Manager | Resolved an issue where swapfile would register as enabled when set to 0 size: https://github.com/Fourdee/DietPi/issues/2127
 - DietPi-Survey | Resolved an issue where dietpi-survey under mode 1 would not generate the survey file.
 - DietPi-Software | MPD: Now runs under the group 'dietpi' and user 'root', allowing access to music directories when contained on samba networked drives: https://github.com/Fourdee/DietPi/issues/2092
 - DietPi-Software | Fixed an issue where software uninstalls could have failed due to dependant packages. Thanks to @dynobot for reporting this issue: https://github.com/Fourdee/DietPi/issues/2091
 - DietPi-Software | Webservers/PHP: Fixed an issue, where PHP was not installed when a webserver was installed directly via "dietpi-software install 8X".
 - DietPi-Software | Nextcloud: On Jessie systems, no newer version than latest NC13 will be installed, because PHP5 support was dropped with NC14: https://github.com/Fourdee/DietPi/issues/1778#issuecomment-419918372
 - DietPi-Software | MyMPD: Resolved an issue where the service would fail to run: https://github.com/Fourdee/DietPi/issues/2088
 - DietPi-Software | MyMPD: Resolved an issue where the installation would fail, due to a recent MyMPD update with new pre-reqs: https://github.com/Fourdee/DietPi/issues/2088#issuecomment-423852124
 - DietPi-Software | SiCKRAGE: Resolved failing install due to changed capitalization of SiCKRAGE GitHub repo, and, various additional pre-reqs due to new install method required by SiCKRAGE. Thanks to @mdoary for reporting this issue: https://github.com/Fourdee/DietPi/issues/2126
 - DietPi-Software | VNC Server: Resolved an issue where VNC server would fail to start under shared desktop mode, many thanks to @LieDanG for reporting this issue: https://github.com/Fourdee/DietPi/issues/2142#issuecomment-430492281
 - DietPi-Process_tool | Resolved an issue where applying process settings on Plex Media Server failed, thanks to @symbios24 for reporting this issue: https://github.com/Fourdee/DietPi/issues/2089
 - General | Sparky SBC: Resolved an issue where 'sparky_eth_controller.sh' could incorrectly reboot the device after 20 seconds.
 - General | Resolved an issue with Rock64 being unable to run xserver. Please note this device still runs under limited software rendering due to lack of available working drivers/installation method for Debian systems: https://github.com/Fourdee/DietPi/issues/2086
 - General | Resolved an issue with Jessie failing to start networking with preboot script: https://github.com/Fourdee/DietPi/issues/2075

Allo GUI v11:
- Minor update to add GUI support for new DietPi version codes.

As always, many smaller code performance and stability improvements, visual and spelling fixes have been done, too much to list all of them here. Check out all code changes of this release on GitHub: https://github.com/Fourdee/DietPi/pulls?utf8=%E2%9C%93&q=is%3Apr+is%3Aclosed+base%3Amaster

Known/Outstanding Core Issues:
- O!MPD and MyMPD fail to update libaries. YMPD is fine: https://github.com/Fourdee/DietPi/issues/2156
- Kodi shutdown options missing: https://github.com/Fourdee/DietPi/issues/2155
- DietPi-Config | RPi | OpenGL/VC4 causes soundcard selection to be invalid: https://github.com/Fourdee/DietPi/issues/2173
- PineA64: No sound over 3.5mm jack: https://github.com/Fourdee/DietPi/issues/2153
- For all additional issues that may appear after release, please see the following link and select the 'Next Version Milestone' to see active tickets: https://github.com/Fourdee/DietPi/milestones

-----------------------------------------------------------------------------------------------------------

v6.16
(19/09/18)

Changes / Improvements / Optimizations:
DietPi-Config | WiFi: Added support for applying up-to 5 SSIDs: https://github.com/Fourdee/DietPi/issues/368
DietPi-Drive_Manager | Samba Mount: Now mounts with user and group of 'DietPi'. This matches group permissions for DietPi applications that will prevent permission failure, when samba is used for userdata location: https://github.com/Fourdee/DietPi/issues/2067
DietPi-Software | Pi-hole: You can now install Pi-hole again on Debian Jessie system, as support got re-enabled with Pi-hole v4.0 FTLDNS update.

Bug Fixes:
General | Resolved an issue where 1st run setup password prompt, would run twice. Once on 1st run and once after updates are completed.
General | Resolved an external issue where in very rare cases WiFi interfaces were not initiated successfully: https://github.com/Fourdee/DietPi/issues/2074
DietPi-Config | Sparky SBC: Resolved an issue where Piano DAC firmware was not being fully installed.
DietPi-Config | Resolved an issue with selected WiFi SSID not being correctly applied: https://github.com/Fourdee/DietPi/issues/2070#issuecomment-421060961
DietPi-Drive_Manager | RockPro64: Resolved an issue where mtdblock devices would show up in the list. As far as well can tell, these are not currently required for EMMC/SD/USB devices. To ensure the list only shows actual devices, we have disabled them from showing up in view: https://github.com/Fourdee/DietPi/issues/2067#issuecomment-422400520
DietPi-Postboot | Resolved an issue where user scripts were not being executed '/var/lib/dietpi/postboot.d/*'.

-----------------------------------------------------------------------------------------------------------

v6.15
(12/09/18)

Many thanks to PINE64, for becoming our 1st Patreon Legend and supporting our project! As one of their rewards, you will see PINE64 displayed on login via the DietPi-Banner.

Known issues / In progress:
DietPi-Software | Open Bazaar: Installation updated to server version 2, which now runs via go language. At the current state, client OB connections are failing, still under investigation: https://github.com/Fourdee/DietPi/issues/1090#issuecomment-419613346

Changes / Improvements / Optimizations:
General | Changed Survey and Bugreport uploads to use ssh.dietpi.com (previously IP): https://github.com/Fourdee/DietPi/issues/2022#issuecomment-415470064
General | 1st run setup and dietpi-update logs are now created in RAM, then copied to disk once completed '/var/tmp/dietpi/logs/dietpi-firstrun-setup.log'. This will speed up 1st run setup installation for slow SBCs and/or rootFS.
General | PineA64: Image updated to v6.14, also contains the latest kernel/uboot by Ayufan (0.6.2): https://github.com/Fourdee/DietPi/issues/2026
General | Resolved an isssue where the initial 1st run connection test would fail, if timesync had not yet completed, and, the SSL cert of the connection test site is not valid for current date on system: https://github.com/Fourdee/DietPi/issues/2039
General| SparkySBC: Support for native DSD playback on iFi Pro iDSD. Many thanks @sudeep: https://github.com/sparky-sbc/sparky-test/tree/master/dsd-marantz
DietPi-Backup/Sync | rsync transfer: Now shows progress information during the transfer: https://github.com/Fourdee/DietPi/issues/2044#issuecomment-417779406
DietPi-Backup | Added an option to delete the currently selected backup, if it exists.
DietPi-Config | Advanced Options: You can now toggle if a real RTC is installed. This adds/removes 'fake-hwclock' package installation as requested: https://github.com/Fourdee/DietPi/issues/2041
DietPi-Config | Added support for setting CPU min/max frequencies on Intel based CPUs. NB: 'cpu' command will always list the min/max frequencies read from kernel values, Intel CPUs do not update these values, however, you can gauge CPU frequency range by running 'cpu' to monitor the current CPU freq (use of stress test in 'dietpi-config' may also help).
DietPi-Drive_Manager | Added support to set a global idle duration, before drives are powered down. This feature uses hdparm. Not all drives will support this feature, however, its the best we can do, considering the lack of any standardised system across all drives, compatible with hdparm and visa versa: https://github.com/Fourdee/DietPi/issues/2001
DietPi-Drive_Manager | When mounting drives to existing directories, if the directory is empty, you will given an option to mount regardless. If the directory contains any files or data, mounting will be denied: https://github.com/Fourdee/DietPi/issues/2056
DietPi-Software | MPD: Updated to 0.20.21 and now includes SQL (sticker) support by default: https://github.com/Fourdee/DietPi/issues/2032#issuecomment-415559451
DietPi-Software | myMPD: Now available for installation. A recent fork of YMPD with additional features: https://github.com/Fourdee/DietPi/issues/2032#issuecomment-415559451
DietPi-Software | Emby: Reworked the installation to use standalone .debs, for fresh installations only. Now supports ARMv8 devices. ARMv6 devices are not supported: https://github.com/Fourdee/DietPi/issues/534#issuecomment-416405968

Bug Fixes:
General | fake-hwclock: is now installed for all systems, due to 'hwclock' detection reporting incorrect results, for those devices without a RTC attached: https://github.com/Fourdee/DietPi/issues/2035#issuecomment-416345155
General | Resolved an issue where enabling the RPi camera (dietpi-config or installed via dietpi-software), would result in concurrent execution error: https://github.com/Fourdee/DietPi/issues/2008#issuecomment-414846353
General | Resolved an issue with RK based network devices, where enabling offloading would cause stability issues. Many thanks to @carlosedp for this fix!: https://github.com/Fourdee/DietPi/issues/2028#issue-352323603
General | Resolved an issue where automatic swapfile generation, would not run a freespace check prior: https://github.com/Fourdee/DietPi/issues/2048#issuecomment-417855645
DietPi-Automation | Resolved an issue where 'AUTO_SETUP_INSTALL_SOFTWARE_ID' would include numbers contained within comments: https://github.com/Fourdee/DietPi/issues/2036#issuecomment-416613903
DietPi-Cloudshell | Resolved incorrect RAM usage readout, and, inability to run from menu on same screen: https://github.com/Fourdee/DietPi/issues/2066
DietPi-Config | Resolved an issue with PineA64 resolution changes, due to updated uEnv.txt on the latest PineA64 image. NB: for this feature to work, you must have an installation of the latest PineA64 v6.14 image from the DietPi site: https://dietpi.com/phpbb/viewtopic.php?f=11&t=4431&p=14010#p14010
DietPi-Drive_Manager | Correctly handles bind mounts, contained within '/etc/fstab': https://github.com/Fourdee/DietPi/issues/2013
DietPi-Process_Tool | Resolved an issue with PIDs no longer existing, causing an apply to fail: https://github.com/Fourdee/DietPi/issues/2059
DietPi-Software | PlexPy/Tautulli: Resolved an issue with recent pre-req changes for this application, required for start functionality: https://github.com/Fourdee/DietPi/issues/2047
DietPi-Update | Resolved an issue where all required EMR patches, would not be applied, in the 1st pass of the patch_file.

-----------------------------------------------------------------------------------------------------------

v6.14
(21/08/18)

Changes / Improvements / Optimizations:
DietPi-Software | GLOBAL_PW: The global password used by DietPi-Software is now encrypted with AES-256, removed from '/boot/dietpi.txt' and stored securely on rootFS with root:root/700 access only: https://github.com/Fourdee/DietPi/issues/2021
DietPi-Software | FreshRSS, a self-hosted RSS feed aggregator, now available for installation. Thanks @msongz for requesting an RSS reader: https://github.com/Fourdee/DietPi/issues/1996
DietPi-Software | BruteFIR: Due to low install count (7), we have removed this software from the DietPi database, and, is no longer available for installation.
DietPi-Software | NAA Daemon: Installation updated to 3.5.4-38. Thanks Volpone for the heads up!: https://dietpi.com/phpbb/viewtopic.php?f=11&t=4420
General | '/etc/machine-id' is now unique for each DietPi installation. Regenerated during patch: https://github.com/Fourdee/DietPi/issues/2015

Bug Fixes:
DietPi-Drive_Manager | Resolved an issue where custom tmpfs and/or bind entries would be removed during script run: https://github.com/Fourdee/DietPi/issues/2013
DietPi-Software | NAA Daemon : Resolved an issue where this would fail to progress the installation, due to a whiptail prompt behind G_RUN_CMD.
DietPi-Survey/Bugreport | Resolved an issue with failed uploads, due to Cloudflare: https://github.com/Fourdee/DietPi/issues/2022
General | Sparky SBC: Previous patch for RTL8812AU driver support, will be reapplied, as the previous patch did not succeed.
General | Resolved an issue where pre v6.9 images, would roll back the clock during the 1st reboot after updating DietPi: https://github.com/Fourdee/DietPi/issues/2026#issuecomment-414475011
General | Rock64: Image has been updated to Ayufan 0.7.9. Includes fixes for kernel upgrades via APT: https://github.com/Fourdee/DietPi/issues/2026

-----------------------------------------------------------------------------------------------------------

v6.13
(14/08/18)

Changes / Improvements / Optimizations:
General | Sparky SBC: Added driver to support RTL8812AU WiFi based chipsets: https://github.com/sparky-sbc/sparky-test/tree/master/rtl8812au
DietPi-Globals | G_THREAD_WAIT: Now displays errors for each thread, if they occured.
DietPi-Config | NTP mirror selection has been reworked. It allows now to add local and external non-pool.ntp.org servers and local gateway auto detection: https://github.com/Fourdee/DietPi/issues/1688
DietPi-Config | Display Options > Backlight Brightness: Now available for Intel compatible backlight devices.
DietPi-Explorer | Whiptail based, minimial/lightweight file explorer and manager now available for use!
DietPi-Services | You can now include custom services, and, exclude DietPi controlling services known to it. Please see the following file '/DietPi/dietpi/.dietpi-services_include_exclude' for more information: https://github.com/Fourdee/DietPi/issues/1114#issuecomment-411325075
DietPi-Software | A new unified download&install function is implemented, which allows more consistent download and install of software, using /tmp RAMFS as working directory and parallel dependencies installation via G_THREAD.
DietPi-Software | Koel: Installation will now skip webserver, as Koel uses PHP-CLI instead. To not mess with webserver served pages, Koel install directory is moved to "/mnt/dietpi_userdata/koel", for existing installs as well.
DietPi-Software | Mono: Now installs 'mono-complete' by default, required for Mono based applications (eg: Radarr/Sonarr/Lidarr/Jackett etc)
DietPi-Software | Lidarr: Now available for installation, automatically download music: https://github.com/Fourdee/DietPi/issues/1874
DietPi-Software | Samba Server: Now creates and defaults to the login creds for the 'dietpi' user (previously 'root'). For fresh installations of Samba only: https://github.com/Fourdee/DietPi/issues/1991#issuecomment-410505982
DietPi-Software | Folding@Home: Now available for installation on x86_64 machines. Folding@home is a distributed computing project for disease research that simulates protein folding, computational drug design, and other types of molecular dynamics. As of today, the project is using the idle resources of personal computers owned by volunteers from all over the world. Thousands of people contribute to the success of this project. Thanks to @nnovaes for bringing this to our attention!
DietPi-Software | XFCE: Added support for shutdown, restart, hibernate and suspend directly from XFCE panel by default. Existing installs will not be touched, but if required simply run: "apt-get -y install upower policykit-1"
DietPi-Software | Pi-hole: Installation code updated to support the latest release (v4). If you want to upgrade your existing installation, we highly recommend existing users who have this installed to: Uninstall Pi-hole via "dietpi-software", once completed, install Pi-hole again via "dietpi-software": https://github.com/Fourdee/DietPi/issues/1696
DietPi-Drive_Manager | Added NFSv3 mount support. Drive manager now detects NFSv3-only server and offers to enter the required server-side path to the shared folder: https://github.com/Fourdee/DietPi/issues/1940
DietPi-Drive_Manager | Now installs "ntfs-3g" and "hfsplus" on demand, if those file systems are detected. This allows us to ship images without "ntfs-3g" and "hfsplus" preinstalled, which are not required by most users. Those packages will be removed on v6.13 patch as well, if the related file systems are not detected.
DietPi-LetsEncrypt | Added information/warning about HTTPS and HSTS according to web applications with standalone webserver: https://github.com/Fourdee/DietPi/issues/1908
DietPi-Cron | /etc/cron.minutely/ is now disabled by default, to reduce cron executions and logs. This is also patched with v6.13, if no script is placed within the folder. Use "dietpi-cron" to enable and configure this feature.
General | All DietPi scripts by default now use /tmp RAMFS to create, download and handle temporary files. By this we speed up especially installations and reduce disk I/O: https://github.com/Fourdee/DietPi/issues/1801
General | By default systemd-logind is now masked on DietPi images. This can be changed by setting AUTO_UNMASK_LOGIND=1 within dietpi.txt. As well it will be unmasked automatically, if libpam-systemd was installed during dietpi-software installation: https://github.com/Fourdee/DietPi/issues/1767
General | "fake-hwclock" is purged now on first run setup and v6.13 patch, if a real hardware clock is available.
Image | NanoPC-T4: Image updated which now includes custom kernel/modules created by @carlosedp. Adds CIFS, docker support and much more. Please note, WiFi scan is intermittent with this kernel, and, may take a few attempts to be successful, however, we believe the additional modules are a higher priority: https://github.com/Fourdee/DietPi/issues/1829
Image | RPi: New RPi images will be shipped without "initramfs-tools" preinstalled. The RPi bootloader does no require it and there are alternatives, e.g. "rpi-initramfs-tools" and "tiny-initramfs". The package can be manually purged on RPi systems, but "kmod" and "udev" need to be marked als manually installed first, so they will never be removed: "apt-mark manual kmod udev && apt-mark auto initramfs-tools && G_AGA"

Bug Fixes:
DietPi-Drive_Manager | Resolved an issue where mounting drives with the non-default path, would not re-select the same drive on the next screen.
DietPi-Globals | G_THREAD_WAIT: Resolved an issue with 'G_THREAD_COUNT' not being re-init after all threads have finished, causing future threads to have NULL index: https://github.com/Fourdee/DietPi/issues/1801#issuecomment-406681129
DietPi-Process_Tool | Resolved an issue where values were only being applied to the parent process, and, not all child threads. Many thanks to @antonellocaroli for reporting this issue: https://github.com/Fourdee/DietPi/issues/1942
DietPi-Software | WiringPi: Resolved failed installation with RPi.
DietPi-Software | Sonarr: Fixed APT install due to HTTPS error. Reverted to HTTP as of official install instructions. Thanks for report @GulyFMG: https://github.com/Fourdee/DietPi/issues/1953
DietPi-Software | qBitTorrent: Resolved an issue with inability to save webUI settings: https://github.com/Fourdee/DietPi/issues/1957
DietPi-Software | NZBget: Resolved an issue where application would apply incorrect umask to downloaded data, preventing other programs with allowed access, from accessing it: https://github.com/Fourdee/DietPi/issues/1999
DietPi-Software | Plex: Resolved an issue with ARMv8 installations, where an exisiting install of Mono would cause a failed installation do to package dep issues: https://github.com/Fourdee/DietPi/issues/2006#issuecomment-412653984
DietPi-Survey | Resolved an issue where a failed connection test would generate an error with UI blocking. As this program is not critical to device operation, the error is now silent without UI blocking: https://github.com/Fourdee/DietPi/issues/1968#issuecomment-408615457
DietPi-Login | Resolved an issue on Jessie systems, that prevented automated "dietpi-software" execution on first login. This was due to Jessie "pgrep" does not support "-i" argument (ignore cases).
General | Resolved other minor issues related to pgrep "-i" argument not being supported on Jessie.
General | Resolved an issue with recently implemented ramlog storage update from DietPi hourly cron job, thanks for reporting @sergiud: https://github.com/Fourdee/DietPi/issues/1947
General | Pine64: Resolved an issue where WiFi module/functionality would not exist after reboot: https://github.com/Fourdee/DietPi/issues/1995#issuecomment-411168996

-----------------------------------------------------------------------------------------------------------

v6.12
(19/07/18)

Changes / Improvements / Optimizations:
DietPi-Drive_Manager | Samba/CIFS mounting: Now automatically uses the highest available CIFS version supported on client and server: https://github.com/Fourdee/DietPi/issues/1893#issuecomment-403034799
DietPi-Software | Jackett: Now runs as its own user, and, from the /opt/jackett directory, for new installations only. Many thanks to @userdeveloper98 for contributing this improvement: https://github.com/Fourdee/DietPi/pull/1895
DietPi-Software | MiniDLNA: Now uses a SystemD service, also updates its library during service start.
DietPi-Software | JRiver: Removed and no longer available for installation: https://github.com/Fourdee/DietPi/issues/1080#issuecomment-403489246
DietPi-Software | Various titles: Now run under their own system user account, with limited permissions (previously root): https://github.com/Fourdee/DietPi/issues/1877#issuecomment-403298679
DietPi-Software | SABnzbd: Language packs are now installed by default: https://github.com/Fourdee/DietPi/issues/1917#issue-340631943
DietPi-RAMlog | Increased the max size of /var/log to 50MB by default (previously 20MB). This should prevent 0 free space errors for excessive log file usage. Pi-Hole max logfile size is now 50MB/3 (16MB~) for high usage with daily stats support: https://github.com/pi-hole/pi-hole/issues/2270#issuecomment-405109135 | https://github.com/Fourdee/DietPi/issues/1923
DietPi-RAMlog | Service is now disabled when RAMlog mode is not selected: https://github.com/Fourdee/DietPi/issues/1924

Bug Fixes:
General | Resolved an issue where cron jobs, containing DietPi scripts, failed: https://github.com/Fourdee/DietPi/issues/1923
General | Resolved an issue on ARM64 + Jessie with APT, due to debian-security removing suppport and packages for those devices. If you experience this issue, and are unable to update DietPi, please see : https://github.com/Fourdee/DietPi/issues/1915
General | Resolved an issue where NFSv3 network drives could not be mounted: https://github.com/Fourdee/DietPi/issues/1898
DietPi-Config | ASUS TB: Resolved loss of WiFi device after a reboot: https://github.com/Fourdee/DietPi/issues/1760
DietPi-Drive_Manager | Resolved an issue where the program could remove a non-empty directory in rare situations.
DietPi-Software | Resolved a potential Mono instability issue with Radarr, Sonarr and Jackett, due to using '--optimize=all --server'. This has now been removed for new installations. Many thanks to @hellfirehd for debugging/testing and @Taloth for dev insights: https://github.com/Fourdee/DietPi/issues/1896
DietPi-Software | Mono: Temp mono files are now cleared from memory once installed, preventing out of memory errors for additional software installs afterwards: https://github.com/Fourdee/DietPi/issues/1877#issuecomment-403856446
DietPi-Software | Xserver: Resolved rarely occuring uninstall issus by not purging dependencies, but leaving them for autoremove: https://github.com/Fourdee/DietPi/issues/1921
DietPi-Software | MineOS: Resolved failed installation due to incompatibilities with nodejs v10. v8 is now installed: https://github.com/Fourdee/DietPi/issues/1880
DietPi-Update | Resolved an issue where incorrect version would be displayed, once update was completed. This is due to '| tee' on a function, making var changes local: https://github.com/Fourdee/DietPi/issues/1877#issuecomment-403866204

-----------------------------------------------------------------------------------------------------------

v6.11
(05/07/18)

Changes / Improvements / Optimizations:
DietPi-Drive_Manager | You can now specify an optional mount target directory, when mounting drives.
DietPi-Software | Gogs: Installation optimizations, no gen homefolder as not required. For new installations only. Many thanks to @userdeveloper98 for this contribution.: https://github.com/Fourdee/DietPi/pull/1890
DietPi-Update | Added reboot whiptail prompt after update is completed.

Bug Fixes:
General | Resolved black text in SSH sessions with some clients: https://github.com/Fourdee/DietPi/issues/1891
DietPi-Config | Sparky SBC: Resolved Allo Piano DAC not being installed correctly: https://github.com/Fourdee/DietPi/issues/1894#issuecomment-402541469
DietPi-Drive_Manager | NFS: Now uses the nfs mounting protocol (previously nfs4): https://github.com/Fourdee/DietPi/issues/1898#issuecomment-402781531

AlloGUI v10:
- Updates: To ensure stability and control of updates, they must now be completed outside the web interface, using either local or remote (SSH) terminal: https://dietpi.com/phpbb/viewtopic.php?f=8&t=2317&p=9218#p9218

-----------------------------------------------------------------------------------------------------------

v6.10
(03/07/18)

Changes / Improvements / Optimizations:
General | ASUS TB: GLES GPU and VPU support now enabled, once Xserver is installed.
General | 'firmware-iwlwifi': Is now a pre-req to WiFi enable. Adds support for Intel based WiFi chips by default: https://github.com/Fourdee/DietPi/issues/1855
General | "net-tools" commands (ifconfig, netstat, route, ...) were replaced by modern "ip" commands (ip a, ip r, ...) within DietPi scripts and the package therefore removed from DietPi core packages: https://github.com/Fourdee/DietPi/issues/1666
General | Removed unused "/DietPi/config.txt" from non-RPi devices: https://github.com/Fourdee/DietPi/pull/1863
General | CurlFTPFS: Removed from DietPi scripts and is no longer supported. Due to lack of security, and, single digit install count (survey).
General | Timesync: DietPi will now only check for a sucessful sync once per system boot, and, again hourly/daily if set. This is to prevent excess delay of systemd-timesyncd service, once the time has already been synced.
General | Sparky SBC: Designs patch added for DSD on MPD-5 dac , new Ids added Mytek Manhatten , LH labs 1V5 2V0 ,HD-AVP/AVA IDA-8: https://github.com/sparky-sbc/sparky-test/tree/master/dsd-marantz
DietPi-Backup | Rewritten. Userdata option removed, included by default backup. Added options to edit include/exclude filters in the GUI. Existing backups (v6.9 or less) are no longer supported: https://github.com/Fourdee/DietPi/issues/1851
DietPi-Config | Soundcards (RPi): Allo Katana, now available for selection. https://github.com/Fourdee/DietPi/issues/1849
DietPi-Config | IntelGPU Driver: Installation code added: https://github.com/Fourdee/DietPi/issues/1855#issue-333150262
DietPi-Config | Networking: You can now view the sent and recieved totals for both network devices. NB: 32bit devices will reset the values after 32bit int limit is reached (roughly 4.3GB~), this is a kernel/arch limitation: https://github.com/Fourdee/DietPi/issues/1666#issuecomment-401546728
DietPi-Drive_Manager | Rewrite and improvements:
 - Now supports ROM devices (eg: DVD). NB: compatibility for DVD/CD devices relies on kernel support. Not all devices will support DVD/CD devices, and/or their filesystem format: https://github.com/Fourdee/DietPi/issues/1858
 - Resize ext4 options added: https://github.com/Fourdee/DietPi/issues/1821
 - Support for detecting and formatting non-partitioned drives
 - You can now benchmark read/write for all available mounted drives: https://github.com/Fourdee/DietPi/issues/1858
 - Now supports mounting, viewing, removal of network drives on system (nfs4, cifs). This replaces the previous options in 'dietpi-config': https://github.com/Fourdee/DietPi/issues/1858
 - Moving of DietPi user data to filesystems that do not support permission (FAT), is no longer supported and disabled: https://github.com/Fourdee/DietPi/issues/1846
DietPi-Globals | G_PROMPT_BACKUP: Added to globals. This will be gradually rolled out in DietPi scripts, allowing the user to create a system backup, prior to significant system changes: https://github.com/Fourdee/DietPi/issues/1871#issuecomment-400443401
DietPi-Globals | G_CHECK_USERDATA: Added to DietPi scripts: https://github.com/Fourdee/DietPi/issues/1850#issuecomment-401407996
DietPi-Services | Rsync: Added to service control. This will prevent errors if rsync is running in daemon mode, when 'dietpi-backup' is run: https://github.com/Fourdee/DietPi/issues/1869#issuecomment-399890771
DietPi-Software | Ubooquity: Now available for installation: https://dietpi.com/phpbb/viewtopic.php?f=8&t=5&p=12969#p12969 (https://github.com/Fourdee/DietPi/issues/1845#issuecomment-397447909)
DietPi-Software | Roon Extension Manager: Now available for installation. Many thanks to @JanKoudijs for contributing this great addition!: https://github.com/Fourdee/DietPi/pull/1865
DietPi-Software | Mosquitto: Now uses Debian APT installation: https://github.com/Fourdee/DietPi/issues/1868#issuecomment-399982278
DietPi-Software | Gogs: Now runs under its own user. For new installations only: https://github.com/Fourdee/DietPi/issues/1877
DietPi-Software | Xserver: 'mesa-utils-extra' now also installed by default, useful for GLES testing 'es2_info es2gears' etc.
DietPi-Software | Moode: Removed from our software lineup: https://github.com/Fourdee/DietPi/issues/1223#issuecomment-401549371
DietPi-Software | Radarr, Sonarr and Jackett: Services optimized and no longer run in debugging mode. Should improve runtime performance. Many thanks to @userdeveloper98 for this contribution! https://github.com/Fourdee/DietPi/pull/1889
DietPi-Survey | Simplified available options. You can now either Opt In, or, Opt Out and automatically have any existing data cleared. Interactive installations will be prompted to Opt In or Out during 1st run. Automated installations are Opted In by default, you can change this once setup is completed. More information on DietPi-Survey and how to change the options: https://dietpi.com/phpbb/viewtopic.php?f=8&t=20 https://github.com/Fourdee/DietPi/issues/1827#issuecomment-396005575
PREP | 'os-prober' installed by default for x86_64 devices. Ensures dual boot OSs are detected by grub. Also added a 3 second timeout to grub boot prompt, allowing OS selection: https://github.com/Fourdee/DietPi/issues/1855

Bug Fixes:
ASUS TB | Resolved square (broken) X11 fonts.
Raspberry Pi | Removed "initial_turbo" setting from DietPi-Config and config.txt, as it prevents CPU governor from throttling down: https://github.com/Fourdee/DietPi/issues/1836
DietPi-Drive_Manager | Resolved incorrect detection of available drives: https://github.com/Fourdee/DietPi/issues/1858
DietPi-Software | GMrender: Resolved an issue where two systems on the same network would nullify the other. Hostname is now used for the server name, UUID used is applied via DietPi generated UUID during 1st run: https://dietpi.com/phpbb/viewtopic.php?f=11&t=3900&p=12985#p12985
DietPi-Software | Apache2: Fixed a syntax error that leads to Apache logging to "/error.log" instead of "/var/log/apache2/error.log"
DietPi-Software | Nukkit: Fixed the broken download link on installation. Many thanks to @symbios24 for reporting bug and providing solution: https://github.com/Fourdee/DietPi/issues/1875
DietPi-Software | Linux software: Resolved an issue with NULL entry being displayed: https://github.com/Fourdee/DietPi/pull/1830#issuecomment-401612168
DietPi-Config | Fixen an issue, where IPv6 could not be disabled on RPi. On current kernel version it is no dedicated kernel module any more and needs to be toggled via "/boot/cmdline.txt".

AlloGUI v9:
- Changing the root password, no longer breaks web interface: https://github.com/Fourdee/DietPi/issues/1841
- Resolved issues with terminal leakage in the web interface: https://github.com/Fourdee/DietPi/issues/1841
- System settings: Current version is always shown, even if an update is available.
- System settings: Allo Katana, now available for selection. https://github.com/Fourdee/DietPi/issues/1849

-----------------------------------------------------------------------------------------------------------

v6.9
(07/06/18)

Changes / Improvements / Optimizations:
General | During first run of DietPi (and during this patch), you will now be given the option to change the global password for 'root' + 'dietpi' accounts, and all future software to be installed that requires a password: https://github.com/Fourdee/DietPi/issues/1782
General | Increased verbosity and logging of DietPi boot scripts to assist with debugging: https://github.com/Fourdee/DietPi/issues/1772
General | G_ERROR_HANDLER: Retry mechanic added, allows you to re-run and retry the last command when an error occurs. Also included option to send DietPi a bug report when an issue occurs.
General | NTP removed from DietPi-Config time sync options and DietPi core packages. All time sync modes are now offered via systemd-timesyncd, which is part of every Debian based core system: https://github.com/Fourdee/DietPi/pull/1628
Generel | DietPi-Set_Core_Environment was removed. DietPi service and system config files are now updates automatically via new update system, other environment setup steps are moved into DietPi-PREP: https://github.com/Fourdee/DietPi/issues/1749
DietPi-BugReport | Has been revised and improved to remove end user security concerns.
DietPi-Drive_Manager | Swapfile: Added ability to move the swapfile and set size. This replaces the previous option in DietPi-Config.
DietPi-Process_Tool | NoMachine + Webmin: Processes can now be controlled.
DietPi-Services | Webmin: Added and now controlled.
DietPi-Software | Fail2Ban: Install now uses the systemD backend. No longer requires Rsyslog pre-req. For new installations only.
DietPi-Software | Search: Feature now available. Find the software you require for install, faster! https://twitter.com/DietPi_/status/1000858660682305536
DietPi-Software | InfluxDB and Grafana now available for installation. Many thanks to @marcobrianza for the install code and documentation guides: https://github.com/Fourdee/DietPi/issues/1784
DietPi-Software | LXDE: Resolved missing icons with 'pcmanfm' under RPi devices: https://github.com/Fourdee/DietPi/issues/1558#issuecomment-390328173
DietPi-Software | Webmin: Resolved failed installation due to missing package pre-reqs. Upgraded to use a systemD service: https://github.com/Fourdee/DietPi/issues/1741
DietPi-Software | Removed npm root access error during installs: https://github.com/Fourdee/DietPi/issues/1340#issuecomment-389899081
DietPi-Software | OpenJDK/JRE now installs Java version 8 across all DietPi system. This is for stability across all programs that require it: https://github.com/Fourdee/DietPi/issues/1340#issuecomment-389889264
DietPi-Software | Updated several non-APT software titles for fresh installs and reinstalls: https://github.com/Fourdee/DietPi/pull/1774
DietPi-Software | Transmission: General clean up of install config file. G_CONFIG_INJECT is now used to replace/add our optimized entries. Also cleaned up the service, now runs as forking: https://github.com/Fourdee/DietPi/issues/1754
DietPi-Software | sabnzbd: Updated to latest version 2.3.4 (for new installations only): https://github.com/Fourdee/DietPi/issues/1340
DietPi-Software | CAVA: Updated to latest version 0.6.1. Enabled for x86_64: https://github.com/Fourdee/DietPi/issues/1340
DietPi-Software | OctoPrint: libjpeg-dev now installed by default, this is required for additional plugin installations (eg: Astroprintcloud Plugin): https://github.com/Fourdee/DietPi/issues/1800
DietPi-Software | Xserver: DPMS and all known screen blanking/saving is now disabled by default. To re-enable this feature, remove the following file '/etc/X11/xorg.conf.d/99-dietpi-dpms_off.conf': https://github.com/Fourdee/DietPi/issues/1823
DietPi-Survey | Has been revised and improved to remove end user security concerns.
DietPi-Update | Implemented an automated update system for DietPi files, placed outside of /DietPi, e.g. system configurations and service files. This allows significant reduction of script code and assures consistency across all systems: https://github.com/Fourdee/DietPi/pull/1802

Bug Fixes:
General | Login and globals moved to /etc/bashrc.d/*, due to issues with remote shell and desktop terms under /etc/profile.d/99-dietpi-login.sh: https://github.com/Fourdee/DietPi/issues/1777#issuecomment-390248960
General | Completely removed root permission requirements from login scirpts and banner. Also users without sudo permissions will see the login banner and will be able to use dietpi-* and G_* functions: https://github.com/Fourdee/DietPi/pull/1790
General | Sparky SBC + USB-DAC unmute fix (v2), now sets volume to max: https://github.com/Fourdee/DietPi/pull/1779
General | UID bit reapplied for Sudo. Reported not applied on current XU4 image: https://github.com/Fourdee/DietPi/issues/794#issuecomment-392335392
DietPi-Config | WiFi HotSpot: Resolved inability to toggle state (enable/disable) and change channel: https://github.com/Fourdee/DietPi/issues/1810#issuecomment-394126835
DietPi-Drive_Manager | Format: Resolved an issue where formatting any drive, would reset the swapfile back to auto size and default location: https://dietpi.com/phpbb/viewtopic.php?f=11&t=3851&p=12864#p12864
DietPi-set_dphys-swapfile | Resolved issues with fallocate on vfat partitions which caused a failure.
DietPi-Software | SickRage: SystemD service updated to prevent timeouts, allowing the process to fully init. Experienced by some users installs: https://github.com/Fourdee/DietPi/issues/1762
DietPi-Software | AirSonic: Resolved issues with incorrect memory limit being set during installation: https://github.com/Fourdee/DietPi/issues/1764
DietPi-Software | AirSonic/SubSonic: Resolved 503 error when accessing web interface: https://github.com/Fourdee/DietPi/issues/1764
DietPi-Software | CloudPrint: Resolved an issue where the CUPS web interface would fail to connect: https://github.com/Fourdee/DietPi/issues/1797
DietPi-Software | VNC + LXDE: Resolved error message 'no session for PID x'.:

-----------------------------------------------------------------------------------------------------------

v6.8
(13/05/18)

Changes / Improvements / Optimizations:
General | All future DietPi images (v6.8 and onwards), now has serial console enabled by default for the 1st run setup. It will be disabled automatically after first run setup to save on resources, unless 'CONFIG_SERIAL_CONSOLE_ENABLE=1' is set in dietpi.txt: https://github.com/Fourdee/DietPi/issues/1759
General | DietPi.com website: Server has been upgraded to Debian Stretch, featuring HTTPS redirect.
General | FBset is no longer a pre-req package for DietPi systems. This will be removed on fresh installations (not existing, to avoid any package conflicts): https://github.com/Fourdee/DietPi/issues/1716
General | DietPi login script and globals init moved to /etc/profile.d/99-dietpi-login.sh. Ensuring any user on system with sudo permissions can load them. Global commands are also now supported across multiple users, eg: either 'sudo -i G_AGI pacakge' or 'G_SUDO G_AGI package': https://github.com/Fourdee/DietPi/issues/1477
General | G_WHIP*: Improved scaling detection based on character count and line count. We now also calculate character count per line, to determine if additional lines are required against X. In other words, it should be a more 'snug' fit :) https://github.com/Fourdee/DietPi/issues/1740
DietPi-Automation | 'AUTO_SETUP_RAMLOG_MAXSIZE' added to dietpi.txt. Sets max /var/log tmpfs size during 1st run. Requires v6.8 or higher image.
DietPi-Config | Native PC > Soundcard: 'firmware-intel-sound' is now installed automatically for Intel based CPUs.
DietPi-Drive_Manager | Added ability to adjust reserved blocks percentage on ext4 file system: https://github.com/Fourdee/DietPi/issues/1662
DietPi-Drive_Manager | Added ability to check and optionally repair a filesystem. Many thanks to MonZon for the feature request! rootFS and /boot checks will be added in v6.9, currently additional drives are supported by this feature https://github.com/Fourdee/DietPi/issues/1740
DietPi-Drive_Manager | Enabled access for virtual machines: https://github.com/Fourdee/DietPi/issues/1765
DietPi-LetsEncrypt | Lighttpd: SSL configuration upgrade according to Mozillas SSL generator: https://mozilla.github.io/server-side-tls/ssl-config-generator/?server=lighttpd-1.4.35&openssl=1.0.1t&hsts=yes&profile=intermediate
DietPi-LetsEncrypt | Minor code and error handling improvements, as well increasing transparancy of what the script is currently doing: https://github.com/Fourdee/DietPi/pull/1738
DietPi-Process_tool | Rewrite of save file, to allow for stringed entries. The save file will be cleared during the update, to support this feature: https://github.com/Fourdee/DietPi/issues/1750
DietPi-Process_tool | Added Plex Media Server to process tool, however, transcoding will not be affected by this: https://github.com/Fourdee/DietPi/issues/1750#issuecomment-386826317
DietPi-Set_Hardware | Allo Piano firmware is now installed on demand and will be removed on update, if not chosen as soundcard: https://github.com/Fourdee/DietPi/issues/1656
DietPi-Software | AmiBerry (Amiga Emulator): Updated to v2.19, contains bug fixes and improvements: https://github.com/Fourdee/DietPi/issues/1707#issue-314377609
DietPi-Software | Chromium: No longer requires a desktop and can be installed as a lightweight single use program, using dietpi-autostart to run under kiosk mode. Many thanks to @AYapejian! 720p is the default window size, please see '/var/lib/dietpi/dietpi-software/installed/chromium-autostart.sh' for full options when running under 'dietpi-autostart' mode: https://github.com/Fourdee/DietPi/issues/1737
DietPi-Software | Readymedia (MiniDLNA): Removed ALSA pre-req as it is not required. Many thanks to @bokiroki: https://github.com/Fourdee/DietPi/issues/1712
DietPi-Software | Pi-hole: Enabled support for FTLDNS: https://github.com/Fourdee/DietPi/issues/1696
DietPi-Software | Gitea: Updated to latest version (1.4), for new installations only. Many thanks to @yumiris: https://github.com/Fourdee/DietPi/pull/1723
DietPi-Software | PHPBB3: Latest version update (3.2.2), for new installations only.
DietPi-Software | Docker: Enabled for ARMv8 devices: https://github.com/Fourdee/DietPi/issues/1736
PREP | G_HW_MODEL: Added for 'OrangePi PC Plus'. Many thanks to @SuBLiNeR: https://github.com/Fourdee/DietPi/pull/1704
PREP | Optimized rootfs re-parition and resize. This will reduced the required intial system reboot count by one. Will take affect from official v6.8 DietPi images and onwards.

Bug Fixes:
General | Remote SCP/Rsync fix when running under 'dietpi' user: https://github.com/Fourdee/DietPi/issues/1703
General | ASUS TB: Resolved issues with onboard WiFi not being detected. Our latest image is required for this fix due to kernel: https://github.com/Fourdee/DietPi/issues/1760
General | Sparky SBC: Unmute USB-DAC audio fix applied during boot. Many thanks to @sudeep.
DietPi-Config | RPi onboard sound: Resolved an issue where changing from 3.5mm output back to auto, would not have any effect.
DietPi-Config | Resolved an error when selecting 'Sample Rate' CPU option.
DietPi-Drive_Manager | Resolved issues with incorrect detection of drives and mounts on Debian Stretch: https://github.com/Fourdee/DietPi/issues/1748
DietPi-Drive_Manager | Resolved issues RootFS transfer being stuck in a endless rsync loop: https://github.com/Fourdee/DietPi/issues/1748
DietPi-Drive_Manager | Resolved an issue where setting read only/write modes had no effect on fstab entries. This affected recent images only: https://github.com/Fourdee/DietPi/issues/1758
DietPi-Justboom | ALSA must now be installed, and /etc/asound.conf must exist, before this application can be run.
DietPi-LetsEncrypt | Now skips any webserver configuration edit, if CertBot execution returns with error: https://dietpi.com/phpbb/viewtopic.php?f=11&t=1909
DietPi-Software | Pi-SPC: PATH fix for sds.sh.
DietPi-Software | WiringPi: Now installed to '$HOME/WiringPi', previously this would be wiringPi-HEAD-8d188fa.
DietPi-Software | XRDP: Resolved an issue with blue screen running under Xorg. VNC4 is now installed by default, and the new connection method is 'Xvnc': https://github.com/Fourdee/DietPi/issues/1727#issuecomment-383858979
DietPi-Software | AmiBerry: Fix for standard boot SDL2 keyboard leaking to background. Please note fast boot is still affected by the SDL2 keyboard leak: https://github.com/Fourdee/DietPi/issues/1707

Allo GUI v7:
- Resolved errors with swapfile display/change.
- Resolved issues with CPU gov not being correctly applied.

-----------------------------------------------------------------------------------------------------------

v6.7
(15/04/18)

Changes / Improvements / Optimizations:
General | G_AG* visual update. Should offer a cleaner visual experience.
DietPi-Backup | Free space check is now run, prior to backup: https://github.com/Fourdee/DietPi/pull/1686
DietPi-Banner | Added additional credits and support for displaying image creator + pre-image name: https://github.com/Fourdee/DietPi/issues/1621
DietPi-Config | MPEG2/VC1 keys: GPU memory is now increased automatically to 128 (if currently lower), required for this features to function: https://github.com/Fourdee/DietPi/issues/1487
DietPi-Drive_Manager | When formatting EXT4, reserved block size is now set to 0%. This will provide the max available storage for the device (previously 5% was reserved): https://github.com/Fourdee/DietPi/issues/1662#issuecomment-378860605
DietPi-PREP | Updated to G_WHIP. Added image creator and pre-image name input box (used in banner). All user input questions/prompts at begining of script: https://github.com/Fourdee/DietPi/issues/1621
DietPi-Software | Samba Server: Reduced the process count of smbd from 4 to 3, by fully disabling printer support. Applied to new installations only: https://github.com/Fourdee/DietPi/issues/1689#issuecomment-379038594
DietPi-Software | Samba Server: Max connections is now limited to 'CPU cores * 2'. This will prevent excess connections and resource usage. Applied to new installations only.
DietPi-Software | (RPi): 'rpi-bcm2835-ultrahq' is now the default installed soundcard, if no other soundcard has been selected. Previously this was 'rpi-bcm2835', which offered a lower quality audio output when compared to 'rpi-bcm2835-ultrahq'.
DietPi-Sync | Free space check is now run, prior to sync: https://github.com/Fourdee/DietPi/pull/1686

Bug Fixes:
General | Swapfile Generation: Resolved an issue where 'fallocate' would fail for f2fs/xfs filesystem types. dd and pre-allocation is now used for those types: https://github.com/Fourdee/DietPi/issues/1680
DietPi-Config | Fixed an issue, where "CPU Min Freq Limit" could not be set: https://github.com/Fourdee/DietPi/issues/1690
DietPi-Config | (RPi) Resolved an issue where Samba client would fail to mount. 'vers=1.0' is now also used for compatibility: https://github.com/Fourdee/DietPi/issues/1693
DietPi-Software | OpenJDK (RPi): Resolved an external bug with installation of this package via RPi repo, that would error on installation: https://github.com/Fourdee/DietPi/issues/1682
DietPi-Software | Sonarr: Resolved failed installation for ARMv8 devices: https://github.com/Fourdee/DietPi/issues/1502
DietPi-Software | Mono: Uninstalling this program, will now also uninstall the mono APT packages.
DietPi-Software | NodeRed: User is now added to the GPIO group automatically: https://github.com/Fourdee/DietPi/issues/1687
DietPi-Software | Deluge: Resolved multiple issues where the deluge service would sometimes fail to run: https://github.com/Fourdee/DietPi/issues/1689#issuecomment-379017388
DietPi-Software | Pi-hole: Workaround applied to prevent lighttpd install during Pi-hole script, when Apache2/Nginx is installed: https://github.com/Fourdee/DietPi/issues/1696

-----------------------------------------------------------------------------------------------------------

v6.6
(01/04/18)

Image additions:
Nintendo Switch: DietPi Image now available, includes GPU, Kodi and RetroPie support! Many thanks to Mrs April and Mr Fall.

Changes / Improvements / Optimizations:
General | Removed minutely running "make_nas_processes_faster" cron job, which is present on some device base images, without any effect on raw DietPi: https://github.com/Fourdee/DietPi/issues/1654
General | firmware-misc-nonfree is now installed by default for Native PC (x86_64) devices. Contains additional firmware for Intel CPUs.
General | RPi: Disabled the ability to fry an egg on the RPi 3 CPU. CPU temps are now halved under load! Many thanks to Mrs April and Mr Fall.
DietPi-Boot | Dropbear: Adding ecdsa and dss host keys as well on 1st boot, to avoid boot error messages: https://github.com/Fourdee/DietPi/issues/1670
DietPi-Boot | Now executes "iw" and "amixer" only, if binaries exist, unhide command outputs instead.
DietPi-Boot | Now executes "ifup/down wlan0" only, if interface is configured, to avoid error message about it.
DietPi-Boot | Now adds sourcing of DietPi-Globals to /root/.bashrc, if missing, e.g. due to user edit.
DietPi-Boot | Various code improvements according to: https://github.com/Fourdee/DietPi/issues/1510
DietPi-Cron | Added the ability to disable the new minutely cron job, if not needed, to reduce logs
DietPi-Services | Start/Stop order is now based on service dependencies: https://github.com/Fourdee/DietPi/issues/1462

Bug Fixes:
General | RPi: Resolved issue with updating 'raspberrypi-sys-mods', where the patch would incorrectly apply a new apt mirror, breaking the ability to update: https://github.com/Fourdee/DietPi/issues/1659#issuecomment-377297103
General | firmware-misc-nonfree is now installed by default on all DietPi systems (minus those via PREP with WiFi disabled). Mostly Intel/Nvidia firmware, however, it also contains ralink WiFi firmware: https://github.com/Fourdee/DietPi/issues/1675#issuecomment-377806609
DietPi-Globals | G_RPI_UPDATE: Added APT hold state for "libraspberrypi0", to include all "raspberrypi-firmware" packages, that are overwritten by "rpi-update": https://github.com/Fourdee/DietPi/pull/1657
DietPi-Process_Tool | Deluge: Is now a SystemD service, which resolves failed process tool apply on forking deluge process: https://github.com/Fourdee/DietPi/issues/1658

-----------------------------------------------------------------------------------------------------------

v6.5
(28/03/18)

Changes / Improvements / Optimizations:
General | Minor code performance enhancements: https://github.com/Fourdee/DietPi/issues/1510
General | Our scripts preserve now the terminal scrollback buffer, when cleaning current terminal view: https://github.com/Fourdee/DietPi/issues/1615
General | G_WHIP_*: Rolled out to all DietPi scripts.
General | Sparky SBC: Kernel update: https://github.com/sparky-sbc/sparky-test/tree/master/dsd-marantz
DietPi-Environment | Move sudoers adjustments to "/etc/sudoers.d/dietpi": https://github.com/Fourdee/DietPi/pull/1635
DietPi-Environment | Move sysctl adjustments to "/etc/sysctl.d/dietpi.conf" to assure higher priority than "/etc/sysctl.d/99-sysctl.conf": https://github.com/Fourdee/DietPi/pull/1635
DietPi-Config | Enabled possibility to adjust display resolution for VMs, but max guest display resolution might need to be adjusted within VM software as well: https://github.com/Fourdee/DietPi/issues/1227
DietPi-Config | Advanced options: You can now define the swapfile location: https://github.com/Fourdee/DietPi/issues/1602
DietPi-Config | Soundcards (RPi): Added option for ApplePi DAC: https://github.com/Fourdee/DietPi/issues/1626
DietPi-Process_Tool | Added ability to add custom process entries to "/DietPi/dietpi/.dietpi-process_tool_include". Add one process each line with the format <chosenName>:<executableFileName>. Check via htop, e.g. "DHCP client:dhclient"
DietPi-Software | NoMachine: Installation updated to 6.0.78 (new installations only): https://github.com/Fourdee/DietPi/issues/1340#issuecomment-372845397
DietPi-Software | Squeezebox server: Updated to systemd native service: https://github.com/Fourdee/DietPi/issues/1613
DietPi-Software | AmiBerry: Updated to 2.18. Improved audio latency, Unique new feature: WHDLoad booter! (check the wiki for details), bug fixes: https://github.com/Fourdee/DietPi/issues/1410#issuecomment-374060452
DietPi-Software | RPi: For all software titles which require unrar, unrar-nonfree is now installed via Debian package (previously unrar-free): https://github.com/Fourdee/DietPi/issues/865#issuecomment-375315827
DietPi-Software | MPD: Resolved an issue where "libwrap0" (libwrap.so.0) was missing to start MPD service: https://dietpi.com/phpbb/viewtopic.php?f=9&t=2779
DietPi-Software | MPD: Updated to 0.20.18. Compiled with UPnP support enabled: https://github.com/Fourdee/DietPi/issues/1614

Bug Fixes:
General | dphys-swapfile: Has been removed and replace with our own swapfile generation system. Uses fallocate to quickly create the swapfile of any size (1-2 seconds): https://github.com/Fourdee/DietPi/issues/1602
General | RPi: Resolved issue with gettext error during login due to /etc/profile.d/wifi-country.sh: https://github.com/Fourdee/DietPi/issues/1631
General | RPi: Resolved missing Allo Piano DAC firmware.
General | RPi 3B+: Resolved inability to scan/connect with WiFi: https://github.com/Fourdee/DietPi/issues/1627#issuecomment-375912747
DietPi-Drive_Manager | Resolved an issue where x-systemd.automount would fail if autofs4 was disabled in kernel/modules (eg: Rock64). x-systemd.automount is now disabled for systems which fail autofs4 detection: https://github.com/Fourdee/DietPi/issues/1607
DietPi-Config | Removed 'firmware-ralink' pre-req from WiFi enable. This is a virtual package for 'firmware-misc-nonfree': https://github.com/Fourdee/DietPi/issues/1631
DietPi-Config | RPi: Resolved missing Allo Piano DAC 2.1 entry.
DietPi-Software | PineA64: Resolved issue with failure to run fbturbo driver on Debian Stretch: https://github.com/Fourdee/DietPi/issues/1604
DietPi-Software | LMS/Squeezebox: Resolved an issue where installation could fail to complete, due to service failing to stop gracefully. Resolved CPAN issues running under ARMv8 and Stretch: https://github.com/Fourdee/DietPi/issues/1613#issuecomment-372787574
DietPi-Software | ShairportSync (Jessie): Resolved failed service start due to lack of libssl1.1: https://github.com/Fourdee/DietPi/issues/1620
DietPi-Software | MATE + VNC4: Resolved grey screen: https://github.com/Fourdee/DietPi/issues/1645
DietPi-Software | Mopidy: Resolved no sound due to missing gstreamer1.0-alsa package: https://github.com/Fourdee/DietPi/issues/1625

-----------------------------------------------------------------------------------------------------------

v6.4 - HotFix
(09/03/18)

Changes / Improvements / Optimizations:
DietPi-Cron | Added ability to set minutely based cron jobs (eg: every 3 minutes), using /etc/cron.minutely. Many thanks to @d5c0d3 for adding this feature: https://github.com/Fourdee/DietPi/pull/1578
DietPi-Software | UrBackupServer: Updated to latest version 2.2.8: https://github.com/Fourdee/DietPi/issues/1600

Bug Fixes:
General | Resolved an issue with dietpi user password, being reset during patch, due to set_core_environment: https://github.com/Fourdee/DietPi/issues/1592
General | Resolved issues with swapfile being disabled by default due to image bug. To resolve existing installations with 0 swapfile, swapfile will be forcefully re-created during this patch for all systems, with automatic size (2GB-RAM): https://github.com/Fourdee/DietPi/issues/1593#issuecomment-371516418
General | Resolved incorrect scaling with G_WHIP_VIEWFILE: https://dietpi.com/phpbb/viewtopic.php?f=9&t=2882&p=11317#p11317
General | Resolved issues with G_AGDUG missing the additional distro specific command line options: https://github.com/Fourdee/DietPi/issues/1594
General | Resolved an issue with DietPi-RAMdisk/log, where /var/tmp/dietpi/logs would not be generated if removed, causing the service to fail: https://dietpi.com/phpbb/viewtopic.php?f=11&t=1148&p=11322#p11322
General | Resolved an issue where 'dhcpcd' and 'dhclient' were active side-by-side: https://github.com/Fourdee/DietPi/issues/1560#issuecomment-370136642
General | Resolved an issue, where CPU microcode APT package was based on image creating CPU instead of target CPU: https://github.com/Fourdee/DietPi/pull/1596

-----------------------------------------------------------------------------------------------------------

v6.3
(07/03/18)

Image Changes:
Native PC BIOS | Image now available: https://dietpi.com/download
NanoPi Neo | Image now available (based on FriendlyARM official image): https://github.com/Fourdee/DietPi/issues/1588

Changes / Improvements / Optimizations:
General | DietPi now uses its own "dietpi-postboot.service" to initiate dietpi-services, instead of /etc/rc.local. The latter will be reset on update, but in case of manual adjustments, a backup is safed to dietpi_userdata. The initiating "rc-local.service" will stay in place as well, so /etc/rc.local can be used as before: https://github.com/Fourdee/DietPi/issues/1376
General | Additional getty's (2-6) are now disabled via mask. This reduces resource usage for unneeded screens: https://github.com/Fourdee/DietPi/issues/1541
General | APT: 'Disabled install recommends' is now standard and default across all DietPi images: https://github.com/Fourdee/DietPi/issues/1482#issuecomment-368031044
General | Sparky SBC kernel patches: Pro-Ject-S2 dac DSD native support on sparky, also other few dac ids. Thanks @sudeep.
General | /tmp tmpfs size is now automatically set to 50% of RAM+SWAP, (previously 50% RAM only). To prevent out of memory errors during certain software installations (eg: Mono), where the swapfile can be used only when needed: https://github.com/Fourdee/DietPi/issues/1027#issuecomment-369435049
DietPi-Automation | dietpi.txt entries and support added for WPA2 Enterprise (WPA-EAP). Many thanks to @symo for implementing this feature!: https://github.com/Fourdee/DietPi/pull/1547
DietPi-Backup | Once backup is completed, you will be asked if you wish to view the log file, for the full rsync log.
DietPi-Banner | Improved notification when no network is detected: https://github.com/Fourdee/DietPi/issues/1576
DietPi-Globals | G_WHIP*: Further additions and improvements, including automatic scaling: https://github.com/Fourdee/DietPi/issues/1546 https://github.com/Fourdee/DietPi/issues/1546#issuecomment-370173876
DietPi-LetsEncrypt | Lighttpd: Added support for HSTS (HTTP Strict Transport Security): https://github.com/Fourdee/DietPi/pull/1553
DietPi-LetsEncrypt | Minor rework and cleaning, using now /etc/systemd/system/certbot.service.d/dietpi-script.conf for web server specific renewal hooks: https://github.com/Fourdee/DietPi/pull/1553
DietPi-Software | Shairport-sync: Updated to 3.1.7 for all devices. Also enabled for x86_64: https://github.com/Fourdee/DietPi/issues/1548
DietPi-Software | Proftp: Now defaults to dietpi user with root login off: https://github.com/Fourdee/DietPi/issues/1529#issuecomment-367644593
DietPi-Software | RPi Cam Web Interface (Previously DietPiCam): Updated to 6.4.17 and resolves previously failed installation. URL has also changed to http://ip/rpicam : https://github.com/Fourdee/DietPi/issues/1512
DietPi-Software | Sonarr: Now uses the develop repo branch, inline with our Radarr install: https://github.com/Fourdee/DietPi/issues/1566#issuecomment-369334473
DietPi-Software | Mono: Raspbian dist is now used for RPi devices: https://github.com/Fourdee/DietPi/issues/1566
DietPi-Software | FFmpeg: Fix backports dependency issues for all Odroids: https://github.com/Fourdee/DietPi/issues/1556
DietPi-Software | Improved UI options during NTPD failure. You will now be given multiple options that will assist in resolving NTPD time sync issues on your network: https://github.com/Fourdee/DietPi/issues/1580#issuecomment-370153882
DietPi-Software | NTPD check will now run after the internet connection test, to prevent unnecessary delay when network is not yet configured:
DietPi-Software | SubSonic 5: Replaced with Airsonic: https://github.com/Fourdee/DietPi/issues/1585
DietPi-Software | Aria2: Optimized installation and connection settings based on hardware. Now uses a configuration file '/var/lib/dietpi/dietpi-software/installed/aria2.conf', which will allow users to change aria2 settings permanently. Please note, the aria2-webui does not support saving settings after session shutdown, this is a known limitation with the software, please use the aria2.conf to make changes: https://github.com/Fourdee/DietPi/issues/1575
DietPi-Sync | Once sync is completed, you will be asked if you wish to view the log file, for the full rsync log.
DietPi-Update | G_AGUP/G_AGUG: Now runs prior to our patch system. Ensuring APT is upto date during our updates: https://dietpi.com/phpbb/viewtopic.php?f=11&t=2894&p=11150#p11149

Bug Fixes:
General | G_AGUG: --allow-unauthenticated added for Stretch+ by default (inline with other G_AG commands)
General | Resolved POSIX issues with dropbear (limitation) and SSH sessions. We now detect for presence of POSIX and set user selected locale during session load: https://github.com/Fourdee/DietPi/issues/1540
General | Resolved multiple issues with failed GNU key management during APT installs from non-standard repos. Dirmngr is now installed on all DietPi systems by default: https://github.com/Fourdee/DietPi/issues/1388
General | Resolved basic APT issues with Meveric's repo and failing dependencies. Debian repo is now used in the first instance: https://github.com/Fourdee/DietPi/pull/1571#issuecomment-369973745
General | DietPi-Globals are now loaded prior to login script. Ensures aliases are functional during exit of 1st run setup: https://github.com/Fourdee/DietPi/issues/1580#issuecomment-370149636
DietPi-Config | Resolved an issue with NTPD mode #4 (systemd) reporting dbus errors, dbus is now installed on demand: https://github.com/Fourdee/DietPi/issues/1580#issuecomment-370173703
DietPi-LetsEncrypt | Lighttpd/Minio: Fixed auto renewal: https://github.com/Fourdee/DietPi/pull/1553
DietPi-LetsEncrypt | Minio: Fixed an issue, where port 443 listening would fail due to missing libcap2-bin/setcap package: https://github.com/Fourdee/DietPi/pull/1553#issuecomment-368261474
DietPi-Software | Radarr/Sonarr: Reinstall patch, to bring binaries upto date, which resolves issues with the latest mono lib version: https://github.com/Fourdee/DietPi/issues/1566
DietPi-Software | Desktops: USB drive removed from .gtk-bookmarks as no longer used in DietPi.
DietPi-Software | Shairport-Sync: Resolved ARMv6 binary Illegal instruction: https://github.com/Fourdee/DietPi/issues/1548
DietPi-Software | Lighttpd: Resolved an issue with failed enable of php module, due to perl being a undocumented pre-req for 'lighttpd-enable-mod'.
DietPi-Software | MotionEye: Resolved failed installation due to missing build-essential pre-req: https://github.com/Fourdee/DietPi/issues/1564
DietPi-Software | SubSonic6: Resolved broken URL link. Binary now hosted on dietpi.com: https://github.com/Fourdee/DietPi/issues/1582
DietPi-Services | Service stop order is now reversed: https://github.com/Fourdee/DietPi/issues/1462#issue-294140894
DietPi-Set_Hardware | Resolved issues with serial consoles not be disabled without dbus installed. Serial consoles are now masked/unmasked (previously disabled): https://github.com/Fourdee/DietPi/issues/1482
DietPi-Update | Resolved an issue where .update_available would exist during reboot, causing banner to display update available incorrectly: https://github.com/Fourdee/DietPi/issues/1535

-----------------------------------------------------------------------------------------------------------

v6.2
(18/02/18)

Changes / Improvements / Optimizations:
Native PC UEFI | Image now includes options to install to either EMMC (eg: onboard) or SDA (1st HDD) device: https://github.com/Fourdee/DietPi/issues/1171#issuecomment-336522021 | https://dietpi.com/phpbb/viewtopic.php?f=9&t=2809&p=10808#p10808
DietPi-Backup | Rsync: Error control now handled by G_RUN_CMD
DietPi-Config | Locale: Reworked, now only lists UTF-8 items, no longer using dpkg-reconfigure. Our custom set_software script handles all locales ensuring en_GB is always installed, and selected item is applied as system default.
DietPi-Config | Display options > Resolution: Added fkms/kms (OpenGL) modes for RPi 2/3.
DietPi-Config | Sparky SBC: Added option to select usb-dac-1.1 soundcard, which will enable USB1.1 compatibility.
DietPi-Config | WiFi: Now supports connecting to hidden WiFi networks, thanks @shahwahed : https://github.com/Fourdee/DietPi/pull/1497
DietPi-LetsEncrypt | On Jessie, changed certificate auto renewal to native certbot renew command, to prevent certificate duplication: https://github.com/Fourdee/DietPi/issues/734
DietPi-LetsEncrypt | On Stretch, added automated Minio certificate renewal. Rerun "dietpi-letsencrypt" on your Stretch system to gain this feature.
DietPi-Process_tool | Reduction of onscreen print. Additional status print will only occur when HIERARCHY is less than 2 and/or an error occurs.
DietPi-Software | AmiBerry: Massive update to v2.14 and SDL2, new installations only. Currently for RPi's under Stretch only, however, we have plans to impliment for other devices: https://dietpi.com/phpbb/viewtopic.php?f=8&t=5&p=64#p64 https://github.com/Fourdee/DietPi/issues/1410
DietPi-Software | LMS/Squeezebox: Has undergone an install review and re-write. All archs are now supported for Stretch + Jessie: https://github.com/Fourdee/DietPi/issues/1496
DietPi-Software | Pydio: Add PHP module 'intl' on installation, as requested via web ui warning: https://github.com/Fourdee/DietPi/issues/1240
DietPi-Software | Nginx: To further reduce recource usage, by default 'nginx-light' will be installed now: https://github.com/Fourdee/DietPi/issues/1240
DietPi-Software | PHP: Removed some unused PHP modules from default installation: https://github.com/Fourdee/DietPi/issues/1240
DietPi-Software | Added information regarding DietPi controlling services (stopping them), prior to install/uninstall. Thanks @gpioneer90: https://github.com/Fourdee/DietPi/issues/1484#issuecomment-363802523
DietPi-Software | PiJuice: Available for installation: https://dietpi.com/phpbb/viewtopic.php?f=8&t=5&p=10740#p10740 | https://github.com/Fourdee/DietPi/issues/1488
DietPi-Software | Grasshopper: Removed, no longer available for installation: https://github.com/Fourdee/DietPi/issues/1491
DietPi-Software | Raspcontrol: Removed, no longer available for installation: https://github.com/Fourdee/DietPi/issues/1491
DietPi-Software | NetData: Updated to latest version (v1.9.0, previously v1.6.0): https://github.com/Fourdee/DietPi/issues/1494#issuecomment-364504645
DietPi-Software | MariaDB: Installation does now automatically migrate existing databases in /mnt/dietpi_userdata/mysql or /var/lib/mysql, which would be not easily possible afterwards: https://github.com/Fourdee/DietPi/pull/1475
DietPi-Software | Xserver: libgl1-mesa-dri libgles2-mesa mesa-utils, now installed by default. Required for OpenGL/GLES support across various devices.
DietPi-Sync | Rsync: Error control now handled by G_RUN_CMD
G_AGP | Will now only remove packages which are installed. Non matching items will be ignored. Supports wildcards. Prevents APT failure if the package is simply not installed.
G_DIETPI-NOTIFY | Added initiating program name, to start of line print.

Bug Fixes:
General | Resolved an issue where externally launched DietPi-Config with target menu, (eg: dietpi-config 8 1) had no effect. EG: fail connection, should go straight to networking submenu.
General | Locales have been reworked and reset: To resolve broken Locales, they have been reset to en_GB.UTF-8.\n\nIf you had a different locale configured on this system, please use dietpi-config at a later date to re-configure. Backups of previous env and locale settings, are created in /mnt/dietpi_userdata/*.bak: https://github.com/Fourdee/DietPi/issues/1430
DietPi-Autostart | Custom: Resolved issue with the dietpi-autostart_custom service failing to run: https://dietpi.com/phpbb/viewtopic.php?f=11&t=2832&p=10862
DietPi-Config | AudioPhonics I-Sabre-K2M: Resolved issue with failed installation. This is now a source build ondemand: https://github.com/Fourdee/DietPi/issues/1437
DietPi-LetsEncrypt | Work around a non-DietPi issue, that prevents certificate renewal via Apache and Nginx on Stretch systems: https://github.com/Fourdee/DietPi/issues/734#issuecomment-361774084
DietPi-Services | OpenVPN and DNSMASQ (PiHole): Are no longer controlled. This is to prevent unexpected loss of connection during DietPi scripts: https://github.com/Fourdee/DietPi/issues/1501
DietPi-Software | Jessie: Pi-hole is now disabled, pending release of FTL 4.0, which is required to resolve incompatible logging with outdated dnsmasq options under Jessie: https://github.com/Fourdee/DietPi/issues/1524
DietPi-Software | Nginx: Resolved failed installation when IPv6 is disabled, thanks @MichaIng: https://github.com/Fourdee/DietPi/pull/1441
DietPi-Software | OpenVPN Server: Resolved failed installation under Debian Stretch: https://github.com/Fourdee/DietPi/issues/1450
DietPi-Software | Resolved an issue where uninstalling multiple items, could result in endless loop: https://github.com/Fourdee/DietPi/issues/1454
DietPi-Software | phpMyAdmin: Its new default MariaDB user 'phpmyadmin' now has full admin privileges: https://dietpi.com/phpbb/viewtopic.php?f=11&t=2775
DietPi-Software | RPi.GPIO: Resolved failed installation.
DietPi-Software | Raspcontrol: Resolved an issue with missing webserver stack pre-req: https://github.com/Fourdee/DietPi/issues/1485
DietPi-Software | Resolved an issue where an existing higher GPU mem split, would be overridden with a lower value, during install of certain software: https://github.com/Fourdee/DietPi/issues/1484
DietPi-Software | qBitTorrent: Resolved issue with failed login on Debian Jessie, the default password is now 'adminadmin': https://github.com/Fourdee/DietPi/issues/1499
DietPi-Software | dietpi-software install: Command line run will now prevent disabled G_HW_ARCH G_HW_MODEL software titles, from being installed.
DietPi-Software | MQTT Mosquito: Resolved issue with ARMv6 installation/binary: https://github.com/Fourdee/DietPi/issues/1306#issuecomment-366228445
DietPi-Software | Automation - custom script: Resolved an issue with banners, where Google AIY would be incorrectly reported as installing: https://github.com/Fourdee/DietPi/issues/1514
DietPi-Software | NodeRed: resolved an issue where the nodered user lacked a home dir, required for additional module installation: https://github.com/Fourdee/DietPi/issues/1446#issuecomment-366370800

Allo Web Interface v6:
Sparky SBC: Resolved an issue where USB1.1 compatibility setting would always be applied, when usb-dac selected.
Sparky SBC: Added option to select usb-dac-1.1 soundcard, which will enable USB1.1 compatibility.

-----------------------------------------------------------------------------------------------------------

v6.1 | Hotfix
(29/01/18)

Bug Fixes:
DietPi-Software | Kodi: Resolved failed installation due to libcec package naming. Patched re-install during dietpi-update: https://github.com/Fourdee/DietPi/issues/1428#issuecomment-361092857
DietPi-Software | Tonido: Resolved issue with service failing to start. Patched re-install during dietpi-update: https://github.com/Fourdee/DietPi/issues/1432
DietPi-Software | Fail2Ban: Resolved issue with service failing to start. Patched re-install during dietpi-update: https://github.com/Fourdee/DietPi/issues/1431

-----------------------------------------------------------------------------------------------------------

v6.0 (previously v160)
(28/01/18)

Important Information:
All DietPi images have been re-created. Existing installations (v159 or lower), can no longer be updated, or supported. To continue support, users must install the latest v6.0 image.
 - https://github.com/Fourdee/DietPi/issues/1385
 - All images are now Debian Stretch (excluding Odroid's)
 - ARMbian based images are now mainline kernel 4.13+.
 - Native PC (EFI): is now an ISO, with clonezilla bundled. Simplifies installation via Rufus write: https://github.com/Fourdee/DietPi/issues/1171#issuecomment-336522021
 - If you are happy with your existing installation of v159 (or lower), you are not required to install the v6.0 image, however, we cannot continue to provide support for v159 (or lower) installations.

Minor notes:
The XMAS tree has now been taken down, stored away on github history for next year. Hope you all had a good one :D

Changes / Improvements / Optimizations:
General | DietPi RPi kernel, now reverted to stock RPi kernel: https://github.com/Fourdee/DietPi/issues/1378
General | We have completed much needed backbone work for DietPi, which will allow for improved expansion in source code. This includes the use of dietpi-globals.
DietPi-Globals | New script which optimizes most used DietPi commands and vars, throughout our scripts. Also exported to bash session, please type 'G_' then press 'TAB' to see a full list of options: https://github.com/Fourdee/DietPi/issues/1311
General | FHS compliance completed. /etc/dietpi has moved to /var/lib/dietpi. RAMlog store has moved to /var/tmp/dietpi: https://github.com/Fourdee/DietPi/issues/1297#issuecomment-352241193
General | We have refreshed our terminal messages look & feel, oriented on RPi boot messages, and with process animation: https://github.com/Fourdee/DietPi/pull/1377
General | wget: Now set to prefer IPv4 by default (generally faster, can be changed by 'CONFIG_PREFER_IPVERSION' in dietpi.txt): https://github.com/Fourdee/DietPi/issues/1285#issuecomment-353230187
General | APT: Now set to force IPv4 by default (generally faster, can be changed by 'CONFIG_PREFER_IPVERSION' in dietpi.txt): https://github.com/Fourdee/DietPi/issues/1285#issuecomment-353230187
General | SparkySBC: CPU gov default changed to Performance, reports of increased stability.
General | Swapfile generation is now completed during 1st run of dietpi-software (previously boot stage): https://github.com/Fourdee/DietPi/issues/1270#issue-278797206
General | DietPi-Funtime: Removed from DietPi. Although it looked pretty, it did absolutely nothing (except slow down a program)
DietPi-Automation | All dietpi.txt entries have been renamed and cleaned up.
DietPi-Automation | dietpi.txt: CONFIG_NTP_MODE will now be applied during 1st run of device: https://github.com/Fourdee/DietPi/issues/1379
DietPi-Boot | Improved the method of initial FS_partition and FS_expansion during 1st run, via systemD services. 'fs_force_resize=' in dietpi.txt is no longer supported: https://github.com/Fourdee/DietPi/issues/1285#issuecomment-352159930
DietPi-Banner | IP: Will now also list the active network adapter used (eg: eth0/wlan0)
DietPi-Config | Dion Audio LOCO V1/V2: Soundcards added for RPi.
DietPi-Config | Locale: en_GB.UTF-8 is now automatically installed, alongside user selected choice. Required for DietPi scripts to function.
DietPi-Drive_Manager | Added support for exFAT, many thanks @MichaIng : https://github.com/Fourdee/DietPi/pull/1312
DietPi-Globals | Global variables and functions are now exported during login. Please see the sourcecode for more information: https://github.com/Fourdee/DietPi/issues/1311
DietPi-Set_Hardware | Sparky SBC: enable aotg.aotg1_speed compatibility setting for USB 1.1, when USB-DAC configured: https://github.com/Fourdee/DietPi/issues/1301
DietPi-Set_Software | "pool" directive is now used for NTPD: https://github.com/Fourdee/DietPi/pull/1404
DietPi-Software | NAA Daemon: Updated to latest (3.5.2-36). Existing installs will be patched automatically: https://github.com/Fourdee/DietPi/issues/1305
DietPi-Software | PHP-FPM: Increased from "$CPU_CORES_TOTAL" to "pm.max_children = $(( $CPU_CORES_TOTAL * 3 ))". This should avoid failed forking of PHP-FPM processes/requests : https://github.com/Fourdee/DietPi/issues/1298
DietPi-Software | ownCloud/Nextcloud: Added option to choose data directory via dietpi.txt pre installation: https://github.com/Fourdee/DietPi/issues/1314#issuecomment-352782055
DietPi-Software | ownCloud/Nextcloud: Switch to pretty URLs (without "index.php") on Apache
DietPi-Software | ownCloud/Nextcloud: Automated backup restoring on install and creation und uninstall to ownCloud/Nextcloud data directory
DietPi-Software | ownCloud: Switch to non-package/archive installation. This allows usage of preferred web based updater.
DietPi-Software | Nextcloud: Resolved OPcache admin panel warnings now also on Lighttpd
DietPi-Software | UrBackup: Installation updated to latest version 2.1.20. For new installations only: https://github.com/Fourdee/DietPi/issues/1335
DietPi-Software | NodeRed: Corrected user which nodered runs under, now runs as its own user, created during install: https://github.com/Fourdee/DietPi/issues/1294#issuecomment-354314318
DietPi-Software | SqueezeBox/LMS (Stretch): Installation resolved: https://github.com/Fourdee/DietPi/issues/1124
DietPi-Software | MySQL: Completely remove MySQL from DietPi in favour of MariaDB: https://github.com/Fourdee/DietPi/issues/1397
DietPi-Software | Ampache: MySQL DB and configs have been updated (adds correct userdata folder for music by default): https://github.com/Fourdee/DietPi/issues/1420
run_ntpd | Added support for systemd-timesyncd completion/detection: https://github.com/Fourdee/DietPi/issues/1379

Bug Fixes:
General | Fixed two systemd error messages during shutdown and boot: https://github.com/Fourdee/DietPi/issues/1330
DietPi-Automation | Resolved an issue where AUTO_SETUP_TIMEZONE was not being applied correctly, thanks @k-plan: https://github.com/Fourdee/DietPi/issues/1285#issuecomment-356310496
DietPi-Automation | dietpi.txt: CONFIG_NTP_MIRROR will now be applied to systemd-timesyncd configuration: https://github.com/Fourdee/DietPi/issues/1379
DietPi-Config | Resolved an issue with WiFi Country code, failing to set on some devices: https://github.com/Fourdee/DietPi/issues/838
DietPi-Config | Resolved an issue where disabling IPv6 didn't have an effect on AMD64 devices: https://github.com/Fourdee/DietPi/issues/1343#issuecomment-359652751
DietPi-Services | dietpi-wifi-monitor: Is no longer controlled, to prevent WiFi drop during software installs/updates etc: https://github.com/Fourdee/DietPi/issues/1288#issuecomment-350653480
DietPi-Software | General: MySQL using software titles now have their own database user, instead of accessing as "root": https://github.com/Fourdee/DietPi/issues/1397#issuecomment-359655198
DietPi-Software | qBittorrent: Resolved an issue with inability to log into web interface: https://github.com/Fourdee/DietPi/issues/1366
DietPi-Software | Resolved an issue where our custom LD_LIBRARY_PATH would cause APT failures. LD_LIBRARY_PATH has now been reverted, apologies if this effected your system: https://github.com/Fourdee/DietPi/issues/1329
DietPi-Software | Resolved an issue where APT installations would fail if services were masked. All known DietPi software services, will be enabled/unmasked, before installation: https://github.com/Fourdee/DietPi/issues/1320
DietPi-Software | WiFi Hotspot (Stretch): Resolved an issue where hostapd would fail to run due to missing libssl1.0.0 lib, not available in repos: https://github.com/Fourdee/DietPi/issues/1299
DietPi-Software | Shairport-sync (Stretch): Resolved an issue where this would fail to install, due to pre-req URLS becomming invalid: https://github.com/Fourdee/DietPi/issues/1303
DietPi-Software | Plex Media Server: Resolved uninstall to include /var/lib/plexmediaserver in removal (which is not completed via apt purge).
DietPi-Software | MariaDB: Resolved an issue where MariaDB would fail to uninstall correctly: https://github.com/Fourdee/DietPi/pull/1280
DietPi-Software | Aira2 (Stretch): Resolved installation, now used APT installation: https://github.com/Fourdee/DietPi/issues/1310
DietPi-Software | Mosquitto: Resolved various issues with failed install, due to Mosq repo not being maintained (deb's missing from repo header list, requires non-stretch available packages). deb's are now hosted on dietpi.com: https://github.com/Fourdee/DietPi/issues/1306
DietPi-Software | ownCloud/Nextcloud: Fixed an installation issue on Jessie with MariaDB: https://github.com/Fourdee/DietPi/pull/1319
DietPi-Software | Google AIY: Updated install to gitbranch=voicekit. Many thanks to @mpember for the heads up: https://github.com/Fourdee/DietPi/issues/1065#issuecomment-354304388
DietPi-Software | OpenJDK: Replaces OracleJDK: https://github.com/Fourdee/DietPi/issues/1401
DietPi-Update | dietpi.txt is now checked for missing entries, and, will now be patched during the update: https://github.com/Fourdee/DietPi/issues/1292#issuecomment-350818969
Sparky SBC | Kernel updated, which resolves issues with HQPlayer playback: https://www.computeraudiophile.com/forums/topic/32132-allo-sparky-usbridge/?do=findComment&comment=753100

Allo Web Interface v5:
Sparky SBC: Matrix Audio X-SPDIF 2, native DSD is now added to kernel, many thanks @sudeep: https://github.com/sparkysbc/Linux/pull/3<|MERGE_RESOLUTION|>--- conflicted
+++ resolved
@@ -3,13 +3,10 @@
 (xx/12/18)
 
 Changes / Improvements / Optimisations:
+- DietPi-Drive_Manager | Now allows to check & repair the boot file system and trigger it for root file system on next reboot: https://github.com/Fourdee/DietPi/issues/1740#issuecomment-388325204
 - DietPi-Software | Blynk: Reinstalls now preserve existing config files; New directory structure and blynk user (v6.19) is patched now as well to existing installs: https://github.com/Fourdee/DietPi/pull/2324
-<<<<<<< HEAD
-- DietPi-Drive_Manager | Now allows to check & repair the boot file system and trigger it for root file system on next reboot: https://github.com/Fourdee/DietPi/issues/1740#issuecomment-388325204
-=======
 - DietPi-Software | Plex Media Server: Updated to v1.14.0 on x86 images, switch to HTTPS ARM repo and automated locale switch to en_US.UTF-8: https://github.com/Fourdee/DietPi/issues/2294
 - DietPi-Software | Nextcloud Talk: Disable the very verbose coturn logging by default to reduce disk I/O. This can be overridden via /etc/turnserver.conf: https://github.com/Fourdee/DietPi/issues/2321
->>>>>>> 3f4bcc79
 
 Bug Fixes:
 - DietPi-Software | ownCloud/Nextcloud (Talk): Resolved an issue, where occ/ncc commands could fail, if Redis server is not running: https://github.com/Fourdee/DietPi/issues/2321
