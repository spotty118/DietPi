--- conflicted
+++ resolved
@@ -10,11 +10,8 @@
  - DietPi-Software | Nextcloud: Resolved an issue with failed installation: https://github.com/Fourdee/DietPi/issues/2184
  - DietPi-Automation | CONFIG_NTP_MODE is now applied after APT cache, and, initial time sync is updated. Due to packages required for some modes: https://github.com/Fourdee/DietPi/issues/2181#issuecomment-433444882
  - DietPi-Software | OMPD/MyMPD: Resolved inability to update database. Currently we have rolled back the versions of these programs to a working state. We will investigate with the devs to find out the cause for future release: https://github.com/Fourdee/DietPi/issues/2156
-<<<<<<< HEAD
  - DietPi-Obtain_network_details | Resolved a tiny visual-only error message on non-root logins. Thanks to @AndrewZ for reporting: https://dietpi.com/phpbb/viewtopic.php?f=9&t=5194
-=======
  - DietPi-Update | Resolved a visual-only issue, where wrong RC versions could have been shown during incremental patching: https://github.com/Fourdee/DietPi/issues/2190
->>>>>>> 7b37322c
 
 As always, many smaller code performance and stability improvements, visual and spelling fixes have been done, too much to list all of them here. Check out all code changes of this release on GitHub: https://github.com/Fourdee/DietPi/pulls?utf8=%E2%9C%93&q=is%3Apr+is%3Aclosed+base%3Amaster
 
