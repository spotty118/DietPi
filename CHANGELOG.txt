--- conflicted
+++ resolved
@@ -12,11 +12,7 @@
 DietPi-Software | Desktops: New application 'dietpi-terminal' is now available, which launches a desktop terminal with support for DietPi login and global variables. 'dietpi-launcher' is still recommended, however, this allows for a native bash login terminal with DietPi support: https://github.com/Fourdee/DietPi/issues/1777
 DietPi-Software | Removed npm root access error during installs: https://github.com/Fourdee/DietPi/issues/1340#issuecomment-389899081
 DietPi-Software | OpenJDK/JRE now installs Java version 8 across all DietPi system. This is for stability across all programs that require it: https://github.com/Fourdee/DietPi/issues/1340#issuecomment-389889264
-<<<<<<< HEAD
-DietPi-Software | NoMachine/UrBackup/Weaved/Blynk/HAProxy/Single File PHP Gallery/Plex Media Server/Syncthing/Spotify Connect Web/Koel : Software titles have all been updated to latest versions (fresh installs only): https://github.com/Fourdee/DietPi/issues/1340
-=======
 DietPi-Software | Updated several non-APT software titles for fresh installs and reinstalls: https://github.com/Fourdee/DietPi/pull/1774
->>>>>>> f73ec303
 
 Bug Fixes:
 General | Revert back to .bashrc, due to issues with remote shell and desktop terms under /etc/profile.d/99-dietpi-login.sh: https://github.com/Fourdee/DietPi/issues/1777#issuecomment-390248960
