--- conflicted
+++ resolved
@@ -3,16 +3,13 @@
 (xx/04/18)
 
 Changes / Improvements / Optimizations:
-General | Removed minutely running "make_nas_processes_faster" cron job, which is present on some device base images, without any effect on raw DietPi: https://github.com/Fourdee/DietPi/issues/1654
-<<<<<<< HEAD
-DietPi-Services | Start/Stop order is now based on service dependencies: https://github.com/Fourdee/DietPi/issues/1462
-=======
 DietPi-Boot | Dropbear: Adding ecdsa and dss host keys as well on 1st boot, to avoid boot error messages: https://github.com/Fourdee/DietPi/issues/1670
 DietPi-Boot | Now executes "iw" and "amixer" only, if binaries exist, unhide command outputs instead.
 DietPi-Boot | Now executes "ifup/down wlan0" only, if interface is configured, to avoid error message about it.
 DietPi-Boot | Now adds sourcing of DietPi-Globals to /root/.bashrc, if missing, e.g. due to user edit.
 DietPi-Boot | Various code improvements according to: https://github.com/Fourdee/DietPi/issues/1510
->>>>>>> 24061926
+DietPi-Services | Start/Stop order is now based on service dependencies: https://github.com/Fourdee/DietPi/issues/1462
+General | Removed minutely running "make_nas_processes_faster" cron job, which is present on some device base images, without any effect on raw DietPi: https://github.com/Fourdee/DietPi/issues/1654
 
 Bug Fixes:
 General | RPi: Resolved issue with updating 'raspberrypi-sys-mods', where the patch would incorrectly apply a new apt mirror, breaking the ability to update: https://github.com/Fourdee/DietPi/issues/1659#issuecomment-377297103
