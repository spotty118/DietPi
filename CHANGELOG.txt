
v6.9
(xx/05/18)

Changes / Improvements / Optimizations:
General | During first run of DietPi, you will now be given the option to change the global password for 'root' + 'dietpi' accounts, and all software to be installed that requires a password: https://github.com/Fourdee/DietPi/issues/1782
General | Increased verbosity and logging of DietPi boot scripts to assist with debugging: https://github.com/Fourdee/DietPi/issues/1772
<<<<<<< HEAD
General | G_ERROR_HANDLER: Retry mechanic added, allows you to re-run and retry the last command when an error occurs. Also included option to send DietPi a bug report when an issue occurs.
DietPi-BugReport | Is no longer available to use. This has been implimented into G_ERROR_HANDLER and will automatically display a bug report send option when an issue occurs.
=======
General | G_ERROR_HANDLER: Retry mechanic added, allows you to re-run and retry the last command when an error occurs.
General | NTP removed from DietPi-Config time sync options and DietPi core packages. All time sync modes are now offered via systemd-timesyncd, which is part of every Debian based core system: https://github.com/Fourdee/DietPi/pull/1628
Generel | DietPi-Set_Core_Environment was removed. DietPi service and system config files are now updates automatically via new update system, other environment setup steps are moved into DietPi-PREP: https://github.com/Fourdee/DietPi/issues/1749
DietPi-Update | Implemented an automated update system for DietPi files, placed outside of /DietPi, e.g. system configurations and service files. This allows significant reduction of script code and assures consistency across all systems: https://github.com/Fourdee/DietPi/pull/1802
>>>>>>> c1134fa4
DietPi-Process_Tool | NoMachine + Webmin: Processes can now be controlled.
DietPi-Services | Webmin: Added and now controlled.
DietPi-Software | Search: Feature now available. Find the software you require for install, faster! https://twitter.com/DietPi_/status/1000858660682305536
DietPi-Software | InfluxDB and Grafana now available for installation. Many thanks to @marcobrianza for the install code and documentation guides: https://github.com/Fourdee/DietPi/issues/1784
DietPi-Software | LXDE: Resolved missing icons with 'pcmanfm' under RPi devices: https://github.com/Fourdee/DietPi/issues/1558#issuecomment-390328173
DietPi-Software | Webmin: Resolved failed installation due to missing package pre-reqs. Upgraded to use a systemD service: https://github.com/Fourdee/DietPi/issues/1741
DietPi-Software | Removed npm root access error during installs: https://github.com/Fourdee/DietPi/issues/1340#issuecomment-389899081
DietPi-Software | OpenJDK/JRE now installs Java version 8 across all DietPi system. This is for stability across all programs that require it: https://github.com/Fourdee/DietPi/issues/1340#issuecomment-389889264
DietPi-Software | Updated several non-APT software titles for fresh installs and reinstalls: https://github.com/Fourdee/DietPi/pull/1774
DietPi-Software | Transmission: General clean up of install config file. G_CONFIG_INJECT is now used to replace/add our optimized entries. Also cleaned up the service, now runs as forking: https://github.com/Fourdee/DietPi/issues/1754
DietPi-Software | sabnzbd: Updated to latest version 2.3.4 (for new installations only): https://github.com/Fourdee/DietPi/issues/1340
DietPi-Software | CAVA: Updated to latest version 0.6.1. Enabled for x86_64: https://github.com/Fourdee/DietPi/issues/1340
DietPi-Software | OctoPrint: libjpeg-dev now installed by default, this is required for additional plugin installations (eg: Astroprintcloud Plugin): https://github.com/Fourdee/DietPi/issues/1800
DietPi-Survey | Has been taken offline and is under review pending a security risk with 'df -h' output containing curlftp creds.

Bug Fixes:
General | Login and globals moved to /etc/bashrc.d/*, due to issues with remote shell and desktop terms under /etc/profile.d/99-dietpi-login.sh: https://github.com/Fourdee/DietPi/issues/1777#issuecomment-390248960
General | Completely removed root permission requirements from login scirpts and banner. Also users without sudo permissions will see the login banner and will be able to use dietpi-* and G_* functions: https://github.com/Fourdee/DietPi/pull/1790
General | Sparky SBC + USB-DAC unmute fix (v2), now sets volume to max: https://github.com/Fourdee/DietPi/pull/1779
General | UID bit reapplied for Sudo. Reported not applied on current XU4 image: https://github.com/Fourdee/DietPi/issues/794#issuecomment-392335392
General | DietPi-Survey: Disabled G_USER_INPUTS, ensuring that a failed connection test will not generate a background whiptail prompt.
DietPi-Software | SickRage: SystemD service updated to prevent timeouts, allowing the process to fully init. Experienced by some users installs: https://github.com/Fourdee/DietPi/issues/1762
DietPi-Software | AirSonic: Resolved issues with incorrect memory limit being set during installation: https://github.com/Fourdee/DietPi/issues/1764
DietPi-Software | AirSonic/SubSonic: Resolved 503 error when accessing web interface: https://github.com/Fourdee/DietPi/issues/1764
DietPi-Software | CloudPrint: Resolved an issue where the CUPS web interface would fail to connect: https://github.com/Fourdee/DietPi/issues/1797
DietPi-Software | VNC + LXDE: Resolved error message 'no session for PID x'.:

-----------------------------------------------------------------------------------------------------------

v6.8
(13/05/18)

Changes / Improvements / Optimizations:
General | All future DietPi images (v6.8 and onwards), now has serial console enabled by default for the 1st run setup. It will be disabled automatically after first run setup to save on resources, unless 'CONFIG_SERIAL_CONSOLE_ENABLE=1' is set in dietpi.txt: https://github.com/Fourdee/DietPi/issues/1759
General | DietPi.com website: Server has been upgraded to Debian Stretch, featuring HTTPS redirect.
General | FBset is no longer a pre-req package for DietPi systems. This will be removed on fresh installations (not existing, to avoid any package conflicts): https://github.com/Fourdee/DietPi/issues/1716
General | DietPi login script and globals init moved to /etc/profile.d/99-dietpi-login.sh. Ensuring any user on system with sudo permissions can load them. Global commands are also now supported across multiple users, eg: either 'sudo -i G_AGI pacakge' or 'G_SUDO G_AGI package': https://github.com/Fourdee/DietPi/issues/1477
General | G_WHIP*: Improved scaling detection based on character count and line count. We now also calculate character count per line, to determine if additional lines are required against X. In other words, it should be a more 'snug' fit :) https://github.com/Fourdee/DietPi/issues/1740
DietPi-Automation | 'AUTO_SETUP_RAMLOG_MAXSIZE' added to dietpi.txt. Sets max /var/log tmpfs size during 1st run. Requires v6.8 or higher image.
DietPi-Config | Native PC > Soundcard: 'firmware-intel-sound' is now installed automatically for Intel based CPUs.
DietPi-Drive_Manager | Added ability to adjust reserved blocks percentage on ext4 file system: https://github.com/Fourdee/DietPi/issues/1662
DietPi-Drive_Manager | Added ability to check and optionally repair a filesystem. Many thanks to MonZon for the feature request! rootFS and /boot checks will be added in v6.9, currently additional drives are supported by this feature https://github.com/Fourdee/DietPi/issues/1740
DietPi-Drive_Manager | Enabled access for virtual machines: https://github.com/Fourdee/DietPi/issues/1765
DietPi-LetsEncrypt | Lighttpd: SSL configuration upgrade according to Mozillas SSL generator: https://mozilla.github.io/server-side-tls/ssl-config-generator/?server=lighttpd-1.4.35&openssl=1.0.1t&hsts=yes&profile=intermediate
DietPi-LetsEncrypt | Minor code and error handling improvements, as well increasing transparancy of what the script is currently doing: https://github.com/Fourdee/DietPi/pull/1738
DietPi-Process_tool | Rewrite of save file, to allow for stringed entries. The save file will be cleared during the update, to support this feature: https://github.com/Fourdee/DietPi/issues/1750
DietPi-Process_tool | Added Plex Media Server to process tool, however, transcoding will not be affected by this: https://github.com/Fourdee/DietPi/issues/1750#issuecomment-386826317
DietPi-Set_Hardware | Allo Piano firmware is now installed on demand and will be removed on update, if not chosen as soundcard: https://github.com/Fourdee/DietPi/issues/1656
DietPi-Software | AmiBerry (Amiga Emulator): Updated to v2.19, contains bug fixes and improvements: https://github.com/Fourdee/DietPi/issues/1707#issue-314377609
DietPi-Software | Chromium: No longer requires a desktop and can be installed as a lightweight single use program, using dietpi-autostart to run under kiosk mode. Many thanks to @AYapejian! 720p is the default window size, please see '/var/lib/dietpi/dietpi-software/installed/chromium-autostart.sh' for full options when running under 'dietpi-autostart' mode: https://github.com/Fourdee/DietPi/issues/1737
DietPi-Software | Readymedia (MiniDLNA): Removed ALSA pre-req as it is not required. Many thanks to @bokiroki: https://github.com/Fourdee/DietPi/issues/1712
DietPi-Software | Pi-hole: Enabled support for FTLDNS: https://github.com/Fourdee/DietPi/issues/1696
DietPi-Software | Gitea: Updated to latest version (1.4), for new installations only. Many thanks to @yumiris: https://github.com/Fourdee/DietPi/pull/1723
DietPi-Software | PHPBB3: Latest version update (3.2.2), for new installations only.
DietPi-Software | Docker: Enabled for ARMv8 devices: https://github.com/Fourdee/DietPi/issues/1736
PREP | G_HW_MODEL: Added for 'OrangePi PC Plus'. Many thanks to @SuBLiNeR: https://github.com/Fourdee/DietPi/pull/1704
PREP | Optimized rootfs re-parition and resize. This will reduced the required intial system reboot count by one. Will take affect from official v6.8 DietPi images and onwards.

Bug Fixes:
General | Remote SCP/Rsync fix when running under 'dietpi' user: https://github.com/Fourdee/DietPi/issues/1703
General | ASUS TB: Resolved issues with onboard WiFi not being detected. Our latest image is required for this fix due to kernel: https://github.com/Fourdee/DietPi/issues/1760
General | Sparky SBC: Unmute USB-DAC audio fix applied during boot. Many thanks to @sudeep.
DietPi-Config | RPi onboard sound: Resolved an issue where changing from 3.5mm output back to auto, would not have any effect.
DietPi-Config | Resolved an error when selecting 'Sample Rate' CPU option.
DietPi-Drive_Manager | Resolved issues with incorrect detection of drives and mounts on Debian Stretch: https://github.com/Fourdee/DietPi/issues/1748
DietPi-Drive_Manager | Resolved issues RootFS transfer being stuck in a endless rsync loop: https://github.com/Fourdee/DietPi/issues/1748
DietPi-Drive_Manager | Resolved an issue where setting read only/write modes had no effect on fstab entries. This affected recent images only: https://github.com/Fourdee/DietPi/issues/1758
DietPi-Justboom | ALSA must now be installed, and /etc/asound.conf must exist, before this application can be run.
DietPi-LetsEncrypt | Now skips any webserver configuration edit, if CertBot execution returns with error: https://dietpi.com/phpbb/viewtopic.php?f=11&t=1909
DietPi-Software | Pi-SPC: PATH fix for sds.sh.
DietPi-Software | WiringPi: Now installed to '$HOME/WiringPi', previously this would be wiringPi-HEAD-8d188fa.
DietPi-Software | XRDP: Resolved an issue with blue screen running under Xorg. VNC4 is now installed by default, and the new connection method is 'Xvnc': https://github.com/Fourdee/DietPi/issues/1727#issuecomment-383858979
DietPi-Software | AmiBerry: Fix for standard boot SDL2 keyboard leaking to background. Please note fast boot is still affected by the SDL2 keyboard leak: https://github.com/Fourdee/DietPi/issues/1707

Allo GUI v7:
- Resolved errors with swapfile display/change.
- Resolved issues with CPU gov not being correctly applied.

-----------------------------------------------------------------------------------------------------------

v6.7
(15/04/18)

Changes / Improvements / Optimizations:
General | G_AG* visual update. Should offer a cleaner visual experience.
DietPi-Backup | Free space check is now run, prior to backup: https://github.com/Fourdee/DietPi/pull/1686
DietPi-Banner | Added additional credits and support for displaying image creator + pre-image name: https://github.com/Fourdee/DietPi/issues/1621
DietPi-Config | MPEG2/VC1 keys: GPU memory is now increased automatically to 128 (if currently lower), required for this features to function: https://github.com/Fourdee/DietPi/issues/1487
DietPi-Drive_Manager | When formatting EXT4, reserved block size is now set to 0%. This will provide the max available storage for the device (previously 5% was reserved): https://github.com/Fourdee/DietPi/issues/1662#issuecomment-378860605
DietPi-PREP | Updated to G_WHIP. Added image creator and pre-image name input box (used in banner). All user input questions/prompts at begining of script: https://github.com/Fourdee/DietPi/issues/1621
DietPi-Software | Samba Server: Reduced the process count of smbd from 4 to 3, by fully disabling printer support. Applied to new installations only: https://github.com/Fourdee/DietPi/issues/1689#issuecomment-379038594
DietPi-Software | Samba Server: Max connections is now limited to 'CPU cores * 2'. This will prevent excess connections and resource usage. Applied to new installations only.
DietPi-Software | (RPi): 'rpi-bcm2835-ultrahq' is now the default installed soundcard, if no other soundcard has been selected. Previously this was 'rpi-bcm2835', which offered a lower quality audio output when compared to 'rpi-bcm2835-ultrahq'.
DietPi-Sync | Free space check is now run, prior to sync: https://github.com/Fourdee/DietPi/pull/1686

Bug Fixes:
General | Swapfile Generation: Resolved an issue where 'fallocate' would fail for f2fs/xfs filesystem types. dd and pre-allocation is now used for those types: https://github.com/Fourdee/DietPi/issues/1680
DietPi-Config | Fixed an issue, where "CPU Min Freq Limit" could not be set: https://github.com/Fourdee/DietPi/issues/1690
DietPi-Config | (RPi) Resolved an issue where Samba client would fail to mount. 'vers=1.0' is now also used for compatibility: https://github.com/Fourdee/DietPi/issues/1693
DietPi-Software | OpenJDK (RPi): Resolved an external bug with installation of this package via RPi repo, that would error on installation: https://github.com/Fourdee/DietPi/issues/1682
DietPi-Software | Sonarr: Resolved failed installation for ARMv8 devices: https://github.com/Fourdee/DietPi/issues/1502
DietPi-Software | Mono: Uninstalling this program, will now also uninstall the mono APT packages.
DietPi-Software | NodeRed: User is now added to the GPIO group automatically: https://github.com/Fourdee/DietPi/issues/1687
DietPi-Software | Deluge: Resolved multiple issues where the deluge service would sometimes fail to run: https://github.com/Fourdee/DietPi/issues/1689#issuecomment-379017388
DietPi-Software | Pi-hole: Workaround applied to prevent lighttpd install during Pi-hole script, when Apache2/Nginx is installed: https://github.com/Fourdee/DietPi/issues/1696

-----------------------------------------------------------------------------------------------------------

v6.6
(01/04/18)

Image additions:
Nintendo Switch: DietPi Image now available, includes GPU, Kodi and RetroPie support! Many thanks to Mrs April and Mr Fall.

Changes / Improvements / Optimizations:
General | Removed minutely running "make_nas_processes_faster" cron job, which is present on some device base images, without any effect on raw DietPi: https://github.com/Fourdee/DietPi/issues/1654
General | firmware-misc-nonfree is now installed by default for Native PC (x86_64) devices. Contains additional firmware for Intel CPUs.
General | RPi: Disabled the ability to fry an egg on the RPi 3 CPU. CPU temps are now halved under load! Many thanks to Mrs April and Mr Fall.
DietPi-Boot | Dropbear: Adding ecdsa and dss host keys as well on 1st boot, to avoid boot error messages: https://github.com/Fourdee/DietPi/issues/1670
DietPi-Boot | Now executes "iw" and "amixer" only, if binaries exist, unhide command outputs instead.
DietPi-Boot | Now executes "ifup/down wlan0" only, if interface is configured, to avoid error message about it.
DietPi-Boot | Now adds sourcing of DietPi-Globals to /root/.bashrc, if missing, e.g. due to user edit.
DietPi-Boot | Various code improvements according to: https://github.com/Fourdee/DietPi/issues/1510
DietPi-Cron | Added the ability to disable the new minutely cron job, if not needed, to reduce logs
DietPi-Services | Start/Stop order is now based on service dependencies: https://github.com/Fourdee/DietPi/issues/1462

Bug Fixes:
General | RPi: Resolved issue with updating 'raspberrypi-sys-mods', where the patch would incorrectly apply a new apt mirror, breaking the ability to update: https://github.com/Fourdee/DietPi/issues/1659#issuecomment-377297103
General | firmware-misc-nonfree is now installed by default on all DietPi systems (minus those via PREP with WiFi disabled). Mostly Intel/Nvidia firmware, however, it also contains ralink WiFi firmware: https://github.com/Fourdee/DietPi/issues/1675#issuecomment-377806609
DietPi-Globals | G_RPI_UPDATE: Added APT hold state for "libraspberrypi0", to include all "raspberrypi-firmware" packages, that are overwritten by "rpi-update": https://github.com/Fourdee/DietPi/pull/1657
DietPi-Process_Tool | Deluge: Is now a SystemD service, which resolves failed process tool apply on forking deluge process: https://github.com/Fourdee/DietPi/issues/1658

-----------------------------------------------------------------------------------------------------------

v6.5
(28/03/18)

Changes / Improvements / Optimizations:
General | Minor code performance enhancements: https://github.com/Fourdee/DietPi/issues/1510
General | Our scripts preserve now the terminal scrollback buffer, when cleaning current terminal view: https://github.com/Fourdee/DietPi/issues/1615
General | G_WHIP_*: Rolled out to all DietPi scripts.
General | Sparky SBC: Kernel update: https://github.com/sparky-sbc/sparky-test/tree/master/dsd-marantz
DietPi-Environment | Move sudoers adjustments to "/etc/sudoers.d/dietpi": https://github.com/Fourdee/DietPi/pull/1635
DietPi-Environment | Move sysctl adjustments to "/etc/sysctl.d/dietpi.conf" to assure higher priority than "/etc/sysctl.d/99-sysctl.conf": https://github.com/Fourdee/DietPi/pull/1635
DietPi-Config | Enabled possibility to adjust display resolution for VMs, but max guest display resolution might need to be adjusted within VM software as well: https://github.com/Fourdee/DietPi/issues/1227
DietPi-Config | Advanced options: You can now define the swapfile location: https://github.com/Fourdee/DietPi/issues/1602
DietPi-Config | Soundcards (RPi): Added option for ApplePi DAC: https://github.com/Fourdee/DietPi/issues/1626
DietPi-Process_Tool | Added ability to add custom process entries to "/DietPi/dietpi/.dietpi-process_tool_include". Add one process each line with the format <chosenName>:<executableFileName>. Check via htop, e.g. "DHCP client:dhclient"
DietPi-Software | NoMachine: Installation updated to 6.0.78 (new installations only): https://github.com/Fourdee/DietPi/issues/1340#issuecomment-372845397
DietPi-Software | Squeezebox server: Updated to systemd native service: https://github.com/Fourdee/DietPi/issues/1613
DietPi-Software | AmiBerry: Updated to 2.18. Improved audio latency, Unique new feature: WHDLoad booter! (check the wiki for details), bug fixes: https://github.com/Fourdee/DietPi/issues/1410#issuecomment-374060452
DietPi-Software | RPi: For all software titles which require unrar, unrar-nonfree is now installed via Debian package (previously unrar-free): https://github.com/Fourdee/DietPi/issues/865#issuecomment-375315827
DietPi-Software | MPD: Resolved an issue where "libwrap0" (libwrap.so.0) was missing to start MPD service: http://dietpi.com/phpbb/viewtopic.php?f=9&t=2779
DietPi-Software | MPD: Updated to 0.20.18. Compiled with UPnP support enabled: https://github.com/Fourdee/DietPi/issues/1614

Bug Fixes:
General | dphys-swapfile: Has been removed and replace with our own swapfile generation system. Uses fallocate to quickly create the swapfile of any size (1-2 seconds): https://github.com/Fourdee/DietPi/issues/1602
General | RPi: Resolved issue with gettext error during login due to /etc/profile.d/wifi-country.sh: https://github.com/Fourdee/DietPi/issues/1631
General | RPi: Resolved missing Allo Piano DAC firmware.
General | RPi 3B+: Resolved inability to scan/connect with WiFi: https://github.com/Fourdee/DietPi/issues/1627#issuecomment-375912747
DietPi-Drive_Manager | Resolved an issue where x-systemd.automount would fail if autofs4 was disabled in kernel/modules (eg: Rock64). x-systemd.automount is now disabled for systems which fail autofs4 detection: https://github.com/Fourdee/DietPi/issues/1607
DietPi-Config | Removed 'firmware-ralink' pre-req from WiFi enable. This is a virtual package for 'firmware-misc-nonfree': https://github.com/Fourdee/DietPi/issues/1631
DietPi-Config | RPi: Resolved missing Allo Piano DAC 2.1 entry.
DietPi-Software | PineA64: Resolved issue with failure to run fbturbo driver on Debian Stretch: https://github.com/Fourdee/DietPi/issues/1604
DietPi-Software | LMS/Squeezebox: Resolved an issue where installation could fail to complete, due to service failing to stop gracefully. Resolved CPAN issues running under ARMv8 and Stretch: https://github.com/Fourdee/DietPi/issues/1613#issuecomment-372787574
DietPi-Software | ShairportSync (Jessie): Resolved failed service start due to lack of libssl1.1: https://github.com/Fourdee/DietPi/issues/1620
DietPi-Software | MATE + VNC4: Resolved grey screen: https://github.com/Fourdee/DietPi/issues/1645
DietPi-Software | Mopidy: Resolved no sound due to missing gstreamer1.0-alsa package: https://github.com/Fourdee/DietPi/issues/1625

-----------------------------------------------------------------------------------------------------------

v6.4 - HotFix
(09/03/18)

Changes / Improvements / Optimizations:
DietPi-Cron | Added ability to set minutely based cron jobs (eg: every 3 minutes), using /etc/cron.minutely. Many thanks to @d5c0d3 for adding this feature: https://github.com/Fourdee/DietPi/pull/1578
DietPi-Software | UrBackupServer: Updated to latest version 2.2.8: https://github.com/Fourdee/DietPi/issues/1600

Bug Fixes:
General | Resolved an issue with dietpi user password, being reset during patch, due to set_core_environment: https://github.com/Fourdee/DietPi/issues/1592
General | Resolved issues with swapfile being disabled by default due to image bug. To resolve existing installations with 0 swapfile, swapfile will be forcefully re-created during this patch for all systems, with automatic size (2GB-RAM): https://github.com/Fourdee/DietPi/issues/1593#issuecomment-371516418
General | Resolved incorrect scaling with G_WHIP_VIEWLOG: http://dietpi.com/phpbb/viewtopic.php?f=9&t=2882&p=11317#p11317
General | Resolved issues with G_AGDUG missing the additional distro specific command line options: https://github.com/Fourdee/DietPi/issues/1594
General | Resolved an issue with DietPi-RAMdisk/log, where /var/tmp/dietpi/logs would not be generated if removed, causing the service to fail: http://dietpi.com/phpbb/viewtopic.php?f=11&t=1148&p=11322#p11322
General | Resolved an issue where 'dhcpcd' and 'dhclient' were active side-by-side: https://github.com/Fourdee/DietPi/issues/1560#issuecomment-370136642
General | Resolved an issue, where CPU microcode APT package was based on image creating CPU instead of target CPU: https://github.com/Fourdee/DietPi/pull/1596

-----------------------------------------------------------------------------------------------------------

v6.3
(07/03/18)

Image Changes:
Native PC BIOS | Image now available: http://dietpi.com/download
NanoPi Neo | Image now available (based on FriendlyARM official image): https://github.com/Fourdee/DietPi/issues/1588

Changes / Improvements / Optimizations:
General | DietPi now uses its own "dietpi-postboot.service" to initiate dietpi-services, instead of /etc/rc.local. The latter will be reset on update, but in case of manual adjustments, a backup is safed to dietpi_userdata. The initiating "rc-local.service" will stay in place as well, so /etc/rc.local can be used as before: https://github.com/Fourdee/DietPi/issues/1376
General | Additional getty's (2-6) are now disabled via mask. This reduces resource usage for unneeded screens: https://github.com/Fourdee/DietPi/issues/1541
General | APT: 'Disabled install recommends' is now standard and default across all DietPi images: https://github.com/Fourdee/DietPi/issues/1482#issuecomment-368031044
General | Sparky SBC kernel patches: Pro-Ject-S2 dac DSD native support on sparky, also other few dac ids. Thanks @sudeep.
General | /tmp tmpfs size is now automatically set to 50% of RAM+SWAP, (previously 50% RAM only). To prevent out of memory errors during certain software installations (eg: Mono), where the swapfile can be used only when needed: https://github.com/Fourdee/DietPi/issues/1027#issuecomment-369435049
DietPi-Automation | dietpi.txt entries and support added for WPA2 Enterprise (WPA-EAP). Many thanks to @symo for implementing this feature!: https://github.com/Fourdee/DietPi/pull/1547
DietPi-Backup | Once backup is completed, you will be asked if you wish to view the log file, for the full rsync log.
DietPi-Banner | Improved notification when no network is detected: https://github.com/Fourdee/DietPi/issues/1576
DietPi-Globals | G_WHIP*: Further additions and improvements, including automatic scaling: https://github.com/Fourdee/DietPi/issues/1546 https://github.com/Fourdee/DietPi/issues/1546#issuecomment-370173876
DietPi-LetsEncrypt | Lighttpd: Added support for HSTS (HTTP Strict Transport Security): https://github.com/Fourdee/DietPi/pull/1553
DietPi-LetsEncrypt | Minor rework and cleaning, using now /etc/systemd/system/certbot.service.d/dietpi-script.conf for web server specific renewal hooks: https://github.com/Fourdee/DietPi/pull/1553
DietPi-Software | Shairport-sync: Updated to 3.1.7 for all devices. Also enabled for x86_64: https://github.com/Fourdee/DietPi/issues/1548
DietPi-Software | Proftp: Now defaults to dietpi user with root login off: https://github.com/Fourdee/DietPi/issues/1529#issuecomment-367644593
DietPi-Software | RPi Cam Web Interface (Previously DietPiCam): Updated to 6.4.17 and resolves previously failed installation. URL has also changed to http://ip/rpicam : https://github.com/Fourdee/DietPi/issues/1512
DietPi-Software | Sonarr: Now uses the develop repo branch, inline with our Radarr install: https://github.com/Fourdee/DietPi/issues/1566#issuecomment-369334473
DietPi-Software | Mono: Raspbian dist is now used for RPi devices: https://github.com/Fourdee/DietPi/issues/1566
DietPi-Software | FFmpeg: Fix backports dependency issues for all Odroids: https://github.com/Fourdee/DietPi/issues/1556
DietPi-Software | Improved UI options during NTPD failure. You will now be given multiple options that will assist in resolving NTPD time sync issues on your network: https://github.com/Fourdee/DietPi/issues/1580#issuecomment-370153882
DietPi-Software | NTPD check will now run after the internet connection test, to prevent unnecessary delay when network is not yet configured:
DietPi-Software | SubSonic 5: Replaced with Airsonic: https://github.com/Fourdee/DietPi/issues/1585
DietPi-Software | Aria2: Optimized installation and connection settings based on hardware. Now uses a configuration file '/var/lib/dietpi/dietpi-software/installed/aria2.conf', which will allow users to change aria2 settings permanently. Please note, the aria2-webui does not support saving settings after session shutdown, this is a known limitation with the software, please use the aria2.conf to make changes: https://github.com/Fourdee/DietPi/issues/1575
DietPi-Sync | Once sync is completed, you will be asked if you wish to view the log file, for the full rsync log.
DietPi-Update | G_AGUP/G_AGUG: Now runs prior to our patch system. Ensuring APT is upto date during our updates: http://dietpi.com/phpbb/viewtopic.php?f=11&t=2894&p=11150#p11149

Bug Fixes:
General | G_AGUG: --allow-unauthenticated added for Stretch+ by default (inline with other G_AG commands)
General | Resolved POSIX issues with dropbear (limitation) and SSH sessions. We now detect for presence of POSIX and set user selected locale during session load: https://github.com/Fourdee/DietPi/issues/1540
General | Resolved multiple issues with failed GNU key management during APT installs from non-standard repos. Dirmngr is now installed on all DietPi systems by default: https://github.com/Fourdee/DietPi/issues/1388
General | Resolved basic APT issues with Meveric's repo and failing dependencies. Debian repo is now used in the first instance: https://github.com/Fourdee/DietPi/pull/1571#issuecomment-369973745
General | DietPi-Globals are now loaded prior to login script. Ensures aliases are functional during exit of 1st run setup: https://github.com/Fourdee/DietPi/issues/1580#issuecomment-370149636
DietPi-Config | Resolved an issue with NTPD mode #4 (systemd) reporting dbus errors, dbus is now installed on demand: https://github.com/Fourdee/DietPi/issues/1580#issuecomment-370173703
DietPi-LetsEncrypt | Lighttpd/Minio: Fixed auto renewal: https://github.com/Fourdee/DietPi/pull/1553
DietPi-LetsEncrypt | Minio: Fixed an issue, where port 443 listening would fail due to missing libcap2-bin/setcap package: https://github.com/Fourdee/DietPi/pull/1553#issuecomment-368261474
DietPi-Software | Radarr/Sonarr: Reinstall patch, to bring binaries upto date, which resolves issues with the latest mono lib version: https://github.com/Fourdee/DietPi/issues/1566
DietPi-Software | Desktops: USB drive removed from .gtk-bookmarks as no longer used in DietPi.
DietPi-Software | Shairport-Sync: Resolved ARMv6 binary Illegal instruction: https://github.com/Fourdee/DietPi/issues/1548
DietPi-Software | Lighttpd: Resolved an issue with failed enable of php module, due to perl being a undocumented pre-req for 'lighttpd-enable-mod'.
DietPi-Software | MotionEye: Resolved failed installation due to missing build-essential pre-req: https://github.com/Fourdee/DietPi/issues/1564
DietPi-Software | SubSonic6: Resolved broken URL link. Binary now hosted on dietpi.com: https://github.com/Fourdee/DietPi/issues/1582
DietPi-Services | Service stop order is now reversed: https://github.com/Fourdee/DietPi/issues/1462#issue-294140894
DietPi-Set_Hardware | Resolved issues with serial consoles not be disabled without dbus installed. Serial consoles are now masked/unmasked (previously disabled): https://github.com/Fourdee/DietPi/issues/1482
DietPi-Update | Resolved an issue where .update_available would exist during reboot, causing banner to display update available incorrectly: https://github.com/Fourdee/DietPi/issues/1535

-----------------------------------------------------------------------------------------------------------

v6.2
(18/02/18)

Changes / Improvements / Optimizations:
Native PC UEFI | Image now includes options to install to either EMMC (eg: onboard) or SDA (1st HDD) device: https://github.com/Fourdee/DietPi/issues/1171#issuecomment-336522021 | http://dietpi.com/phpbb/viewtopic.php?f=9&t=2809&p=10808#p10808
DietPi-Backup | Rsync: Error control now handled by G_RUN_CMD
DietPi-Config | Locale: Reworked, now only lists UTF-8 items, no longer using dpkg-reconfigure. Our custom set_software script handles all locales ensuring en_GB is always installed, and selected item is applied as system default.
DietPi-Config | Display options > Resolution: Added fkms/kms (OpenGL) modes for RPi 2/3.
DietPi-Config | Sparky SBC: Added option to select usb-dac-1.1 soundcard, which will enable USB1.1 compatibility.
DietPi-Config | WiFi: Now supports connecting to hidden WiFi networks, thanks @shahwahed : https://github.com/Fourdee/DietPi/pull/1497
DietPi-LetsEncrypt | On Jessie, changed certificate auto renewal to native certbot renew command, to prevent certificate duplication: https://github.com/Fourdee/DietPi/issues/734
DietPi-LetsEncrypt | On Stretch, added automated Minio certificate renewal. Rerun "dietpi-letsencrypt" on your Stretch system to gain this feature.
DietPi-Process_tool | Reduction of onscreen print. Additional status print will only occur when HIERARCHY is less than 2 and/or an error occurs.
DietPi-Software | AmiBerry: Massive update to v2.14 and SDL2, new installations only. Currently for RPi's under Stretch only, however, we have plans to impliment for other devices: http://dietpi.com/phpbb/viewtopic.php?f=8&t=5&p=64#p64 https://github.com/Fourdee/DietPi/issues/1410
DietPi-Software | LMS/Squeezebox: Has undergone an install review and re-write. All archs are now supported for Stretch + Jessie: https://github.com/Fourdee/DietPi/issues/1496
DietPi-Software | Pydio: Add PHP module 'intl' on installation, as requested via web ui warning: https://github.com/Fourdee/DietPi/issues/1240
DietPi-Software | Nginx: To further reduce recource usage, by default 'nginx-light' will be installed now: https://github.com/Fourdee/DietPi/issues/1240
DietPi-Software | PHP: Removed some unused PHP modules from default installation: https://github.com/Fourdee/DietPi/issues/1240
DietPi-Software | Added information regarding DietPi controlling services (stopping them), prior to install/uninstall. Thanks @gpioneer90: https://github.com/Fourdee/DietPi/issues/1484#issuecomment-363802523
DietPi-Software | PiJuice: Available for installation: http://dietpi.com/phpbb/viewtopic.php?f=8&t=5&p=10740#p10740 | https://github.com/Fourdee/DietPi/issues/1488
DietPi-Software | Grasshopper: Removed, no longer available for installation: https://github.com/Fourdee/DietPi/issues/1491
DietPi-Software | Raspcontrol: Removed, no longer available for installation: https://github.com/Fourdee/DietPi/issues/1491
DietPi-Software | NetData: Updated to latest version (v1.9.0, previously v1.6.0): https://github.com/Fourdee/DietPi/issues/1494#issuecomment-364504645
DietPi-Software | MariaDB: Installation does now automatically migrate existing databases in /mnt/dietpi_userdata/mysql or /var/lib/mysql, which would be not easily possible afterwards: https://github.com/Fourdee/DietPi/pull/1475
DietPi-Software | Xserver: libgl1-mesa-dri libgles2-mesa mesa-utils, now installed by default. Required for OpenGL/GLES support across various devices.
DietPi-Sync | Rsync: Error control now handled by G_RUN_CMD
G_AGP | Will now only remove packages which are installed. Non matching items will be ignored. Supports wildcards. Prevents APT failure if the package is simply not installed.
G_DIETPI-NOTIFY | Added initiating program name, to start of line print.

Bug Fixes:
General | Resolved an issue where externally launched DietPi-Config with target menu, (eg: dietpi-config 8 1) had no effect. EG: fail connection, should go straight to networking submenu.
General | Locales have been reworked and reset: To resolve broken Locales, they have been reset to en_GB.UTF-8.\n\nIf you had a different locale configured on this system, please use dietpi-config at a later date to re-configure. Backups of previous env and locale settings, are created in /mnt/dietpi_userdata/*.bak: https://github.com/Fourdee/DietPi/issues/1430
DietPi-Autostart | Custom: Resolved issue with the dietpi-autostart_custom service failing to run: http://dietpi.com/phpbb/viewtopic.php?f=11&t=2832&p=10862
DietPi-Config | AudioPhonics I-Sabre-K2M: Resolved issue with failed installation. This is now a source build ondemand: https://github.com/Fourdee/DietPi/issues/1437
DietPi-LetsEncrypt | Work around a non-DietPi issue, that prevents certificate renewal via Apache and Nginx on Stretch systems: https://github.com/Fourdee/DietPi/issues/734#issuecomment-361774084
DietPi-Services | OpenVPN and DNSMASQ (PiHole): Are no longer controlled. This is to prevent unexpected loss of connection during DietPi scripts: https://github.com/Fourdee/DietPi/issues/1501
DietPi-Software | Jessie: Pi-hole is now disabled, pending release of FTL 4.0, which is required to resolve incompatible logging with outdated dnsmasq options under Jessie: https://github.com/Fourdee/DietPi/issues/1524
DietPi-Software | Nginx: Resolved failed installation when IPv6 is disabled, thanks @MichaIng: https://github.com/Fourdee/DietPi/pull/1441
DietPi-Software | OpenVPN Server: Resolved failed installation under Debian Stretch: https://github.com/Fourdee/DietPi/issues/1450
DietPi-Software | Resolved an issue where uninstalling multiple items, could result in endless loop: https://github.com/Fourdee/DietPi/issues/1454
DietPi-Software | phpMyAdmin: Its new default MariaDB user 'phpmyadmin' now has full admin privileges: http://dietpi.com/phpbb/viewtopic.php?f=11&t=2775
DietPi-Software | RPi.GPIO: Resolved failed installation.
DietPi-Software | Raspcontrol: Resolved an issue with missing webserver stack pre-req: https://github.com/Fourdee/DietPi/issues/1485
DietPi-Software | Resolved an issue where an existing higher GPU mem split, would be overridden with a lower value, during install of certain software: https://github.com/Fourdee/DietPi/issues/1484
DietPi-Software | qBitTorrent: Resolved issue with failed login on Debian Jessie, the default password is now 'adminadmin': https://github.com/Fourdee/DietPi/issues/1499
DietPi-Software | dietpi-software install: Command line run will now prevent disabled G_HW_ARCH G_HW_MODEL software titles, from being installed.
DietPi-Software | MQTT Mosquito: Resolved issue with ARMv6 installation/binary: https://github.com/Fourdee/DietPi/issues/1306#issuecomment-366228445
DietPi-Software | Automation - custom script: Resolved an issue with banners, where Google AIY would be incorrectly reported as installing: https://github.com/Fourdee/DietPi/issues/1514
DietPi-Software | NodeRed: resolved an issue where the nodered user lacked a home dir, required for additional module installation: https://github.com/Fourdee/DietPi/issues/1446#issuecomment-366370800

Allo Web Interface v6:
Sparky SBC: Resolved an issue where USB1.1 compatibility setting would always be applied, when usb-dac selected.
Sparky SBC: Added option to select usb-dac-1.1 soundcard, which will enable USB1.1 compatibility.

-----------------------------------------------------------------------------------------------------------

v6.1 | Hotfix
(29/01/18)

Bug Fixes:
DietPi-Software | Kodi: Resolved failed installation due to libcec package naming. Patched re-install during dietpi-update: https://github.com/Fourdee/DietPi/issues/1428#issuecomment-361092857
DietPi-Software | Tonido: Resolved issue with service failing to start. Patched re-install during dietpi-update: https://github.com/Fourdee/DietPi/issues/1432
DietPi-Software | Fail2Ban: Resolved issue with service failing to start. Patched re-install during dietpi-update: https://github.com/Fourdee/DietPi/issues/1431

-----------------------------------------------------------------------------------------------------------

v6.0 (previously v160)
(28/01/18)

Important Information:
All DietPi images have been re-created. Existing installations (v159 or lower), can no longer be updated, or supported. To continue support, users must install the latest v6.0 image.
 - https://github.com/Fourdee/DietPi/issues/1385
 - All images are now Debian Stretch (excluding Odroid's)
 - ARMbian based images are now mainline kernel 4.13+.
 - Native PC (EFI): is now an ISO, with clonezilla bundled. Simplifies installation via Rufus write: https://github.com/Fourdee/DietPi/issues/1171#issuecomment-336522021
 - If you are happy with your existing installation of v159 (or lower), you are not required to install the v6.0 image, however, we cannot continue to provide support for v159 (or lower) installations.

Minor notes:
The XMAS tree has now been taken down, stored away on github history for next year. Hope you all had a good one :D

Changes / Improvements / Optimizations:
General | DietPi RPi kernel, now reverted to stock RPi kernel: https://github.com/Fourdee/DietPi/issues/1378
General | We have completed much needed backbone work for DietPi, which will allow for improved expansion in source code. This includes the use of dietpi-globals.
DietPi-Globals | New script which optimizes most used DietPi commands and vars, throughout our scripts. Also exported to bash session, please type 'G_' then press 'TAB' to see a full list of options: https://github.com/Fourdee/DietPi/issues/1311
General | FHS compliance completed. /etc/dietpi has moved to /var/lib/dietpi. RAMlog store has moved to /var/tmp/dietpi: https://github.com/Fourdee/DietPi/issues/1297#issuecomment-352241193
General | We have refreshed our terminal messages look & feel, oriented on RPi boot messages, and with process animation: https://github.com/Fourdee/DietPi/pull/1377
General | wget: Now set to prefer IPv4 by default (generally faster, can be changed by 'CONFIG_PREFER_IPVERSION' in dietpi.txt): https://github.com/Fourdee/DietPi/issues/1285#issuecomment-353230187
General | APT: Now set to force IPv4 by default (generally faster, can be changed by 'CONFIG_PREFER_IPVERSION' in dietpi.txt): https://github.com/Fourdee/DietPi/issues/1285#issuecomment-353230187
General | SparkySBC: CPU gov default changed to Performance, reports of increased stability.
General | Swapfile generation is now completed during 1st run of dietpi-software (previously boot stage): https://github.com/Fourdee/DietPi/issues/1270#issue-278797206
General | DietPi-Funtime: Removed from DietPi. Although it looked pretty, it did absolutely nothing (except slow down a program)
DietPi-Automation | All dietpi.txt entries have been renamed and cleaned up.
DietPi-Automation | dietpi.txt: CONFIG_NTP_MODE will now be applied during 1st run of device: https://github.com/Fourdee/DietPi/issues/1379
DietPi-Boot | Improved the method of initial FS_partition and FS_expansion during 1st run, via systemD services. 'fs_force_resize=' in dietpi.txt is no longer supported: https://github.com/Fourdee/DietPi/issues/1285#issuecomment-352159930
DietPi-Banner | IP: Will now also list the active network adapter used (eg: eth0/wlan0)
DietPi-Config | Dion Audio LOCO V1/V2: Soundcards added for RPi.
DietPi-Config | Locale: en_GB.UTF-8 is now automatically installed, alongside user selected choice. Required for DietPi scripts to function.
DietPi-Drive_Manager | Added support for exFAT, many thanks @MichaIng : https://github.com/Fourdee/DietPi/pull/1312
DietPi-Globals | Global variables and functions are now exported during login. Please see the sourcecode for more information: https://github.com/Fourdee/DietPi/issues/1311
DietPi-Set_Hardware | Sparky SBC: enable aotg.aotg1_speed compatibility setting for USB 1.1, when USB-DAC configured: https://github.com/Fourdee/DietPi/issues/1301
DietPi-Set_Software | "pool" directive is now used for NTPD: https://github.com/Fourdee/DietPi/pull/1404
DietPi-Software | NAA Daemon: Updated to latest (3.5.2-36). Existing installs will be patched automatically: https://github.com/Fourdee/DietPi/issues/1305
DietPi-Software | PHP-FPM: Increased from "$CPU_CORES_TOTAL" to "pm.max_children = $(( $CPU_CORES_TOTAL * 3 ))". This should avoid failed forking of PHP-FPM processes/requests : https://github.com/Fourdee/DietPi/issues/1298
DietPi-Software | ownCloud/Nextcloud: Added option to choose data directory via dietpi.txt pre installation: https://github.com/Fourdee/DietPi/issues/1314#issuecomment-352782055
DietPi-Software | ownCloud/Nextcloud: Switch to pretty URLs (without "index.php") on Apache
DietPi-Software | ownCloud/Nextcloud: Automated backup restoring on install and creation und uninstall to ownCloud/Nextcloud data directory
DietPi-Software | ownCloud: Switch to non-package/archive installation. This allows usage of preferred web based updater.
DietPi-Software | Nextcloud: Resolved OPcache admin panel warnings now also on Lighttpd
DietPi-Software | UrBackup: Installation updated to latest version 2.1.20. For new installations only: https://github.com/Fourdee/DietPi/issues/1335
DietPi-Software | NodeRed: Corrected user which nodered runs under, now runs as its own user, created during install: https://github.com/Fourdee/DietPi/issues/1294#issuecomment-354314318
DietPi-Software | SqueezeBox/LMS (Stretch): Installation resolved: https://github.com/Fourdee/DietPi/issues/1124
DietPi-Software | MySQL: Completely remove MySQL from DietPi in favour of MariaDB: https://github.com/Fourdee/DietPi/issues/1397
DietPi-Software | Ampache: MySQL DB and configs have been updated (adds correct userdata folder for music by default): https://github.com/Fourdee/DietPi/issues/1420
run_ntpd | Added support for systemd-timesyncd completion/detection: https://github.com/Fourdee/DietPi/issues/1379

Bug Fixes:
General | Fixed two systemd error messages during shutdown and boot: https://github.com/Fourdee/DietPi/issues/1330
DietPi-Automation | Resolved an issue where AUTO_SETUP_TIMEZONE was not being applied correctly, thanks @k-plan: https://github.com/Fourdee/DietPi/issues/1285#issuecomment-356310496
DietPi-Automation | dietpi.txt: CONFIG_NTP_MIRROR will now be applied to systemd-timesyncd configuration: https://github.com/Fourdee/DietPi/issues/1379
DietPi-Config | Resolved an issue with WiFi Country code, failing to set on some devices: https://github.com/Fourdee/DietPi/issues/838
DietPi-Config | Resolved an issue where disabling IPv6 didn't have an effect on AMD64 devices: https://github.com/Fourdee/DietPi/issues/1343#issuecomment-359652751
DietPi-Services | dietpi-wifi-monitor: Is no longer controlled, to prevent WiFi drop during software installs/updates etc: https://github.com/Fourdee/DietPi/issues/1288#issuecomment-350653480
DietPi-Software | General: MySQL using software titles now have their own database user, instead of accessing as "root": https://github.com/Fourdee/DietPi/issues/1397#issuecomment-359655198
DietPi-Software | qBittorrent: Resolved an issue with inability to log into web interface: https://github.com/Fourdee/DietPi/issues/1366
DietPi-Software | Resolved an issue where our custom LD_LIBRARY_PATH would cause APT failures. LD_LIBRARY_PATH has now been reverted, apologies if this effected your system: https://github.com/Fourdee/DietPi/issues/1329
DietPi-Software | Resolved an issue where APT installations would fail if services were masked. All known DietPi software services, will be enabled/unmasked, before installation: https://github.com/Fourdee/DietPi/issues/1320
DietPi-Software | WiFi Hotspot (Stretch): Resolved an issue where hostapd would fail to run due to missing libssl1.0.0 lib, not available in repos: https://github.com/Fourdee/DietPi/issues/1299
DietPi-Software | Shairport-sync (Stretch): Resolved an issue where this would fail to install, due to pre-req URLS becomming invalid: https://github.com/Fourdee/DietPi/issues/1303
DietPi-Software | Plex Media Server: Resolved uninstall to include /var/lib/plexmediaserver in removal (which is not completed via apt purge).
DietPi-Software | MariaDB: Resolved an issue where MariaDB would fail to uninstall correctly: https://github.com/Fourdee/DietPi/pull/1280
DietPi-Software | Aira2 (Stretch): Resolved installation, now used APT installation: https://github.com/Fourdee/DietPi/issues/1310
DietPi-Software | Mosquitto: Resolved various issues with failed install, due to Mosq repo not being maintained (deb's missing from repo header list, requires non-stretch available packages). deb's are now hosted on dietpi.com: https://github.com/Fourdee/DietPi/issues/1306
DietPi-Software | ownCloud/Nextcloud: Fixed an installation issue on Jessie with MariaDB: https://github.com/Fourdee/DietPi/pull/1319
DietPi-Software | Google AIY: Updated install to gitbranch=voicekit. Many thanks to @mpember for the heads up: https://github.com/Fourdee/DietPi/issues/1065#issuecomment-354304388
DietPi-Software | OpenJDK: Replaces OracleJDK: https://github.com/Fourdee/DietPi/issues/1401
DietPi-Update | dietpi.txt is now checked for missing entries, and, will now be patched during the update: https://github.com/Fourdee/DietPi/issues/1292#issuecomment-350818969
Sparky SBC | Kernel updated, which resolves issues with HQPlayer playback: https://www.computeraudiophile.com/forums/topic/32132-allo-sparky-usbridge/?do=findComment&comment=753100

Allo Web Interface v5:
Sparky SBC: Matrix Audio X-SPDIF 2, native DSD is now added to kernel, many thanks @sudeep: https://github.com/sparkysbc/Linux/pull/3

-----------------------------------------------------------------------------------------------------------

v159
(10/12/17)

Image Modifications:
VMWare | Updated to Debian Stretch: https://github.com/Fourdee/DietPi/issues/1219
VirtualBox | Updated to Debian Stretch, many thanks @MichaIng: https://github.com/Fourdee/DietPi/issues/1219
RPi | Updated to Debian Stretch: https://github.com/Fourdee/DietPi/issues/475

Changes / Improvements / Optimizations:
General | Odroid XU3/4 images updated: Includes kernel support for EMMC 5.1 (thanks Meveric): https://github.com/Fourdee/DietPi/issues/1252
General | DietPi RPi kernel: Updated to 4.9.62.
General | DietPi RPi kernel: Will no longer re-install, if the current version is already at latest.
General | Added fahrenheit readouts for cpu_info and dietpi-config. For those "over the pond" :D : http://dietpi.com/phpbb/viewtopic.php?f=12&t=2516&p=9772#p9772
General | Sparky SBC: Kernel update to add support for USB 1.1 DACs, thanks @sudeep. This must be enabled manually, if using a USB 1.1 DAC, as this breaks Allo WiFi dongle. Edit "/DietPi/uEnv.txt" and change the value "aotg.aotg1_speed=1" (from "0"), then reboot.
General | We now define a default LD_LIBRARY_PATH for all systems, exported from /etc/bash.bashrc: https://github.com/Fourdee/DietPi/issues/475#issuecomment-350380744
DietPi-Services | Run "dietpi-services help" to see a full list of updated commands: Added support for "enable" and "disable". "disable" will stop and disable the service and prevent it from running, "enable" will enable and start the service. EG: "dietpi-services disable cron", will prevent Cron from starting. Added support for start/stop/restart a single service (eg: dietpi-services stop apache2). This is basically a symlink to systemD: https://github.com/Fourdee/DietPi/issues/1114
DietPi-Config | WiFi: Now uses the wpa_supplicant.conf method to setup WiFi connections. WEP is no longer supported by DietPi in this mode. WPA-PSK/WPA2-PSK and OPEN hosts supported: https://github.com/Fourdee/DietPi/issues/1262
DietPi-Backup | "Full Backup" Mode is now the default for fresh DietPi installations. This is mainly due to MySQL data now being in the DietPi userdata directory.
DietPi-Config | Tools > Benchmarks: Added ability to benchmark CPU performance based on bash + integer: https://github.com/Fourdee/DietPi/issues/1253#issuecomment-346881878
DietPi-Config | Time sync modes: NTP is now uninstalled when SystemD timedatectl is enabled. Reinstalled on demand. Timedatectl pool servers are now also set: https://github.com/Fourdee/DietPi/issues/1208#issuecomment-343762480
DietPi-Software | First run setup, now logged to /var/tmp/dietpi/logs/dietpi-firstrun-setup.log.
DietPi-Software | APT log: Moved to /var/tmp/dietpi/logs/dietpi-software_apt.log, to prevent RAMlog clearing log during automated installations.
DietPi-Software | MPD (Stretch): Install updated to 0.20.11. Also supports native DSD playback (thanks to @sudeep and PJotr), when "Native" output freq/bit is set: https://github.com/Fourdee/DietPi/issues/1236
DietPi-Software | moOde: MPD now installed via pre-built binaries. Will reduce install time: https://github.com/Fourdee/DietPi/issues/1223#issuecomment-345265290
DietPi-Software | Nextcloud: Large installation rework, featuring redis file locking, system cron jobs, automatic maintenance, optimized webserver stack configs and others: https://github.com/Fourdee/DietPi/issues/1067
DietPi-Software | ownCloud: Large installation rework, providing same state than Nextcloud.
DietPi-Software | MPD (inc YMPD/O!MPD): Default data directory is now "/mnt", this will include all USB drives and network locations: https://github.com/Fourdee/DietPi/issues/1202
DietPi-Software | Mopidy: Default data directory is now "/mnt", this will include all USB drives and network locations.
DietPi-Software | Syncthing: Installation updated to version 0.14.40, for new installations only. Removal of inotify (now included in main syncthing): https://github.com/Fourdee/DietPi/issues/1260
DietPi-Software | Node-Red: Symlink created during install from ~/.node-red to DietPi user data dir: https://github.com/Fourdee/DietPi/issues/1256
DietPi-Software | YMPD: Fixed Stretch installation + Now available for all CPU archs + Upgraded to SystemD service: https://github.com/Fourdee/DietPi/issues/475
DietPi-Software | Gitea: Install updated to 1.3.1 (for new installations only). Added support for ARMv8. Now installed to /mnt/dietpi_userdata/gitea, runs as dietpi user: https://github.com/Fourdee/DietPi/issues/686 http://dietpi.com/phpbb/viewtopic.php?f=8&t=5&p=9863#p9863

Bug Fixes:
DietPi-Automation | Resolved an issue where SSH server choice, was not installing selected choice: https://github.com/Fourdee/DietPi/issues/1122
DietPi-Config | Nvidia driver: nouveau now disabled by default on x86_64, fix for 750Ti and possibily other Nvidia chipsets (thanks dubyazero): https://github.com/Fourdee/DietPi/issues/1244
DietPi-Config | RPi Stretch: Resolved an issue with onboard Wifi failing to scan: https://github.com/Fourdee/DietPi/issues/1262
DietPi-Config | RAM Benchmark: Resolved an issue where devices without /tmp mounted to tmpfs would fail the test. We now check for this mount, prior to allowing the test to run: https://github.com/Fourdee/DietPi/issues/1130#issuecomment-350114298
DietPi-Software | Pi-Hole: Resolved various issues with this installation. DietPi will now also detect a failed Pi-Hole script exit and flag as not installed. : https://github.com/Fourdee/DietPi/issues/1282#issuecomment-350490524
DietPi-Software | Redis: Minor un/installation/activation fixes of PHP module (Thanks to @MichaIng) : https://github.com/Fourdee/DietPi/pull/1249
DietPi-Software | moOde: Resolved an issue where dietpi-drive_manager mounted drives, would not be available in the libary: https://github.com/Fourdee/DietPi/issues/1223#issuecomment-346708298
DietPi-Software | PHP: Solve 'upload_tmp_dir' issue, if PHP service uses 'PrivateTmp': https://github.com/Fourdee/DietPi/issues/1144
DietPi-Software | Syncthing: Resolved a permissions issue with self program updates: https://github.com/Fourdee/DietPi/issues/1260
DietPi-Software | Home Assistant: Resolved an issue with ARMv8 installation, where Python build would fail due to lack of build-essential: https://github.com/Fourdee/DietPi/issues/1255
DietPi-Software | MPD: Corrected various uninstallation issues.
DietPi-Software | APT Removal: Resolved an issue in Stretch, where held packages were not being removed: https://github.com/Fourdee/DietPi/issues/475
DietPi-Software | FFMPEG: Resolved inability to install on XU4 Jessie: https://github.com/Fourdee/DietPi/issues/1273
DietPi-Software | Chromium (RPi Stretch): Resolved installation + desktop icon symlink: https://github.com/Fourdee/DietPi/issues/475#issuecomment-350111359
DietPi-Software | Resolved an issue where dietpi permissions were not being set correctly, for symlinked userdata dir.
DietPi-Update | Resolved an issue where .update_available file would still exist in no network situations: https://github.com/Fourdee/DietPi/issues/1258
Patch_File | Auto swapfile generation no longer run twice (mostly for pre v150 images): https://github.com/Fourdee/DietPi/issues/1257

Allo Web Interface v4:
MPD: Native DSD playback support, when "Native" output freq/bit is set in MPD settings page: https://github.com/Fourdee/DietPi/issues/1241
MPD: Default data directory is now "/mnt", this will include all USB drives and network locations.
SQUEEZELITE: Added ability to set native DSD output modes. Please note, success of selected output mode is limited to DAC and kernel capabilities. We have verified Combo 384 with u32le output mode on Sparky SBC + USB Bridge: https://github.com/Fourdee/DietPi/issues/1237#issuecomment-348241209
O!MPD: Updated to 1.03. Please make sure to update your library (Settings > Update), to rescan the new "/mnt" location which includes all networked and USB drives. Depending on your additional storage setup, the rescan may take 5-30 minutes.
RPi Image: Has been updated to Debian Stretch. This offers peformance improvements in the web interface, and newer ALSA libs. Previous installations are still supported. To upgrade, please write the new image. Upgrading to Stretch is not a requirement: http://dietpi.com/phpbb/viewtopic.php?f=8&t=2317&p=8869#p8869
Sparky SBC: We have remove the WiFi Hotspot installation by default, this is to avoid majority users having to remove this software title, before WiFi can be configured via terminal access. To reinstall this software, please connect the WiFi dongle, then run "dietpi-software install 60" via terminal.

-----------------------------------------------------------------------------------------------------------

v158
(12/11/17)

Changes / Improvements / Optimizations:
DietPi-Services | status: Improved this command to highlight working and detail failed services. Failed services will also be listed. 'dietpi-services status': https://github.com/Fourdee/DietPi/issues/1230
DietPi-Software | Google AIY: Now available for installation: http://dietpi.com/phpbb/viewtopic.php?f=8&t=5&p=9486#p9486
DietPi-Software | moOde: Initial pass adding into DietPi: https://github.com/Fourdee/DietPi/issues/1223
DietPi-Software | Gitea: Now available for installation. Many thanks to @techdabbler for contributing this addition: https://github.com/Fourdee/DietPi/issues/686
DietPi-Software | Squeezelite recompiled with -DDSD, now supports DSD and DoP audio playback: https://github.com/Fourdee/DietPi/issues/1210
DietPi-Sotware | AudioPhonics Pi-SPC: Now available for installation. Power control module which lets you physically power off system using a button: http://dietpi.com/phpbb/viewtopic.php?f=8&t=5&p=9359#p9359
DietPi-Software | Raspotify: Now available for installation. Spotify Connect client for the Raspberry Pi (and other ARMv6/v7 devices) that Just Works™: http://dietpi.com/phpbb/viewtopic.php?f=8&t=5&p=9368#p9368
DietPi-Software | Sabnzbd: Updated to 2.3.1 for new installations only. Thanks @Invictaz : https://github.com/Fourdee/DietPi/issues/865#issuecomment-340282019
DietPi-Set_Software | Improved useradd/userdel functions. Please see sourcecode for details.

Bug Fixes:
General | Sparky SBC: Applied latest kernel (USB + ETH) stability patches, which will resolve loss of connection, audio device and URB errors. Thanks @Sudeep.
General | Fixed kill-ssh-user-sessions-before-network.service, to prevent it always generating an error.
DietPi-Config | Corrected descriptions for Auto swapfile size, and, Ondemand as recommended CPU gov. Thanks @k-plan : https://github.com/Fourdee/DietPi/issues/1205
DietPi-Config | NAS: Resolved an issue where samba client share names, which contained spaces, would cause the mount the fail: https://github.com/Fourdee/DietPi/issues/1201
DietPi-Config | Rock64: Resolved an issue with incorrect card/device indexs for HDMI/3.5mm, thanks @BryanSmithDev : https://github.com/Fourdee/DietPi/issues/1102
DietPi-Set_Hardware | Soundcard: When setting USB-DAC, and it fails detection, the soundcard will be reset to 'none'.
DietPi-Set_Software | DietPi User: Resolved an issue where /etc/sudoers was being incorrectly written with additional \.
DietPi-Software | Uninstalling DietPi-Cam, will no longer remove the motion package, shared with Motioneye, thanks @vilhelmp: https://github.com/Fourdee/DietPi/issues/1194
DietPi-Software | Resolved an issue with Emby server (ARMv7/ARMv8) failing to install, due to missing packages not available in Debian repo: https://github.com/Fourdee/DietPi/issues/1150
DietPi-Software | Resolved an issue with 404 and Owncloud: https://github.com/Fourdee/DietPi/issues/1225
DietPi-Software | Resolved an issue with Home Assistant on Native PC failing. Many thanks to @sytone : https://github.com/Fourdee/DietPi/issues/1145

Allo Web Interface v3:
Roon | Resolved an issue where Roon was not generating unique IDs, resulting in multiple devices on the same network, having issues with Roon Core detection.
Squeezelite | Now supports DSD and DoP audio playback: https://github.com/Fourdee/DietPi/issues/1210
General | Added ability to set S24_3 bit depth modes for Shairport-sync and Squeezelite. Required by some DACs

-----------------------------------------------------------------------------------------------------------

v157
(19/10/17)

Images:
Rock64 | Image updated to Release Candidate. Existing users should replace their installation with the latest image: https://github.com/Fourdee/DietPi/issues/1102#issuecomment-336475062

Changes / Improvements / Optimizations:
General | Ondemand is now the default CPU governor for all devices. Previously Interactive, which is not available in mainline Linux kernel. "Ondemand" has been set for all system in this patch, please revert to another CPU gov as needed.
General | Improved notifications for when DietPi is installing system with automated flags.
General | DietPi RPi Kernel: Updated to 4.9.52
General | RPi Stretch: Updated, matching official release of 2017-09-07-raspbian-stretch-lite
General | DietPi-Automation: "AUTO_SETUP_GLOBAL_PASSWORD=" in "dietpi.txt" will also be applied to the "dietpi" user account. Please note this will only take effect on v157 and higher DietPi images, due to "boot" script requiring an update: https://github.com/Fourdee/DietPi/issues/1134
DietPi-Update | Added logging for updates > /var/tmp/dietpi/logs/dietpi-update.log
DietPi-LetsEncrypt | Added support for Nginx on Stretch. Many thanks to @Bridouz for contributing this: https://github.com/Fourdee/DietPi/pull/1166
DietPi-Software | Apache2 + NextCloud: Various optimizations. For new installations only. Many thanks to @MichaIng for this contribution: https://github.com/Fourdee/DietPi/issues/1067
DietPi-Software | Allo Web Interface: Hidden from software list for now, please use pre-made images: http://dietpi.com/phpbb/viewtopic.php?f=8&t=2317#p8868
DietPi-Software | Roon Bridge: Now available for x86_64 systems.
DietPi-Software | Stretch: TightVNC now disabled as replaced by TigerVNC/VNC4.
DietPi-Software | Minio: Now available for installation. Object storage server with Amazon S3 compatible API. Many thanks to @techdabbler for contributing this addition! https://github.com/Fourdee/DietPi/pull/1152
DietPi-Software | Sabnzbd: Updated to 2.3.0 for new installations only. Thanks @hydrouk
DietPi-Software | Shairport-sync: Updated to 3.1.2.
DietPi-Software | FuguHub: Now available for install. Many thanks to @techdabbler for contributing this: https://github.com/Fourdee/DietPi/pull/1168
DietPi-Software | Docker: Now available for install. Many thanks to @techdabbler for contributing this: https://github.com/Fourdee/DietPi/pull/1169
DietPi-Software | MPD: Enabled for x86_64
DietPi-Software | Gmrender: Now available for installation. DLNA audio render/endpoint: https://github.com/Fourdee/DietPi/issues/1183
DietPi-Software | Nukkit: Now available for installation. Minecraft PE server. Many thanks to @techdabbler for contributing this: https://github.com/Fourdee/DietPi/pull/1190

Bug fixes:
General | Rock64: Resolved incorrect CPU temp readouts: https://github.com/Fourdee/DietPi/issues/1102#issuecomment-336475062
DietPi-Config | Resolved syntax issues with wifi_disable_powersave.service
DietPi-Drive_Manager | Resolved an issue where "Read Only" drives would incorrectly be displayed as "Disabled".
DietPi-Services | PHP7-FPM service now correctly controlled.
DietPi-Software | Stretch: VNC4Server, resolved various issues with tigervnc that prevented successful installation and operation. Disabled "localhost" only by default. TigerVNC packages now removed correctly during uninstall.
DietPi-Software | Shairport-sync (Stretch): Resolved an issue where dep libssl1.0.0 is no longer available from Debian Stretch repo. Causing the process to fail.
DietPi-Software | MotionEye (Stretch): Resolved failed installation, thanks @MichaIng for the repo hint: https://github.com/Fourdee/DietPi/issues/1155#issue-259888197
DietPi-Software | OctoPrint: Resolved an issue where changing update branches would result in git failure. This fix only applies to fresh installs of the software: https://github.com/Fourdee/DietPi/issues/1112
DietPi-Software | Squeezelite: Resolved failed installation with x86_64 devices.

Allo Web Interface Changes:
NB: All software has been reinstalled. User set freq/bit options, and service states will be reset to default. Please change these options as needed.
GENERAL: Gmrender (DLNA audio render) and Squeezelite installed by default: https://github.com/Fourdee/DietPi/issues/1183
GENERAL: Resolved issues with some services failing to start, once previously disabled.
MAIN PAGE: Reworked layout.

-----------------------------------------------------------------------------------------------------------

v156
(22/09/17)

Changes / Improvements / Optimizations:
General | ASUS TB: Updated image. Includes latest kernel and matches current 2.0.1 TinkerOS image.
DietPi-Config | Performance > CPU: Added support for setting minimum CPU frequencies. Many thanks to @Filhype for contributing this feature!: https://github.com/Fourdee/DietPi/pull/1148
DietPi-Config | WiFi: Added support for connecting to open networks (no encryption), by using a empty passkey. Many thanks to Helmut for this!
DietPi-Drive_Manager | We have reviewed "Mystic Meg's" claims that it is possible to psychically unmount drives. Our team has personally tested this claim, and, we can confirm this is simply not the case. Either that, or our "Chinatown" crystal ball is not fully functional. Therefore, we have deemed it necessary that users must "physically" remove drives, instead of attempting to achieve it with their minds alone. This also applies to keyboards. Thanks John!
DietPi-Software | Syncthing: Updated to latest version (v0.14.35). For new installations only. Many thanks to @joaofl for contributing this: https://github.com/Fourdee/DietPi/pull/1103
DietPi-Software | Syncthing: Now uses the DietPi user data directory and dietpi user account. For new installations only. Many thanks to @joaofl for contributing this: https://github.com/Fourdee/DietPi/pull/1103

Bug fixes:
General | Sparky SBC: Kernel updated to resolve issue with slow playback under 44KHz/16bit PCM, and, playback failure in MPD when changing tracks. Many thanks @sudeep.
General | ASUS TB: Default CPU gov is now "ondemand". This resolves issues with USB DAC noise and general system instability: https://github.com/Fourdee/DietPi/issues/1141
DietPi-Software | MPD: Resolved an issue where MPD dependencies are not flagged as installed, causing removal during "apt-get autoremove": https://github.com/Fourdee/DietPi/issues/1140
DietPi-Software | O!MPD: Resolved an issue where OMPD would fail to generate the SQL DB in Debian Stretch.
DietPi-Update | Resolved an issue where DNS could be lost, preventing updates if PiHole is installed. This is due to us stopping the service prior to updates. PiHole service is now restarted during updates: https://github.com/Fourdee/DietPi/issues/1138


-----------------------------------------------------------------------------------------------------------

v155
(02/09/17)

New Image:
Rock64 | Now available for beta testing: https://github.com/Fourdee/DietPi/issues/1102#issuecomment-325131437

Changes / Improvements / Optimizations:
General | Reworked the disabled modules for Sparky. Disables touchscreen and GPU modules (thanks @sudeep).
General | Sparky Image updated to Stretch, includes kernel update for DSD256/512 support.
DietPi-Config | Networking > WiFi: Added a feature which will monitor the Wifi connection and automatically reconnect, if the gateway is unavailable (eg: connection drop): https://github.com/Fourdee/DietPi/issues/1074
DietPi-Software | Home Assistant: Now available for installation. Many thanks to @sytone for adding this: https://github.com/Fourdee/DietPi/pull/1087
DietPi-Software | Sabnzbd: Updated to 2.1.0 for new installations only: https://github.com/Fourdee/DietPi/issues/865#issuecomment-319110395
DietPi-Software | Kodi: Now installs avahi-daemon by default: http://dietpi.com/phpbb/viewtopic.php?f=11&t=2148&p=8323#p8316
DietPi-Software | sabnzbd: Updated to latest version (2.2.1), existing installations will need to uninstall/reinstall to update: https://github.com/Fourdee/DietPi/issues/865#issuecomment-325454351

Bug fixes:
General | Auto Swapfile generation: Size is now set to "2048 - total memory" to prevent out of memory errors during Koel installations and in general. "1024 - total RAM" was previous. All systems will have swapfile regenerated during this patch, you can change this afterwards in dietpi-config > advanced options: https://github.com/Fourdee/DietPi/issues/1126
General | (Odroid C2): Resolved an issue where APT would fail to continue, due to deb-multimedia removing ARMv8 (ARM64) packages: https://github.com/Fourdee/DietPi/issues/1096
General | Fix error log on disabled IPv6 (thanks @MichaIng): https://github.com/Fourdee/DietPi/pull/1120/
DietPi-AutoStart | Resolved an issue where OPi devices would fail to execute selected autostart option: https://github.com/Fourdee/DietPi/issues/1109
DietPi-BugReport | Increased max upload size from 50MB to 80MB: https://github.com/Fourdee/DietPi/issues/1086#issuecomment-317724186
DietPi-Config | Corrected firmware upgrade code for OrangePi devices: http://dietpi.com/phpbb/viewtopic.php?f=11&t=2149&p=8295#p8295
DietPi-Software | Mumble/MurMur: Resolved an issue where superuser password was not being set during installation: http://dietpi.com/phpbb/viewtopic.php?f=11&t=2024#p8084
DietPi-Software | Tondio: Resolved an issue where the installation would fail due to lack of libjpeg8 packages, on Debian repos. Packages now hosted on dietpi.com: https://github.com/Fourdee/DietPi/issues/1101
DietPi-Software | Sparky SBC: WiFi Hotspot now triggers the RTL driver during install. This is hard coded, to configure for the official Allo WiFi dongle.
DietPi-Software | Mopidy: Resolved an issue where the libary would fail to update. Many thanks to Sciamano: http://dietpi.com/phpbb/viewtopic.php?f=11&t=2112
DietPi-Software | Emby: Resolved an issue where unavailable libjpeg8 packages from Jessie/Stretch, would cause this installation to fail: https://github.com/Fourdee/DietPi/issues/1128#issuecomment-326743471

-----------------------------------------------------------------------------------------------------------

v154
(23/07/17)

Changes / Improvements / Optimizations:
General | Native PC: i386 apt support added by default.
DietPi-Config | Audio > Soundcard (Native PC) | Added ability to select from available soundcards on system: https://github.com/Fourdee/DietPi/issues/1053#issuecomment-313922101
DietPi-Config | Networking Options NAS/MISC: Added ability to change NTPD servers: https://github.com/Fourdee/DietPi/issues/1049
DietPi-Config | Display > Resolution: Added ability to set SDTV modes for Raspberry Pi: https://github.com/Fourdee/DietPi/issues/1058
DietPi-Config | Display > Resolution: Added ability to change overscan values for Raspberry Pi, once overscan is enabled: https://github.com/Fourdee/DietPi/issues/1058
DietPi-Software | Avahi-Daemon (additional Linux software): Now available for installation. Provides hostname broadcasting, supported by MacOSX and PC clients with Bonjour service: https://github.com/Fourdee/DietPi/issues/1030
DietPi-Software | OctoPrint: Now available for installation. 3D printing with web interface: https://github.com/Fourdee/DietPi/issues/854
DietPi-Software | RoonServer: Now available for installation. x86_64 native PC only: https://github.com/Fourdee/DietPi/issues/1060
DietPi-Software | Nvidia driver: Now also installs i386 OpenGL.
DietPi-Software | HTPC Manager: Now available for installation. Many thanks to @sytone for implementing the software!: https://github.com/Fourdee/DietPi/pull/1083
DietPi-Software | Steam: Now available for installation (Native PC only): https://github.com/Fourdee/DietPi/issues/1062
DietPi-Software | OpenBazaar: Updated service to SystemD (openbazaar.service).

Bug fixes:
General | RPi Stretch: /etc/apt/sources.list.d/raspi.list now uses correct stretch repo. Many thanks to @MichaIng for the fix: https://github.com/Fourdee/DietPi/issues/1077
DietPi-Config | Audio Options: DietPi-JustBoom option will now show when alsa-utils in installed. Many thanks to Jaikumar.
DietPi-Config | Waveshare 32 LCD panel: Now functional with current 4.9 kernel. X11 is not functional at this time: https://github.com/Fourdee/DietPi/issues/1048
DietPi-Launcher | DietPi-JustBoom and DietPi-Cloudshell options, will now show when alsa-utils in installed.
DietPi-Process_Tool | Added OpenBazaar to the list.
DietPi-Software | Emby: Resolved an issue where this software title would fail to install. Many thanks to @DncrJim for the report: https://github.com/Fourdee/DietPi/issues/1059
DietPi-Software | Emby: Is now disabled for ARMv8, due to lack of libjpeg8 debian packages in available repos: https://github.com/Fourdee/DietPi/issues/1059#issuecomment-313661959

-----------------------------------------------------------------------------------------------------------

v153
(05/07/17)

New Image:
DietPi for Native PC (x86_64) is now available. This is currently under BETA status, please see the following ticket for updated information: https://github.com/Fourdee/DietPi/issues/1007

Changes / Improvements / Optimizations:
General | NTPD updates: Increased verbosity of completion/errors: https://github.com/Fourdee/DietPi/pull/1035
General | GnuPG: Now installed by default on all DietPi systems. Required for OpenPGP key management, data signing etc: https://github.com/Fourdee/DietPi/issues/1032#issuecomment-311995136
General | DietPi RPi Kernel: Updated to 4.9.35. Includes support for new dual mode outputs on Allo Piano DAC +. Also includes patch for DSD pop during start of playback : https://github.com/Fourdee/DietPi/issues/1052
DietPi-Autostart | Added option for LightDM desktop boot (requires lightdm package to be installed).
DietPi-JustBoom | Added ability to configure Dual output modes on Allo Piano DAC + : https://github.com/Fourdee/DietPi/issues/1052#issuecomment-313089031
DietPi-Software | You can now uninstall software, if free space is below the 500MB threshold. Software installations are still prevented: https://github.com/Fourdee/DietPi/issues/1037
DietPi-Services | You can now check status of all DietPi controlled services with "dietpi-services status". Many thanks to @joaofl for adding this feature!: https://github.com/Fourdee/DietPi/pull/1025
DietPi-Software | Stretch: Updated additional software (eg: Plex/Mosquitto etc) repos to use stretch repos, where available.
DietPi-Software | NZBget: Added optimizations to reduce load on CPU, and, write cache specific to total RAM: https://github.com/Fourdee/DietPi/issues/1040
DietPi-software | BitTorrent (ALL): Write cache memory size is now set to 1/10th of total RAM. Previously 1/8th. This is to prevent excess RAM usage in multiple software combo installations. This applies to new installations only: http://dietpi.com/phpbb/viewtopic.php?f=11&t=2021#p7677
DietPi-Software | NTPD check improvements: Added options to retry NTPD update, or, override NTPD, when NTPD fails to update.
DietPi-Software | Nvidia GPU driver: Now available for installation (Native PC image only). Can also be configured in DietPi-Config: https://github.com/Fourdee/DietPi/issues/1007#issuecomment-312442384

Bug fixes:
DietPi-Autostart | Lower frame buffer for AmiBerry SDL2 now set correctly (480p).
DietPi-Autostart | Custom: Converted to SystemD service. This resolves issues with previously auto login system we used on headless devices: https://github.com/Fourdee/DietPi/issues/1024
DietPi-Config | Changing NTPD modes, will no longer flood the over current screen with print: https://github.com/Fourdee/DietPi/pull/1035
DietPi-Config | OPi Zero (H2+): Resolved an issue where setting 3.5mm output would not unmute lineout. Many thanks to @kurtjcu! https://github.com/Fourdee/DietPi/issues/1026
DietPi-Software | Resolved an issue where Mono libary would fail to install on ARMv6. This effected Emby, Sonarr, Radarr, Jackett. Many thanks to Larmo for reporting this: https://github.com/Fourdee/DietPi/issues/1023
DietPi-Software | AmiBerry: No longer installs Mono libs.
DietPi-Software | Emby: Now installs required Mono libs.
DietPi-Software | Stretch, Fail2Ban: Installation now functional. Many thanks to @noplanman for the fix: https://github.com/Fourdee/DietPi/issues/475#issuecomment-310873879
DietPi-Software | Stretch, OpenSSH Server: Resolved an issue where uninstalling openSSH server would fail due to apt package changes with openssh-blacklist*.
General | tmpfs /tmp: is now disabled for all devices with <= 512MB of RAM. This is to prevent out of space errors during mono based sofware installs (and possibly others): https://github.com/Fourdee/DietPi/issues/1027
General | SystemD daily apt processing: Is now disabled by default, as this would interfere with apt/dpkg locks. DietPi-Software updates apt, as needed during software installs: https://github.com/Fourdee/DietPi/issues/1032#issuecomment-311942730
General | Resolved an issue where USB-DAC setting could lose the alsa HW:x,x device after reboot, in cases where USB kernel init takes longer than when our boot service is launched: https://github.com/Fourdee/DietPi/issues/1051

-----------------------------------------------------------------------------------------------------------

v152
(17/06/17)

Changes / Improvements / Optimizations:
DietPi RPi Kernel | Updated to 4.9.30
Sparky SBC Kernel | Updated: https://github.com/Fourdee/DietPi/issues/1015
Odroid XU4 | Image updated to include kernel support for EMMC 5.1. Many thanks to Meveric.
DietPi-Config | Added support for Allo Mini BOSS DAC and Allo DigiOne: https://github.com/Fourdee/DietPi/issues/999
DietPi-Software | PlexPy: Now available for installation. Many thanks to @FireHelmet for providing us with the installation scripts!: https://github.com/Fourdee/DietPi/issues/971
DietPi-Software | Radarr: Now available for installation. Automatically downloads movies. Many thanks to @FireHelmet for providing us with the installation scripts!: https://github.com/Fourdee/DietPi/issues/966
DietPi-Software | Sonarr: Now available for installation. Automatically downloads TV shows. Many thanks to @FireHelmet for providing us with the installation scripts!: https://github.com/Fourdee/DietPi/issues/966
DietPi-Software | Jackett: Now available for installation. API for trackers, can be used with Sonaar/Radaar etc. Many thanks to @FireHelmet for providing us with the installation scripts!: https://github.com/Fourdee/DietPi/issues/1010
DietPi-Software | JRiver: Now available for installation. RPi only: https://github.com/Fourdee/DietPi/issues/988
DietPi-Software | NZBget: Now available for installation. Fast NZB download manager (c++) with web interface: https://github.com/Fourdee/DietPi/issues/1013
DietPi-Software | apc.php: Now installs latest version from github. Many thanks to @MichaIng: https://github.com/Fourdee/DietPi/issues/475#issuecomment-305898287
DietPi-Software | Pydio: New installs latest version. Many thanks to @noplanman: https://github.com/Fourdee/DietPi/pull/1008

Bug fixes:
DietPi-Config | MP2/WVC1 key entry: Resolved an issue where decode_XXX entries were not being generated: https://github.com/Fourdee/DietPi/issues/885#issuecomment-305731094
DietPi-Software | Plex Media Server (x86_64) installation now functional (due to URL changes): https://github.com/Fourdee/DietPi/issues/998
DietPi-Software | Resolved an issue where incompatible software titles, were not being disabled for x86_64.
DietPi-Software | WiringPi: Installs will be updated to latest version. This is to ensure compatibility with 4.9 kernel on RPi: https://github.com/Fourdee/DietPi/issues/1001
DietPi-Services | Stretch: Resolved an issue with MariaDB installations, DietPi will no longer launch both mysql and mariaDB services. Many thanks to @MichaIng for his assistance on this: https://github.com/Fourdee/DietPi/issues/1000
DietPi-Software | Stretch: Resolved an issue with deprecated --force-yes during apt installs. Many thanks to @MichaIng for providing the solution!: https://github.com/Fourdee/DietPi/issues/1018

-----------------------------------------------------------------------------------------------------------

v151
(01/06/17)

Images:
OPi Zero Plus 2 (H5): Image now available: https://github.com/Fourdee/DietPi/issues/876

Changes / Improvements / Optimizations:
RPi 3 USB Boot | Now supported with our updated v150 image. USB boot loader bit must be enabled on the device (see DietPi-Config | Advanced Options > USB Boot), prior to functional USB boot: https://github.com/Fourdee/DietPi/issues/970#issuecomment-304264851
General | NTP wait increased to 30 seconds (from 20): https://github.com/Fourdee/DietPi/issues/954
DietPi-Config | Advanced Options > USB Boot | Added for RPi 3 only. Enables the device to boot from USB mass storage devices: https://github.com/Fourdee/DietPi/issues/983#issue-231863978
DietPi-Config | Display Options > LED Control: New feature. Allows you to set trigger types for all LEDs on system (eg: off/heartbeat). Automatically applied during boot: https://github.com/Fourdee/DietPi/issues/968
DietPi-Config | Tools > Filesystem benchmarks | Added ability to use a custom location, by selecting from a list of active mounts on system. This also includes CIFS/SAMBA mounts etc.
DietPi-Drive_Manager | Support for PARTUUID fstab entries/mounts: https://github.com/Fourdee/DietPi/issues/970
DietPi-Software | Koel: Now available for installation. Web interface audio streamer. Many thanks to @sootstone for the install notes! https://github.com/Fourdee/DietPi/issues/797
DietPi-Software | Remot3.it (formally Weaved): Updated to latest version (1.3-07v) to allow support for Remot3.it. Existing installations will need to uninstall/reinstall to upgrade. Available binaries now limited to ARMv6/7 (eg: RPi): https://github.com/Fourdee/DietPi/issues/978
DietPi-Software | ReadyMedia (formally MiniDLNA): Updated all references to software names: https://github.com/Fourdee/DietPi/issues/979
DietPi-Software | Shairport-sync: Re-compiled to include MetaData by default: https://github.com/Fourdee/DietPi/issues/962
DietPi-Software | NextCloud: Updated to latest version (12.0.0), existing installations will need to uninstall/reinstall to update: https://github.com/Fourdee/DietPi/issues/974
DietPi-Software | sabnzbd: Updated to latest version (2.0.1), existing installations will need to uninstall/reinstall to update: https://github.com/Fourdee/DietPi/issues/865#issuecomment-305461703

Bug fixes:
General | Resolved a critial issue with VM images, due to DietPi-Drive_Manager functions exiting, prior to providing valid exit code, rendering most DietPi scripts unavailable. Many thanks to @sosher and @powerzumsel for reporting this: https://github.com/Fourdee/DietPi/issues/960
DietPi-Config | Disabling CPU freq limits, will now re-apply the highest clock before-hand.
DietPi-Config | XU4 4.9: CPU freq limits for 2GHz cores now available: https://github.com/Fourdee/DietPi/issues/926
DietPi-Drive_Manager | Resolved RootFS detection on script launch, with RPi. Due to /dev/root reported mount source, as appossed to /dev/mmcblk0p2: https://github.com/Fourdee/DietPi/issues/959
DietPi-Software | Shairport-sync: Resolved issues with config file having no effect. Location updated to /usr/local/etc/shairport-sync.conf: https://github.com/Fourdee/DietPi/issues/962#issuecomment-301735237

-----------------------------------------------------------------------------------------------------------

v150
(15/05/17)

Changes / Improvements / Optimizations:
General | Preperation for Odroid XU4 4.9 kernel support, once its released through apt: https://github.com/Fourdee/DietPi/issues/899
General | First Run Setup: Partition resize/expansion now supports /dev/mmcblk[0-10]: https://github.com/Fourdee/DietPi/issues/899#issuecomment-298912660
General | ASUS TB: Image has been updated, brings it up to Debian Stretch and latest kernel (as per official ASUS beta image v1.8).
General | Stretch: Now installs Chromium via apt.
General | DietPi RPi Kernel: Updated to 4.9: https://github.com/Fourdee/DietPi/issues/936
General | rpi_boardinfo: Has been removed from DietPi scripts. Now contained within dietpi-obtain_hw_model: https://github.com/Fourdee/DietPi/issues/936#issuecomment-301055299
DietPi-Autostart | Added ability to select "custom", editing script located in /var/lib/dietpi/dietpi-autostart/custom.sh, to launch any command during boot: https://github.com/Fourdee/DietPi/issues/916
DietPi-Config | Display Options: Added ability to enter MPEG2/VC1 keys for RPi: https://github.com/Fourdee/DietPi/issues/885
DietPi-Config | WiFi Hotspot: Added ability to toggle on/off state of hotspot: https://github.com/Fourdee/DietPi/issues/924
DietPi-Drive_Manager | Added support for setting Read Only/Read Write filesystems: https://github.com/Fourdee/DietPi/issues/229
DietPi-Process_Tool | Added support for PiHole FTL.
DietPi-RAMdisk | Log files now include timestamps. Thanks @WolfganP: https://github.com/Fourdee/DietPi/issues/905#issuecomment-298241622
DietPi-RAMlog | Mode 2: PiHole logs now included in hourly backups: https://github.com/Fourdee/DietPi/issues/933
DietPi-Software | CouchPotato: Now available for installation: http://dietpi.com/phpbb/viewtopic.php?f=8&t=5&p=7212#p7212
DietPi-Software | Python-Pip: Also installs python-dev by default. Required for compiling.
DietPi-Software | WiringPi: Now available for BPi Pro: https://github.com/Fourdee/DietPi/issues/937
DietPi-Software | Blynk Server: Updated to latest version (0.24) for new installations only. Thanks @phonicmouse: https://github.com/Fourdee/DietPi/pull/912
DietPi-Software | UrBackupSrv: Updated to latest version (2.1.19) for new installations only. Thanks @mtdjr : https://github.com/Fourdee/DietPi/issues/948

Bug fixes:
General | RPi: G_HW_MODEL_INDEX detection has changed. Now uses revision codes pulled from /proc/cpuinfo. This is mainly to support 4.9 kernel which lacks correct BCM code we previously used: https://github.com/Fourdee/DietPi/issues/936
General | If NTPD has not been run, it will be launched automatically, before waiting for status completion: https://github.com/Fourdee/DietPi/issues/919
General | Resolved an issue with incorrect temp readouts on H3/H2+ and NanoPi M2/M3 boards. Many thanks to @hectorcamp for the report: https://github.com/Fourdee/DietPi/issues/909
General | RPi kernel is now overwritten without cleanup, to prevent failed unzip (0bytes free space) rendering system unbootable: https://github.com/Fourdee/DietPi/issues/905
General | NanoPi M3: CIFS now built into our kernel: https://github.com/Fourdee/DietPi/issues/920
DietPi-Config | Sound Card: Correct name for Audiophonics I-Sabre 9028, as this driver is only compatible with that device.
DietPi-Drive_Manager | Resolved an issue where changing formatting options, prior to RootFS transfer, would prevent RootFS transfer completing: https://github.com/Fourdee/DietPi/issues/926#issuecomment-301256888
DietPi-RAMdisk | Disabled clearing of DietPi files, prior to disk save, in attempt to prevent loss of DietPi files in /boot, in 0byte free space situations: https://github.com/Fourdee/DietPi/issues/905#issuecomment-298241622
DietPi-RAMLog | Tweaked log clearing for PiHole FTL logs: https://github.com/Fourdee/DietPi/issues/918#issuecomment-299173649
DietPi-Software | At least 500MB of free space is now required on RootFS, before software will be installed: https://github.com/Fourdee/DietPi/issues/905#issuecomment-298343932
DietPi-Software | Resolved an issue where unauthenticated packages (eg: from other repos), would prevent apt-get upgrade from completing, due to lack of --force-yes.
DietPi-Software | Resolved an issue with SubSonic installation failing, due to package conflicts with lame and libmp3lame (from our ffmpeg): https://github.com/Fourdee/DietPi/issues/946
DietPi-Update | At least 500MB of free space is now required on RootFS, before DietPi can be updated: https://github.com/Fourdee/DietPi/issues/905#issuecomment-298343932

-----------------------------------------------------------------------------------------------------------

v149
(28/04/17)

New Device / Images:
OrangePi Zero Plus 2 (H3) | https://github.com/Fourdee/DietPi/issues/876#issuecomment-294464779
OrangePi Win | https://github.com/Fourdee/DietPi/issues/875#issuecomment-296160956
OrangePi Prime | https://github.com/Fourdee/DietPi/issues/874#issuecomment-297675707

Changes / Improvements / Optimizations:
DietPi-Config | Display Rotation: New options for RPi HDMI output and Touchscreen devices. DietPi also calculates FB X/Y flip automatically, if required to utilize full screen under 90/270 rotations. Many thanks to @midwan for RPi touch screen testing: https://github.com/Fourdee/DietPi/issues/859
DietPi-Config | Hostname change: Now prompts for immediate reboot. This is to avoid potential issues with software installations and non-updated hostname on system. Many thanks to @9H5G for the suggestion: https://github.com/Fourdee/DietPi/issues/880
DietPi-Config | Audio > Sound Card: Updated hifiberry-dac to include HiFiBerry MiniAMP, many thanks to ta11 for the info: https://twitter.com/ta11/status/852599202186227712
DietPi-Config | Swapfile: Added ability to select Auto size (1GB - total RAM = size). Auto is now the default. Mainly to prevent out of memory errors on recent influx of 256MB boards.
DietPi-Obtain_Hw_Model | Optimized/reduced count of total G_HW_ARCH (from 21 to 10). Will improve performance in DietPi-Software due to reduced array size.
DietPi-RAMlog | PiHole: PiHole FTL log file is now excluded from 1 hour clear (preserves current day logs): https://github.com/Fourdee/DietPi/issues/868
DietPi-Software | Amiberry SDL2: Now available for installation. SDL2 Amiberry is currently in dev/testing. can be enabled with dietpi-autostart and selecting SDL2 option. Roughly 2x FPS increase over SDL1: https://github.com/Fourdee/DietPi/issues/850
DietPi-Software | VirtualHere: Now available for installation. Allows you to access psychically attached USB devices, over the network: http://dietpi.com/phpbb/viewtopic.php?f=8&t=5&p=6709#p6709
DietPi-Software | SABnzbd: Now available for installation. NZB download manager with web interface: http://dietpi.com/phpbb/viewtopic.php?f=8&t=5&p=6747#p6747
DietPi-Software | Spotify Connect Web: Now available for installation. Web interface, client and player for Spotify Premium: http://dietpi.com/phpbb/viewtopic.php?f=8&t=5&p=7013#p7013
DietPi-Software | SDL2: Now available for installation in additional linux software (RPi only).
DietPi-Software | FFmpeg: (RPi devices) now installs our binaries built with OpenMAX HW encoding enabled: https://github.com/Fourdee/DietPi/issues/869
DietPi-Software | AmiBerry: Renamed all references of uae4arm to AmiBerry: https://github.com/Fourdee/DietPi/issues/850
DietPi-Software | NAA Daemon: Updated to latest version (3.5.1-35). Many thanks to volpone for the heads up: http://dietpi.com/phpbb/viewtopic.php?f=11&t=1832
General | DietPi RPi Kernel: Now supports 384KHz audio output. Tested with Allo BOSS DAC and JustBoom-DAC: https://github.com/Fourdee/DietPi/issues/900#issuecomment-297775790
General | ARMbian built images: Console boot verbosity increase.
General | DietPi user: Now created for testing "dietpi". We are aiming to phase out root with our DietPi user in the future, currently, this account is for testing/debugging only. Default password is "dietpi" if "AUTO_SETUP_GLOBAL_PASSWORD=" is unchanged in dietpi.txt: https://github.com/Fourdee/DietPi/issues/796
General | RPi Jessie: Image updated to latest
General | AmiBerry: Image updated to latest

Bug fixes:
DietPi-Process_Tool | Emby server: Now supported.
DietPi-CPU_Info | Now supports devices used in a freezer (- values) :D. Thanks to Gordon for reporting and testing this: http://dietpi.com/phpbb/viewtopic.php?f=11&t=1677&p=6800#p6790
DietPi-Software | Amiberry SDL1: NUM/CAPS LEDs are now fully functional: https://github.com/Fourdee/DietPi/issues/760#issuecomment-288496760

-----------------------------------------------------------------------------------------------------------

v148
(08/04/17)

Changes / Improvements / Optimizations:
DietPi-Config | WiFi: Country code is now also applied to cfg80211 module params (ieee80211_regdom=): https://github.com/Fourdee/DietPi/issues/838
DietPi-Config | Network NAS/Misc: Added option to delay boot, until a valid network connection is established: https://github.com/Fourdee/DietPi/issues/842
DietPi-Config | Audio > Sound Card: Added support for AudioPhonics I-Sabre-K2M (9018K2M): https://github.com/Fourdee/DietPi/issues/716
DietPi-Software | NTPD check/wait: Is now bypassed if no valid network connection is available. It will be checked again, before software installation: https://github.com/Fourdee/DietPi/issues/840
DietPi-Software | Tonido: Now available for installation. Lightweight alternative to NextCloud/Owncloud: http://dietpi.com/phpbb/viewtopic.php?f=8&t=5&p=6476#p6476
DietPi-Software | IceCast: Now available for installation. This is a Shoutcast streaming server, using DarkIce for audio input: http://dietpi.com/phpbb/viewtopic.php?f=8&t=5&p=6526#p6526
DietPi-Software | MotionEye: Now available for installation (RPi only). Web interface and surveillance for your RPi/USB camera. Mainly focused towards motion detection usage: http://dietpi.com/phpbb/viewtopic.php?f=8&t=5&start=100
DietPi-Software | CloudPrint (Google): Now available for installation. Print server with support for Google cloud printing. Many thanks to Sciamano for his assistance with testing: http://dietpi.com/phpbb/viewtopic.php?f=8&t=5&start=100#p6630
DietPi-Set_Hardware | RPi Camera: Now enables bcm2835-v4l2 by default. Required for /dev/video0 stream (mainly for motioneye).
General | Boot: All failed drive mounts will be re-mounted after network connection is established. This is mainly a failsafe for CIFS/net shares, to ensure they are mounted again after network established: https://github.com/Fourdee/DietPi/issues/842#issuecomment-289448261

Bug fixes:
DietPi-Software | YaCy: Web interface admin details are now set during install. Username = admin, password = dietpi. Many thanks to Pilovali for reporting this!:
DietPi-Software | Gogs: Installation now resolved. Due to https://dl.gogs.io/ removing "latest" links for binary download. Now hosted on dietpi.com: https://github.com/Fourdee/DietPi/issues/833
DietPi-Software | OMV: Has been disabled. We have recieved too many reports from users with issues, due to incompatibility with DietPi. As we cant control what OMV does and how it does it, we cannot support it: https://github.com/Fourdee/DietPi/issues/851
DietPi-RAMlog | PiHole: Resolved an issue where PiHole logs were being cleared every 1 hour, if default locale on system is not en_GB. PiHole logs allow for current day and 5MB size limit. Many thanks to @k-plan for his assistance with this one: https://github.com/Fourdee/DietPi/issues/839
General | Cron-Daily: Removed a df export left over from auto TRIM code (no longer used).
General | RoseapplePi CPU temp: Now functional. Many thanks to @joaofl for this fix: https://github.com/Fourdee/DietPi/issues/848

RPi Stretch:
DietPi-Software | FFmpeg now sucessfully installs: https://github.com/Fourdee/DietPi/issues/475

-----------------------------------------------------------------------------------------------------------

v147
(24/03/17)

New Image:
Asus Tinker Board | http://dietpi.com/phpbb/viewtopic.php?f=8&t=1539#p6305

Changes / Improvements / Optimizations:
DietPi-AutoStart | Added option to launch Chromium, without a desktop: https://github.com/Fourdee/DietPi/issues/835
DietPi-Config | Audio > Sound Card: Added support for Soekris DAM1021 DAC: https://github.com/Fourdee/DietPi/issues/808
DietPi-Process_Tool | Blynk Server: now supported.
DietPi-Software | Aria2: Download manager with slick web UI interface, now available for install: http://dietpi.com/phpbb/viewtopic.php?f=8&t=5&p=6177#p6177
DietPi-Software | YaCy: Decentralized open source search engine, now available for install: http://dietpi.com/phpbb/viewtopic.php?f=8&t=5&p=6202#p6202
DietPi-Software | Blynk Server: config file added to the diepi user data folder, thanks to @joaofl: https://github.com/Fourdee/DietPi/pull/810
DietPi-Software | ShairPort-Sync: Updated to 3.0.2. SOXR interpolation is now enabled by default (will improve sound quality): https://github.com/Fourdee/DietPi/issues/819
DietPi-Software | MPD: Updated to 19.21. Also includes optional plugin support for UPNP playback, can be enabled in /etc/mpd.conf (https://github.com/Fourdee/DietPi/issues/821#issuecomment-288057932): https://github.com/Fourdee/DietPi/issues/821
DietPi-Software | NetData: Updated to 1.6. Also available for Virtual Machines (AMD64/x86_64)!: https://github.com/Fourdee/DietPi/issues/832

Bug fixes:
DietPi-Config | Change Locale: Once changed, the active locale on system will now be pumped into /etc/environment (thanks John for this), this should prevent 0.UTF-8 issues some of our users are reporting: https://github.com/Fourdee/DietPi/issues/825
DietPi-Software | Removed references for dietpi-uninstall. Many thanks to Pilovali!

-----------------------------------------------------------------------------------------------------------

v146
(14/03/17)

New Device:
RPi Zero W | Now fully supported (including onboard WiFi/BT): https://github.com/Fourdee/DietPi/issues/787

Changes / Improvements / Optimizations:
General | Wlan: 'disable power save' on boot, is now a service, installed when WiFi is enabled in 'dietpi-config' or via 'dietpi-set_hardware'.
General | DietPi RPi Kernel: Updated to latest.
DietPi-Drive_Manager | Added support for F2FS filesystem: https://github.com/Fourdee/DietPi/issues/802
DietPi-Drive_Manager | Transfer RootFS now allows for selection of filesystem types on target partition (eg: f2fs), RPi only: https://github.com/Fourdee/DietPi/issues/802
DietPi-Software | If NTPD is used (default on DietPi) for time sync, and, NTPD fails to sync, DietPi-Software will now exit, to prevent further issues with incorrect time during software installations: https://github.com/Fourdee/DietPi/issues/786
DietPi-Software | Syncthing-inotify: Installation updated to 0.8.5 (thanks John!)

Bug fixes:
General | RPi: Resolved an issue with sudo not having setuid bit set. Many thanks to @WolfganP for the fix: https://github.com/Fourdee/DietPi/issues/794
General | NanoPi M3: USB DACs are now functional with our latest kernel update: https://github.com/Fourdee/DietPi/issues/763
DietPi-Software | PiHole: Resolved issues with enable/disable adblocking and DHCP server having no effect: https://github.com/Fourdee/DietPi/issues/775
DietPi-Software | Gogs: Resolved issues with URL failing connection test due to them being renamed: https://github.com/Fourdee/DietPi/issues/793

-----------------------------------------------------------------------------------------------------------

v145
(04/03/17)

Changes / Improvements / Optimizations:
DietPi-Automation | Automatic format of USB drive: This feature has now been disabled and is no longer supported. This is due to the vast changes with how DietPi handles external drives: https://github.com/Fourdee/DietPi/issues/751#issuecomment-281163299
DietPi-Backup | Backup location: now has a list option, which allows user to select from all active mounts on system: https://github.com/Fourdee/DietPi/issues/751#issuecomment-281689544
DietPi-Cloudshell | Storage locations: now has a list option, which allows user to select from all active mounts on system.
DietPi-Drive_Manager | Is now capable of supporting various partitions on a drive, and, detects all drives on system.  Default mount type is now UUID. Now also capable of supporting EMMC+SD combo on Odroid C2. RootFS transfer is now unlimited and can be used multiple times (RPi/Odroid only) : https://github.com/Fourdee/DietPi/issues/751
DietPi-Software | User data location: now has a list option, which allows user to select from all active mounts on system: https://github.com/Fourdee/DietPi/issues/751#issuecomment-281689544
DietPi-Software | Installing both MySQL and MariaDB at the same time, is no longer possible. This it to prevent incompatible MySQL + MariaDB installation: https://github.com/Fourdee/DietPi/issues/761
DietPi-Software | 1st run questions have been removed. Dedicated USB drives can be setup in the 'user data' option in menu: https://github.com/Fourdee/DietPi/issues/751#issuecomment-281163299
DietPi-Software | NextCloud: Will always install the latest sub version of v11 (eg: 11.0.1): https://github.com/Fourdee/DietPi/issues/779
DietPi-Software | HAProxy: Now installs latest version 1.7.2. Thanks to Jerome.
DietPi-Software | Python-Pip: Now available for install via Linux software menu: https://github.com/Fourdee/DietPi/issues/784
DietPi-Software | Blynk Server: Now available for installation: http://dietpi.com/phpbb/viewtopic.php?f=8&t=5&p=5901#p5901
DietPi-Software | Apt errors: Are now logged to '/var/log/dietpi-software_apt.log', and, displayed during notify: https://github.com/Fourdee/DietPi/issues/791
DietPi-Sync | Sync location: now has a list option, which allows user to select from all active mounts on system: https://github.com/Fourdee/DietPi/issues/751#issuecomment-281689544
General | Odroids: Changed from http://oph.mdrjr.net/meveric to our new mirror http://fuzon.co.uk/meveric for Meverics repo.
General | WiFi Power management is now disabled during boot using 'iwconfig'. This is in addition to existing power options set in /etc/network/interfaces, which have no effect wlan devices such as ap6212 (Neo Air). In other words, WiFi should provide a more stable and consistent connection on those devices.

Bug fixes:
General | ARMbian resizefs service. As this does not get removed by ARMbians initial setup scripts, we will remove it.
General | All DEV 4.9 kernel images have been reverted back to STABLE 3.x. Recent 4.10 DEV updates from ARMbian are too unstable for acceptable usage of device: https://github.com/Fourdee/DietPi/issues/778#issuecomment-283112473
General | ARMbian 'log2ram' has been removed on ARMbian built images, as this will conflict with DietPi-RAMlog: https://github.com/Fourdee/DietPi/issues/781
DietPi-Software | Resolved an issue with OpenBazaar installation, due to python-pip error, resulting in a failure to run OB binary: https://github.com/Fourdee/DietPi/issues/784
DietPi-Software | Resolved an issue where internet connection test would fail, due to 404 recieved from http://ftp.debian.org/debian. Many thanks to @tohjg for the fix: https://github.com/Fourdee/DietPi/issues/755#issuecomment-282203823
DietPi-Software | Resolved an issue with NAA Daemon failing to install, due to URL links being dropped for stretch packages in Debian repo, again. These binaries are now permanently hosted on DietPi.com: https://github.com/Fourdee/DietPi/issues/754
DietPi-Config | Sound card: Allo Cheapo, now sets the correct device index when running under optical out mode. Many thanks to Sudeep for the fix:
DietPi-Config | Resolved an issue with WaveShare32 on RPi failing to run X: https://github.com/Fourdee/DietPi/issues/767

RPi Stretch:
DietPi-Drive_Manager | No longer hangs when launched: https://github.com/Fourdee/DietPi/issues/751#issuecomment-280850954

-----------------------------------------------------------------------------------------------------------

v144
(16/02/17)

Changes / Improvements / Optimizations:
DietPi-Config | Audio > Sound card: Added support for Allo Boss DAC: https://github.com/Fourdee/DietPi/issues/748
DietPi-Config | Audio > PSU Noise Reduction: This mode attempts to reduce power consumption on your SBC. In turn, this may reduce PSU inflicted noise, that may degrade audio output quality. When enabled, the following is set CPU gov = Powersave, HDMI output = Disabled: https://github.com/Fourdee/DietPi/issues/757
DietPi-Software | AmiBerry (uae4arm): Updated to latest version (2.1): https://github.com/Fourdee/DietPi/issues/756
DietPi-Software | DietPiCam: Updated to latest version (6.2.29). To update existing installations, this requires a reinstall: https://github.com/Fourdee/DietPi/issues/737
DietPi-Software | Roon Bridge updated to v1.3. Now includes support for ARM64 devices (eg: Odroid C2/Pine A64): https://github.com/Fourdee/DietPi/issues/749
DietPi-Services | Added ability to read user created include file. Allowing users to add additional services for DietPi to control: https://github.com/Fourdee/DietPi/issues/740

Bug fixes:
DietPi RPi Kernel | Resolved an issue with missing firmware for common and onboard RPi devices (eg: rpi 3 wifi): https://github.com/Fourdee/DietPi/issues/741
SparkySBC | Kernel upgrade from Allo to improve USB DAC support.
DietPi-Config | Resolved an issue where Samba mounts would not always mount during boot. Many thanks to @Sciamano for this fix!: https://github.com/Fourdee/DietPi/issues/744
DietPi-Software | Resolved an issue with NoMachine armv7 binary incorrect url. Many thanks to @Qnx: https://github.com/Fourdee/DietPi/issues/750
DietPi-Software | Resolved an issue with NAA Daemon failing to install, due to URL links being dropped for stretch packages in Debian repo. Many thanks to Rene for spotting this: https://github.com/Fourdee/DietPi/issues/754
DietPi-Software | Resolved an issue where internet connection test would fail, when using apt sources with ftp://. Many thanks to @elRadix for reporting this: https://github.com/Fourdee/DietPi/issues/755

-----------------------------------------------------------------------------------------------------------

v143
(29/01/17)

Images:
BPi Pro | Image has been updated to 4.9 kernel. Onboard WiFi is now functional, HDMI audio is not supported at this time (3.5mm only): https://github.com/Fourdee/DietPi/issues/732

Changes / Improvements / Optimizations:
General | RPi: DietPi kernel is now installed by default. This adds support for Allo Piano 2.1 DAC, and 192KHz 16bit HDMI output.
DietPi-RAMdisk | Enabled additional logging for this process, as some users are experiencing issues. This should help us find the cause: https://github.com/Fourdee/DietPi/issues/719
DietPi-Config | Audio > Sound card: Added support for RPi "Pi-DIGI+"
DietPi-Software | NeoVim: Now available for RPi Stretch: https://github.com/Fourdee/DietPi/issues/692
DietPi-Software | O!MPD: Now available for installation. Slick, feature-rich MPD web interface music player: http://dietpi.com/phpbb/viewtopic.php?f=8&t=5&p=5171#p5171
DietPi-Software | NetData: Updated to latest (1.5.0): https://github.com/Fourdee/DietPi/issues/728
DietPi-JustBoom | Added option to launch Alsamixer
DietPi-JustBoom | Added various options unique to the Allo Piano 2.1 DAC: https://github.com/Fourdee/DietPi/issues/714

Bug fixes:
General | Pine 64 FB cursor is now visible: https://github.com/Fourdee/DietPi/issues/596
General | LED heartbeat for H3 is now functional and applied during boot.
DietPi-Config | Display > Added support for JustBoom IR Remote. Supports Kodi & MPD controls by default: https://github.com/Fourdee/DietPi/issues/735
DietPi-Config | Audio > USB-DAC: When enabled, will always re-detect and apply active card index during boot. Many thanks to "J. Künz" for these fixes!
DietPi-Config | Audio > Sound card: Corrected options for BPi Pro. Many thanks to "J. Künz" for these fixes!
DietPi-Config | Audio > Sound card: Corrected options for OPi Zero (H2+) HDMI and 3.5mm analogue (default).
DietPi-Config | Audio > Sound card: Allo Piano 2.1 DAC for RPi is now functional. Driver provided by DietPi kernel: https://github.com/Fourdee/DietPi/issues/727
DietPi-Software | Failure to move MySQL DB store will now prevent further action being taken: https://github.com/Fourdee/DietPi/issues/715
DietPi-Software | Resolved an issue with VNC4server/RealVNC install, that prevented desktop launch command being inserted to xstartup, if a desktop was installed beforehand:
DietPi-Software | Resolved an issue where installing LMS and SqueezeLite at the same time, would result in apt failure 100: https://github.com/Fourdee/DietPi/issues/736

-----------------------------------------------------------------------------------------------------------

v142
(14/01/17)

New Image:
DietPi for Sparky SBC (Allo) is now available: http://dietpi.com/phpbb/viewtopic.php?f=8&t=1161&p=4922#p4922

Changes / Improvements / Optimizations:
DietPi-Backup | Now supports BTRFS filesystems for target backup location.
DietPi-Backup | Now features "System only" and "Full backup" modes. In "Full backup" mode, DietPi User data is included in backups: https://github.com/Fourdee/DietPi/issues/685
DietPi-Config | Audio > Sound card: "Allo Piano DAC 2.1", now applies correct module and dtoverlay (previously Piano DAC 1 was used): https://github.com/Fourdee/DietPi/issues/699
DietPi-Config | Audio > Sound card: Added support for "Allo Cheapo" sound card on Sparky SBC.
DietPi-Config | Audio > Sound card: Added support for HDMI/3.5mm sound cards on NanoPi M2/M3.
DietPi-Config | Audio > Sound card: Added option for force 3.5mm output with Onboard RPi: https://github.com/Fourdee/DietPi/issues/704
DietPi-Config | Audio > Sound card: Added support for selecting USB-DAC sound cards: https://github.com/Fourdee/DietPi/issues/683
DietPi-Config | Audio > Sound card: Added support for RPi 'HifiBerry DIGI Pro' sound card.
DietPi-Config | WiFi: Reduced the DHCP retry count and timeouts, to prevent a unnecessary wait when enabling WiFi for the 1st time: https://github.com/Fourdee/DietPi/issues/711
DietPi-Software | Open Media Vault: Is now available for installation: http://dietpi.com/phpbb/viewtopic.php?f=8&t=5&p=4859#p4859
DietPi-Software | MySQL/MariaDB: Data store is now located in the DietPi User data location (eg: /mnt/dietpi_userdata/mysql). Should offer improved performance for USB drive users: https://github.com/Fourdee/DietPi/issues/672
DietPi-Software | NetData updated to latest version (1.4.0): https://github.com/Fourdee/DietPi/issues/696
DietPi-Software | Added support for Apt-Fast if installed: https://github.com/Fourdee/DietPi/issues/698
DietPi-Software | PiHole: Access via http://ip/admin is now supported, for new installations: https://github.com/Fourdee/DietPi/issues/703
Typo | Correct use of MHz (previously Mhz). Thanks to Rainer.

Bug fixes:
General | RPi 3 onboard Bluetooth is now functional: https://github.com/Fourdee/DietPi/issues/693
General | Odroid C2: Resolved an issue with deb-multimedia repo failing GPG key: https://github.com/Fourdee/DietPi/issues/677
General | Resolved an issue where access to /mnt/usb_1 would hang the program/command, when no USB drive was attached: https://github.com/Fourdee/DietPi/issues/684
General | Resolved an issue where alsamixer was unable to load sound card device: https://github.com/Fourdee/DietPi/issues/705
General | Odroids: Resolved an issue where Meverics custom CPU governor script, would override DietPi applied CPU govs during boot.
DietPi-Config | Resolved an issue where NTPD Daemon + Drift mode, did not create drift file. This mode has now been moved to systemd-timesyncd: https://github.com/Fourdee/DietPi/issues/709
DietPi-Config | Enabling the RPi camera will now apply the required 128MB minimum GPU memory split, if not already higher: https://github.com/Fourdee/DietPi/issues/706
DietPi-Software | Resolved issues with non-functional RPi camera with DietPi-Cam: https://github.com/Fourdee/DietPi/issues/706
DietPi-Automation | Resolved an issue with automated 1st run installation would hang on Odroid C2, during patch stage: https://github.com/Fourdee/DietPi/issues/689
Sparky SBC | Resolved an issue with touch screen module causing dmesg errors associated with it. This module is now disabled: https://github.com/Fourdee/DietPi/issues/699#issuecomment-271362441

RPi Stretch:
General | RPi 3 Onboard WiFi is now functional.

-----------------------------------------------------------------------------------------------------------

v141
(31/12/16)

Images:
NanoPi NEO | This image has been updated to kernel 4.9, appears more stable to 3.x. Also fixes a few issues relating to USB WiFi and i2c errors: https://github.com/Fourdee/DietPi/issues/667
NanoPi NEO Air | This image has been updated to kernel 4.9, appears more stable to 3.x. Also fixes a few issues relating to onboard WiFi, USB WiFi and i2c errors. Many thanks to @zador-blood-stained at ARMbian to help make this possible: https://github.com/Fourdee/DietPi/issues/640

Changes / Improvements / Optimizations:
DietPi-Software | Reduced the verbosity of onscreen text during apt installations.
DietPi-Software | PiHole: Web interface password is now set during install (default dietpi): https://github.com/Fourdee/DietPi/issues/662
DietPi-Software | UrBackup Server: Updated to latest version (2.0.38). Applies to new installations only: https://github.com/Fourdee/DietPi/issues/657

Bug fixes:
DietPi-Automation | Resolved an issue where static IPs were not being applied during 1st run dietpi-update stage. This fix applies to v140 and higher images: https://github.com/Fourdee/DietPi/issues/660
DietPi-Software | Resolved an issue where the DietPi installed version of Chromium was being overwritten by Debian repo during dist-upgrade: https://github.com/Fourdee/DietPi/issues/658
DietPi-Software | Resolved an issue where custom global password ('AUTO_SETUP_GLOBAL_PASSWORD=') was not being used as MySQL login password, causing MySQL DB creations to fail: https://github.com/Fourdee/DietPi/issues/666
DietPi-Software | Resolved an issue where LMS failed to installed on Odroid C2: https://github.com/Fourdee/DietPi/issues/663
General | apt-transport-https: Is now installed by default on all devices. Required for https apt usage and resolves issues with apt simulation failing: https://github.com/Fourdee/DietPi/issues/669

-----------------------------------------------------------------------------------------------------------

v140
(21/12/16)

Changes / Improvements / Optimizations:
DietPi-Software | Mosquitto: Now available for install. Message broker that implements MQTT: http://dietpi.com/phpbb/viewtopic.php?f=8&t=5&p=4293#p4293
DietPi-Software | NAA Daemon: Now available for install. Signalyst Network Audio Adaptor (NAA): http://dietpi.com/phpbb/viewtopic.php?f=8&t=5&p=4294#p4294
DietPi-Software | Node-Red: Now available for install. Visual tool for wiring together hardware devices, APIs and online services in new and interesting ways: http://dietpi.com/phpbb/viewtopic.php?f=8&t=5&p=4292#p4292
DietPi-Software | Tomcat8: Now available for install. Tomcat is a Servlet and JSP Server serving Java technologies: http://dietpi.com/phpbb/viewtopic.php?f=8&t=5&p=4316#p4316
DietPi-Software | Nextcloud: Updated to latest version v11 (NB: applies to new installations only): https://github.com/Fourdee/DietPi/issues/647
DietPi-Software | Syncthing: Updated to latest version v0.14.15 (NB: applies to new installations only).
DietPi-Software | Syncthing: Syncthing-Inotify is now installed by default with Syncthing: https://github.com/Fourdee/DietPi/issues/652
DietPi-Software | WiringPi: Is now also available for Odroid boards: https://github.com/Fourdee/DietPi/issues/650
DietPi-JustBoom | Added support for changing DSP Filters on sound cards that support it. eg: JustBoom, Allo Piano, Odroid HiFi Shield
DietPi-JustBoom | Added support for viewing current ALSA output stream info. Useful for checking current output freq, bitdepth etc.
DietPi-Config | IQaudIODAC: Added additional dtoverlay options for Pi-DigiAMP+.

Bug fixes:
DietPi-Cloudshell | Resolved an issue where Cloudshell would fail to start, due to tput failing the service on some devices. Many thanks to @Fabian0587, @rooted and @Saturn7 for their valuable assistance with testing: https://github.com/Fourdee/DietPi/issues/649
DietPi-Software | Wordpress: Resolved an issue where php-mysql module was not installed in some instances. Many thanks to @prp2 for reporting this: http://dietpi.com/phpbb/viewtopic.php?f=11&t=1026&p=4434#p4407
DietPi-Software | Plex Media Server: Is now disabled for ARMv6 devices. This is due to available repos removing support/packages for ARMv6 devices: https://github.com/Fourdee/DietPi/issues/648
DietPi-Software | 'AUTO_SETUP_GLOBAL_PASSWORD=' in dietpi.txt: Is now also applied as the password for generated MySQL databases.
DietPi-Services | RPImonitor: This service is now triggered. Many thanks to K-Plan for reporting this.
General | C2: Resolved an issue where libc6 u6 is required, but u7 was installed: https://github.com/Fourdee/DietPi/issues/653

RPi Stretch:
DietPi-Software | HiFi: Installation has been resolved and is now functional.
DietPi-Config | Filesystem Benchmark results are now functional. Thanks to K-Plan for reporting this: https://github.com/Fourdee/DietPi/issues/475

-----------------------------------------------------------------------------------------------------------

v139
(09/12/16)

New Image:
OrangePi Plus: H3 with onboard EMMC, WiFi and SATA: http://dietpi.com/phpbb/viewtopic.php?f=8&t=980
OrangePi Zero: H2+ with onboard WiFi and PoE. This image was made possible and created by @aliosa27: http://dietpi.com/phpbb/viewtopic.php?f=8&t=985&p=4262#p4262

Changes / Improvements / Optimizations:
DietPi-Software | RealVNC Server for RPi: http://dietpi.com/phpbb/viewtopic.php?f=8&t=5&p=4149#p4149
DietPi-Software | Roon Bridge: Now available for install. Turns your SBC into a Roon capable audio player: http://dietpi.com/phpbb/viewtopic.php?f=8&t=5&p=4153#p4153
DietPi-Config | Display Options: Odroid Remote can now be enabled. This will automatically install Lirc, enable modules and setup for Odroid Remote on C1/C2/XU4: https://github.com/Fourdee/DietPi/issues/621
DietPi.com | Vastly reduced size of webpage/images for faster loading times on slow connections. Many thanks to @bhaveshgohel for this: https://github.com/Fourdee/DietPi/issues/616#issuecomment-264700382

Bug fixes:
DietPi-Software | Emby server: Is now functional. The cause was due to new additional package deps that are not provided by the Emby Debian 8 repo: https://github.com/Fourdee/DietPi/issues/619

-----------------------------------------------------------------------------------------------------------

v138
(02/12/16)

New DietPi website, logo and colour scheme:
http://dietpi.com

New Image:
NanoPi NEO Air image is now available: http://dietpi.com/phpbb/viewtopic.php?f=8&t=891#p3951

Changes / Improvements / Optimizations:
DietPi-Software | Cava: Console-based audio visualizer for MPD is now available for installation. Works on LCD HATS (eg: Odroid LCD Shield): http://dietpi.com/phpbb/viewtopic.php?f=8&t=5&p=3928#p3928
DietPi-Software | Squeezelite: Updated to v1.8. Now supports releasing lock on soundcard when idle for 5 seconds: https://github.com/Fourdee/DietPi/issues/620
DietPi-JustBoom | Cava options (once installed): Can now be configured from the menu. MPD audio buffer size can now be changed.
DietPi-Config | Audio Options: 384kHz kernel can now be installed for RPi 2/3.
DietPi-Autostart | Cava option added.
DietPi-LetsEncrypt | Hardened webserver SSL security (Lighttpd) as per Hyneks article recommendations: https://hynek.me/articles/hardening-your-web-servers-ssl-ciphers/ . Many thanks to WaLLy3K for the info!
General | Odroid C2: Improved desktop performance by using FBturbo instead of Mali DDX, many thanks to Meveric for this: http://forum.odroid.com/viewtopic.php?f=138&t=19948&p=169808#p169808
General | Dmesg onscreen print level has been reduced. Mostly for Odroid C2 where HiFi Shield prints i2c info when starting/stopping stream on tty1.
General | DietPi for XenServer image has been removed and is no longer available for download.

Bug fixes:
DietPi-Set_Hardware | Resolved an issue where alsamixer would fail to function with default device.
DietPi-Cloudshell | Storage Scenes: Resolved an issue where mount locations that contained whitespace, would fail to provide stats: https://github.com/Fourdee/DietPi/issues/618
DietPi-Software | PiVPN: Reboot has been disabled in the PiVPN installer script. This is to allow DietPi-Software to complete the end stages of the installation process: https://github.com/Fourdee/DietPi/issues/611

-----------------------------------------------------------------------------------------------------------

v137
(15/11/16)

New Image:
NanoPi M1 image is now available: http://dietpi.com/phpbb/viewtopic.php?f=8&t=857#p3827

Changes / Improvements / Optimizations:
DietPi-Cloudshell | Storage scenes: now supports upto 5 additional drives. All of which can be configured and setup in dietpi-cloudshell: https://github.com/Fourdee/DietPi/issues/582
DietPi-Config | RPI 3: Onboard wifi can now be toggled on or off. This allows for use of a USB WiFi device if required: https://github.com/Fourdee/DietPi/issues/576
DietPi-Drive_Manager | RPi/Odroids: You can now transfer RootFS (SD card) to a USB drive. This feature is currently in testing, we recommend it should only be used on a fresh installation: https://github.com/Fourdee/DietPi/issues/509
DietPi-Software | TightVNC/VNC4 servers now support running in a shared desktop mode. Set dietpi_vncserver_shared_desktop=1 in dietpi.txt: https://github.com/Fourdee/DietPi/issues/607
DietPi-Software | MySQL: Has been optimized for lower memory usage. Many thanks to @trajano for this: https://github.com/Fourdee/DietPi/issues/605
DietPi-Process_Tool | Added support for RoonBridge: http://dietpi.com/phpbb/viewtopic.php?f=9&t=826&p=3862#p3862
DietPi-Update | Will now use multiple mirrors during updates.
General | Added exit paths to DietPi scripts. This is to prevent use by underprivileged users, where root/sudo access is required.

Bug fixes:
DietPi-Auto_Start | Resolved an issue where RetroPie power features did not function inside emulationstation. Many thanks to 'GaM3r2Xtreme' for providing this fix: http://dietpi.com/phpbb/viewtopic.php?f=9&t=532&p=3674#p3674
DietPi-Backup | Will preserve permissions during backups. Many thanks to @willgfx for providing this fix: https://github.com/Fourdee/DietPi/pull/595
DietPi-Config | H3-analogue soundcard is now correctly set. Many thanks to Frans for reporting this issue: http://dietpi.com/phpbb/viewtopic.php?f=11&t=843&p=3773#p3756
DietPi-Software | Chromium: Is now disabled for ARMv6 due to lack of binary. Many thanks to Christopher for reporting this: https://twitter.com/tapherjspiteri/status/798336126264061952
DietPi-Software | HaProxy: Resolved an issue where HaProxy would fail to start. Many thanks to @crazyquark for providing the fix: https://github.com/Fourdee/DietPi/issues/353#issuecomment-221372142
General | NanoPi M3/T3: CPU temp readouts are now functional.

-----------------------------------------------------------------------------------------------------------

v136
(01/11/16)

Changes / Improvements / Optimizations:
DietPi-Software | Mopidy: installation now available: http://dietpi.com/phpbb/viewtopic.php?f=8&t=5&p=3611#p3611
DietPi-Software | YMPD: installation updated to 1.3.0
DietPi-Config | RPi: Onboard RPI soundcard will now be disabled when another addon card is selected (frees up some memory)
DietPi-Config | RPi: The known method of forcing audio output on RPi to HDMI or 3.5mm jack is no longer effective, and, has been removed from dietpi-config (amixer cset numid=3 [0-2]).
DietPi-JustBoom | Can now be used with any soundcard, and, is now available when ALSA is installed from dietpi-software, and from dietpi-config audio options.
Image download | RPi & JustBoom images have been updated to latest versions.

Bug fixes:
DietPi-Software | Will no longer prompt the user, when dpkg requests to overwrite a configuration file, the existing conf will be used by default.
DietPi-Software | Resolved an issue where NoIp2 Sysinit service would cause a systemD double free or corruption error. Many thanks to HuffPuffin for reporting this issue! : https://github.com/Fourdee/DietPi/issues/589
DietPi-Software | Resolved an issue where OpenSSH server host keys were not being generated during installation. This previously could result in SSH connections being rejected.
DietPi-Set_Hardware | Setting WiFi country code will no longer report an error, if WiFi is disabled: https://github.com/Fourdee/DietPi/issues/590
DietPi-Config | Resolved an issue where setting JustBoom soundcard multiple times, results in multiple dtoverlay= entries: https://github.com/Fourdee/DietPi/issues/586
DietPi-JustBoom | Resolved an issue where disabling EQ and rebooting renders in no sound output: https://github.com/Fourdee/DietPi/issues/585
DietPi-JustBoom | The reset option will also reset ALSA EQ levels.

-----------------------------------------------------------------------------------------------------------

v135
(29/10/16)

New Device:
NanoPi M3/T3 DietPi image now available! Many thanks to AWL29 for creating the image and making this possible: http://dietpi.com/phpbb/viewtopic.php?f=8&t=784&p=3482#p3482

Changes / Improvements / Optimizations:
DietPi-Software | PiVPN: installation option added: PiVPN is a set of installation and configuration scrips that allows for OpenVPN installation and management, via a menu interface: https://github.com/Fourdee/DietPi/issues/570
DietPi-Software | NextCloud: Installation updated to 10.0.1, many thanks to @Bridouz: https://github.com/Fourdee/DietPi/pull/565
DietPi-Software | XU4 Cloudshell LCD Panel: Will automatically be enabled during DietPi-Cloudshell installation.
DietPi-Software | XU4: All 8 cores are now included in configuration stage. Previously we limited configurations to only use 4 CPU cores, due to heat issues with XU4. This will affect software installations such as webservers and should increase their overall performance.
DietPi-Software | Syncthing installation updated to 0.14.9.
DietPi-Software | MPD (HiFi): Updated to MPD 0.19.19 and now includes SOXR support for all SBC devices: https://github.com/Fourdee/DietPi/issues/580
DietPi-Software | PiHole: Installation now uses the official installer: https://github.com/Fourdee/DietPi/issues/583
DietPi-Config | LCD Panel addon: Added support for Odroid 3.5 inch LCD touchscreen shield: http://www.hardkernel.com/main/products/prdt_info.php?g_code=G147435282441
DietPi-Config | Soundcard: Added support for JustBoom high-end audiophile soundcards (384khz/32bit), available from Pi Supply: https://www.pi-supply.com/brand/justboom/
DietPi-Cloudshell | Now supports 480x320 resolutions (eg: Odroid 3.5 touchscreen shield).
General | DietPi-RAMdisk DietPi-RAMlog and DietPi-Boot have been converted from sysinit to SystemD.

Bug fixes:
General | XU4 Image: Resolved an issue where a corrupt image was causing power on issues for our users. Many thanks to everyone who helped report, debug and test this issue: https://github.com/Fourdee/DietPi/issues/558
DietPi-Services | Resolved an issue where a SystemD exit code of 5 would trigger a failed return state, when attempting to stop a service that isnt started/active.
DietPi-Cpu_set | DietPi will no longer attempt to set go_hispeed_load, if it is not supported by kernel (eg: XU4)
DietPi-Config | RPi 3: Resolved an issue where enabling serial console had no effect.

-----------------------------------------------------------------------------------------------------------

v134
(16/10/16)

Changes / Improvements / Optimizations:
DietPi-Software | SickRage: Is now available for installation. Automatically downloads and organises your favourite TV shows: http://dietpi.com/phpbb/viewtopic.php?f=8&t=5&start=80#p3327
DietPi-Software | LMS / Squeezebox: Now enabled for all devices.
DietPi-Config | Stress Test: Updated, options for a simple CPU burn. Results will also calculate min/max CPU temps. Logs results to file.
General | Avahi Daemon: added to dietpi-process_tool and dietpi-services.
General | NanoPi T2: Bluetooth is now installed by default. This also affects M2, shared image.

Bug fixes:
DietPi-Software | Resolved an issue where a failed libcec package installation, would terminate Kodi installations on XU4. Many thanks to Chris for reporting this: https://github.com/Fourdee/DietPi/issues/554
DietPi-Software | Nginx: Increased worker connections set during installation, to prevent in-page load failures with Nextcloud/Owncloud, and, various other web applications.
DietPi-Set_Hardware | NanoPi M2: Resolved an issue where default soundcard was being set to SPDIFTranscieve instead of HDMI/3.5mm mixer.
DietPi-LetsEncrypt | Resolved an issue where an empty string value in Input_Box function could cause a incorrect value being set in Apache2 confs. Many thanks to Keith for reporting this issue: http://dietpi.com/phpbb/viewtopic.php?f=11&t=757&p=3342

-----------------------------------------------------------------------------------------------------------

v133
(08/10/16)

Changes / Improvements / Optimizations:
DietPi-Software | Added installation option for Webmin: http://dietpi.com/phpbb/viewtopic.php?f=8&t=5&p=3047#p3047
DietPi-Software | Libcec3 now installed with Kodi by default: https://github.com/Fourdee/DietPi/issues/283
DietPi-Software | Emby is now available for ARM64 devices. Many thanks to Gabriel for making this possible: http://dietpi.com/phpbb/viewtopic.php?f=11&t=720&p=3120#p3117
DietPi-Software | Urbackup server installation updated to 2.0.36.
DietPi-Config | You can now change Apt mirrors from the "Networking NAS/Misc menu": https://github.com/Fourdee/DietPi/issues/519
DietPi-Config | Added ability to tweak Ondemand sampling rates in the performance menu: https://github.com/Fourdee/DietPi/issues/541
DietPi-Drive_Manager | To support large filesystems, GPT is now the default paritition table type on format, (previously MBR). Many thanks to Zone22: https://github.com/Fourdee/DietPi/issues/531
DietPi-Drive_Manager | Current userdata location is now shown in the main menu.
DietPi-Set_Cpu | If the target CPU gov is not available on the system, an alternative will be set and saved automatically.
DietPi-Automation | Added a global password var (AUTO_SETUP_GLOBAL_PASSWORD=) in dietpi.txt, which will be applied to root login, and, during dietpi-software installations, for all software that use a password: https://github.com/Fourdee/DietPi/issues/533
DietPi-Automation | Added filesystem format type for USB drive format (AUTO_Dedicated_Usb_Drive_Format_Filesystem=) in dietpi.txt: https://github.com/Fourdee/DietPi/issues/537
DietPi-Automation | Added ability to force ethernet link speeds on 1st run (AUTO_SETUP_NET_ETH_FORCE_SPEED=) in dietpi.txt: https://github.com/Fourdee/DietPi/issues/544#issuecomment-252068249
General | Interactive is now the default CPU gov, provides improved response times: https://github.com/Fourdee/DietPi/issues/535
General | Ethtool is now installed by default. Mainly used to provide a workaround for known HW failure Pine A64 1Gbit boards: https://github.com/Fourdee/DietPi/issues/544#issuecomment-252068249

Bug fixes:
DietPi-Software | Emby has been disabled for ARMv6 devices, due to unsupported/broken repo on armv6 hardware: https://github.com/Fourdee/DietPi/issues/534
DietPi-Software | Resolved an issue where Nginx would prevent file uploads over 2MB. Many thanks to @pfeerick for reporting this and providing the solution: https://github.com/Fourdee/DietPi/issues/546
DietPi-Services | Resolved an issue where Samba services smbd and nmbd, were not being applied. Many thanks to RajatNair: https://github.com/Fourdee/DietPi/issues/542
DietPi-Config | Resolved an issue where NanoPiM2 was allowing H3 soundcards to be set.
General | Improved detection for RPi boards with warranty bit set.

-----------------------------------------------------------------------------------------------------------

v132
(25/09/16)

Changes / Improvements / Optimizations:
DietPi-Software | RPi: Added installation option for DXX-Rebirth (OpenGL port of Descent 1 & 2): http://dietpi.com/phpbb/viewtopic.php?f=8&t=5&p=2963#p2963
DietPi-Software | Added installation option for Chromium. Please note, only RPi 2+ and Odroids support HW GPU acell at this time: http://dietpi.com/phpbb/viewtopic.php?f=8&t=5&p=3011#p3011
DietPi-Software | Added installation option for NextCloud: http://dietpi.com/phpbb/viewtopic.php?f=8&t=5&p=3026#p3026
DietPi-Software | XFCE will now install xfce4-terminal by default. Many thanks to UnixOutlaw for reporting this: http://dietpi.com/phpbb/viewtopic.php?f=11&t=693&p=2982#p2976
DietPi-Software | Cleaned up the default samba server config. Many thanks to Acriax: https://github.com/Fourdee/DietPi/issues/522
DietPi-Software | Php max upload size is now set automatically to the max capable on your device. Generally, 2GB for 32bit systems, 8796PB for 64bit systems. Used by programs such as Nextcloud.
DietPi-Software | UrBackup installation updated to 2.0.34.
DietPi-Update | Added a notice prior to update, with regards to: manually edited Linux configurations possibily affecting the update: https://github.com/Fourdee/DietPi/issues/525
DietPi-Drive_Manager | Added root FS (SD/EMMC) to list of drives, and option to move userdata there also.
General | p7zip is now installed by default.

Bug fixes:
DietPi-Software | User data directory of "Auto" will only be displayed on 1st run. "Auto" has no effect after 1st run installation is completed.
DietPi-Software | Will now exit on a failed apt installation, rather than continue. This will prevent any further changes (including uninstalls) from occurring. Many thanks to oshank for reporting this issue: https://github.com/Fourdee/DietPi/issues/516
DietPi-Software | Resolved failed installation with NoMachine. Many thanks to Pilovali for reporting this: https://github.com/Fourdee/DietPi/issues/527
DietPi-Services | Resolved an issue where "Samba client" would trigger "Samba server" and result in a failed status: https://github.com/Fourdee/DietPi/issues/451
DietPi-Drive_Manager | Resolved an issue where moving user data, would result in loss of filesystem permissions. Many thanks to Zone22 for reporting this issue: https://github.com/Fourdee/DietPi/issues/523
DietPi-Backup | Default backup directory is now /mnt/dietpi-backup. Previously, USB drive would be used if available.

-----------------------------------------------------------------------------------------------------------

v131
(20/09/16)

New Image:
OrangePi One | Is now available. Implimentation possible, with thanks to K-Plan: http://dietpi.com/download

New Features:
DietPi-Drive_Manager | Lightweight Drive Manager (eg: gparted). Allows you to mount, dismount, format EXT4/NTFS/FAT32/HFS+/BTRFS, toggle UUID mounting and control multiple (max 5) external/USB drives, for use on your DietPi system: https://github.com/Fourdee/DietPi/issues/271

Changes / Improvements / Optimizations:
DietPi-Software | Added installation options for NFS server and client: https://github.com/Fourdee/DietPi/issues/246
DietPi-Software | Added installation options for UrBackup Server: https://github.com/Fourdee/DietPi/issues/494
DietPi-Software | CertBot will now automatically install required packages, rather than prompt user.
DietPi-Software | Emby Media Server is now available for BPi M2+ BPi Pro and OPi PC. Thanks to John for testing with his BPi Pro (M1): http://dietpi.com/phpbb/viewtopic.php?f=11&t=644&p=2860#p2853
DietPi-Config | Added ability to mount NFS shares in Networking: NAS menu.
Raspberry Pi | Image download updated to v131: http://dietpi.com/download
Raspberry Pi | Image v131. We have changed from the unstable, unreliable and slow Raspbian Mirror Director, to Oxford UK Mirror: https://github.com/Fourdee/DietPi/issues/518. Requires v131 image or higher.
General | When inserting one USB drive to system, it will be mounted automaticaly to /mnt/usb_1 when plugged in: https://github.com/Fourdee/DietPi/issues/501
General | Dedicated USB drive setup will now set the UUID in /etc/fstab
General | HFS+ filesystem is now supported on all DietPi images.
General | You can now check bootup time duration, by running 'cat /var/log/boottime'. This is the duration from boot, to when SystemD has finished. TIP: Boot times can vastly be reduced, by using a static IP address.
DietPi-Lets_Encrypt | Now supports Apache2 and Lighttpd webserver stacks: https://github.com/Fourdee/DietPi/issues/479. Many thanks to aar0nism for posting a excellent guide we based this on: http://dietpi.com/phpbb/viewtopic.php?f=9&t=603&p=2625#p2624

Bug fixes:
DietPi-Software | Resolved an issue where FFMPEG did not install libmp3lame0 on RPi 1. Many thanks to Erayan for reporting this: https://github.com/Fourdee/DietPi/issues/511
DietPi-Software | Automatic moving of user data is now limited to 1st run installation only.
DietPi-Config | Resolved an issue where static IP WiFi connections failed to route data: https://github.com/Fourdee/DietPi/issues/515
DietPi-Cloudshell | Resolved an issue where the Storage scene would hang, if a unavailable NFS mount was used as custom USB device. Many thanks to John for reporting and testing this: https://github.com/Fourdee/DietPi/issues/395
DietPi-Automation | Resolved an issue where connection tests would not wait 1 second, before trying again. This occured when there was no available network.
Image | We have found a possible image/filesystem corruption on our Odroid C2 image. The image has been reverted back to a previous stable image and updated to v130: https://github.com/Fourdee/DietPi/issues/507
General | Resolved an issue where setting snd-bcm2835 soundcard did not set avoid_pwm_pll=0 (to allow HQ audio).

-----------------------------------------------------------------------------------------------------------

v130
(06/09/16)

New device:
NanoPi M2 DietPi image is now available. Many thanks to k-plan for sending me this tiny, but powerful board!: http://dietpi.com/phpbb/viewtopic.php?f=8&t=620#p2664

Changes / Improvements / Optimizations:
DietPi-Software | Uae4ARM | Amiga emulator for your Raspberry Pi. Collaboration with the creator of AmiBerry (Dimitris) to bring you the highest performance Amiga emulation, running on lightweight DietPi: http://dietpi.com/phpbb/viewtopic.php?f=8&t=5&p=64#p64
DietPi-Software | ARM64 | Squeezebox Server (Logitech Media Centre) and Squeezelite are now available for installation: https://github.com/Fourdee/DietPi/issues/354
DietPi-Software | Pi-hole | Installation updated to latest version 2.9: https://github.com/Fourdee/DietPi/issues/478
DietPi-Software | RPi monitor updated to latest version, thanks to WolfganP: https://github.com/Fourdee/DietPi/issues/238#issuecomment-241461096
DietPi-Software | You can now find the URL links for the online docs in the Help Menu. It will also list the URL links for each peice of software installed: https://github.com/Fourdee/DietPi/issues/483
DietPi-Software | xcompmgr is now installed by default with Xserver on ALL devices. Limits desktop composition effects to improve performance and reduce "moving window lag".
DietPi-Config | Raspberry Pi OpenGL driver can now be enabled in 'Display Options' > 'Change Resolutions' menu. Requires RPi 2 or 3: https://github.com/Fourdee/DietPi/issues/497
DietPi-Config | Added RPi 3 overclocking profiles: https://github.com/Fourdee/DietPi/issues/485
DietPi-Config | Added Stress test. Available from Tools menu. This can be used to test stability of your system (runs CPU, Ram and filesystem IO tests based on your device capabilities).
DietPi-Backup | Will no longer backup manpages/docs and .deb package caches.
DietPi-Apt-Get_Update | Has been removed. This previously allowed for threaded apt-get updates in background. We have now reverted to standard usage of apt-get update.

Bug fixes:
DietPi-Banner | IP address will now display if one exists on system.
Raspberry Pi | Improved detection for RPi 3 devices, when overclocked.
Raspberry Pi | Fix for scroll lock LED by Midwan: https://github.com/Fourdee/DietPi/issues/474#issuecomment-243215674
Raspberry Pi | Resolved an issue where running Kodi from desktop would render artifacts on exit. Many thanks to 467815891a for reporting the issue: https://github.com/Fourdee/DietPi/issues/484
Raspberry Pi | Mixer volume will now be set to -0.1db during boot (originally -50db), if soundcard is enabled.

-----------------------------------------------------------------------------------------------------------

v129
(21/08/16)

Changes / Improvements / Optimizations:
DietPi-Software | rTorrent + ruTorrent | is now available for installation in the DietPi optimized software menu. Many thanks to Ardakilic for his input, and to help make this installation possible: http://dietpi.com/phpbb/viewtopic.php?f=8&t=5&p=2603#p2603
DietPi-Software | Owncloud installation updated to latest stable (9.1): https://github.com/Fourdee/DietPi/issues/468
DietPi-Software | Added 'autoconf automake' packages to Build-Essential installation.
DietPi-Config | Added multiple display resolutions and refresh rates for Odroid C2: https://github.com/Fourdee/DietPi/issues/469
DietPi-Bugreport | Now allows for a max 50MB bug report upload.

Bug fixes:
DietPi-Config | RPi 2/3/Zero will now show correct sdram speed (450mhz default) in the overclocking menu: https://github.com/Fourdee/DietPi/issues/471
DietPi-Config | RPi Zero overclocking profiles have been removed: https://github.com/Fourdee/DietPi/issues/471
DietPi-Set_Hardware | Resolved an issue where disabling wifi modules would not clear the blacklist file, before being saved.
DietPi-Software | Resolved an issue where min GPU memory splits were not being applied.
DietPi-Config | When enabling WiFi for the 1st time, DHCP will be the default setting.
DietPi-Config | WiFi stats (speed and strength) for RPi 3 onboard wifi is now working correctly.
DietPi-Software | Deluge: Resolved an issue where remote thinclients were unable to connect. Many thanks to John for spotting this one: http://dietpi.com/phpbb/viewtopic.php?f=11&t=602

-----------------------------------------------------------------------------------------------------------

v128
(10/08/16)

Bug fixes:
DietPi-Software | Resolved an issue where MySQL installation would set key_buffer_size variable incorrectly. Many thanks to David Henry for reporting this: https://github.com/Fourdee/DietPi/issues/464
General | Resolved and issue where BPi Pro had an 'Unknown' temp readout: https://github.com/Fourdee/DietPi/issues/465

-----------------------------------------------------------------------------------------------------------

v127
(07/08/16)

New Device:
DietPi for NanoPi-NEO is here. Built with ARMbian build tools. Grab the image http://dietpi.com/download

Changes / Improvements / Optimizations:
DietPi-Banner | Relaxed the buffer clearing to only clear screen, when the full banner is displayed.
DietPi-Software | Major (if somewhat long overdue) coding overhaul to improve and optimize DietPi-Software further: https://github.com/Fourdee/DietPi/issues/453
DietPi-Software | Plex Media Server: Is now available for ARM64 devices (Pine / Odroid C2) and will install the 32bit binaries. Many thanks to LukasBombach for the ARM64 installation code: https://github.com/Fourdee/DietPi/issues/457
DietPi-Uninstall | Removed. Software can now be uninstalled from DietPi-Software.
DietPi-Automation | Continuation from v126, this has been revisited and further simplified. Please see here for updated usage: http://dietpi.com/phpbb/viewtopic.php?f=8&t=273#p1140
General | Linux-Headers will be removed on new installations. They are not required, unless native kernel compile. This will save 40MB+ space on rootFS.
General | Wheezy code has been removed. If you still want to use Wheezy, please see: http://dietpi.com/phpbb/viewtopic.php?f=9&t=432
General | All DietPi SBC images have been updated to v127. The latest kernel/firmware updates have also been applied.

Bug fixes:
DietPi-Software | VNCserver: Has changed to screen 1 by default. This allows vncserver to run if X:0 is already in use (eg: by a desktop or Kodi). Example connection from client: 192.168.0.100:1: https://github.com/Fourdee/DietPi/issues/454#issuecomment-237655998
DietPi-Automation | Custom locale and timezone set in dietpi.txt are now being correctly applied: https://github.com/Fourdee/DietPi/issues/174

-----------------------------------------------------------------------------------------------------------

v126
(28/07/16)

Changes / Improvements / Optimizations:
DietPi-Software | Coding improvements to allow for command line inputs and automated installations.
General | Updated my email address in all source code (daniel.knight[at]dietpi.com).
DietPi-Automation | Simplified automation code. One variable to enable automated installation "AUTO_SETUP_AUTOMATED=1" in dietpi.txt. This will now enable a completely automated installation, with no user inputs. This feature requires a v126 image or higher, v126+ images will be available at a later date.

Bug fixes:
DietPi-Software | Gogs: Resolved an issue where missing binary ssh-keygen would cause gogs service to fail: https://github.com/Fourdee/DietPi/issues/442. OpenSSH needs to be installed.
DietPi-Config | Resolved a sed pattern match issue with LCD panel and /boot/cmdline.txt on RPi. Thanks to K-Plan: https://github.com/Fourdee/DietPi/issues/439
DietPi-Config | Odroid firmware updates now run apt-get dist-upgrade. Previously, apt-get upgrade did not fully upgrade the kernel and image: https://github.com/Fourdee/DietPi/issues/449
General | Odroid C2: Resolved issues with broken sound on ALSA. This is due to a kernel update that removes the need for the existing "workaround" asound.conf. Many thanks to "Takenover83" for providing the fix: https://github.com/Fourdee/DietPi/issues/447
General | Odroid C2: Resolved issues with Kodi crashing when viewing the systeminfo: https://github.com/Fourdee/DietPi/issues/446

-----------------------------------------------------------------------------------------------------------

v125 - Hotfix
(23/07/16)

Bug fixes:
General | Daily FSTRIM has been disabled. I believe this may the cause of corrupt file systems reported by some users. Until this can be proven stable, this feature will be disabled.

-----------------------------------------------------------------------------------------------------------

v124
(23/07/16)

Changes / Improvements / Optimizations:
DietPi-Software | (NEW) Syncthing: http://dietpi.com/phpbb/viewtopic.php?f=8&t=5&p=2363#p2363
DietPi-Software | WiFi Hotspot: Compiled and updated ARM binaries to hostapd 2.5. DietPi now also checks for RTL8188C* devices, and if needed, installs the patched binary that enables functional rtl driver: https://github.com/Fourdee/DietPi/issues/434
DietPi-Software | Emby: FFmpeg is now required by Emby server and will now be automatically installed. Many thanks to Wolf for letting us know: https://github.com/Fourdee/DietPi/issues/436
General | check_connection script timeout increased to 10 (from 7) seconds, 2 retry: https://github.com/Fourdee/DietPi/issues/432

Bug fixes:
DietPi-Config | WiFi: Resolved an issue where WiFi country codes were not being applied sucessfully: https://github.com/Fourdee/DietPi/issues/431
DietPi-Config | LCD Panel: Removed waveshare32 option for Odroid C2 as its not functional.
General | Improved detection for RPi hardware revision codes and descriptions.

-----------------------------------------------------------------------------------------------------------


v123
(17/07/16)

New Device:
DietPi for BananaPi Pro (Lemaker) is now available: http://dietpi.com/phpbb/viewtopic.php?f=8&t=534&p=2324#p2324. Many thanks to Mattia for testing the image, and, his assistance in requesting Lemaker to send a dev sample board. Legend :)

New Feature:
DietPi-Config > Display Options | Added support for changing LCD panels (currently: Waveshare32 and Odroid-Cloudshell) based on your SBC device. Both work great with DietPi-Cloudshell stats display: http://dietpi.com/phpbb/viewtopic.php?f=8&t=5&start=20#p204. Waveshare32 installation also supports X11 desktops with touch input: https://github.com/Fourdee/DietPi/issues/409#issuecomment-232729020. Personal thanks to K-plan for sending me a waveshare32 and assisting with its implementation.

Changes / Improvements / Optimizations:
DietPi-Config | Added support for changing Pine A64 screen resolutions.
DietPi-Config | Wi-Fi scan now properly captures weird SSID names. Many thanks to Stickerpants for this fix: https://github.com/Fourdee/DietPi/pull/419
DietPi-Software | (NEW) qBitTorrent: Lightweight and fast (C++) BitTorrent server with web interface, is now available for installation: http://dietpi.com/phpbb/viewtopic.php?f=8&t=5&start=70#p2272 As always, DietPi will optimize the bittorrent settings based on your device, memory and CPU cores.
DietPi-Software | PiHole: Installation updated to latest version. You can now control whitelist and blacklist entries from the web interface.
DietPi-Software | RPi-Monitor: Added USB drive stats (if available) to web interface. Many thanks to Rich for implementing this: https://github.com/Fourdee/DietPi/issues/410
DietPi-Software | Kodi: libnfs4 is now installed along side Kodi to allow NFS support.
DietPi-Software | Complete overhaul and improvements to the optimizations that get applied to all BitTorrent server software. We now check for gigabit devices, cache size based on share of total memory, max connections and upload slots based on hardware capabilities and device model.
DietPi-Software | NetData: Installation has been updated to latest version (1.2.0): https://github.com/Fourdee/DietPi/issues/300
DietPi-Software | WiFi Hotspot: Installation option is now available for all SBCs.
DietPi-Notify | New program with a goal to display more information on what DietPi is doing, and, if a failure or success occurred. I will continue to improve this and add it to all DietPi scripts/programs over time.
General | ARMbian based images (OPi PC, BPi M2+ and BPi Pro) now have access to the ARMbian repo. This enables kernel/image/module updates through apt-get for the devices.

Bug fixes:
DietPi-Software | HiFi: Resolved an issue where volume control did not function. MPD will now use the internal software mixer by default. This allows working volume control on all hardware.
DietPi-Software | PiHole: Resolved a warning of "file not found" when running gravity.sh. Many thanks to K-Plan: https://github.com/Fourdee/DietPi/issues/311#issuecomment-230177287
DietPi-Software | WebIOPi: Build-essential is now installed automatically with this program. Prevents a failed compile and installation due to missing gcc packages.
DietPi-Software | WebIOPi: Is now disabled for RPi 3+ devices: https://github.com/Fourdee/DietPi/issues/412
DietPi-Software | PhpMyAdmin: Resolved an issue where a Lighttpd installation, did not create the symlink to /var/www/phpmyadmin.
DietPi-Software | MATE: Resolved an issue with no sound output on Odroid C2: https://github.com/Fourdee/DietPi/issues/415
DietPi-Cloudshell | Resolved an issue where running with $1 2 (skip intro) would not run program. Thanks to K-Plan for spotting this: https://github.com/Fourdee/DietPi/issues/411
General | Resolved an issue where running 'sudo dietpi-command' would result in 'command not found'. Many thanks to StickerPants for his help on this one: https://github.com/Fourdee/DietPi/issues/424

-----------------------------------------------------------------------------------------------------------

v122
(30/06/16)

Hotfix to prevent incorrect boot.ini patch on C1/XU4 devices.

-----------------------------------------------------------------------------------------------------------

v121
(30/06/16)

Changes / Improvements / Optimizations:
DietPi-Software | Added DietPi installation option for Gogs: http://dietpi.com/phpbb/viewtopic.php?f=8&t=5&start=70#p2187
DietPi-Software | Added DietPi installation option for XFCE Desktop: http://dietpi.com/phpbb/viewtopic.php?f=8&t=5&p=2203#p2203
DietPi-Software | PiHole will automatically update the adlist on a weekly basis via '/etc/cron.weekly/pihole_adlist_update': https://github.com/Fourdee/DietPi/issues/311
DietPi-Config | You can now configure GPU/RAM memory split for Odroid C2. Headless option will free up 300~MB of memory.
DietPi-Uninstall | Will now stop services prior to uninstalling, then restart them once finished. This should ensure uninstalled program processes, are not left running in memory.
General | DietPi will TRIM all capable drives on your system, on a daily basis. This should recover lost performance on SSD/Flash/NAND based devices that support TRIM. Many thanks to John for bringing this to my attention: http://dietpi.com/phpbb/viewtopic.php?f=9&t=493&p=2161#p2142
General | Odroid C2 no longer has a Beta status.

Bug fixes:
DietPi-Cleaner | Resolved an issue with whiptail title not being reset in some menus.
DietPi-Software | Resolved various issues with Mate desktop. Many thanks to K-plan for the reports and fixes: https://github.com/Fourdee/DietPi/issues/388
DietPi-Software | Resolved an issue where WiFi Hotspot would not install when using Pine A64 with addon WiFi board: https://github.com/Fourdee/DietPi/issues/401
DietPi-Software | Resolved an issue where Kodi would not start on Odroid C2: https://github.com/Fourdee/DietPi/issues/399. Many thanks to Meveric for updating me on C2 GPU driver development and packages for the fbdev > X11 kodi change.
DietPi-Software | Resolved an issue where MineOS installation was missing rsync package. Many thanks to Zone22: https://github.com/Fourdee/DietPi/issues/403
DietPi-Config | Resolved an issue where changing resolutions on XU4 and C1 did not correctly apply 'vout_mode' modes.
DietPi-Uninstall | Resolved an issue where shairport-sync would not uninstall on ARM64 devices.
DietPi-Uninstall | Resolved an issue where uninstalling Desktop LXDE would not completely uninstall all LXDE packages.
DietPi-Ramdisk | When creating the ramdisk, DietPi will set unix line endings to core files in /boot/ that users may edit prior to running DietPi. This resolves users saving the file with dos line endings, that may prevent other DietPi scripts from functioning correctly: https://github.com/Fourdee/DietPi/issues/390

-----------------------------------------------------------------------------------------------------------

v120
(24/06/16)

Important Information:
Raspberry Pi Wheezy | Support for Raspberry Pi Wheezy has now finished. I have uploaded a final Wheezy DietPi image which users must install if they want to continue using Wheezy. Please see here for more information: http://dietpi.com/phpbb/viewtopic.php?f=9&t=432
Image Downloads | All DietPi image downloads have been updated to v120. This includes all firmware/kernel/modules updates where applicable. http://dietpi.com/download

Changes / Improvements / Optimizations:
DietPi-Software > User Data | You can now setup a dedicated USB drive at any stage, on the fly : https://github.com/Fourdee/DietPi/issues/377
DietPi-Software > User Data | When changing user data location, DietPi will automatically move your existing data and setup required symlinks.
DietPi-Software > User Data | You can now force Flash or USB drive user data locations on the fly, disabling the automatic setting.
DietPi-Software > User Data | /mnt/dietpi_userdata will now always point to your user data location, even if its custom.
DietPi-Software | Added DietPi installation option for Mate Desktop: http://dietpi.com/phpbb/viewtopic.php?f=8&t=5&start=60#p2073 . Many thanks to Xenformation (JK) for his contributions on this.
DietPi-Software | Added DietPi installation option for GNUstep Desktop:  http://dietpi.com/phpbb/viewtopic.php?f=8&t=5&start=60#p2072 . Many thanks to Xenformation (JK) for his contributions on this.
DietPi-Software | Added DietPi installation option for NoMachine:  http://dietpi.com/phpbb/viewtopic.php?f=8&t=5&start=60#p2071 . Many thanks to Xenformation (JK) for his contributions on this.
DietPi-Software | Added DietPi installation option for XRDP: http://dietpi.com/phpbb/viewtopic.php?f=8&t=5&start=70#p2074 . Many thanks to Xenformation (JK) for his contributions on this.
DietPi-Software | Added DietPi installation option for QuiteRSS: http://dietpi.com/phpbb/viewtopic.php?f=8&t=5&start=70#p2075 . Many thanks to Xenformation (JK) for his contributions on this.
DietPi-Software | Added DietPi installation option for Cuberite (C++ Minecraft Server with web interface): http://dietpi.com/phpbb/viewtopic.php?f=8&t=5&p=2069#p2068
DietPi-Software | Added DietPi installation option for MineOS (Java Minecraft Servers with web interface): http://dietpi.com/phpbb/viewtopic.php?f=8&t=5&p=2069#p2069
DietPi-Software | FBturbo is now installed along with XSERVERXORG for Pine 64. Should improve 2D (eg: window) performance: https://github.com/Fourdee/DietPi/issues/380#issuecomment-226512966
DietPi-Software | HiFi (MPD + YMPD) is now available for ARM64 devices (eg: Odroid C2/Pine A64).
DietPi-Config | You can now set your country code in "network options: adapters" menu, when running WiFi in hotspot mode (eg: dietpi-software > WiFi Hotspot installation). This will allow for channels 12/13 in some countries (eg: EU), and, increased power output (range) for the hotspot.
DietPi-Config | RPi 3 internal WiFi is now disabled by default to save resources on new installs. It will automatically be enabled by DietPi if required.
DietPi-Config | RPi 3 internal Bluetooth is now disabled by default to save resources on new installs. It can be enabled in the advanced menu.
DietPi-Config | RPi 3 increased thermal limit from 65c to 75c. This should reduce the chance of users seeing the heat warning icon on-screen, whilst keeping the device below the 85c official thermal limit used in Raspbian: https://github.com/Fourdee/DietPi/issues/356#issuecomment-223282185
DietPi-Config | cfg80211 wifi module is now disabled by default to save resources on new installs. It will automatically be enabled by DietPi if required.
DietPi-Config | bluetooth module is now disabled by default to save resources on new installs. It can be enabled in the advanced menu.
DietPi-Config | Serial console is now disabled for all DietPi images (where possible): https://github.com/Fourdee/DietPi/issues/343#issuecomment-226946848
DietPi-Config | Corrected typos. Many thanks to Erkan-Yilmaz for spotting these: https://github.com/Fourdee/DietPi/pull/381
DietPi-Cloudshell | Added a feature which allows users to specify start and end times, where DietPi-Cloudshell will power off the screen and disable processing: https://github.com/Fourdee/DietPi/issues/379
DietPi-Backup | Now shows the most recent and successful backup date in main menu.
DietPi-Sync | Now shows the most recent and successful sync date in main menu.

Bug fixes:
DietPi-Banner | Resolved an issue where delayed DHCP offers would not provide the IP address during boot: https://github.com/Fourdee/DietPi/issues/350#issuecomment-223273610
General | DietPi desktop items icon will now show correctly.
DietPi-Automation | Updated missing software automation entries in dietpi.txt. Many thanks for K-plan for his input on this: https://github.com/Fourdee/DietPi/issues/374
DietPi-Software | Resolved an issue where Transmission would not start the web interface during boot (:9091), when using DHCP: https://github.com/Fourdee/DietPi/issues/350
DietPi-Software | Resolved an issue where VIFM and MTRTINY would not be flagged as installed, after the installation. Many thanks to K-plan for spotting this one: https://github.com/Fourdee/DietPi/issues/373 | https://github.com/Fourdee/DietPi/issues/374#issuecomment-225436379
DietPi-Software | Kodi has been disabled for Pine64 (non-functional) whilst we wait for working mali/mali_drm driver: https://github.com/Fourdee/DietPi/issues/380
DietPi-Config | Resolved an issue where the RPi3 internal wifi would still be active after being disabled: https://github.com/Fourdee/DietPi/issues/376 Many thanks to K-plan for reporting this.
DietPi-Backup | Resolved an issue where search results, did not provide the most recent and successful backup date.
DietPi-Sync | Now contains the correct program name in the backtitle.

-----------------------------------------------------------------------------------------------------------

v119
(01/06/16)

Important Info:
UserData Locations | As of this release, the default user data directory is now /mnt/dietpi_userdata, unless, you have set "dietpi_userdata_basedirectory=/Something/Else" in dietpi.txt. A symlink will be automatically generated to your USB drive, if installed. The new location will be active for any new software you install with DietPi-Software. All existing software will continue to use the previous locations. This allows us to simplify the online documentation and user experience: https://github.com/Fourdee/DietPi/issues/334#issuecomment-222503304
Odroid C2 | Your system will install the latest kernel and boot.ini file. This is required for your system to be functional after the latest kernel update. As the /DietPi/boot.ini file is being overwritten, users may wish to make a note of their existing settings, prior to updating: https://github.com/Fourdee/DietPi/issues/366

New Device:
DietPi for BananaPi M2+ image is now available. Built with ARM build tools: http://dietpi.com/phpbb/viewtopic.php?f=8&t=431
DietPi for XenServer x64 image is now available. Many thanks to Xenformation for implementing the image: https://github.com/Fourdee/DietPi/issues/309

Changes / Improvements / Optimizations:
DietPi-Software | Added DietPi installation option for Plex Media Server: http://dietpi.com/phpbb/viewtopic.php?f=8&t=5&p=1949#p1949
DietPi-Software | Added DietPi installation option for VNC 4 Server. Many thanks to Rob for his input and code on this: https://github.com/Fourdee/DietPi/pull/344
DietPi-Software | Pihole installation has been updated to latest version.
DietPi-Software | Resolved broken Shairport-Sync installation for ARM64 devices: https://github.com/Fourdee/DietPi/issues/369
DietPi-Config | You can now enable/disable serial console from the advanced menu.
DietPi-Config | Added support for Odroid HiFi Shield Plus in soundcard options: https://github.com/Fourdee/DietPi/issues/365
DietPi-Config | Added support for rpi-bcm2835-UltraHQ. This is an experimental driver for the onboard analogue sound on the RPi. Requires kernel 4.4 (rpi-update): https://github.com/Fourdee/DietPi/issues/360
DietPi-Autostart | VNC servers (if installed) will now automatically start during boot, regardless of your autostart option. The service name is "vncserver": https://github.com/Fourdee/DietPi/issues/255#issuecomment-220954537
DietPi-Cam | Has been updated to RPi Web Cam interface 6.1.6. Now uses the internal motion engine and is fully functional: https://github.com/Fourdee/DietPi/issues/120
DietPi-Services | Will now show you the name of each service that is applied, and if successful. Also added some funky colours, for visual eye candy (no honestly, it rocks)
General | Odroid C2 image download updated to latest DietPi version.

Bug fixes:
DietPi-Software | Resolved an issue where LetsEncrypt would fail to install. This was due to LetsEncrypt recently changing their name to Certbot: https://github.com/Fourdee/DietPi/issues/348
DietPi-Software | Resolved an issue where Transmission service was being started before network is up. Existing installations will be patched: https://github.com/Fourdee/DietPi/issues/350
DietPi-Software | Resolved an issue where Tightvnc server would not run on arm64. VNC4SERVER is now offered as a working alternative, whilst we wait for the Jessie repo package to be updated with a fix: https://github.com/Fourdee/DietPi/issues/255. Many thanks to Rob for his input and code on this.
DietPi-Cloudshell | Resolved an issue where the Network usage scene would generate an error. This would occur if the network device was not ready, when we scraped netstat: https://github.com/Fourdee/DietPi/issues/355. Many thanks to Erik for finding this one!

-----------------------------------------------------------------------------------------------------------

v118
(17/05/16)

New Device:
DietPi for Pine A64 is now available: http://dietpi.com/phpbb/viewtopic.php?f=8&t=420. Many thanks to Rhkean for his excellent work to make this possible.

Important Information
OPi PC Security Exploit | Found by the ARMbian devs: https://github.com/Fourdee/DietPi/issues/312, this security exploit allows any process to get root permissions. We have created a new DietPi OPi PC image, based on ARMbian which disables the kernel exploit. It is highly recommended that all OPi PC users, download and install the updated image to be protected: http://dietpi.com/#five

Changes / Improvements / Optimizations:
DietPi-Software | Added DietPi optimized installation for Emby server: http://dietpi.com/phpbb/viewtopic.php?f=8&t=5&p=1789#p1789
DietPi-Software | Added DietPi optimized installation for OpenBazaar server: http://dietpi.com/phpbb/viewtopic.php?f=8&t=5&start=60#p1796
DietPi-Software | WiFi/Tor HotSpot on RPi 3 (internal BCM wifi) will now default to Wireless N (150mbit) during installation. Previously Wireless G (54mbit).
DietPi-Software | Subsonic is now split into 2 installation options. Version 5 and 6: https://github.com/Fourdee/DietPi/issues/330
DietPi-Update | Added GITFORKOWNER to aid in testing new releases on different forks
DietPi-Config | You can now set the WiFi country code. This will enable channels and power ratings allowed in your country.
DietPi-Config | Cleaned up the WiFi/Ethernet adapters menu. Static IP options will only show when the user changes the mode.
rpi_boardinfo / DietPi-Banner | Will now display the revision code for the user on unknown RPi devices.

Bug fixes:
DietPi-Software | Resolved an issue where the .installed file would generate an error, due to a unexpected character: https://github.com/Fourdee/DietPi/issues/322
DietPi-Software | Prevention of Lighttpd + PhpMyAdmin apt-get errors during installations. Users must install LLMP/LLAP prior to PhpMyAdmin
Odroid-XU4 | corrected typo in boot_xu4.ini file: https://github.com/Fourdee/DietPi/issues/314
dietpi-set_soundcard | Now applies dtparm=audio= setting in config.txt for RPi. Required for >= 4.4 kernel: https://github.com/Fourdee/DietPi/issues/327

-----------------------------------------------------------------------------------------------------------

v117
(01/05/16)

New Device:
DietPi image for VirtualBox (x64) is now available: http://dietpi.com/phpbb/viewtopic.php?f=8&t=390&p=1683#p1683. Many thanks to Xenformation (JK) for implementing this image.

Changes / Improvements / Optimizations:
DietPi-Software | Added DietPi optimized installation for Mumble VoIP server: http://dietpi.com/phpbb/viewtopic.php?f=8&t=5&p=1691#p1691
DietPi-Config | Added display resolution profiles for Odroid VU7+.
DietPi-BugReport | Max filesize limit of bug report uploads capped at 10MB.
General | All fuzon.co.uk links have now been replaced with dietpi.com. This completes the recent server move: https://github.com/Fourdee/DietPi/issues/294
General | Begin script optimizations.  This will most likely extend over the next several releases.
Networking | allow-hotplug has now been rolled out as default for all DietPi systems. Previously, this was set to auto. This basically means you can psychically unplug/plug the device on the fly, without the need for restarting the networking service: https://github.com/Fourdee/DietPi/issues/305

Bug fixes:
DietPi-Config | Resolved an issue where IP details would not show on WiFi, when using both adapters at the same time, and setting wlan static: https://github.com/Fourdee/DietPi/issues/273#issuecomment-213951519
DietPi-Software | Resolved an issue where Oracle Java would fail to install: https://github.com/Fourdee/DietPi/issues/298
DietPi-Software | Resolved an issue where WiFi hotspot would not function on the Odroid C2. arm64 binary has been compiled with RTL drivers enabled: https://github.com/Fourdee/DietPi/issues/303
DietPi-Set_Soundcard | Resolved an issue where changing addon RPi soundcards failed to enable the chosen card.
DietPi-Update | Resolved an issue where the server version would return "invalid": https://github.com/Fourdee/DietPi/issues/301
DietPi-Software/Config | Resolved an issue where noip would not run on Odroid C2: https://github.com/Fourdee/DietPi/issues/302
General | Resolved an issue with WPA-PSK wireless connections failing to connect on the Odroid XU4.
Networking | Resolved an issue where unplugging eth would also kill any active wlan connections. Many thanks to K-plan for his assistance on this one: https://github.com/Fourdee/DietPi/issues/273#issuecomment-215996025.

-----------------------------------------------------------------------------------------------------------

v116
(19/04/16)

Changes / Improvements / Optimizations:
Images | All DietPi image downloads (excluding Wheezy) have been updated to v115 (v116 after first run update).
DietPi.com | Web hosting is now provided by MyVirtualServer.com: https://github.com/Fourdee/DietPi/issues/288
DietPi-Software | Added DietPi optimized installation for NetData. A slick and feature-rich system stats monitor with web interface: http://dietpi.com/phpbb/viewtopic.php?f=8&t=5&start=60#p1611
DietPi-Software | Updated Wiring Pi installation to latest. This adds support for RPi 3: https://github.com/Fourdee/DietPi/issues/270
DietPi-Software | Screen blanking is now disabled during "First run update" and "During installations". This will only affect tty0 (main screen): https://github.com/Fourdee/DietPi/issues/277
DietPi-Config | Added ability to configure and apply system-wide proxy settings: https://github.com/Fourdee/DietPi/issues/214
DietPi-Config | Now supports enabling and configuring both Ethernet and WiFi adapters at the same time. Previously, enabling one adapter disabled the other.
DietPi-Config | When setting Static DNS settings, a menu will now appear with a list of the most known DNS servers. You can either select one of the entries listed, or manually enter your DNS server.
DietPi-Config | Networking Option has been split into 2 new menus. "Network Options: Adapters" and "Network Options: NAS/Misc".
DietPi-Backup | Added NFS/NFS4 as supported filesystem types. Don't get excited, Rsync over NFS is extremely slow, especially on the 1st run (cp is quicker).
DietPi-Banner | Will now also show your IP address: https://github.com/Fourdee/DietPi/issues/284

Bug fixes:
DietPi-Cloudshell | Network usage scene: Resolved a integer error caused by a leading zero in $(date), which effected daily usage stats: https://github.com/Fourdee/DietPi/issues/272
DietPi-Software | Resolved an issue where NODEJS was not being set to "installed" after installation.
DietPi-Software | Resolved an issue where NODEJS would not install on Odroid C2. We have compiled a ARM64.deb package and will be used in new installations: https://github.com/Fourdee/DietPi/issues/276#issuecomment-209900955
General | Resolved an issue where WiFi WPA connections were unable to connect on the Odroid C1.
General | Resolved various issues with non-English system Locale when using English based parsing throughout DietPi scripts: https://github.com/Fourdee/DietPi/issues/291
DietPi-Apt_Get_Update | Will now ignore waiting for (and killing) NTPD if CONFIG_NTP_MODE=0 (disabled) or CONFIG_NTP_MODE=4 (daemon): https://github.com/Fourdee/DietPi/issues/289

-----------------------------------------------------------------------------------------------------------

v115
(04/04/16)

Changes / Improvements / Optimizations:
DietPi-Software | Removed dependencies on Apache stacks, allowing all DietPi-Software web-based applications to use either lighttpd, nginx or apache2 stacks: https://github.com/Fourdee/DietPi/issues/205
DietPi-Software (Webserver preference system) | You can now select a preferred webserver type (Apache2/Nginx/Lighttpd), prior to installing any webserver based software. When you select any software for installation that requires a webserver, your preferred webserver choice will be automatically installed: http://dietpi.com/phpbb/viewtopic.php?f=8&t=5&p=1549#p1549
DietPi-Software (Webserver preference system) | Lighttpd is the default webserver stack to be installed when any software in DietPi-Software requires a webserver stack. You can change this using the webserver preference option in the DietPi-Software menu. If you have any existing webserver stacks installed, your preference will be automatically set to what you have installed at the time.

Bug fixes:
OPI PC | Community vcore/freq (.fex/script.bin) patch will be applied (created by Thomas Kaiser). This resolves known issues with stability and excess heat on the Loboris image (which DietPi is based on). Screen resolution support in DietPi-Config is no longer available: http://www.orangepi.org/orangepibbsen/forum.php?mod=viewthread&tid=785&fromuid=185718
DietPi-Uninstall | Resolved an issue where WEBSERVER_LIGHTTPD would not appear when installed.
DietPi-Software | Resolved an issue where FFMpeg would fail to install on RPi 2/3.
DietPi-Software | Resolved an issue where PHP Composer would fail to install for Ampache/Baikal.
General | Resolved an issue where new dietpi.txt entries were not being created, for < v109 image installations.

-----------------------------------------------------------------------------------------------------------

v114
(28/03/16)

Software Additions:
DietPi-Software | Added DietPi optimized installation option for EmonPi. Turn your existing RPi into a lightweight energy monitor with the EmonPi addon board: http://dietpi.com/phpbb/viewtopic.php?f=8&t=5&p=1525#p1525
DietPi-Software | Added DietPi optimized installation option for Tor WiFi Hotspot. This will create a WiFi Hotspot on your device and route all WiFi connected network traffic through the Tor network: http://dietpi.com/phpbb/viewtopic.php?f=8&t=5&p=1529#p1529

Changes / Improvements / Optimizations:
DietPi-Config > Audio Options > Soundcard (RPi) | Added support for IQaudIO DAC+. Many thanks to "alcoheca" for the dtoverlay code: https://github.com/Fourdee/DietPi/issues/253
General (RPi) | max_usb_current in config.txt is now enabled by default. This will allow your USB ports to use upto 1.2amp of power. Required for USB platter HDDS (500/700ma).

Bug fixes:
General (C1) | CPU Govs: Ondemand is now disabled due to it failing to scale down frequencies. This is a known issue with the C1 kernel. Interactive is now the default CPU gov and will replace ondemand. Many thanks to K-Plan for reporting this bug: https://github.com/Fourdee/DietPi/issues/248

-----------------------------------------------------------------------------------------------------------

v113
(20/03/16)

Important notes:
Odroid C2 | Odroid's flagship SBC is now supported in DietPi. Currently under beta, more info and image download: http://forum.odroid.com/viewtopic.php?f=138&t=19948

Software Additions:
DietPi-Software | Added DietPi optimized installation option for Redis Server: http://dietpi.com/phpbb/viewtopic.php?f=8&t=5&p=1504#p1504
DietPi-Software | Added DietPi optimized installation option for BaiKal (Lightweight CalDAV + CardDAV server): http://dietpi.com/phpbb/viewtopic.php?f=8&t=5&p=1502#p1502
DietPi-Software | Added DietPi optimized installation option for RPi-Monitor: http://dietpi.com/phpbb/viewtopic.php?f=8&t=5&p=1502#p1503
DietPi-Software | Added additional Linux installation option for Node.js v5.x: Many thanks to "bhaveshgohel" and "spiderkeys" for their input on this one: https://github.com/Fourdee/DietPi/issues/231

Changes / Improvements / Optimizations:
DietPi-Process_Tool (RPi 3) | Added options for Bluetooth service and hciuart.
DietPi-Software | Ampache installation has been updated to latest (3.8.2).
DietPi-Software | PiHole web interface updated to latest
DietPi-BugReport | Will now use the system wide UUID, generated by DietPi on 1st install for reference code, instead of MAC address as Odroid's use a software configured MAC address (all the same).

Bug fixes:
Kodi (C2) | Resolved issues with no sound. Using ALSA and asound.conf from oversun, pulseaudio will be uninstalled: http://forum.odroid.com/viewtopic.php?f=136&t=19433&p=131413&hilit=Oversun#p131206
DietPi-External_drive_setup | Will now apply the permissions flag to NTFS drive mount. This allows for linux permissions on NTFS drives, and prevents Owncloud installations on USB NTFS drives from reporting a permissions warning. Applied to new DietPi image installations only, will not effect existing installations. Many thanks to CedArctic for the fix: https://github.com/Fourdee/DietPi/pull/225
DietPi-Uninstall | Resolved an issue where Squeezelite would not uninstall. Many thanks to "SASH" for the bug report.
DietPi-LogClear | Resolved an issue where non-English locale would cause pihole.log file to be cleared. This is due to DNSMASQ always logging in English dates, regardless of system locale. Many thanks to K-Plan for reporting the bug and with testing: https://github.com/Fourdee/DietPi/issues/233#issuecomment-196407135
DietPi-Cloudshell | Resolved an issue where non-English locale would prevent DNS query and block count stats updating.
DietPi-Software | Will now always clear the apt cache and update it, prior to installing the selected software. The previous "once every 7days" update caused missing package errors if a package filename was changed in the repo during that time.
DietPi-Software | Resolved an issue where apt-get errors were not providing error details.
PiHole | Resolved possible divide by zero in /var/www/pihole/data.php. The PiHole master branch (which DietPi forks) is yet to merge and receive this fix. Many thanks to K-Plan: https://github.com/Fourdee/AdminLTE/commit/e1cd3556c55d982d8548e207c1f8d35a09d78f7d
General (Coded by rotational467) | DietPi will now correctly identify RPi 3 with cpu id a22082: https://github.com/Fourdee/DietPi/pull/239


-----------------------------------------------------------------------------------------------------------

v112 - Hotfix
(05/03/16)

Bug fixes:
DietPi-Software (RPi 3) | Resolved an issue with WiFi Hotspot failing to start, when using the internal bcm43438 wifi.
DietPi-Software | Resolved an issue with PHP CLI warnings (apc.shm_size=): https://github.com/Fourdee/DietPi/issues/218

-----------------------------------------------------------------------------------------------------------

v111
(03/03/16)

Important notes:
Raspberry Pi 3 | Is now supported in DietPi. Get the most out of those 1.2ghz cores with DietPi. Lightweight justice! I will continue to add RPI3 features in DietPi-Config at a later stage (eg: Bluetooth). For now, see here: https://github.com/Fourdee/DietPi/issues/216#issuecomment-191819227

Software Additions:
DietPi-Software | Additional Linux Software: Added Oracle 8 JRE/JDK installation option.

Changes / Improvements / Optimizations:
DietPi-Config | Ethernet/WiFi options will now set DHCP/STATIC target mode to current mode. Previously STATIC was the default target mode. This will prevent users applying STATIC by accident.
General (RPi) | snd-bcm2835 is now disabled by default. It will be enabled during ALSA install, if no other soundcard "dtoverlay=" is set. This will free up some memory for non-audio installations.

Bug fixes:
DietPi-Config | Display: Resolved an issue where changes to RPi Camera settings were not being applied.

-----------------------------------------------------------------------------------------------------------

v110
(29/02/16)

Changes / Improvements / Optimizations:
DietPi-Software | Your IP address will now be shown at the top left of screen.
DietPi-Software | You can now change the location where your user/personal data will be created and stored before installation (eg: bittorrent downloads, Owncloud data etc): https://github.com/Fourdee/DietPi/issues/198#issuecomment-186655968 . Can also be set in dietpi.txt (dietpi_userdata_basedirectory=).
DietPi-Cloudshell | Added current network bandwidth usage stats to the network usage scene.
DietPi-Cloudshell | Added human readable output for network usage screen (auto KB/MB/GB conversion)
General | bc is now installed by default on all DietPi systems. bc is needed for bash floating point calculations that many scripts rely on. bc is also favoured against printf due to character decimal issues with certain system locales: https://github.com/Fourdee/DietPi/issues/203#issuecomment-186889618
General | Improved support for non-standard root filesystem devices (eg: /dev/sdb) with DietPi scripts.

Bug fixes:
DietPi-Logclear | DietPi-Process_Tool is now reapplied after clearing PiHole logs.
DietPi-Software | Resolved an issue where LXDE desktop installations was linking DietPi-Nice.desktop instead of DietPi-Process_Tool.desktop
DietPi-Software | Resolved an issue where Pydio installation would not generate the data folder on SD card only installations.
DietPi-Software | Resolved an issue with Single File PHP Image Gallery download link broken. Many thanks to "Rhkean" for his assistance: https://github.com/Fourdee/DietPi/issues/206
DietPi-Cleaner | Resolved an issue where non-standard root filesystem device would cause the script to terminate. Many thanks to "K-Plan" for reporting the issue and his assistance with testing/debugging: https://github.com/Fourdee/DietPi/issues/200#issue-133569090
DietPi-Config | Resolved an issue where non-standard root filesystem device would cause SD benchmarks to fail. Many thanks to "K-Plan" for reporting the issue and his assistance with testing/debugging: https://github.com/Fourdee/DietPi/issues/211#issue-136938177
DietPi-Cloudshell | Vast number of bug fixes linked to non en_xx.UTF-8 locale and 0 size swap. Please see Git ticket for more information. Many thanks to "K-Plan" for his assistance: https://github.com/Fourdee/DietPi/issues/203

-----------------------------------------------------------------------------------------------------------

v109
(13/02/16)

Important notes:
 - All DietPi ARM based images have been updated to v109. This resolves previous issues with automation. See "Bug Fixes" for more information.
 - Odroid XU3/4 kernel updates are no longer automatically updated. This is to prevent future issues with automation installations. Users will need to manually run "apt-get install linux-headers-armhf-Odroid-xu3 linux-image-armhf-Odroid-xu3" to upgrade their kernel. Please see Git Ticket for more information: https://github.com/Fourdee/DietPi/issues/185#issue-130839837
 - RPI Wheezy Image | As the official RPI Wheezy image download is no longer available, we have removed the Wheezy download link from dietpi.com. DietPi still supports and offers the Wheezy image, but we will not be adding additional DietPi-Software installation options for it. More information and Wheezy download: http://dietpi.com/phpbb/viewtopic.php?f=8&t=9

Software Additions:
 - DietPi-Software | Added DietPi optimized installation options for Lighttpd webserver stacks (LLMP/LLSP/LLAP): http://dietpi.com/phpbb/viewtopic.php?f=8&t=5&p=1335#p1335
 - DietPi-Software | Added DietPi optimized installation options for MariaDB webserver stacks (LAAP/LEAP/LLAP): http://dietpi.com/phpbb/viewtopic.php?f=8&t=5#p5

Changes / Improvements / Optimizations:
 - DietPi-Software | PiHole installation has been updated to the latest version.
 - DietPi-Uninstall | Will now display installed webserver programs instead of stacks.

Bug fixes:
 - BruteFIR | Resolved an issue where ALSA overflow/underflow would prevent BruteFIR from running. Process is now launched initially with nice -15 to prevent this from occurring.
 - DietPi-Automation (Odroid) | Resolved an issue where kernel updates would require user input. Many thanks to rhkean for his assistance: https://github.com/Fourdee/DietPi/issues/185
 - DietPi-Software | Resolved an issue with Pydio installation on Odroid C1/XU4. "Impossible write into the AJXP_DATA_PATH folder": https://github.com/Fourdee/DietPi/issues/186
 - DietPi-Software | Resolved an issue where Pi-Hole webpage stats were not updating: https://github.com/Fourdee/DietPi/issues/187#issue-131328814
 - DietPi-Update | Resolved an issue where curl would fail to verify SSL cert for DietPi. This affected automated installations. Many thanks to rhkean for his assistance: https://github.com/Fourdee/DietPi/issues/197
 - Odroid XU3/4 | Default resolution is now 1080p. This is a workaround to resolve known issues with 720p framebuffer missing lines: https://github.com/Fourdee/DietPi/issues/184

-----------------------------------------------------------------------------------------------------------

v108
(31/01/16)

Software Additions:
DietPi-Software (RPi Jessie) | Added DietPi optimized installation option for BruteFIR. EQ and Digital Room Correction via ALSA: http://dietpi.com/phpbb/viewtopic.php?f=8&t=5&p=57#p57
DietPi-Software (RPi Jessie) | Added DietPi optimized installation option for SqueezeLite. Audio player for SqueezeBox server (LMS): http://dietpi.com/phpbb/viewtopic.php?f=8&t=5&p=1009#p1009
DietPi-Software | Added DietPi optimized installation option for Pydio. Feature-rich backup and sync server with web interface : http://dietpi.com/phpbb/viewtopic.php?f=8&t=5&p=1064#p1064

Changes / Improvements / Optimizations:
DietPi-Process Tool | Improved performance when parsing user settings file. Only installed software values are now saved.

Bug fixes:
DietPi-Process Tool | For LXDE Installations: Added dietpi-process_tool.desktop items and removed dietpi-nice.desktop.
/DietPi/dietpi/func/dietpi-optimal_mtu | ipv4 and icmp headers (-28) are now subtracted from the MTU size that gets tested.

-----------------------------------------------------------------------------------------------------------

v107
(25/01/16)

New Features:
DietPi-Process_Tool | Allows users to configure and set system wide Nice, Affinity, Scheduler Policy, Scheduler Priority for most processes/programs. Replaces DietPi-Nice/Affinity

Changes / Improvements / Optimizations:
DietPi-Config | IPv6 can now be enabled/disabled from the networking options menu.
DietPi-Config | RPI i2c settings have now been moved to "Advanced Options". Previously Display. Thanks to Gordon for the suggestion: http://dietpi.com/phpbb/viewtopic.php?f=11&t=294#p1261
General | IPv6 is now enabled by default on all DietPi systems. Its clear that IPv6 is becoming a requirement for software to fully function: https://github.com/Fourdee/DietPi/issues/175#issue-127682633 . You can disable IPv6 using dietpi-config > networking > IPv6


Bug fixes:
DietPi-Process_Tool (previously DietPi-Affinity) | Affinity is now applied to all PIDs for each program match.
DietPi-Software | Resolved an issue with Nginx failing to install on RPi Jessie.

-----------------------------------------------------------------------------------------------------------

v106
(13/01/16)

Software Additions:
DietPi-Software | Added DietPi optimized installation option for Shairport Sync. AirPlay audio player with multiroom sync : http://dietpi.com/phpbb/viewtopic.php?f=8&t=5&p=1221#p1221

Changes / Improvements / Optimizations:
Images | All ARM based DietPi Images have been updated to v106.
General (RPi) | DietPi will now identify your model name based on revision code. This will provider a "nicer" description in the banner. Many thanks for Dougie and David for their assistance on this: https://www.raspberrypi.org/forums/viewtopic.php?p=878517#p878517
DietPi-Backup | When searching for previous backups, it will now print the date/time the backup was last run, for each backup found.

Bug fixes:
DietPi-AutoStart | Resolved an issue where VNCserver would not start on Orange Pi PC. Many thanks to MyRoman for his assistance on this: http://dietpi.com/phpbb/viewtopic.php?f=11&t=283#p1193
DietPi-Software | Resolved an issue where input methods (such as ibus, fcitx) fails to start with dbus connection error. dbus-x11 is now installed by default with xserver. Many thanks to ochaochaocha3 for finding this one: https://github.com/Fourdee/DietPi/issues/160
DietPi-Software | Squeezebox Server (LMS) is now enabled for ARMv6 devices (RPi 1/zero). Many thanks to masterxilef for proving the fix: https://github.com/Fourdee/DietPi/issues/155#issuecomment-170695252
DietPi-Config (OPi) | Changed 3.5mm jack asound.conf from plug to hw. This resolves "ALSA lib pcm_plug.c:1261:(_snd_pcm_plug_open) Unknown field card" error.
DietPi-Automation | Resolved an issue where AUTO_DietpiSoftware_SkipUpdateRebootPrompt=1 had no effect.

-----------------------------------------------------------------------------------------------------------

v105
(06/01/16)

Software Additions:
DietPi-Software | Added DietPi optimized installation for WiFi Hotspot. Once installed, you can change the SSID/Key/Channel settings in dietpi-config > networking > WiFi. http://dietpi.com/phpbb/viewtopic.php?f=8&t=5&p=1207#p1207

Changes / Improvements / Optimizations:
DietPi-Config | Vastly improved the performance of the networking ethernet/wifi menus.
DietPi-Survey | UUID is now a random generation. This was previously the MAC address which are not unique on Odroid/OrangePi devices.
DietPi-Nice/Affinity | Added support for DHCP server (dhcpd) and WiFi Hotspot (hostapd).
DietPi-Backup | First run: will now check and use the USB Drive as the backup directory if it is installed.

Bug fixes:
DietPi-Software | Resolved an issue with the installation of OpenTyrian. Many thanks to EzTargetUK for spotting this one: https://github.com/Fourdee/DietPi/issues/157

-----------------------------------------------------------------------------------------------------------

v104
(29/12/15)

New Features:
DietPi-Automation | DietPi automation allows users to fully automate the installation process, and, automatically install optimized software from the DietPi-Software catalogue. We have also added features like auto mounting Samba client shares, download and execute script during installation. All the automation options are available in the dietpi.txt file on the 1st partition of the DietPi image. http://dietpi.com/phpbb/viewtopic.php?f=8&t=273
dietpi-set_dphys-swapfile | New function script that allows command line users to change dphys-swapfile size and locations easily and quickly. See sourcecode for usage.

Changes / Improvements / Optimizations:
PiHole | Updated PiHole script to latest version (gravity.sh).
DietPi-Cloudshell | Updated to v4. You can now start/stop DietPi-Cloudshell from the menu and choose which screen to output. Also added option to display temps as Celsius or Fahrenheit.
DietPi-Config (RPi) | Added display resolution option for the official RPi touchscreen.
General | Updated grep code usage to check for 1st character on line when parsing files for variable values. Prevents pulling in any commented code references. eg: grep -m1 '^MyVar=10'
DietPi-Software | LetsEncrypt has been disabled for DietPi RPi (Wheezy) until a workaround can be found: https://github.com/Fourdee/DietPi/issues/141
DietPi-Software | Dedicated USB drive installations will also move the swapfile to the USB drive. Many thanks to bbmak for this request: http://dietpi.com/phpbb/viewtopic.php?f=9&t=270&p=1135#p1132
DietPi-Software | Softether VPN server has been removed. Its setup was overcomplicated for the end user. OpenVPN server offers a much better and simpler VPN experience for the user.
DietPi-Backup | Allows for $2 input directory when using backup/restore inputs for $1. See sourcecode and usage header for more info.
DietPi-Nice | Added support for Squeezebox Server (LMS) and Squeezebox Lite.
DietPi-Affinity | Added support for Squeezebox Server (LMS) and Squeezebox Lite.

Bug fixes:
DietPi-Software | Resolved an issue with Squeezebox not installing. This is due to squeezebox 7.9 nightly build url links being dropped. Squeezebox will now be downloaded from DietPi.com. Thanks to Jean for spotting this.

-----------------------------------------------------------------------------------------------------------

v103
(10/12/15)

New Features:
DietPi-Affinity | Allows you to set CPU affinity for most processes. This allows you to specify which CPU cores the program will use. Also applied automatically during boot (along side DietPi-Nice). Info: http://dietpi.com/phpbb/viewtopic.php?f=8&t=5&p=1064#p1064.
DietPi-LetsEncrypt | Frontend for Lets Encrypt and integration into DietPi systems. Supports Apache2 webserver (LAMP / LASP) only. Info: http://dietpi.com/phpbb/viewtopic.php?f=8&t=5&p=1064#p1062.

Software Additions:
DietPi-Software | Added DietPi optimized installation for Lets Encrypt. This allows you to easily obtain and install a free SSL certificate for your webserver. Info: http://dietpi.com/phpbb/viewtopic.php?f=8&t=5&p=1064#p1062. Many thanks to thechildofroth for his assistance with testing: https://github.com/Fourdee/DietPi/issues/128
DietPi-Software (RPi) | Added DietPi optimized installation for Wiring Pi (v2.31). Alternate GPIO library based on C.

Changes / Improvements / Optimizations:
DietPi-Software | Updated DietPi-Cam installations to match RPi web cam interface v6.0.19. Thanks to Zombievirus for mentioning this was missing from v103 release changelog: http://dietpi.com/phpbb/viewtopic.php?f=11&t=218&start=20#p1087
DietPi-Ramlog | Will now preserve log file ownerships.
DietPi-Config > Networking | You can now specify static DNS servers.
DietPi-Nice | Will now show you what is being applied, and, if successful.
DietPi-Software | Reduced php-apc and php-apcu cache sizes slightly. Applied lower limit of 10mb.
DietPi-Software | Reduced the amount of total packages installed with Full logging mode (logrotate). Many thanks to Gordon Williams for spotting this: http://dietpi.com/phpbb/viewtopic.php?f=11&t=256#p1073
DietPi-Software (RPi) | Moved all RPi hardware project related items to DietPi Optimized software. Under RPi Hardware Projects.

Bug fixes:
LMS/Squeezebox server | Resolved issue with the program unable to start at boot. DietPi-Software will now install v7.9. Existing installations of LMS/Squeezebox will require a reinstall with dietpi-uninstall and dietpi-software, to fix their installation.
DietPi-Software | Resolved an issue with apt-get 100 errors during installation due to incomplete apt-cache. DietPi-Software will now run a simulated apt-get install, before running the installations. If this fails, it will attempt to clean and update the apt-cache. Many thanks to Zombievirus for the report and assistance testing: https://github.com/Fourdee/DietPi/issues/132
DietPi-Software | Resolved an issue with Proftpd giving errors: /var/log/wtmp: No such file or directory. Many thanks for Gordon Williams for spotting this one: http://dietpi.com/phpbb/viewtopic.php?f=11&t=256#p1073
General | Resolved an issue where optimizations for the RPi v2 would be made based on 2 cores. This was due to an incorrect $(nproc) value which reported 2 processor cores on the RPi. $(nproc --all) is now used and returns the correct value.
General | Resolved an issue where /etc/resolv.conf (dns server) was not updating. This was due to a missing package (resolvconf) and will now be installed on all DietPi systems. Resolvconf will automatically update DHCP dns servers. For Static Ips, dns-nameservers must now be set in /etc/network/interfaces.
General | Resolved issue where ntpd drift file wouldn't update. Many thanks to Gordon
DietPi-Config > Networking | As dns-nameservers must be set for static ips, DietPi-Config will enable/disable dns-nameservers automatically in /etc/network/interfaces when applying network changes.

-----------------------------------------------------------------------------------------------------------

v102
(03/12/15)

Important DietPi Changes:
All DietPi images have been updated to v102 and are required to run the latest version of DietPi. Previous images will no longer update, and are no longer supported.
Passwords | All passwords throughout DietPi are now dietpi (previously raspberry). This includes everything with a password (eg: dietpi-software installations).
DietPi for Odroid C1/XU4 has changed to Debian Jessie | The DietPi images are now based on the excellent Debian Jessie images by Meveric http://forum.odroid.com/viewtopic.php?f=96&t=17542&p=114970#p114970. Why Debian? First, its more streamline and lightweight when compared to Ubuntu. Second, it reduces my coding workload from 3 distros to 2, as Ubuntu has different packages/file paths/requirements that required additional coding and testing.

New Features:
DietPi-Launcher | Menu system that allows you to run any of the DietPi programs, all from one place.
DietPi-Cron | Menu system that allows you to change the cron start times: https://github.com/Fourdee/DietPi/issues/118#issuecomment-161051801

Software Additions:
DietPi-Software (Odroid's C1/XU4) | Kodi is now available for Odroid C1 and XU4.
DietPi-Software (Odroid's C1/XU4) | DietPi optimized LXDE desktop is now available. Vastly improved C1 (no longer uses FBturbo driver).
DietPi-Software (Odroid's C1/XU4, OPi) | DietPi optimized Weaved installation is now available.
DietPi-Software (Odroids C1/XU4) | DietPi optimized MiniDLNA installation option is now available.

Changes / Improvements / Optimizations:
General | Support for Raspberry PiZero (honestly?, i didn't have to change a thing :) )
General | Removed one of the reboots during first run filesystem expansion. This will speed up the initial setup of your system. Available for all DietPi images v101 or higher.
DietPi-Software | PHP now sets upload_max_filesize and php_max_post_size to 2GB. This will increase the max filesize limit with php uploads (eg: Owncloud). Previously 20~MB.
DietPi-Software | PHP now sets upload_tmp_dir to /var/tmp/php_upload_tmp. This was previously stored on /tmp as ramdisk, which limited php uploads (eg: Owncloud) to half your total RAM, causing possible failed uploads.
DietPi-Software (Jessie) | PHP will also install and optimize APCu along side Opcache (APCu is data store, OPcache is opcode cache). This should vastly improve webserver performance.
DietPi-Software | HAproxy will now install v1.6.2.
DietPi-Software | Deluge-web no longer requires a service restart by the user during 1st run.
DietPi-Software | Enabled Deluged logging with level warning to /var/log/deluged.log and /var/log/deluge-web.log
DietPi-Config > Advanced > Time sync (ntpd) | New options. Allows you to change the update frequency of NTPD time syncs. eg: Daily/Hourly/disabled etc.
DietPi-Config > Performance > Overclocking | Tweaked the RPi 1/2 overclocking settings to improve stability. These are settings I personally use across all my RPi devices during testing, and, should be stable for all.
DietPi-Config > Advanced > Swapfile size | When the user changes the swapfile size, the new swapfile and its size will now be generated at the same time. Previously this was completed during boot.
DietPi-Config > Advanced > Swapfile size | Can now also be disabled.
DietPi-Config (OPi) | You can now update the Kernel and Firmware for your OrangePi. This will run Loboris kernel update script: https://github.com/loboris/OrangePi-BuildLinux/blob/master/update_kernel.sh
General | /etc/apt/sources.list is now unified across all DietPi Jessie images (excluding Raspbian), using the global Debian mirror: http://ftp.debian.org/debian
General | All firmware and kernel have been updated to latest.

Bug fixes:
DietPi-Update | Some users were experiencing wget failures due to SSL/cert issue on GitHub, or local network setup. This was causing the 1st run update and installation to fail. The script has been updated to use curl which does not fail. https://github.com/Fourdee/DietPi/issues/125
Kernel Modules (OPi) | Resolved issues with invisible modules by updating the kernel / firmware to latest (provided by Loboris). https://github.com/Fourdee/DietPi/issues/115
General (Jessie) | Resolved an issue where SystemD would throw warnings on /dev/tty1 regarding duplicate fstab entries. USB mounts are now disabled by default in fstab on new images. DietPi will enable one of the mounts as required during "1st run USB drive" setup.
DietPi-Software (Odroid C1) | Resolved an issue with Kodi launching as black screen.
DietPi-Software | Resolved an issue with DietPi-Cam not starting during boot. Many thanks to Rich T for his assistance with debugging: http://dietpi.com/phpbb/viewtopic.php?f=11&t=218#p842
DietPi-Ramlog | Fix for mongodb log files, thanks to Olmo: https://twitter.com/otmezger/status/670004115561299968

-----------------------------------------------------------------------------------------------------------

v101
(14/11/15)

Changes:
DietPi-Software | Enabled minidlna installation option for Orange Pi and VMware.
DietPi-Software | Modified the installation method of phpBB3 forums. No longer uses apt installation. Downloads and sets up the phpbb.zip.
DietPi-Config > AutoBoot options | Added "Console: Automatic Login" option. Useful for custom projects that require autologin on main terminal (tty1), without launching a specific program.
DietPi-Config (RPi) > Audio options > Soundcard | You can now select "none" as your soundcard. This will disable the snd-bcm2835 kernel module, saving memory and resources.
DietPi-Config (OPi PC) | Changed 3.5mm asound.conf to use plug rather than direct hw.
DietPi-Software  (OPi PC) | Installing HiFi will now default to 3.5mm output and unmute it, regardless of default device used in asound.conf.

Bug fixes:
DietPi-Ramlog | Resolved an issue where "Full" and "None" logging modes, would clear logfile contents during boot. https://github.com/Fourdee/DietPi/issues/112
DietPi-Apt-get_Update | Resolved an issue where the state file would stay at 0 (which believes apt-get is running), causing endless waiting.
DietPi-Software (RPi Jessie) | Resolved an issue where Kodi would install using packages from deb.multimedia, rather than Raspbian. This was due to FFMPEG installation which requires the additional repo. After installing FFMPEG, the deb.multimedia repo will now be removed. https://github.com/Fourdee/DietPi/issues/111
DietPi-Software  (OPi PC) | Resolved broken volume controls for HiFi (mpd+ympd) using 3.5mm output.
DietPi-External_drive_setup (RPi) | When setting up a dedicated external drive, rootdelay=10 will be added to cmdline.txt. This should prevent slow powering external drives, from failing to be ready and mountable during boot.

-----------------------------------------------------------------------------------------------------------

v100
(07/11/15)

New Image:
DietPi for Orange Pi PC is now available (Beta): http://www.orangepi.org/orangepibbsen/forum.php?mod=viewthread&tid=662&extra=page%3D1

New Features:
DietPi-Cleaner | New program. Allows you to remove unwanted 'junk' (eg: CCleaner) to free up system resources. http://dietpi.com/phpbb/viewtopic.php?f=8&t=5&p=623#p623
DietPi-Software | Added DietPi optimized installation option for OpenVPN Server: http://dietpi.com/phpbb/viewtopic.php?f=8&t=5&p=613#p613

Changes:
DietPi-Software (RPi) | HQ audio is now enabled by default when alsa is flagged for install.
DietPi-Software (RPi armv6 Jessie) | FFmpeg will now install libs, rather than lib-dev packages: https://github.com/Fourdee/DietPi/issues/84#issuecomment-151623212
DietPi-Config > Tools > Benchmark | Vastly improved the accuracy of filesystem benchmarking. The recorded speeds should now be inline with "real world" usage. DD now uses 4K blocksize which is default for SSD and /tmp (ram).
General | Hostname on new installations has change from dietpi to DietPi.
General | Changed ondemand scaling up, to 50% cpu usage (previously 60).

Bug fixes:
DietPi-Cloudshell | Resolved a memory leak caused by incorrect array usage.
General (Jessie) | Resolved issue with CRDA error print on tty1. Many thanks to Luis for the resolution: https://github.com/Fourdee/DietPi/issues/102#issuecomment-153447933
Orange Pi PC | Local sound now works, also added option to dietpi-config allowing you to change HDMI or 3.5mm default output.

-----------------------------------------------------------------------------------------------------------

v99
(27/10/15)

New Features:
DietPi-Software | Added DietPi optimized installation option for Ampache. http://dietpi.com/phpbb/viewtopic.php?f=8&t=5&start=40#p554 . Many thanks to Jig for his assistance with the installation steps: http://dietpi.com/phpbb/viewtopic.php?f=9&t=146
DietPi-Software | SubSonic is now available for all DietPi systems. Also updated SubSonic installation to use 5.3 (instead of beta2), and, Java 8 (instead of Java 7). Many thanks to thechildofroth for his assistance and providing compiled armv6 packages: https://github.com/Fourdee/DietPi/issues/84 .
DietPi-Software (RPi) | Added Linux installation option for i2c-tools. Can also be installed/configured in dietpi-config (see below).
DietPi-Config (RPi) | Users can now toggle i2c module and change baudrate (freq kHz) from display options.

Changes:
General | DietPi specific binaries are now stored and downloaded from http://dietpi.com. This will vastly increase download speed and should reduce overall installation time.
General (C1/XU4) | Modified /etc/apt/sources.list to include universe, multiverse, backports, and, Oracle Java paa.

Bug fixes:
DietPi-Config (Odroid C1/XU4) | Resolved issue where changing the Keyboard configuration did not bring the menu up.

-----------------------------------------------------------------------------------------------------------

v98
(21/10/15)

New Features:
DietPi-Software (VMware) | Added DietPi optimized installation option for Desktop LXDE.

Changes:
DietPi-Software | Pi-hole installations now checks total free memory available and sets swapfile size accordingly, to prevent out of memory errors. This was previously applied to RPi v1 models only.

Bug fixes:
CurlFTPfs (Jessie) | Resolved issue with this network mount causing Emergency mode during boot. Many thanks to Jig for his input on this: http://dietpi.com/phpbb/viewtopic.php?f=9&t=142
NoIp (VMware) | New installations of NoIp will now install the x32/x64 binary.
DietPi-Config (RPi - Jessie) | Resolved issue where changing the Keyboard configuration wasn't being applied.

-----------------------------------------------------------------------------------------------------------

v97
(15/10/15)

New Features:
DietPi-Software | Added DietPi optimized installation option for Fail2Ban. Prevents brute-force attacks by banning the IP address.
DietPi-Software | Added DietPi optimized installation option for PhpSysInfo. Web interface system stats. Many thanks to Pilovali for his input: http://dietpi.com/phpbb/viewtopic.php?f=9&t=122
DietPi-Software | Added DietPi optimized installation option for Php Image Gallery. A website to host and browse your image files. Many thanks to Pilovali for his input: http://dietpi.com/phpbb/viewtopic.php?f=9&t=135&p=468#p465

Changes:
DietPi (RPi Jessie) | Is no longer in Beta. All known and reported issues have been resolved.
DietPi-Software (Jessie) | Selecting Alsa for install will also install alsa-utils.

Bug fixes:
DietPi-Software (Jessie) | Resolved issues with SubSonic installation failing, due to missing ffmpeg package in Jessie repo. Many thanks to Marc for his input on this issue: https://github.com/Fourdee/DietPi/issues/84

-----------------------------------------------------------------------------------------------------------

v96
(12/10/15)
Changes:
DietPi.com is now the home of DietPi. Web hosting kindly provided by Pilovali.

Bug fixes:
DietPi-Software (Jessie) | Resolved Transmission-daemon 403 errors on Jessie systems. Caused by SystemD service: https://github.com/Fourdee/DietPi/issues/86. Many thanks to Lloyd for sending the bug report.

-----------------------------------------------------------------------------------------------------------

v95
(10/10/15)

New Features:
DietPi-Software | Added DietPi optimized installation option for VNC Server running LXDE Desktop. Great for headless devices: http://dietpi.com/phpbb/viewtopic.php?f=8&t=5&p=408#p408
DietPi-Software | Added DietPi optimized installation option for Wordpress (Blog and publishing website).
DietPi-Software (RPi-Jessie) | Added DietPi optimized installation option for Kodi.

Changes:
General | Sudo is now installed by default on all DietPi images. As most online guides for linux software uses Sudo in their documentation, and scripts, this allows us to bridge the gap to less experienced linux users by preventing "command not found".
LXDE (Desktop) | Updated desktop and menu items to include dietpi-nice.
DietPi-Software | SoftEther VPN server will now install the latest version.
DietPi-Software | RetroPie has been removed as a DietPi optimized installation option. The installation cannot be truly automated and requires user input from the RetroPie setup script. Users will need to install RetroPie from following their online documentation.
DietPi-Software | RaspControl is now only available for the Raspberry Pi (Wheezy) image. The project has not been updated for 3 years, and, only works with Raspbian Wheezy.

Bug fixes:
DietPi-Software (VMware) | Softether VPN server will now download and install the correct (64bit) package.
DietPi-Software | Resolved issue with PhpMyAdmin selection complaining of LAMP/LEMP not installed, when it is due to be installed by software that requires it.
DietPi-Software (RPi-Jessie) | Resolved issue with RPi-GPIO python3 support installations failing due to missing dependencies with the Raspbian repo. This is now installed by Python pip.
DietPi-Config (RPi-Jessie) | Resolved issue with CurlFTP mount, not mounting due to changes in Jessie's /etc/fstab commands.

Many thanks to:
Pilovali - For his contributions with testing, and, submitting over 5 bug reports for DietPi!

-----------------------------------------------------------------------------------------------------------

v94
(07/10/15)
New Image:
DietPi for Raspberry Pi (Jessie) has been released!

Changes:
DietPi Images | DietPi image downloads have been updated to v94. This also includes their respective firmware/kernel updates where applicable.
LXDE (Desktop) | Updated desktop and menu items to include more DietPi programs (eg: backup/sync)
DietPi (XU3/4) | Meveric XU3 repo (Meveric-all-XU3.list) has been removed from apt.

Bug fixes:
DietPi-Software | Resolved issue with Odroid C1 pulling incorrect URL for internet test, from sources.list.

-----------------------------------------------------------------------------------------------------------

v93
(30/09/15)
Changes:
DietPi-Software | Will now use your /etc/apt/sources.list url for connection tests.
DietPi-Cam | Updated. New installations will now install the latest version of RPi Cam Control (v6.0.9).

Bug fixes:
Pi-hole | Resolved issues with Pi-hole (dnsmasq service) not starting during bootup phase.
DietPi-Software | All Pi-hole installations will now increase swapfile size if required. This was previously applied only to Pi-Hole automated image. This prevents a out of memory error whilst running gravity.sh on RPi v1 256/512.
apc.php (Odroid / VM ) | Will now use opcache-status rather than opcache-gui. This resolves missing data from the apc.php page.
DietPi-BugReport | Resolved issue with failed uploads not providing any notification to end user.
DietPi-BugReport | Resolved issue with URL test (wget spider) not supporting ftp addresses.
DietPi-Survey | Resolved issue with URL test (wget spider) not supporting ftp addresses.
External HDD (hdparm.conf) | APM is now set to 254 (APM 127 seems to override spin down time to 5 seconds for most drives). Spin down time is now 10minutes.

-----------------------------------------------------------------------------------------------------------

v92
(24/09/15)
New Device:
DietPi for VMware (Virtual Machine) is now available. More info: http://dietpi.com/phpbb/viewtopic.php?f=8&t=90

New Features:
DietPi-Morsecode | Converts and renders a text file into morse code. You never know when you might need it! :) http://dietpi.com/phpbb/viewtopic.php?f=8&t=5&start=40#p293

Changes:
DietPi-Sync | Added option to enable/disable an automated daily sync (using cron).
/etc/hdparm.conf | Added default power management settings for external USB drives. This will spin down the /dev/sda drive after 30 minutes. APM is set to 127 which allows max performance whilst still allowing spin down.

Bug fixes:
DietPi-Cloudshell | Improved CPU usage results (they actually work now ;)). Completely re-coded, and, no longer requires sysstat (mpstat) to be installed.
Pi-hole | Resolved issues with dnsmasq startpar and missing user errors during boot.
General | Resolved issue with apc.php page not providing information/stats on Odroid images.

-----------------------------------------------------------------------------------------------------------

v91
Notes:
Internal use (Image implementation and testing for VMware). See v92 for patch notes.

-----------------------------------------------------------------------------------------------------------

v90
(15/09/15)
New Features:
DietPi-Nice | Allows you to set process priority (nice level) for most dietpi-software installed programs. Your nice levels will automatically be applied by DietPi and active at all times. More info : http://dietpi.com/phpbb/viewtopic.php?f=8&t=5&p=279#p279

Changes:
DietPi-Software (RPi) | Owncloud installations now use the opensuse repo. This installs the latest version (8.1).
DietPi-Sync | Added option to enable/disable compression during transfer.
DietPi-Config (Overclocking RPi 2) | Modified the overclocking profiles to improve stability. From testing, ram overclocking seems to cause the most instability, so, we have set the ram freqs to default (400MHz) for low and med profiles.
DietPi-Cloudshell | Users can now set custom USB drive mount locations, if different from /mnt/usb_1. Line 3 of /DietPi/dietpi/.dietpi-cloudshell.
dietpi-external_drive_setup | When formatting, it will now clear the MBR and partition tables on the drive before creating the ext4 partition.
General (RPi) | Hdparm is now installed by default (to be consistent with all DietPi images). This allows external drives to power down when idle.
General | Removed trailing white space from all DietPi code. Reduces DietPi-Ramdisk size by 4~KB (every little counts ;)).

Bug fixes:
DietPi-Config (RPi) | Resolved issue with SDcard benchmark reporting incorrect free space.
DietPi-Software | Resolved issue with HiFi installation. An invalid config file prevented mpd from starting.
dietpi-external_drive_setup | Will now correctly display the filesystem type when its label contains spaces.

-----------------------------------------------------------------------------------------------------------

v89
(08/09/15)
Release Notes:
DietPi-Backup | New feature to allow rSync backups of your DietPi system.
DietPi-Sync | New feature that allows rSync cloning of a Source location to a Target location (eg: /mnt/NAS_pictures /mnt/usb_1/NAS_Pictures)
DietPi-Software | Added DietPi optimized installation option for "SqueezeBox Server". Also known as Logitech Media Server (LMS).
DietPi-Config (Performance Options) | You can now limit the maximum frequency of your CPU. This is useful for reducing temperatures and power usage.
DietPi-Config (Networking Options) | Samba client mounts (/mnt/samba) will now add _netdev, to the /etc/fstab file. This ensures the network is up before it attempts to mount.

-----------------------------------------------------------------------------------------------------------

v88
(03/09/15)
Release Notes:
DietPi-Logclear (Pi-hole) | Resolved issue with space padding in pihole.log date detection and removals.

-----------------------------------------------------------------------------------------------------------

v87
(31/08/15)
Release Notes:
DietPi-Software | Added DietPi optimized installation option for "HaProxy" (High performance TCP/HTTP load balancer.). Many thanks to Jerome Queneuder for providing the compiling and installation methods.
DietPi-Software | Deluge installation option is now available for Odroid-C1 and Odroid-XU3/4.
DietPi-Software | Vastly improved the Deluge install process and simplified the online documentation. Remote access is now enabled by default, allowing desktop clients to connect.
DietPi-Ramlog (all modes) | Increased /var/log max size to 20mb (from 10mb).
DietPi-Ramlog (Pi-hole) | Increased maximum log file size to 5mb (from 2mb). This should be more than enough to keep 1+ days of pi-hole stats.
DietPi-Uninstall | Resolved issue that only showed 1 item at a time.

-----------------------------------------------------------------------------------------------------------

v86
(28/08/15)
Release Notes:
Pi-hole | Hotfix to resolve issues with Pi-hole stats not updating.
DietPi-Cloudshell | Resolved an issue where an error would be briefly printed on the display, when changing settings in the control panel.

-----------------------------------------------------------------------------------------------------------

v85
(27/08/15)
Release Notes:
DietPi-Software | DietPi-Cloudshell is here! Turn your Cloudshell (or your monitor) into a dedicated lightweight system stats display.
DietPi-Software | Added DietPi Optimized installation for SubSonic (many thanks to childofroth for his help, testing and work to get this completed https://github.com/Fourdee/DietPi/issues/42)
DietPi-Config | Added Interactive CPU gov option (if available on device).
Odroid C1/XU4 | Changed default CPU gov from ondemand to interactive. This resolves the issue with Odroid c1 ondemand not scaling (http://forum.odroid.com/viewtopic.php?f=117&t=12057), and, performs much better.
Odroid XU4 | Fixed issue with missing curl pre-reqs. Curl is now installed by default (to be consistent with all DietPi images).
DietPi-Ramlog | Now also saves filenames and generates those files on boot as blank files. Basically ensures log file permissions are set correctly during boot.
/DietPi/dietpi.txt CONFIG_CPU_MAX_FREQ= | You can now limit the max cpu frequency (MHz) for all cores. | 0=disabled | Useful for lowering temp/power usage on your device.
DietPi-BugReport | Will now also send /etc/init.d/* and ls /etc/rc*.d/* services startup orders.
General | Rolled out -m1 to the majority of DietPi code. This should improve performance with DietPi scripts.

-----------------------------------------------------------------------------------------------------------

v84
(21/08/15)
Release Notes:
DietPi for Odroid XU 3/4 is now available. Currently in Beta, further software additions will be added at a later date. http://dietpi.com/phpbb/viewtopic.php?f=8&t=57 .
DietPi-Software | Resolved issue with Pi-hole stats not updating correctly on 1st install.
Pi-hole Automated Image | Increase swapfile size to 500MB.
General | CPU Governor tweaks to make ondemand more responsive (lower sample rate 100ms to 25ms, and, increase duration to 1second)

-----------------------------------------------------------------------------------------------------------

v83
Notes:
Not released. Internal use (Image implementation and testing for Odroid xu3/4)

-----------------------------------------------------------------------------------------------------------

v82
(12/08/15)
Release Notes:
DietPi-Software | RPi only: Added DietPi optimized installation option for WebIOPi (Control RPi-GPIO from a web interface).
DietPi-Software | RPi only: Added DietPi optimized installation option for Weaved (Access your device over the internet).
General | Improved external drive setup script, and, detection of failed setups.
DietPi-Logclear | Now removes all entires in /var/log/pihole.log from previous days.
DietPi-Logclear | Reduced Pi-hole maximum logfile size to 2MB.
DietPi-Survey | Resolved issue with Curl causing this script to wait for a unnecessary period of time. We love timeouts!

-----------------------------------------------------------------------------------------------------------

v81
(04/08/15)
Release Notes:
General | Updated all DietPi images to v81.
General | DietPi default login has changed. Username = root, password = dietpi.

-----------------------------------------------------------------------------------------------------------

v80
(02/08/15)
Release Notes:
DietPi-Software | Added DietPi optimized installation option for Pi-hole (DNS server that blocks adverts on your network). http://dietpi.com/phpbb/viewtopic.php?f=8&t=5&start=20#p174
Optimization | ipv6 is now fully disabled for RPi, honest. http://dietpi.com/phpbb/viewtopic.php?f=9&t=37&p=152#p152
Security | Dropbear will generate a unique SSH key during 1st run setup. Thanks to DietPirate (http://dietpi.com/phpbb/viewtopic.php?f=9&t=37#p156).
DietPi-Update | Added option to disable DietPi automatically checking for updates (dietpi.txt CONFIG_CHECK_DIETPI_UPDATES=0-1)

-----------------------------------------------------------------------------------------------------------

v79
(24/07/15)
Release Notes:
DietPi-Software | Resolved issue with failed initial setup of Owncloud in SD card setups. Many thanks to Ted for the bug report https://www.raspberrypi.org/forums/viewtopic.php?p=792918#p792918
Optimization | RPi only. Changed from Deadline to NOOP scheduler. This should improve filesystem IO with solid state devices. Many thanks to Von http://dietpi.com/phpbb/viewtopic.php?f=9&t=37&p=133#p117
Optimization | ipv6 is now fully disabled. Blacklisted kernel module, and disabled in sysctl. Many thanks to Von http://dietpi.com/phpbb/viewtopic.php?f=9&t=37&p=133#p117

-----------------------------------------------------------------------------------------------------------

v78
(22/07/15)
Release Notes:
DietPi-RamDisk | Resolved issue with power loss causing unexpected config files (Many thanks to Mamuesp for the bug report). https://github.com/Fourdee/DietPi/pull/33
DietPi-Bugreport | Will now check for a valid working internet connection before attempting to upload report.
DietPi-Bugreport | Added support for eth/wlan devices with an index range of 0-9.

-----------------------------------------------------------------------------------------------------------

v77
(09/07/15)
Release Notes:
DietPi-Software | Added DietPi optimized installation option for Raspcontrol (Web interface system stats).
DietPi-Software | Added DietPi optimized installation option for Linux Dash (Web interface system stats).
DietPi-Software | Added Dietpi optimized installation option for vsFTPD (alternative FTP / file server).
DietPi-Software | Modified Apache2 log settings. Access logs are now disabled (improves overall performance). Reduced standard log level to error.
DietPi-Software | Grasshopper installations are now based on LASP webserver stack.

-----------------------------------------------------------------------------------------------------------

v76
(05/07/15)
Release Notes:
HotFix | Resolved issue with DietPi-Ramlog modes not being mounted to RAM.

-----------------------------------------------------------------------------------------------------------

v75
(04/07/15)
Release Notes:
Ramlog | Has now been replaced by a new lightweight DietPi Ramlog system.
General | Information for DietPi-Ramdisk locations when editing /boot/config files (eg: /boot/config.txt)
General | Added installation information to possible client mounts (eg: /mnt/samba/readme.txt).
DietPi-Config | Odroid C1 : Resolved "not enough space" error when running SD benchmark.

-----------------------------------------------------------------------------------------------------------

v74
(30/06/15)
Release Notes:
DietPi-Config | Added RAM memory benchmark to the Tools menu.
DietPi-Software | DietPi-Cam installations will now set the required GPU memory (128MB). This is targeted for RPi v1 devices as v2 devices will automatically set required GPU memory if camera is enabled.
RamLog Mode 1/2 | Will now also clear logfiles with compressed extentions (eg: .zip;.gz). This will prevent compressed logfiles (eg:dmsg.x.gz) using memory.
cpu | Will now obtain the current CPU frequencies first. This ensures the processing required to run the script, does not effect the original CPU freq value. Many thanks to "Gordon" for the bug report.
General | Standardized the menu prompt options throughout DietPi. Many thanks to "Manfred" for the feedback.

-----------------------------------------------------------------------------------------------------------

v73
(26/06/15)
Release Notes:
DietPiCam | Resolved "no data/media" issues with non-usb drive installations. Many thanks to Nicksoph for the bug report https://www.raspberrypi.org/forums/viewtopic.php?p=777876#p777876
DietPi-apt-get_update | Added a timer limit when waiting for the NTPD process to finish.

-----------------------------------------------------------------------------------------------------------

v72
(26/06/15)
Release Notes:
DietPi-Software | RPi only. Added DietPi optimized installation option for "Grasshopper" (Web App to control Bticino MyHome).
cpu | New command, shows CPU information/stats.

-----------------------------------------------------------------------------------------------------------

v71
(25/06/15)
Release Notes:
DietPi-Software | OdroidC1 only. Added DietPi optimized installation option for LXDE desktop (currently in beta, uses fbturbo + ump).
DietPi-Software | OdroidC1 only. Internet connection test now checks the Ubuntu repo url, instead of the RPi repo url.
General | DietPi now runs completely from ramdisk. This vastly reduces SD filesystem IO in DietPi scripts, and, further improves the life of your SD card.
General | DietPi will now automatically search and use, the first eth/wlan devices on your system. This resolves issues with some Odroid C1 devices that have their ethernet starting with an index of 1 (eth1).
DietPi-Uninstall | Resolved issue with vim not being uninstalled from apt.
DietPi-Uninstall | Uninstalling Samba Client and curlftpfs will now remove the entries from /etc/fstab. Resolves issue with boot hang. Many thanks to "Shaquille" for the bug report.

-----------------------------------------------------------------------------------------------------------

v69-70
New image for all DietPi devices.

-----------------------------------------------------------------------------------------------------------

v68
(14/06/15)
Release Notes:
General  | DietPi's logging system has been completely rewritten. Please see here for full list of options: http://dietpi.com/phpbb/viewtopic.php?f=8&t=5&start=20#p68
General  | DietPi now automates and manages Apt-get update. apt-get update is automatically called when its required and/or, hasn't been updated in 7 days. Also runs as a separate thread to speed up initial installation, and, future diet-software installations.
General  | Changed image creation methods. Total image sizes have been reduced.
DietPi-Software  | Added DietPi choice system for various system logging options. Features 3 choices: 2 Ramlog modes and 1 full system logging option (rsyslog logrotate).
DietPi-Logclear  | New addition. Multiple options for clearing log files. Also includes backup feature. Run dietpi-logclear to get available modes.
DietPi-BugReport | Can now generate an offline bugreport.zip if no network is detected.

-----------------------------------------------------------------------------------------------------------
v67
(09/06/15)
Release Notes:
General | Hotfix: Automation options in dietpi.txt. This is targeted for users who installed DietPi with the image version 60 and below.

-----------------------------------------------------------------------------------------------------------

v66
(09/06/15)
Release Notes:
DietPi-Software | Transmission, Deluge and Owncloud installations no longer require a USB Harddrive to be installed. Although, a USB harddrive is highly recommended.
DietPi-Software | Resolved php5-mysql and php5-sqlite not being installed with their webstacks.
DietPi-Software Odroid C1 | Resolved Owncloud data directory symlink not being correctly applied.
DietPi-Software | Completely rewritten the target data system for usb drive installs (stuff you don't see :) ).

-----------------------------------------------------------------------------------------------------------

v65
(08/06/15)
Release Notes:
DietPi-Software | Reduced the filesystem usage and total packages installed by OpenSSH-Server (from 13mb to 3mb)
DietPi-Software | MySql / ProFTP / phpMyAdmin will no longer prompt for passwords and settings during installation.
DietPi-Software > Odroid C1 | Added DietPi optimized installation option for "Hifi - Web interface music/radio player" (MPD + YMPD).
Odroid C1 | Resolved issues with no sound and xterm pre-reqs in Kodi. Many thanks to Wakko http://forum.odroid.com/viewtopic.php?f=114&t=11962&sid=b73521385777fc8f8d0fe518669b4ec2&p=92558#p92569
Odroid C1 | Optimized and reduced the v65 image size from 1.25gb to 1.0gb.
RPi | /tmp/ is now correctly mounted on boot as tmpfs.

-----------------------------------------------------------------------------------------------------------

v64
(06/06/15)
Release Notes:
DietPi-Software  | Odroid C1: Added LASP / LESP webserver stacks.
DietPi-Uninstall | Now uses a menu system. This allows for simple removal of DietPi installed software.
DietPi-Uninstall | Prevented removal of openssh-server when openssh-client is to be removed (this is due to their package dependencies, apt-get purge openssh-client removes openssh-server aswell).
General 		 | Optimizations for DietPi scripts. The mostly used global DietPi files/flags are now run from /tmp (ram), instead of /DietPi/dietpi. This will reduce filesystem IO.
DietPi-Banner	 | DietPi will now notify you if an update for your DietPi system is available.
DietPi-Banner	 | Added time/date to banner head.

-----------------------------------------------------------------------------------------------------------

v63
(03/06/15)
Release Notes:
DietPi-Software | Hotfix: Resolved issue that prevented install software list being loaded.

-----------------------------------------------------------------------------------------------------------

v62
(03/06/15)
Release Notes:
DietPi-BugReport | New feature. Allows users to send bug reports for DietPi. Automatically generates a zipped file of your settings, logs etc, then uploads. Also available from dietpi-config > tools menu.
DietPi-Uninstall | Can now receive multiple inputs (eg: dietpi-uninstall DESKTOP ALSA)
DietPi-Software  | Hotfix: AutoBoot options can now be set before the software is installed.

-----------------------------------------------------------------------------------------------------------

v61
(02/06/15)
Release Notes:
DietPi-Software | Added DietPi Optimized LASP Webserver Stack: Apache2 / SQLite / Php.
DietPi-Software | Added DietPi Optimized LESP Webserver Stack: Nginx / SQLite / Php.
DietPi-Software | Optimized code to reduce file IO usage. Vastly improves the performance in all menus.
DietPi-Software | Resolved hanging and delays when dietpi-software applies optimized config files.
DietPi-Software | Separated "DietPi software", and, "Additional Linux software" list menus into categories (should be easier to find software).
DietPi-Config | Resolved issue with "internet connection test" always displaying "online".
DietPi-Uninstall | Now lists all installed DietPi software on your system that can removed.
General | Resolved an issue with dietpi.txt "static networking settings" not being correctly applied on first run.
General | Initial additions of DietPi automation flags added to dietpi.txt. Allows you to define certain 1st run overrides.

-----------------------------------------------------------------------------------------------------------

v60
(27/05/15)
Release Notes:
DietPi-Software | New option to easily switch between SSH servers (Current list: None / Dropbear / OpenSSH ). The DietPi choices system will automatically install your choice, and, uninstall the rest.
DietPi-Software | New option to easily switch between File servers (Current list: None / ProFTP / Samba ).The DietPi choices system will automatically install your choice, and, uninstall the rest.
DietPi-Software | ProFTP is no longer automatically installed with DietPi optimized software. You can use the new options listed above to choose your own preferences.
DietPi-Software | Added DietPi optimized installation option for Deluge (Alternative BitTorrent Server with web interface)
DietPi-Software | Users will receive a prompt if their selected software can be configured in DietPi-Config, with the choice of going directly to that specific menu.
DietPi-Uninstall | Users can now remove DietPi installed software. Please see here for more details and usage http://dietpi.com/phpbb/viewtopic.php?f=8&t=24
General | Ramlog now saves logs to disk on shutdown/reboot. Daily ramlog saves have been removed due to /var/log being open by any number of installed programs, and, the fact that we clear the logfiles before it saved previously.
General | Logs are still cleared daily with /etc/cron.daily/dietpi . This prevents ramlog from becoming a "memory hog", which could have a negative effect on system performance rather than a positive one.

Code Related:
DietPi-Config | Can now receive an integer input for its target menu index. eg: "dietpi-config 8" will launch the DietPi Networking Menu.

-----------------------------------------------------------------------------------------------------------

v59
(20/05/15)
Release Notes:

Odroid C1 Specific:
DietPi-Software | Added DietPi Optimized installation option for LEMP (Nginx / MySql / PHP-FPM / OPcache)
General | Removal of php-apc/u in LAMP installations. Now uses OPcache instead. See http://serveraddress/apc.php

-----------------------------------------------------------------------------------------------------------

v58
(18/05/15)
Release Notes:
DietPi-Software | PhpMyAdmin is now a separate, optional installation choice (mainly used for Webserver SQL administration).

RPi Specific:
DietPi-Software | Added DietPi Optimized install option for LEMP (Nginx/mysql/php5/php-apc).
General | Resolved an issue with Apache2 preventing Ramlog from starting at boot.

Odroid C1 Specific:
General | NTP quits when its completed, saving 3.18MB of memory usage. Runs on boot and cron.daily.
General | fake-hwclock is now installed to keep recent date/time values during power cycles.
DietPi-Config | Resolved GPU memory splits not being applied correctly.

-----------------------------------------------------------------------------------------------------------

v57
(15/05/15)
Release Notes:
Desktop + Kodi | Resolved Kodi "not a valid application" errors when launching from desktop shortcuts.
Desktop + Kodi | Kodi shortcuts now display the Kodi icon.

-----------------------------------------------------------------------------------------------------------

v56
(14/05/15)
Release Notes:
General | Resolved NTP hanging during boot if no internet access. This was caused by a bug in NTP when NTPD_OPTS='-gq' (quit when done) is used.

-----------------------------------------------------------------------------------------------------------

v55
(13/05/15)
Release Notes:
Hotfix | Resolve X issues with DietPi_v54 image.
General | NTP service now quits when its completed, saving 3.18MB of memory usage. Runs on boot and cron.daily.
General | psmisc is now installed by default. This is required for DietPi scripts that use the killall command.

-----------------------------------------------------------------------------------------------------------

v54
(12/05/15)
Release Notes:
DietPi-Software | Added DietPi optimized install option for "RPi Camera / Web Interface Surveillance (DietPi-Cam)"
DietPi-Software | Added additional Linux software install option for "FTP Client Filesystem Mount (curlftpfs)". Can be installed and configured using dietpi-config > networking.
DietPi-Software | Changed the DietPi optimized software menu to be more informative and user friendly.
DietPi-Software > Kodi | Fixed black screen hangs on exit. If starting from console users must run startkodi. Desktop shortcuts have been patched.
DietPi-Config > Advanced | Better explanation of swapfile.
DietPi-Config > Networking | Setting up a samba client share will no longer reset the /etc/fstab file each time.
Added changelog | *waves*

Code Related:
DietPi-Update | Added gitbranch option in dietpi.txt (gitbranch=master). This can be used to test the update/patching system.
DietPi-Software | Separated internal install flags for Webserver. Allows for applications to be installed that require only parts of the LAMP stack.
DietPi-Software | Changed PHP-apc/u conf files to remove "( 3 days )". It was causing php errors line 4.
/func/ | Moved "set samba client details" from dietpi-config to /DietPi/dietpi/func/dietpi-set_smbclient
/func/ | Change_hostname is now a global function script
/DietPi/dietpi/conf/index.php has changed to phpinfo.php. Allows us to reserve index.php for other software.


-----------------------------------------------------------------------------------------------------------

v53
(09/05/15)
EOL corrections in /conf/ folder, resolves startup issues (with YMPD/Softether/Opentyrian).
New func folder for global functions. (allows us to use re-occurring code in dietpi scripts)
dietpi-config > display | GPU mem split for RPI is now based on an array (optimized/cleaned coding)

-----------------------------------------------------------------------------------------------------------

v52
(07/05/15)
DietPi-Software | Modifications to help improve initial user experience.
DietPi-Config > Display Options | Added support for RPi Camera. Enable/disable camera and led.
DietPi General | Fix for dumb or unset TERM provided by tdaitx. Allows for SCP connections with OpenSSH Server installed.
DietPi General | Added time-outs and retry limits when checking urls to prevent endless waiting (internet tests/apt repo checks etc).

-----------------------------------------------------------------------------------------------------------

v51
(05/05/15)
DietPi-Software > Desktop (LXDE) | Trashcan is now disabled. This allows DietPi to save resources by not needing gvfs packages.

-----------------------------------------------------------------------------------------------------------

v50
(04/05/15)
DietPi-Software > Desktop (LXDE)
- Optimized/reduced installation time, now takes 4 minutes on a Pi2 (previously 20+ minutes).
- Optimized/reduced installed filesystem usage, now 200MB (previously 500MB+)
- Optimized/reduced number of processes running, now 26 (Previously 55+)
- DietPi's LXpanel config now gets correctly applied.

DietPi-Update
- Optimized. No longer requires 20MB+ Git to be installed. Uses wget and unzip, both under 1MB.
- Automatically checks and updates DietPi on 1st run.

DietPi-Config | New menu Audio Options.
- RPi Audiophiles rejoice! Added support for external soundcards (Supported cards: HifiBerry DAC/DAC+ Digi/Digi+ Amp/Amp+ , https://www.hifiberry.com/).

-----------------------------------------------------------------------------------------------------------<|MERGE_RESOLUTION|>--- conflicted
+++ resolved
@@ -5,15 +5,10 @@
 Changes / Improvements / Optimizations:
 General | During first run of DietPi, you will now be given the option to change the global password for 'root' + 'dietpi' accounts, and all software to be installed that requires a password: https://github.com/Fourdee/DietPi/issues/1782
 General | Increased verbosity and logging of DietPi boot scripts to assist with debugging: https://github.com/Fourdee/DietPi/issues/1772
-<<<<<<< HEAD
 General | G_ERROR_HANDLER: Retry mechanic added, allows you to re-run and retry the last command when an error occurs. Also included option to send DietPi a bug report when an issue occurs.
-DietPi-BugReport | Is no longer available to use. This has been implimented into G_ERROR_HANDLER and will automatically display a bug report send option when an issue occurs.
-=======
-General | G_ERROR_HANDLER: Retry mechanic added, allows you to re-run and retry the last command when an error occurs.
 General | NTP removed from DietPi-Config time sync options and DietPi core packages. All time sync modes are now offered via systemd-timesyncd, which is part of every Debian based core system: https://github.com/Fourdee/DietPi/pull/1628
 Generel | DietPi-Set_Core_Environment was removed. DietPi service and system config files are now updates automatically via new update system, other environment setup steps are moved into DietPi-PREP: https://github.com/Fourdee/DietPi/issues/1749
-DietPi-Update | Implemented an automated update system for DietPi files, placed outside of /DietPi, e.g. system configurations and service files. This allows significant reduction of script code and assures consistency across all systems: https://github.com/Fourdee/DietPi/pull/1802
->>>>>>> c1134fa4
+DietPi-BugReport | Is no longer available to use. This has been implimented into G_ERROR_HANDLER and will automatically display a bug report send option when an issue occurs.
 DietPi-Process_Tool | NoMachine + Webmin: Processes can now be controlled.
 DietPi-Services | Webmin: Added and now controlled.
 DietPi-Software | Search: Feature now available. Find the software you require for install, faster! https://twitter.com/DietPi_/status/1000858660682305536
@@ -27,7 +22,8 @@
 DietPi-Software | sabnzbd: Updated to latest version 2.3.4 (for new installations only): https://github.com/Fourdee/DietPi/issues/1340
 DietPi-Software | CAVA: Updated to latest version 0.6.1. Enabled for x86_64: https://github.com/Fourdee/DietPi/issues/1340
 DietPi-Software | OctoPrint: libjpeg-dev now installed by default, this is required for additional plugin installations (eg: Astroprintcloud Plugin): https://github.com/Fourdee/DietPi/issues/1800
-DietPi-Survey | Has been taken offline and is under review pending a security risk with 'df -h' output containing curlftp creds.
+DietPi-Survey | Has been taken offline and is under review pending a potential security risk with 'df -h' output containing curlftp creds, if curlftp is installed on the system.
+DietPi-Update | Implemented an automated update system for DietPi files, placed outside of /DietPi, e.g. system configurations and service files. This allows significant reduction of script code and assures consistency across all systems: https://github.com/Fourdee/DietPi/pull/1802
 
 Bug Fixes:
 General | Login and globals moved to /etc/bashrc.d/*, due to issues with remote shell and desktop terms under /etc/profile.d/99-dietpi-login.sh: https://github.com/Fourdee/DietPi/issues/1777#issuecomment-390248960
