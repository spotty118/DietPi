
v6.17
(xx/09/18)

Changes / Improvements / Optimizations:
 - DietPi-Update | You now have the option to view the changelog, prior to updating: https://github.com/Fourdee/DietPi/issues/2081
 - DietPi-Software | Card/CalDAV request redirection was added to new Baikal, ownCloud and Nextcloud installs. Now only the servers domain/IP need to be entered on Card/CalDAV clients, without any further path to the DAV endpoints: https://github.com/Fourdee/DietPi/issues/2057

Bug Fixes:
 - DietPi-Survey | Resolved an issue where dietpi-survey under mode 1 would not generate the survey file.
<<<<<<< HEAD
 - DietPi-Software | Webservers/PHP: Fixed an issue, where PHP was not installed when a webserver was installed directly via "dietpi-software install 8X".
 - DietPi-Software | Nextcloud: On Jessie systems, no newer version than latest NC13 will be installed, because PHP5 support was dropped with NC14: https://github.com/Fourdee/DietPi/issues/1778#issuecomment-419918372
=======
 - DietPi-Software | Fixed an issue where software uninstalls could have failed due to dependant packages. Thanks to @dynobot for reporting this issue: https://github.com/Fourdee/DietPi/issues/2091
>>>>>>> 4a0c3de3
 - DietPi-Software | MyMPD: Resolved an issue where the service would fail to run: https://github.com/Fourdee/DietPi/issues/2088
 - General | Resolved an issue with Rock64 being unable to run xserver. Please note this device still runs under limited software rendering due to lack of available working drivers/installation method for Debian systems: https://github.com/Fourdee/DietPi/issues/2086

As always, many smaller code performance and stability improvements, visual and spelling fixes have been done, too much to list all of them here. Check out all code changes of this release on GitHub: https://github.com/Fourdee/DietPi/pull/XXXX/files 

-----------------------------------------------------------------------------------------------------------


v6.16
(19/09/18)

Changes / Improvements / Optimizations:
DietPi-Config | WiFi: Added support for applying up-to 5 SSIDs: https://github.com/Fourdee/DietPi/issues/368
DietPi-Drive_Manager | Samba Mount: Now mounts with user and group of 'DietPi'. This matches group permissions for DietPi applications that will prevent permission failure, when samba is used for userdata location: https://github.com/Fourdee/DietPi/issues/2067
DietPi-Software | Pi-hole: You can now install Pi-hole again on Debian Jessie system, as support got re-enabled with Pi-hole v4.0 FTLDNS update.

Bug Fixes:
General | Resolved an issue where 1st run setup password prompt, would run twice. Once on 1st run and once after updates are completed.
General | Resolved an external issue where in very rare cases WiFi interfaces were not initiated successfully: https://github.com/Fourdee/DietPi/issues/2074
DietPi-Config | Sparky SBC: Resolved an issue where Piano DAC firmware was not being fully installed.
DietPi-Config | Resolved an issue with selected WiFi SSID not being correctly applied: https://github.com/Fourdee/DietPi/issues/2070#issuecomment-421060961
DietPi-Drive_Manager | RockPro64: Resolved an issue where mtdblock devices would show up in the list. As far as well can tell, these are not currently required for EMMC/SD/USB devices. To ensure the list only shows actual devices, we have disabled them from showing up in view: https://github.com/Fourdee/DietPi/issues/2067#issuecomment-422400520
DietPi-Postboot | Resolved an issue where user scripts were not being executed '/var/lib/dietpi/postboot.d/*'.

-----------------------------------------------------------------------------------------------------------

v6.15
(12/09/18)

Many thanks to PINE64, for becoming our 1st Patreon Legend and supporting our project! As one of their rewards, you will see PINE64 displayed on login via the DietPi-Banner.

Known issues / In progress:
DietPi-Software | Open Bazaar: Installation updated to server version 2, which now runs via go language. At the current state, client OB connections are failing, still under investigation: https://github.com/Fourdee/DietPi/issues/1090#issuecomment-419613346

Changes / Improvements / Optimizations:
General | Changed Survey and Bugreport uploads to use ssh.dietpi.com (previously IP): https://github.com/Fourdee/DietPi/issues/2022#issuecomment-415470064
General | 1st run setup and dietpi-update logs are now created in RAM, then copied to disk once completed '/var/tmp/dietpi/logs/dietpi-firstrun-setup.log'. This will speed up 1st run setup installation for slow SBCs and/or rootFS.
General | PineA64: Image updated to v6.14, also contains the latest kernel/uboot by Ayufan (0.6.2): https://github.com/Fourdee/DietPi/issues/2026
General | Resolved an isssue where the initial 1st run connection test would fail, if timesync had not yet completed, and, the SSL cert of the connection test site is not valid for current date on system: https://github.com/Fourdee/DietPi/issues/2039
General| SparkySBC: Support for native DSD playback on iFi Pro iDSD. Many thanks @sudeep: https://github.com/sparky-sbc/sparky-test/tree/master/dsd-marantz
DietPi-Backup/Sync | rsync transfer: Now shows progress information during the transfer: https://github.com/Fourdee/DietPi/issues/2044#issuecomment-417779406
DietPi-Backup | Added an option to delete the currently selected backup, if it exists.
DietPi-Config | Advanced Options: You can now toggle if a real RTC is installed. This adds/removes 'fake-hwclock' package installation as requested: https://github.com/Fourdee/DietPi/issues/2041
DietPi-Config | Added support for setting CPU min/max frequencies on Intel based CPUs. NB: 'cpu' command will always list the min/max frequencies read from kernel values, Intel CPUs do not update these values, however, you can gauge CPU frequency range by running 'cpu' to monitor the current CPU freq (use of stress test in 'dietpi-config' may also help).
DietPi-Drive_Manager | Added support to set a global idle duration, before drives are powered down. This feature uses hdparm. Not all drives will support this feature, however, its the best we can do, considering the lack of any standardised system across all drives, compatible with hdparm and visa versa: https://github.com/Fourdee/DietPi/issues/2001
DietPi-Drive_Manager | When mounting drives to existing directories, if the directory is empty, you will given an option to mount regardless. If the directory contains any files or data, mounting will be denied: https://github.com/Fourdee/DietPi/issues/2056
DietPi-Software | MPD: Updated to 0.20.21 and now includes SQL (sticker) support by default: https://github.com/Fourdee/DietPi/issues/2032#issuecomment-415559451
DietPi-Software | myMPD: Now available for installation. A recent fork of YMPD with additional features: https://github.com/Fourdee/DietPi/issues/2032#issuecomment-415559451
DietPi-Software | Emby: Reworked the installation to use standalone .debs, for fresh installations only. Now supports ARMv8 devices. ARMv6 devices are not supported: https://github.com/Fourdee/DietPi/issues/534#issuecomment-416405968

Bug Fixes:
General | fake-hwclock: is now installed for all systems, due to 'hwclock' detection reporting incorrect results, for those devices without a RTC attached: https://github.com/Fourdee/DietPi/issues/2035#issuecomment-416345155
General | Resolved an issue where enabling the RPi camera (dietpi-config or installed via dietpi-software), would result in concurrent execution error: https://github.com/Fourdee/DietPi/issues/2008#issuecomment-414846353
General | Resolved an issue with RK based network devices, where enabling offloading would cause stability issues. Many thanks to @carlosedp for this fix!: https://github.com/Fourdee/DietPi/issues/2028#issue-352323603
General | Resolved an issue where automatic swapfile generation, would not run a freespace check prior: https://github.com/Fourdee/DietPi/issues/2048#issuecomment-417855645
DietPi-Automation | Resolved an issue where 'AUTO_SETUP_INSTALL_SOFTWARE_ID' would include numbers contained within comments: https://github.com/Fourdee/DietPi/issues/2036#issuecomment-416613903
DietPi-Cloudshell | Resolved incorrect RAM usage readout, and, inability to run from menu on same screen: https://github.com/Fourdee/DietPi/issues/2066
DietPi-Config | Resolved an issue with PineA64 resolution changes, due to updated uEnv.txt on the latest PineA64 image. NB: for this feature to work, you must have an installation of the latest PineA64 v6.14 image from the DietPi site: https://dietpi.com/phpbb/viewtopic.php?f=11&t=4431&p=14010#p14010
DietPi-Drive_Manager | Correctly handles bind mounts, contained within '/etc/fstab': https://github.com/Fourdee/DietPi/issues/2013
DietPi-Process_Tool | Resolved an issue with PIDs no longer existing, causing an apply to fail: https://github.com/Fourdee/DietPi/issues/2059
DietPi-Software | PlexPy/Tautulli: Resolved an issue with recent pre-req changes for this application, required for start functionality: https://github.com/Fourdee/DietPi/issues/2047
DietPi-Update | Resolved an issue where all required EMR patches, would not be applied, in the 1st pass of the patch_file.

-----------------------------------------------------------------------------------------------------------

v6.14
(21/08/18)

Changes / Improvements / Optimizations:
DietPi-Software | GLOBAL_PW: The global password used by DietPi-Software is now encrypted with AES-256, removed from '/boot/dietpi.txt' and stored securely on rootFS with root:root/700 access only: https://github.com/Fourdee/DietPi/issues/2021
DietPi-Software | FreshRSS, a self-hosted RSS feed aggregator, now available for installation. Thanks @msongz for requesting an RSS reader: https://github.com/Fourdee/DietPi/issues/1996
DietPi-Software | BruteFIR: Due to low install count (7), we have removed this software from the DietPi database, and, is no longer available for installation.
DietPi-Software | NAA Daemon: Installation updated to 3.5.4-38. Thanks Volpone for the heads up!: https://dietpi.com/phpbb/viewtopic.php?f=11&t=4420
General | '/etc/machine-id' is now unique for each DietPi installation. Regenerated during patch: https://github.com/Fourdee/DietPi/issues/2015

Bug Fixes:
DietPi-Drive_Manager | Resolved an issue where custom tmpfs and/or bind entries would be removed during script run: https://github.com/Fourdee/DietPi/issues/2013
DietPi-Software | NAA Daemon : Resolved an issue where this would fail to progress the installation, due to a whiptail prompt behind G_RUN_CMD.
DietPi-Survey/Bugreport | Resolved an issue with failed uploads, due to Cloudflare: https://github.com/Fourdee/DietPi/issues/2022
General | Sparky SBC: Previous patch for RTL8812AU driver support, will be reapplied, as the previous patch did not succeed.
General | Resolved an issue where pre v6.9 images, would roll back the clock during the 1st reboot after updating DietPi: https://github.com/Fourdee/DietPi/issues/2026#issuecomment-414475011
General | Rock64: Image has been updated to Ayufan 0.7.9. Includes fixes for kernel upgrades via APT: https://github.com/Fourdee/DietPi/issues/2026

-----------------------------------------------------------------------------------------------------------

v6.13
(14/08/18)

Changes / Improvements / Optimizations:
General | Sparky SBC: Added driver to support RTL8812AU WiFi based chipsets: https://github.com/sparky-sbc/sparky-test/tree/master/rtl8812au
DietPi-Globals | G_THREAD_WAIT: Now displays errors for each thread, if they occured.
DietPi-Config | NTP mirror selection has been reworked. It allows now to add local and external non-pool.ntp.org servers and local gateway auto detection: https://github.com/Fourdee/DietPi/issues/1688
DietPi-Config | Display Options > Backlight Brightness: Now available for Intel compatible backlight devices.
DietPi-Explorer | Whiptail based, minimial/lightweight file explorer and manager now available for use!
DietPi-Services | You can now include custom services, and, exclude DietPi controlling services known to it. Please see the following file '/DietPi/dietpi/.dietpi-services_include_exclude' for more information: https://github.com/Fourdee/DietPi/issues/1114#issuecomment-411325075
DietPi-Software | A new unified download&install function is implemented, which allows more consistent download and install of software, using /tmp RAMFS as working directory and parallel dependencies installation via G_THREAD.
DietPi-Software | Koel: Installation will now skip webserver, as Koel uses PHP-CLI instead. To not mess with webserver served pages, Koel install directory is moved to "/mnt/dietpi_userdata/koel", for existing installs as well.
DietPi-Software | Mono: Now installs 'mono-complete' by default, required for Mono based applications (eg: Radarr/Sonarr/Lidarr/Jackett etc)
DietPi-Software | Lidarr: Now available for installation, automatically download music: https://github.com/Fourdee/DietPi/issues/1874
DietPi-Software | Samba Server: Now creates and defaults to the login creds for the 'dietpi' user (previously 'root'). For fresh installations of Samba only: https://github.com/Fourdee/DietPi/issues/1991#issuecomment-410505982
DietPi-Software | Folding@Home: Now available for installation on x86_64 machines. Folding@home is a distributed computing project for disease research that simulates protein folding, computational drug design, and other types of molecular dynamics. As of today, the project is using the idle resources of personal computers owned by volunteers from all over the world. Thousands of people contribute to the success of this project. Thanks to @nnovaes for bringing this to our attention!
DietPi-Software | XFCE: Added support for shutdown, restart, hibernate and suspend directly from XFCE panel by default. Existing installs will not be touched, but if required simply run: "apt-get -y install upower policykit-1"
DietPi-Software | Pi-hole: Installation code updated to support the latest release (v4). If you want to upgrade your existing installation, we highly recommend existing users who have this installed to: Uninstall Pi-hole via "dietpi-software", once completed, install Pi-hole again via "dietpi-software": https://github.com/Fourdee/DietPi/issues/1696
DietPi-Drive_Manager | Added NFSv3 mount support. Drive manager now detects NFSv3-only server and offers to enter the required server-side path to the shared folder: https://github.com/Fourdee/DietPi/issues/1940
DietPi-Drive_Manager | Now installs "ntfs-3g" and "hfsplus" on demand, if those file systems are detected. This allows us to ship images without "ntfs-3g" and "hfsplus" preinstalled, which are not required by most users. Those packages will be removed on v6.13 patch as well, if the related file systems are not detected.
DietPi-LetsEncrypt | Added information/warning about HTTPS and HSTS according to web applications with standalone webserver: https://github.com/Fourdee/DietPi/issues/1908
DietPi-Cron | /etc/cron.minutely/ is now disabled by default, to reduce cron executions and logs. This is also patched with v6.13, if no script is placed within the folder. Use "dietpi-cron" to enable and configure this feature.
General | All DietPi scripts by default now use /tmp RAMFS to create, download and handle temporary files. By this we speed up especially installations and reduce disk I/O: https://github.com/Fourdee/DietPi/issues/1801
General | By default systemd-logind is now masked on DietPi images. This can be changed by setting AUTO_UNMASK_LOGIND=1 within dietpi.txt. As well it will be unmasked automatically, if libpam-systemd was installed during dietpi-software installation: https://github.com/Fourdee/DietPi/issues/1767
General | "fake-hwclock" is purged now on first run setup and v6.13 patch, if a real hardware clock is available.
Image | NanoPC-T4: Image updated which now includes custom kernel/modules created by @carlosedp. Adds CIFS, docker support and much more. Please note, WiFi scan is intermittent with this kernel, and, may take a few attempts to be successful, however, we believe the additional modules are a higher priority: https://github.com/Fourdee/DietPi/issues/1829
Image | RPi: New RPi images will be shipped without "initramfs-tools" preinstalled. The RPi bootloader does no require it and there are alternatives, e.g. "rpi-initramfs-tools" and "tiny-initramfs". The package can be manually purged on RPi systems, but "kmod" and "udev" need to be marked als manually installed first, so they will never be removed: "apt-mark manual kmod udev && apt-mark auto initramfs-tools && G_AGA"

Bug Fixes:
DietPi-Drive_Manager | Resolved an issue where mounting drives with the non-default path, would not re-select the same drive on the next screen.
DietPi-Globals | G_THREAD_WAIT: Resolved an issue with 'G_THREAD_COUNT' not being re-init after all threads have finished, causing future threads to have NULL index: https://github.com/Fourdee/DietPi/issues/1801#issuecomment-406681129
DietPi-Process_Tool | Resolved an issue where values were only being applied to the parent process, and, not all child threads. Many thanks to @antonellocaroli for reporting this issue: https://github.com/Fourdee/DietPi/issues/1942
DietPi-Software | WiringPi: Resolved failed installation with RPi.
DietPi-Software | Sonarr: Fixed APT install due to HTTPS error. Reverted to HTTP as of official install instructions. Thanks for report @GulyFMG: https://github.com/Fourdee/DietPi/issues/1953
DietPi-Software | qBitTorrent: Resolved an issue with inability to save webUI settings: https://github.com/Fourdee/DietPi/issues/1957
DietPi-Software | NZBget: Resolved an issue where application would apply incorrect umask to downloaded data, preventing other programs with allowed access, from accessing it: https://github.com/Fourdee/DietPi/issues/1999
DietPi-Software | Plex: Resolved an issue with ARMv8 installations, where an exisiting install of Mono would cause a failed installation do to package dep issues: https://github.com/Fourdee/DietPi/issues/2006#issuecomment-412653984
DietPi-Survey | Resolved an issue where a failed connection test would generate an error with UI blocking. As this program is not critical to device operation, the error is now silent without UI blocking: https://github.com/Fourdee/DietPi/issues/1968#issuecomment-408615457
DietPi-Login | Resolved an issue on Jessie systems, that prevented automated "dietpi-software" execution on first login. This was due to Jessie "pgrep" does not support "-i" argument (ignore cases).
General | Resolved other minor issues related to pgrep "-i" argument not being supported on Jessie.
General | Resolved an issue with recently implemented ramlog storage update from DietPi hourly cron job, thanks for reporting @sergiud: https://github.com/Fourdee/DietPi/issues/1947
General | Pine64: Resolved an issue where WiFi module/functionality would not exist after reboot: https://github.com/Fourdee/DietPi/issues/1995#issuecomment-411168996

-----------------------------------------------------------------------------------------------------------

v6.12
(19/07/18)

Changes / Improvements / Optimizations:
DietPi-Drive_Manager | Samba/CIFS mounting: Now automatically uses the highest available CIFS version supported on client and server: https://github.com/Fourdee/DietPi/issues/1893#issuecomment-403034799
DietPi-Software | Jackett: Now runs as its own user, and, from the /opt/jackett directory, for new installations only. Many thanks to @userdeveloper98 for contributing this improvement: https://github.com/Fourdee/DietPi/pull/1895
DietPi-Software | MiniDLNA: Now uses a SystemD service, also updates its library during service start.
DietPi-Software | JRiver: Removed and no longer available for installation: https://github.com/Fourdee/DietPi/issues/1080#issuecomment-403489246
DietPi-Software | Various titles: Now run under their own system user account, with limited permissions (previously root): https://github.com/Fourdee/DietPi/issues/1877#issuecomment-403298679
DietPi-Software | SABnzbd: Language packs are now installed by default: https://github.com/Fourdee/DietPi/issues/1917#issue-340631943
DietPi-RAMlog | Increased the max size of /var/log to 50MB by default (previously 20MB). This should prevent 0 free space errors for excessive log file usage. Pi-Hole max logfile size is now 50MB/3 (16MB~) for high usage with daily stats support: https://github.com/pi-hole/pi-hole/issues/2270#issuecomment-405109135 | https://github.com/Fourdee/DietPi/issues/1923
DietPi-RAMlog | Service is now disabled when RAMlog mode is not selected: https://github.com/Fourdee/DietPi/issues/1924

Bug Fixes:
General | Resolved an issue where cron jobs, containing DietPi scripts, failed: https://github.com/Fourdee/DietPi/issues/1923
General | Resolved an issue on ARM64 + Jessie with APT, due to debian-security removing suppport and packages for those devices. If you experience this issue, and are unable to update DietPi, please see : https://github.com/Fourdee/DietPi/issues/1915
General | Resolved an issue where NFSv3 network drives could not be mounted: https://github.com/Fourdee/DietPi/issues/1898
DietPi-Config | ASUS TB: Resolved loss of WiFi device after a reboot: https://github.com/Fourdee/DietPi/issues/1760
DietPi-Drive_Manager | Resolved an issue where the program could remove a non-empty directory in rare situations.
DietPi-Software | Resolved a potential Mono instability issue with Radarr, Sonarr and Jackett, due to using '--optimize=all --server'. This has now been removed for new installations. Many thanks to @hellfirehd for debugging/testing and @Taloth for dev insights: https://github.com/Fourdee/DietPi/issues/1896
DietPi-Software | Mono: Temp mono files are now cleared from memory once installed, preventing out of memory errors for additional software installs afterwards: https://github.com/Fourdee/DietPi/issues/1877#issuecomment-403856446
DietPi-Software | Xserver: Resolved rarely occuring uninstall issus by not purging dependencies, but leaving them for autoremove: https://github.com/Fourdee/DietPi/issues/1921
DietPi-Software | MineOS: Resolved failed installation due to incompatibilities with nodejs v10. v8 is now installed: https://github.com/Fourdee/DietPi/issues/1880
DietPi-Update | Resolved an issue where incorrect version would be displayed, once update was completed. This is due to '| tee' on a function, making var changes local: https://github.com/Fourdee/DietPi/issues/1877#issuecomment-403866204

-----------------------------------------------------------------------------------------------------------

v6.11
(05/07/18)

Changes / Improvements / Optimizations:
DietPi-Drive_Manager | You can now specify an optional mount target directory, when mounting drives.
DietPi-Software | Gogs: Installation optimizations, no gen homefolder as not required. For new installations only. Many thanks to @userdeveloper98 for this contribution.: https://github.com/Fourdee/DietPi/pull/1890
DietPi-Update | Added reboot whiptail prompt after update is completed.

Bug Fixes:
General | Resolved black text in SSH sessions with some clients: https://github.com/Fourdee/DietPi/issues/1891
DietPi-Config | Sparky SBC: Resolved Allo Piano DAC not being installed correctly: https://github.com/Fourdee/DietPi/issues/1894#issuecomment-402541469
DietPi-Drive_Manager | NFS: Now uses the nfs mounting protocol (previously nfs4): https://github.com/Fourdee/DietPi/issues/1898#issuecomment-402781531

AlloGUI v10:
- Updates: To ensure stability and control of updates, they must now be completed outside the web interface, using either local or remote (SSH) terminal: https://dietpi.com/phpbb/viewtopic.php?f=8&t=2317&p=9218#p9218

-----------------------------------------------------------------------------------------------------------

v6.10
(03/07/18)

Changes / Improvements / Optimizations:
General | ASUS TB: GLES GPU and VPU support now enabled, once Xserver is installed.
General | 'firmware-iwlwifi': Is now a pre-req to WiFi enable. Adds support for Intel based WiFi chips by default: https://github.com/Fourdee/DietPi/issues/1855
General | "net-tools" commands (ifconfig, netstat, route, ...) were replaced by modern "ip" commands (ip a, ip r, ...) within DietPi scripts and the package therefore removed from DietPi core packages: https://github.com/Fourdee/DietPi/issues/1666
General | Removed unused "/DietPi/config.txt" from non-RPi devices: https://github.com/Fourdee/DietPi/pull/1863
General | CurlFTPFS: Removed from DietPi scripts and is no longer supported. Due to lack of security, and, single digit install count (survey).
General | Timesync: DietPi will now only check for a sucessful sync once per system boot, and, again hourly/daily if set. This is to prevent excess delay of systemd-timesyncd service, once the time has already been synced.
General | Sparky SBC: Designs patch added for DSD on MPD-5 dac , new Ids added Mytek Manhatten , LH labs 1V5 2V0 ,HD-AVP/AVA IDA-8: https://github.com/sparky-sbc/sparky-test/tree/master/dsd-marantz
DietPi-Backup | Rewritten. Userdata option removed, included by default backup. Added options to edit include/exclude filters in the GUI. Existing backups (v6.9 or less) are no longer supported: https://github.com/Fourdee/DietPi/issues/1851
DietPi-Config | Soundcards (RPi): Allo Katana, now available for selection. https://github.com/Fourdee/DietPi/issues/1849
DietPi-Config | IntelGPU Driver: Installation code added: https://github.com/Fourdee/DietPi/issues/1855#issue-333150262
DietPi-Config | Networking: You can now view the sent and recieved totals for both network devices. NB: 32bit devices will reset the values after 32bit int limit is reached (roughly 4.3GB~), this is a kernel/arch limitation: https://github.com/Fourdee/DietPi/issues/1666#issuecomment-401546728
DietPi-Drive_Manager | Rewrite and improvements:
 - Now supports ROM devices (eg: DVD). NB: compatibility for DVD/CD devices relies on kernel support. Not all devices will support DVD/CD devices, and/or their filesystem format: https://github.com/Fourdee/DietPi/issues/1858
 - Resize ext4 options added: https://github.com/Fourdee/DietPi/issues/1821
 - Support for detecting and formatting non-partitioned drives
 - You can now benchmark read/write for all available mounted drives: https://github.com/Fourdee/DietPi/issues/1858
 - Now supports mounting, viewing, removal of network drives on system (nfs4, cifs). This replaces the previous options in 'dietpi-config': https://github.com/Fourdee/DietPi/issues/1858
 - Moving of DietPi user data to filesystems that do not support permission (FAT), is no longer supported and disabled: https://github.com/Fourdee/DietPi/issues/1846
DietPi-Globals | G_BACKUP: Added to globals. This will be gradually rolled out in DietPi scripts, allowing the user to create a system backup, prior to significant system changes: https://github.com/Fourdee/DietPi/issues/1871#issuecomment-400443401
DietPi-Globals | G_CHECK_USERDATA: Added to DietPi scripts: https://github.com/Fourdee/DietPi/issues/1850#issuecomment-401407996
DietPi-Services | Rsync: Added to service control. This will prevent errors if rsync is running in daemon mode, when 'dietpi-backup' is run: https://github.com/Fourdee/DietPi/issues/1869#issuecomment-399890771
DietPi-Software | Ubooquity: Now available for installation: https://dietpi.com/phpbb/viewtopic.php?f=8&t=5&p=12969#p12969 (https://github.com/Fourdee/DietPi/issues/1845#issuecomment-397447909)
DietPi-Software | Roon Extension Manager: Now available for installation. Many thanks to @JanKoudijs for contributing this great addition!: https://github.com/Fourdee/DietPi/pull/1865
DietPi-Software | Mosquitto: Now uses Debian APT installation: https://github.com/Fourdee/DietPi/issues/1868#issuecomment-399982278
DietPi-Software | Gogs: Now runs under its own user. For new installations only: https://github.com/Fourdee/DietPi/issues/1877
DietPi-Software | Xserver: 'mesa-utils-extra' now also installed by default, useful for GLES testing 'es2_info es2gears' etc.
DietPi-Software | Moode: Removed from our software lineup: https://github.com/Fourdee/DietPi/issues/1223#issuecomment-401549371
DietPi-Software | Radarr, Sonarr and Jackett: Services optimized and no longer run in debugging mode. Should improve runtime performance. Many thanks to @userdeveloper98 for this contribution! https://github.com/Fourdee/DietPi/pull/1889
DietPi-Survey | Simplified available options. You can now either Opt In, or, Opt Out and automatically have any existing data cleared. Interactive installations will be prompted to Opt In or Out during 1st run. Automated installations are Opted In by default, you can change this once setup is completed. More information on DietPi-Survey and how to change the options: https://dietpi.com/phpbb/viewtopic.php?f=8&t=20 https://github.com/Fourdee/DietPi/issues/1827#issuecomment-396005575
PREP | 'os-prober' installed by default for x86_64 devices. Ensures dual boot OSs are detected by grub. Also added a 3 second timeout to grub boot prompt, allowing OS selection: https://github.com/Fourdee/DietPi/issues/1855

Bug Fixes:
ASUS TB | Resolved square (broken) X11 fonts.
Raspberry Pi | Removed "initial_turbo" setting from DietPi-Config and config.txt, as it prevents CPU governor from throttling down: https://github.com/Fourdee/DietPi/issues/1836
DietPi-Drive_Manager | Resolved incorrect detection of available drives: https://github.com/Fourdee/DietPi/issues/1858
DietPi-Software | GMrender: Resolved an issue where two systems on the same network would nullify the other. Hostname is now used for the server name, UUID used is applied via DietPi generated UUID during 1st run: https://dietpi.com/phpbb/viewtopic.php?f=11&t=3900&p=12985#p12985
DietPi-Software | Apache2: Fixed a syntax error that leads to Apache logging to "/error.log" instead of "/var/log/apache2/error.log"
DietPi-Software | Nukkit: Fixed the broken download link on installation. Many thanks to @symbios24 for reporting bug and providing solution: https://github.com/Fourdee/DietPi/issues/1875
DietPi-Software | Linux software: Resolved an issue with NULL entry being displayed: https://github.com/Fourdee/DietPi/pull/1830#issuecomment-401612168
DietPi-Config | Fixen an issue, where IPv6 could not be disabled on RPi. On current kernel version it is no dedicated kernel module any more and needs to be toggled via "/boot/cmdline.txt".

AlloGUI v9:
- Changing the root password, no longer breaks web interface: https://github.com/Fourdee/DietPi/issues/1841
- Resolved issues with terminal leakage in the web interface: https://github.com/Fourdee/DietPi/issues/1841
- System settings: Current version is always shown, even if an update is available.
- System settings: Allo Katana, now available for selection. https://github.com/Fourdee/DietPi/issues/1849

-----------------------------------------------------------------------------------------------------------

v6.9
(07/06/18)

Changes / Improvements / Optimizations:
General | During first run of DietPi (and during this patch), you will now be given the option to change the global password for 'root' + 'dietpi' accounts, and all future software to be installed that requires a password: https://github.com/Fourdee/DietPi/issues/1782
General | Increased verbosity and logging of DietPi boot scripts to assist with debugging: https://github.com/Fourdee/DietPi/issues/1772
General | G_ERROR_HANDLER: Retry mechanic added, allows you to re-run and retry the last command when an error occurs. Also included option to send DietPi a bug report when an issue occurs.
General | NTP removed from DietPi-Config time sync options and DietPi core packages. All time sync modes are now offered via systemd-timesyncd, which is part of every Debian based core system: https://github.com/Fourdee/DietPi/pull/1628
Generel | DietPi-Set_Core_Environment was removed. DietPi service and system config files are now updates automatically via new update system, other environment setup steps are moved into DietPi-PREP: https://github.com/Fourdee/DietPi/issues/1749
DietPi-BugReport | Has been revised and improved to remove end user security concerns.
DietPi-Drive_Manager | Swapfile: Added ability to move the swapfile and set size. This replaces the previous option in DietPi-Config.
DietPi-Process_Tool | NoMachine + Webmin: Processes can now be controlled.
DietPi-Services | Webmin: Added and now controlled.
DietPi-Software | Fail2Ban: Install now uses the systemD backend. No longer requires Rsyslog pre-req. For new installations only.
DietPi-Software | Search: Feature now available. Find the software you require for install, faster! https://twitter.com/DietPi_/status/1000858660682305536
DietPi-Software | InfluxDB and Grafana now available for installation. Many thanks to @marcobrianza for the install code and documentation guides: https://github.com/Fourdee/DietPi/issues/1784
DietPi-Software | LXDE: Resolved missing icons with 'pcmanfm' under RPi devices: https://github.com/Fourdee/DietPi/issues/1558#issuecomment-390328173
DietPi-Software | Webmin: Resolved failed installation due to missing package pre-reqs. Upgraded to use a systemD service: https://github.com/Fourdee/DietPi/issues/1741
DietPi-Software | Removed npm root access error during installs: https://github.com/Fourdee/DietPi/issues/1340#issuecomment-389899081
DietPi-Software | OpenJDK/JRE now installs Java version 8 across all DietPi system. This is for stability across all programs that require it: https://github.com/Fourdee/DietPi/issues/1340#issuecomment-389889264
DietPi-Software | Updated several non-APT software titles for fresh installs and reinstalls: https://github.com/Fourdee/DietPi/pull/1774
DietPi-Software | Transmission: General clean up of install config file. G_CONFIG_INJECT is now used to replace/add our optimized entries. Also cleaned up the service, now runs as forking: https://github.com/Fourdee/DietPi/issues/1754
DietPi-Software | sabnzbd: Updated to latest version 2.3.4 (for new installations only): https://github.com/Fourdee/DietPi/issues/1340
DietPi-Software | CAVA: Updated to latest version 0.6.1. Enabled for x86_64: https://github.com/Fourdee/DietPi/issues/1340
DietPi-Software | OctoPrint: libjpeg-dev now installed by default, this is required for additional plugin installations (eg: Astroprintcloud Plugin): https://github.com/Fourdee/DietPi/issues/1800
DietPi-Software | Xserver: DPMS and all known screen blanking/saving is now disabled by default. To re-enable this feature, remove the following file '/etc/X11/xorg.conf.d/99-dietpi-dpms_off.conf': https://github.com/Fourdee/DietPi/issues/1823
DietPi-Survey | Has been revised and improved to remove end user security concerns.
DietPi-Update | Implemented an automated update system for DietPi files, placed outside of /DietPi, e.g. system configurations and service files. This allows significant reduction of script code and assures consistency across all systems: https://github.com/Fourdee/DietPi/pull/1802

Bug Fixes:
General | Login and globals moved to /etc/bashrc.d/*, due to issues with remote shell and desktop terms under /etc/profile.d/99-dietpi-login.sh: https://github.com/Fourdee/DietPi/issues/1777#issuecomment-390248960
General | Completely removed root permission requirements from login scirpts and banner. Also users without sudo permissions will see the login banner and will be able to use dietpi-* and G_* functions: https://github.com/Fourdee/DietPi/pull/1790
General | Sparky SBC + USB-DAC unmute fix (v2), now sets volume to max: https://github.com/Fourdee/DietPi/pull/1779
General | UID bit reapplied for Sudo. Reported not applied on current XU4 image: https://github.com/Fourdee/DietPi/issues/794#issuecomment-392335392
DietPi-Config | WiFi HotSpot: Resolved inability to toggle state (enable/disable) and change channel: https://github.com/Fourdee/DietPi/issues/1810#issuecomment-394126835
DietPi-Drive_Manager | Format: Resolved an issue where formatting any drive, would reset the swapfile back to auto size and default location: https://dietpi.com/phpbb/viewtopic.php?f=11&t=3851&p=12864#p12864
DietPi-set_dphys-swapfile | Resolved issues with fallocate on vfat partitions which caused a failure.
DietPi-Software | SickRage: SystemD service updated to prevent timeouts, allowing the process to fully init. Experienced by some users installs: https://github.com/Fourdee/DietPi/issues/1762
DietPi-Software | AirSonic: Resolved issues with incorrect memory limit being set during installation: https://github.com/Fourdee/DietPi/issues/1764
DietPi-Software | AirSonic/SubSonic: Resolved 503 error when accessing web interface: https://github.com/Fourdee/DietPi/issues/1764
DietPi-Software | CloudPrint: Resolved an issue where the CUPS web interface would fail to connect: https://github.com/Fourdee/DietPi/issues/1797
DietPi-Software | VNC + LXDE: Resolved error message 'no session for PID x'.:

-----------------------------------------------------------------------------------------------------------

v6.8
(13/05/18)

Changes / Improvements / Optimizations:
General | All future DietPi images (v6.8 and onwards), now has serial console enabled by default for the 1st run setup. It will be disabled automatically after first run setup to save on resources, unless 'CONFIG_SERIAL_CONSOLE_ENABLE=1' is set in dietpi.txt: https://github.com/Fourdee/DietPi/issues/1759
General | DietPi.com website: Server has been upgraded to Debian Stretch, featuring HTTPS redirect.
General | FBset is no longer a pre-req package for DietPi systems. This will be removed on fresh installations (not existing, to avoid any package conflicts): https://github.com/Fourdee/DietPi/issues/1716
General | DietPi login script and globals init moved to /etc/profile.d/99-dietpi-login.sh. Ensuring any user on system with sudo permissions can load them. Global commands are also now supported across multiple users, eg: either 'sudo -i G_AGI pacakge' or 'G_SUDO G_AGI package': https://github.com/Fourdee/DietPi/issues/1477
General | G_WHIP*: Improved scaling detection based on character count and line count. We now also calculate character count per line, to determine if additional lines are required against X. In other words, it should be a more 'snug' fit :) https://github.com/Fourdee/DietPi/issues/1740
DietPi-Automation | 'AUTO_SETUP_RAMLOG_MAXSIZE' added to dietpi.txt. Sets max /var/log tmpfs size during 1st run. Requires v6.8 or higher image.
DietPi-Config | Native PC > Soundcard: 'firmware-intel-sound' is now installed automatically for Intel based CPUs.
DietPi-Drive_Manager | Added ability to adjust reserved blocks percentage on ext4 file system: https://github.com/Fourdee/DietPi/issues/1662
DietPi-Drive_Manager | Added ability to check and optionally repair a filesystem. Many thanks to MonZon for the feature request! rootFS and /boot checks will be added in v6.9, currently additional drives are supported by this feature https://github.com/Fourdee/DietPi/issues/1740
DietPi-Drive_Manager | Enabled access for virtual machines: https://github.com/Fourdee/DietPi/issues/1765
DietPi-LetsEncrypt | Lighttpd: SSL configuration upgrade according to Mozillas SSL generator: https://mozilla.github.io/server-side-tls/ssl-config-generator/?server=lighttpd-1.4.35&openssl=1.0.1t&hsts=yes&profile=intermediate
DietPi-LetsEncrypt | Minor code and error handling improvements, as well increasing transparancy of what the script is currently doing: https://github.com/Fourdee/DietPi/pull/1738
DietPi-Process_tool | Rewrite of save file, to allow for stringed entries. The save file will be cleared during the update, to support this feature: https://github.com/Fourdee/DietPi/issues/1750
DietPi-Process_tool | Added Plex Media Server to process tool, however, transcoding will not be affected by this: https://github.com/Fourdee/DietPi/issues/1750#issuecomment-386826317
DietPi-Set_Hardware | Allo Piano firmware is now installed on demand and will be removed on update, if not chosen as soundcard: https://github.com/Fourdee/DietPi/issues/1656
DietPi-Software | AmiBerry (Amiga Emulator): Updated to v2.19, contains bug fixes and improvements: https://github.com/Fourdee/DietPi/issues/1707#issue-314377609
DietPi-Software | Chromium: No longer requires a desktop and can be installed as a lightweight single use program, using dietpi-autostart to run under kiosk mode. Many thanks to @AYapejian! 720p is the default window size, please see '/var/lib/dietpi/dietpi-software/installed/chromium-autostart.sh' for full options when running under 'dietpi-autostart' mode: https://github.com/Fourdee/DietPi/issues/1737
DietPi-Software | Readymedia (MiniDLNA): Removed ALSA pre-req as it is not required. Many thanks to @bokiroki: https://github.com/Fourdee/DietPi/issues/1712
DietPi-Software | Pi-hole: Enabled support for FTLDNS: https://github.com/Fourdee/DietPi/issues/1696
DietPi-Software | Gitea: Updated to latest version (1.4), for new installations only. Many thanks to @yumiris: https://github.com/Fourdee/DietPi/pull/1723
DietPi-Software | PHPBB3: Latest version update (3.2.2), for new installations only.
DietPi-Software | Docker: Enabled for ARMv8 devices: https://github.com/Fourdee/DietPi/issues/1736
PREP | G_HW_MODEL: Added for 'OrangePi PC Plus'. Many thanks to @SuBLiNeR: https://github.com/Fourdee/DietPi/pull/1704
PREP | Optimized rootfs re-parition and resize. This will reduced the required intial system reboot count by one. Will take affect from official v6.8 DietPi images and onwards.

Bug Fixes:
General | Remote SCP/Rsync fix when running under 'dietpi' user: https://github.com/Fourdee/DietPi/issues/1703
General | ASUS TB: Resolved issues with onboard WiFi not being detected. Our latest image is required for this fix due to kernel: https://github.com/Fourdee/DietPi/issues/1760
General | Sparky SBC: Unmute USB-DAC audio fix applied during boot. Many thanks to @sudeep.
DietPi-Config | RPi onboard sound: Resolved an issue where changing from 3.5mm output back to auto, would not have any effect.
DietPi-Config | Resolved an error when selecting 'Sample Rate' CPU option.
DietPi-Drive_Manager | Resolved issues with incorrect detection of drives and mounts on Debian Stretch: https://github.com/Fourdee/DietPi/issues/1748
DietPi-Drive_Manager | Resolved issues RootFS transfer being stuck in a endless rsync loop: https://github.com/Fourdee/DietPi/issues/1748
DietPi-Drive_Manager | Resolved an issue where setting read only/write modes had no effect on fstab entries. This affected recent images only: https://github.com/Fourdee/DietPi/issues/1758
DietPi-Justboom | ALSA must now be installed, and /etc/asound.conf must exist, before this application can be run.
DietPi-LetsEncrypt | Now skips any webserver configuration edit, if CertBot execution returns with error: https://dietpi.com/phpbb/viewtopic.php?f=11&t=1909
DietPi-Software | Pi-SPC: PATH fix for sds.sh.
DietPi-Software | WiringPi: Now installed to '$HOME/WiringPi', previously this would be wiringPi-HEAD-8d188fa.
DietPi-Software | XRDP: Resolved an issue with blue screen running under Xorg. VNC4 is now installed by default, and the new connection method is 'Xvnc': https://github.com/Fourdee/DietPi/issues/1727#issuecomment-383858979
DietPi-Software | AmiBerry: Fix for standard boot SDL2 keyboard leaking to background. Please note fast boot is still affected by the SDL2 keyboard leak: https://github.com/Fourdee/DietPi/issues/1707

Allo GUI v7:
- Resolved errors with swapfile display/change.
- Resolved issues with CPU gov not being correctly applied.

-----------------------------------------------------------------------------------------------------------

v6.7
(15/04/18)

Changes / Improvements / Optimizations:
General | G_AG* visual update. Should offer a cleaner visual experience.
DietPi-Backup | Free space check is now run, prior to backup: https://github.com/Fourdee/DietPi/pull/1686
DietPi-Banner | Added additional credits and support for displaying image creator + pre-image name: https://github.com/Fourdee/DietPi/issues/1621
DietPi-Config | MPEG2/VC1 keys: GPU memory is now increased automatically to 128 (if currently lower), required for this features to function: https://github.com/Fourdee/DietPi/issues/1487
DietPi-Drive_Manager | When formatting EXT4, reserved block size is now set to 0%. This will provide the max available storage for the device (previously 5% was reserved): https://github.com/Fourdee/DietPi/issues/1662#issuecomment-378860605
DietPi-PREP | Updated to G_WHIP. Added image creator and pre-image name input box (used in banner). All user input questions/prompts at begining of script: https://github.com/Fourdee/DietPi/issues/1621
DietPi-Software | Samba Server: Reduced the process count of smbd from 4 to 3, by fully disabling printer support. Applied to new installations only: https://github.com/Fourdee/DietPi/issues/1689#issuecomment-379038594
DietPi-Software | Samba Server: Max connections is now limited to 'CPU cores * 2'. This will prevent excess connections and resource usage. Applied to new installations only.
DietPi-Software | (RPi): 'rpi-bcm2835-ultrahq' is now the default installed soundcard, if no other soundcard has been selected. Previously this was 'rpi-bcm2835', which offered a lower quality audio output when compared to 'rpi-bcm2835-ultrahq'.
DietPi-Sync | Free space check is now run, prior to sync: https://github.com/Fourdee/DietPi/pull/1686

Bug Fixes:
General | Swapfile Generation: Resolved an issue where 'fallocate' would fail for f2fs/xfs filesystem types. dd and pre-allocation is now used for those types: https://github.com/Fourdee/DietPi/issues/1680
DietPi-Config | Fixed an issue, where "CPU Min Freq Limit" could not be set: https://github.com/Fourdee/DietPi/issues/1690
DietPi-Config | (RPi) Resolved an issue where Samba client would fail to mount. 'vers=1.0' is now also used for compatibility: https://github.com/Fourdee/DietPi/issues/1693
DietPi-Software | OpenJDK (RPi): Resolved an external bug with installation of this package via RPi repo, that would error on installation: https://github.com/Fourdee/DietPi/issues/1682
DietPi-Software | Sonarr: Resolved failed installation for ARMv8 devices: https://github.com/Fourdee/DietPi/issues/1502
DietPi-Software | Mono: Uninstalling this program, will now also uninstall the mono APT packages.
DietPi-Software | NodeRed: User is now added to the GPIO group automatically: https://github.com/Fourdee/DietPi/issues/1687
DietPi-Software | Deluge: Resolved multiple issues where the deluge service would sometimes fail to run: https://github.com/Fourdee/DietPi/issues/1689#issuecomment-379017388
DietPi-Software | Pi-hole: Workaround applied to prevent lighttpd install during Pi-hole script, when Apache2/Nginx is installed: https://github.com/Fourdee/DietPi/issues/1696

-----------------------------------------------------------------------------------------------------------

v6.6
(01/04/18)

Image additions:
Nintendo Switch: DietPi Image now available, includes GPU, Kodi and RetroPie support! Many thanks to Mrs April and Mr Fall.

Changes / Improvements / Optimizations:
General | Removed minutely running "make_nas_processes_faster" cron job, which is present on some device base images, without any effect on raw DietPi: https://github.com/Fourdee/DietPi/issues/1654
General | firmware-misc-nonfree is now installed by default for Native PC (x86_64) devices. Contains additional firmware for Intel CPUs.
General | RPi: Disabled the ability to fry an egg on the RPi 3 CPU. CPU temps are now halved under load! Many thanks to Mrs April and Mr Fall.
DietPi-Boot | Dropbear: Adding ecdsa and dss host keys as well on 1st boot, to avoid boot error messages: https://github.com/Fourdee/DietPi/issues/1670
DietPi-Boot | Now executes "iw" and "amixer" only, if binaries exist, unhide command outputs instead.
DietPi-Boot | Now executes "ifup/down wlan0" only, if interface is configured, to avoid error message about it.
DietPi-Boot | Now adds sourcing of DietPi-Globals to /root/.bashrc, if missing, e.g. due to user edit.
DietPi-Boot | Various code improvements according to: https://github.com/Fourdee/DietPi/issues/1510
DietPi-Cron | Added the ability to disable the new minutely cron job, if not needed, to reduce logs
DietPi-Services | Start/Stop order is now based on service dependencies: https://github.com/Fourdee/DietPi/issues/1462

Bug Fixes:
General | RPi: Resolved issue with updating 'raspberrypi-sys-mods', where the patch would incorrectly apply a new apt mirror, breaking the ability to update: https://github.com/Fourdee/DietPi/issues/1659#issuecomment-377297103
General | firmware-misc-nonfree is now installed by default on all DietPi systems (minus those via PREP with WiFi disabled). Mostly Intel/Nvidia firmware, however, it also contains ralink WiFi firmware: https://github.com/Fourdee/DietPi/issues/1675#issuecomment-377806609
DietPi-Globals | G_RPI_UPDATE: Added APT hold state for "libraspberrypi0", to include all "raspberrypi-firmware" packages, that are overwritten by "rpi-update": https://github.com/Fourdee/DietPi/pull/1657
DietPi-Process_Tool | Deluge: Is now a SystemD service, which resolves failed process tool apply on forking deluge process: https://github.com/Fourdee/DietPi/issues/1658

-----------------------------------------------------------------------------------------------------------

v6.5
(28/03/18)

Changes / Improvements / Optimizations:
General | Minor code performance enhancements: https://github.com/Fourdee/DietPi/issues/1510
General | Our scripts preserve now the terminal scrollback buffer, when cleaning current terminal view: https://github.com/Fourdee/DietPi/issues/1615
General | G_WHIP_*: Rolled out to all DietPi scripts.
General | Sparky SBC: Kernel update: https://github.com/sparky-sbc/sparky-test/tree/master/dsd-marantz
DietPi-Environment | Move sudoers adjustments to "/etc/sudoers.d/dietpi": https://github.com/Fourdee/DietPi/pull/1635
DietPi-Environment | Move sysctl adjustments to "/etc/sysctl.d/dietpi.conf" to assure higher priority than "/etc/sysctl.d/99-sysctl.conf": https://github.com/Fourdee/DietPi/pull/1635
DietPi-Config | Enabled possibility to adjust display resolution for VMs, but max guest display resolution might need to be adjusted within VM software as well: https://github.com/Fourdee/DietPi/issues/1227
DietPi-Config | Advanced options: You can now define the swapfile location: https://github.com/Fourdee/DietPi/issues/1602
DietPi-Config | Soundcards (RPi): Added option for ApplePi DAC: https://github.com/Fourdee/DietPi/issues/1626
DietPi-Process_Tool | Added ability to add custom process entries to "/DietPi/dietpi/.dietpi-process_tool_include". Add one process each line with the format <chosenName>:<executableFileName>. Check via htop, e.g. "DHCP client:dhclient"
DietPi-Software | NoMachine: Installation updated to 6.0.78 (new installations only): https://github.com/Fourdee/DietPi/issues/1340#issuecomment-372845397
DietPi-Software | Squeezebox server: Updated to systemd native service: https://github.com/Fourdee/DietPi/issues/1613
DietPi-Software | AmiBerry: Updated to 2.18. Improved audio latency, Unique new feature: WHDLoad booter! (check the wiki for details), bug fixes: https://github.com/Fourdee/DietPi/issues/1410#issuecomment-374060452
DietPi-Software | RPi: For all software titles which require unrar, unrar-nonfree is now installed via Debian package (previously unrar-free): https://github.com/Fourdee/DietPi/issues/865#issuecomment-375315827
DietPi-Software | MPD: Resolved an issue where "libwrap0" (libwrap.so.0) was missing to start MPD service: https://dietpi.com/phpbb/viewtopic.php?f=9&t=2779
DietPi-Software | MPD: Updated to 0.20.18. Compiled with UPnP support enabled: https://github.com/Fourdee/DietPi/issues/1614

Bug Fixes:
General | dphys-swapfile: Has been removed and replace with our own swapfile generation system. Uses fallocate to quickly create the swapfile of any size (1-2 seconds): https://github.com/Fourdee/DietPi/issues/1602
General | RPi: Resolved issue with gettext error during login due to /etc/profile.d/wifi-country.sh: https://github.com/Fourdee/DietPi/issues/1631
General | RPi: Resolved missing Allo Piano DAC firmware.
General | RPi 3B+: Resolved inability to scan/connect with WiFi: https://github.com/Fourdee/DietPi/issues/1627#issuecomment-375912747
DietPi-Drive_Manager | Resolved an issue where x-systemd.automount would fail if autofs4 was disabled in kernel/modules (eg: Rock64). x-systemd.automount is now disabled for systems which fail autofs4 detection: https://github.com/Fourdee/DietPi/issues/1607
DietPi-Config | Removed 'firmware-ralink' pre-req from WiFi enable. This is a virtual package for 'firmware-misc-nonfree': https://github.com/Fourdee/DietPi/issues/1631
DietPi-Config | RPi: Resolved missing Allo Piano DAC 2.1 entry.
DietPi-Software | PineA64: Resolved issue with failure to run fbturbo driver on Debian Stretch: https://github.com/Fourdee/DietPi/issues/1604
DietPi-Software | LMS/Squeezebox: Resolved an issue where installation could fail to complete, due to service failing to stop gracefully. Resolved CPAN issues running under ARMv8 and Stretch: https://github.com/Fourdee/DietPi/issues/1613#issuecomment-372787574
DietPi-Software | ShairportSync (Jessie): Resolved failed service start due to lack of libssl1.1: https://github.com/Fourdee/DietPi/issues/1620
DietPi-Software | MATE + VNC4: Resolved grey screen: https://github.com/Fourdee/DietPi/issues/1645
DietPi-Software | Mopidy: Resolved no sound due to missing gstreamer1.0-alsa package: https://github.com/Fourdee/DietPi/issues/1625

-----------------------------------------------------------------------------------------------------------

v6.4 - HotFix
(09/03/18)

Changes / Improvements / Optimizations:
DietPi-Cron | Added ability to set minutely based cron jobs (eg: every 3 minutes), using /etc/cron.minutely. Many thanks to @d5c0d3 for adding this feature: https://github.com/Fourdee/DietPi/pull/1578
DietPi-Software | UrBackupServer: Updated to latest version 2.2.8: https://github.com/Fourdee/DietPi/issues/1600

Bug Fixes:
General | Resolved an issue with dietpi user password, being reset during patch, due to set_core_environment: https://github.com/Fourdee/DietPi/issues/1592
General | Resolved issues with swapfile being disabled by default due to image bug. To resolve existing installations with 0 swapfile, swapfile will be forcefully re-created during this patch for all systems, with automatic size (2GB-RAM): https://github.com/Fourdee/DietPi/issues/1593#issuecomment-371516418
General | Resolved incorrect scaling with G_WHIP_VIEWFILE: https://dietpi.com/phpbb/viewtopic.php?f=9&t=2882&p=11317#p11317
General | Resolved issues with G_AGDUG missing the additional distro specific command line options: https://github.com/Fourdee/DietPi/issues/1594
General | Resolved an issue with DietPi-RAMdisk/log, where /var/tmp/dietpi/logs would not be generated if removed, causing the service to fail: https://dietpi.com/phpbb/viewtopic.php?f=11&t=1148&p=11322#p11322
General | Resolved an issue where 'dhcpcd' and 'dhclient' were active side-by-side: https://github.com/Fourdee/DietPi/issues/1560#issuecomment-370136642
General | Resolved an issue, where CPU microcode APT package was based on image creating CPU instead of target CPU: https://github.com/Fourdee/DietPi/pull/1596

-----------------------------------------------------------------------------------------------------------

v6.3
(07/03/18)

Image Changes:
Native PC BIOS | Image now available: https://dietpi.com/download
NanoPi Neo | Image now available (based on FriendlyARM official image): https://github.com/Fourdee/DietPi/issues/1588

Changes / Improvements / Optimizations:
General | DietPi now uses its own "dietpi-postboot.service" to initiate dietpi-services, instead of /etc/rc.local. The latter will be reset on update, but in case of manual adjustments, a backup is safed to dietpi_userdata. The initiating "rc-local.service" will stay in place as well, so /etc/rc.local can be used as before: https://github.com/Fourdee/DietPi/issues/1376
General | Additional getty's (2-6) are now disabled via mask. This reduces resource usage for unneeded screens: https://github.com/Fourdee/DietPi/issues/1541
General | APT: 'Disabled install recommends' is now standard and default across all DietPi images: https://github.com/Fourdee/DietPi/issues/1482#issuecomment-368031044
General | Sparky SBC kernel patches: Pro-Ject-S2 dac DSD native support on sparky, also other few dac ids. Thanks @sudeep.
General | /tmp tmpfs size is now automatically set to 50% of RAM+SWAP, (previously 50% RAM only). To prevent out of memory errors during certain software installations (eg: Mono), where the swapfile can be used only when needed: https://github.com/Fourdee/DietPi/issues/1027#issuecomment-369435049
DietPi-Automation | dietpi.txt entries and support added for WPA2 Enterprise (WPA-EAP). Many thanks to @symo for implementing this feature!: https://github.com/Fourdee/DietPi/pull/1547
DietPi-Backup | Once backup is completed, you will be asked if you wish to view the log file, for the full rsync log.
DietPi-Banner | Improved notification when no network is detected: https://github.com/Fourdee/DietPi/issues/1576
DietPi-Globals | G_WHIP*: Further additions and improvements, including automatic scaling: https://github.com/Fourdee/DietPi/issues/1546 https://github.com/Fourdee/DietPi/issues/1546#issuecomment-370173876
DietPi-LetsEncrypt | Lighttpd: Added support for HSTS (HTTP Strict Transport Security): https://github.com/Fourdee/DietPi/pull/1553
DietPi-LetsEncrypt | Minor rework and cleaning, using now /etc/systemd/system/certbot.service.d/dietpi-script.conf for web server specific renewal hooks: https://github.com/Fourdee/DietPi/pull/1553
DietPi-Software | Shairport-sync: Updated to 3.1.7 for all devices. Also enabled for x86_64: https://github.com/Fourdee/DietPi/issues/1548
DietPi-Software | Proftp: Now defaults to dietpi user with root login off: https://github.com/Fourdee/DietPi/issues/1529#issuecomment-367644593
DietPi-Software | RPi Cam Web Interface (Previously DietPiCam): Updated to 6.4.17 and resolves previously failed installation. URL has also changed to http://ip/rpicam : https://github.com/Fourdee/DietPi/issues/1512
DietPi-Software | Sonarr: Now uses the develop repo branch, inline with our Radarr install: https://github.com/Fourdee/DietPi/issues/1566#issuecomment-369334473
DietPi-Software | Mono: Raspbian dist is now used for RPi devices: https://github.com/Fourdee/DietPi/issues/1566
DietPi-Software | FFmpeg: Fix backports dependency issues for all Odroids: https://github.com/Fourdee/DietPi/issues/1556
DietPi-Software | Improved UI options during NTPD failure. You will now be given multiple options that will assist in resolving NTPD time sync issues on your network: https://github.com/Fourdee/DietPi/issues/1580#issuecomment-370153882
DietPi-Software | NTPD check will now run after the internet connection test, to prevent unnecessary delay when network is not yet configured:
DietPi-Software | SubSonic 5: Replaced with Airsonic: https://github.com/Fourdee/DietPi/issues/1585
DietPi-Software | Aria2: Optimized installation and connection settings based on hardware. Now uses a configuration file '/var/lib/dietpi/dietpi-software/installed/aria2.conf', which will allow users to change aria2 settings permanently. Please note, the aria2-webui does not support saving settings after session shutdown, this is a known limitation with the software, please use the aria2.conf to make changes: https://github.com/Fourdee/DietPi/issues/1575
DietPi-Sync | Once sync is completed, you will be asked if you wish to view the log file, for the full rsync log.
DietPi-Update | G_AGUP/G_AGUG: Now runs prior to our patch system. Ensuring APT is upto date during our updates: https://dietpi.com/phpbb/viewtopic.php?f=11&t=2894&p=11150#p11149

Bug Fixes:
General | G_AGUG: --allow-unauthenticated added for Stretch+ by default (inline with other G_AG commands)
General | Resolved POSIX issues with dropbear (limitation) and SSH sessions. We now detect for presence of POSIX and set user selected locale during session load: https://github.com/Fourdee/DietPi/issues/1540
General | Resolved multiple issues with failed GNU key management during APT installs from non-standard repos. Dirmngr is now installed on all DietPi systems by default: https://github.com/Fourdee/DietPi/issues/1388
General | Resolved basic APT issues with Meveric's repo and failing dependencies. Debian repo is now used in the first instance: https://github.com/Fourdee/DietPi/pull/1571#issuecomment-369973745
General | DietPi-Globals are now loaded prior to login script. Ensures aliases are functional during exit of 1st run setup: https://github.com/Fourdee/DietPi/issues/1580#issuecomment-370149636
DietPi-Config | Resolved an issue with NTPD mode #4 (systemd) reporting dbus errors, dbus is now installed on demand: https://github.com/Fourdee/DietPi/issues/1580#issuecomment-370173703
DietPi-LetsEncrypt | Lighttpd/Minio: Fixed auto renewal: https://github.com/Fourdee/DietPi/pull/1553
DietPi-LetsEncrypt | Minio: Fixed an issue, where port 443 listening would fail due to missing libcap2-bin/setcap package: https://github.com/Fourdee/DietPi/pull/1553#issuecomment-368261474
DietPi-Software | Radarr/Sonarr: Reinstall patch, to bring binaries upto date, which resolves issues with the latest mono lib version: https://github.com/Fourdee/DietPi/issues/1566
DietPi-Software | Desktops: USB drive removed from .gtk-bookmarks as no longer used in DietPi.
DietPi-Software | Shairport-Sync: Resolved ARMv6 binary Illegal instruction: https://github.com/Fourdee/DietPi/issues/1548
DietPi-Software | Lighttpd: Resolved an issue with failed enable of php module, due to perl being a undocumented pre-req for 'lighttpd-enable-mod'.
DietPi-Software | MotionEye: Resolved failed installation due to missing build-essential pre-req: https://github.com/Fourdee/DietPi/issues/1564
DietPi-Software | SubSonic6: Resolved broken URL link. Binary now hosted on dietpi.com: https://github.com/Fourdee/DietPi/issues/1582
DietPi-Services | Service stop order is now reversed: https://github.com/Fourdee/DietPi/issues/1462#issue-294140894
DietPi-Set_Hardware | Resolved issues with serial consoles not be disabled without dbus installed. Serial consoles are now masked/unmasked (previously disabled): https://github.com/Fourdee/DietPi/issues/1482
DietPi-Update | Resolved an issue where .update_available would exist during reboot, causing banner to display update available incorrectly: https://github.com/Fourdee/DietPi/issues/1535

-----------------------------------------------------------------------------------------------------------

v6.2
(18/02/18)

Changes / Improvements / Optimizations:
Native PC UEFI | Image now includes options to install to either EMMC (eg: onboard) or SDA (1st HDD) device: https://github.com/Fourdee/DietPi/issues/1171#issuecomment-336522021 | https://dietpi.com/phpbb/viewtopic.php?f=9&t=2809&p=10808#p10808
DietPi-Backup | Rsync: Error control now handled by G_RUN_CMD
DietPi-Config | Locale: Reworked, now only lists UTF-8 items, no longer using dpkg-reconfigure. Our custom set_software script handles all locales ensuring en_GB is always installed, and selected item is applied as system default.
DietPi-Config | Display options > Resolution: Added fkms/kms (OpenGL) modes for RPi 2/3.
DietPi-Config | Sparky SBC: Added option to select usb-dac-1.1 soundcard, which will enable USB1.1 compatibility.
DietPi-Config | WiFi: Now supports connecting to hidden WiFi networks, thanks @shahwahed : https://github.com/Fourdee/DietPi/pull/1497
DietPi-LetsEncrypt | On Jessie, changed certificate auto renewal to native certbot renew command, to prevent certificate duplication: https://github.com/Fourdee/DietPi/issues/734
DietPi-LetsEncrypt | On Stretch, added automated Minio certificate renewal. Rerun "dietpi-letsencrypt" on your Stretch system to gain this feature.
DietPi-Process_tool | Reduction of onscreen print. Additional status print will only occur when HIERARCHY is less than 2 and/or an error occurs.
DietPi-Software | AmiBerry: Massive update to v2.14 and SDL2, new installations only. Currently for RPi's under Stretch only, however, we have plans to impliment for other devices: https://dietpi.com/phpbb/viewtopic.php?f=8&t=5&p=64#p64 https://github.com/Fourdee/DietPi/issues/1410
DietPi-Software | LMS/Squeezebox: Has undergone an install review and re-write. All archs are now supported for Stretch + Jessie: https://github.com/Fourdee/DietPi/issues/1496
DietPi-Software | Pydio: Add PHP module 'intl' on installation, as requested via web ui warning: https://github.com/Fourdee/DietPi/issues/1240
DietPi-Software | Nginx: To further reduce recource usage, by default 'nginx-light' will be installed now: https://github.com/Fourdee/DietPi/issues/1240
DietPi-Software | PHP: Removed some unused PHP modules from default installation: https://github.com/Fourdee/DietPi/issues/1240
DietPi-Software | Added information regarding DietPi controlling services (stopping them), prior to install/uninstall. Thanks @gpioneer90: https://github.com/Fourdee/DietPi/issues/1484#issuecomment-363802523
DietPi-Software | PiJuice: Available for installation: https://dietpi.com/phpbb/viewtopic.php?f=8&t=5&p=10740#p10740 | https://github.com/Fourdee/DietPi/issues/1488
DietPi-Software | Grasshopper: Removed, no longer available for installation: https://github.com/Fourdee/DietPi/issues/1491
DietPi-Software | Raspcontrol: Removed, no longer available for installation: https://github.com/Fourdee/DietPi/issues/1491
DietPi-Software | NetData: Updated to latest version (v1.9.0, previously v1.6.0): https://github.com/Fourdee/DietPi/issues/1494#issuecomment-364504645
DietPi-Software | MariaDB: Installation does now automatically migrate existing databases in /mnt/dietpi_userdata/mysql or /var/lib/mysql, which would be not easily possible afterwards: https://github.com/Fourdee/DietPi/pull/1475
DietPi-Software | Xserver: libgl1-mesa-dri libgles2-mesa mesa-utils, now installed by default. Required for OpenGL/GLES support across various devices.
DietPi-Sync | Rsync: Error control now handled by G_RUN_CMD
G_AGP | Will now only remove packages which are installed. Non matching items will be ignored. Supports wildcards. Prevents APT failure if the package is simply not installed.
G_DIETPI-NOTIFY | Added initiating program name, to start of line print.

Bug Fixes:
General | Resolved an issue where externally launched DietPi-Config with target menu, (eg: dietpi-config 8 1) had no effect. EG: fail connection, should go straight to networking submenu.
General | Locales have been reworked and reset: To resolve broken Locales, they have been reset to en_GB.UTF-8.\n\nIf you had a different locale configured on this system, please use dietpi-config at a later date to re-configure. Backups of previous env and locale settings, are created in /mnt/dietpi_userdata/*.bak: https://github.com/Fourdee/DietPi/issues/1430
DietPi-Autostart | Custom: Resolved issue with the dietpi-autostart_custom service failing to run: https://dietpi.com/phpbb/viewtopic.php?f=11&t=2832&p=10862
DietPi-Config | AudioPhonics I-Sabre-K2M: Resolved issue with failed installation. This is now a source build ondemand: https://github.com/Fourdee/DietPi/issues/1437
DietPi-LetsEncrypt | Work around a non-DietPi issue, that prevents certificate renewal via Apache and Nginx on Stretch systems: https://github.com/Fourdee/DietPi/issues/734#issuecomment-361774084
DietPi-Services | OpenVPN and DNSMASQ (PiHole): Are no longer controlled. This is to prevent unexpected loss of connection during DietPi scripts: https://github.com/Fourdee/DietPi/issues/1501
DietPi-Software | Jessie: Pi-hole is now disabled, pending release of FTL 4.0, which is required to resolve incompatible logging with outdated dnsmasq options under Jessie: https://github.com/Fourdee/DietPi/issues/1524
DietPi-Software | Nginx: Resolved failed installation when IPv6 is disabled, thanks @MichaIng: https://github.com/Fourdee/DietPi/pull/1441
DietPi-Software | OpenVPN Server: Resolved failed installation under Debian Stretch: https://github.com/Fourdee/DietPi/issues/1450
DietPi-Software | Resolved an issue where uninstalling multiple items, could result in endless loop: https://github.com/Fourdee/DietPi/issues/1454
DietPi-Software | phpMyAdmin: Its new default MariaDB user 'phpmyadmin' now has full admin privileges: https://dietpi.com/phpbb/viewtopic.php?f=11&t=2775
DietPi-Software | RPi.GPIO: Resolved failed installation.
DietPi-Software | Raspcontrol: Resolved an issue with missing webserver stack pre-req: https://github.com/Fourdee/DietPi/issues/1485
DietPi-Software | Resolved an issue where an existing higher GPU mem split, would be overridden with a lower value, during install of certain software: https://github.com/Fourdee/DietPi/issues/1484
DietPi-Software | qBitTorrent: Resolved issue with failed login on Debian Jessie, the default password is now 'adminadmin': https://github.com/Fourdee/DietPi/issues/1499
DietPi-Software | dietpi-software install: Command line run will now prevent disabled G_HW_ARCH G_HW_MODEL software titles, from being installed.
DietPi-Software | MQTT Mosquito: Resolved issue with ARMv6 installation/binary: https://github.com/Fourdee/DietPi/issues/1306#issuecomment-366228445
DietPi-Software | Automation - custom script: Resolved an issue with banners, where Google AIY would be incorrectly reported as installing: https://github.com/Fourdee/DietPi/issues/1514
DietPi-Software | NodeRed: resolved an issue where the nodered user lacked a home dir, required for additional module installation: https://github.com/Fourdee/DietPi/issues/1446#issuecomment-366370800

Allo Web Interface v6:
Sparky SBC: Resolved an issue where USB1.1 compatibility setting would always be applied, when usb-dac selected.
Sparky SBC: Added option to select usb-dac-1.1 soundcard, which will enable USB1.1 compatibility.

-----------------------------------------------------------------------------------------------------------

v6.1 | Hotfix
(29/01/18)

Bug Fixes:
DietPi-Software | Kodi: Resolved failed installation due to libcec package naming. Patched re-install during dietpi-update: https://github.com/Fourdee/DietPi/issues/1428#issuecomment-361092857
DietPi-Software | Tonido: Resolved issue with service failing to start. Patched re-install during dietpi-update: https://github.com/Fourdee/DietPi/issues/1432
DietPi-Software | Fail2Ban: Resolved issue with service failing to start. Patched re-install during dietpi-update: https://github.com/Fourdee/DietPi/issues/1431

-----------------------------------------------------------------------------------------------------------

v6.0 (previously v160)
(28/01/18)

Important Information:
All DietPi images have been re-created. Existing installations (v159 or lower), can no longer be updated, or supported. To continue support, users must install the latest v6.0 image.
 - https://github.com/Fourdee/DietPi/issues/1385
 - All images are now Debian Stretch (excluding Odroid's)
 - ARMbian based images are now mainline kernel 4.13+.
 - Native PC (EFI): is now an ISO, with clonezilla bundled. Simplifies installation via Rufus write: https://github.com/Fourdee/DietPi/issues/1171#issuecomment-336522021
 - If you are happy with your existing installation of v159 (or lower), you are not required to install the v6.0 image, however, we cannot continue to provide support for v159 (or lower) installations.

Minor notes:
The XMAS tree has now been taken down, stored away on github history for next year. Hope you all had a good one :D

Changes / Improvements / Optimizations:
General | DietPi RPi kernel, now reverted to stock RPi kernel: https://github.com/Fourdee/DietPi/issues/1378
General | We have completed much needed backbone work for DietPi, which will allow for improved expansion in source code. This includes the use of dietpi-globals.
DietPi-Globals | New script which optimizes most used DietPi commands and vars, throughout our scripts. Also exported to bash session, please type 'G_' then press 'TAB' to see a full list of options: https://github.com/Fourdee/DietPi/issues/1311
General | FHS compliance completed. /etc/dietpi has moved to /var/lib/dietpi. RAMlog store has moved to /var/tmp/dietpi: https://github.com/Fourdee/DietPi/issues/1297#issuecomment-352241193
General | We have refreshed our terminal messages look & feel, oriented on RPi boot messages, and with process animation: https://github.com/Fourdee/DietPi/pull/1377
General | wget: Now set to prefer IPv4 by default (generally faster, can be changed by 'CONFIG_PREFER_IPVERSION' in dietpi.txt): https://github.com/Fourdee/DietPi/issues/1285#issuecomment-353230187
General | APT: Now set to force IPv4 by default (generally faster, can be changed by 'CONFIG_PREFER_IPVERSION' in dietpi.txt): https://github.com/Fourdee/DietPi/issues/1285#issuecomment-353230187
General | SparkySBC: CPU gov default changed to Performance, reports of increased stability.
General | Swapfile generation is now completed during 1st run of dietpi-software (previously boot stage): https://github.com/Fourdee/DietPi/issues/1270#issue-278797206
General | DietPi-Funtime: Removed from DietPi. Although it looked pretty, it did absolutely nothing (except slow down a program)
DietPi-Automation | All dietpi.txt entries have been renamed and cleaned up.
DietPi-Automation | dietpi.txt: CONFIG_NTP_MODE will now be applied during 1st run of device: https://github.com/Fourdee/DietPi/issues/1379
DietPi-Boot | Improved the method of initial FS_partition and FS_expansion during 1st run, via systemD services. 'fs_force_resize=' in dietpi.txt is no longer supported: https://github.com/Fourdee/DietPi/issues/1285#issuecomment-352159930
DietPi-Banner | IP: Will now also list the active network adapter used (eg: eth0/wlan0)
DietPi-Config | Dion Audio LOCO V1/V2: Soundcards added for RPi.
DietPi-Config | Locale: en_GB.UTF-8 is now automatically installed, alongside user selected choice. Required for DietPi scripts to function.
DietPi-Drive_Manager | Added support for exFAT, many thanks @MichaIng : https://github.com/Fourdee/DietPi/pull/1312
DietPi-Globals | Global variables and functions are now exported during login. Please see the sourcecode for more information: https://github.com/Fourdee/DietPi/issues/1311
DietPi-Set_Hardware | Sparky SBC: enable aotg.aotg1_speed compatibility setting for USB 1.1, when USB-DAC configured: https://github.com/Fourdee/DietPi/issues/1301
DietPi-Set_Software | "pool" directive is now used for NTPD: https://github.com/Fourdee/DietPi/pull/1404
DietPi-Software | NAA Daemon: Updated to latest (3.5.2-36). Existing installs will be patched automatically: https://github.com/Fourdee/DietPi/issues/1305
DietPi-Software | PHP-FPM: Increased from "$CPU_CORES_TOTAL" to "pm.max_children = $(( $CPU_CORES_TOTAL * 3 ))". This should avoid failed forking of PHP-FPM processes/requests : https://github.com/Fourdee/DietPi/issues/1298
DietPi-Software | ownCloud/Nextcloud: Added option to choose data directory via dietpi.txt pre installation: https://github.com/Fourdee/DietPi/issues/1314#issuecomment-352782055
DietPi-Software | ownCloud/Nextcloud: Switch to pretty URLs (without "index.php") on Apache
DietPi-Software | ownCloud/Nextcloud: Automated backup restoring on install and creation und uninstall to ownCloud/Nextcloud data directory
DietPi-Software | ownCloud: Switch to non-package/archive installation. This allows usage of preferred web based updater.
DietPi-Software | Nextcloud: Resolved OPcache admin panel warnings now also on Lighttpd
DietPi-Software | UrBackup: Installation updated to latest version 2.1.20. For new installations only: https://github.com/Fourdee/DietPi/issues/1335
DietPi-Software | NodeRed: Corrected user which nodered runs under, now runs as its own user, created during install: https://github.com/Fourdee/DietPi/issues/1294#issuecomment-354314318
DietPi-Software | SqueezeBox/LMS (Stretch): Installation resolved: https://github.com/Fourdee/DietPi/issues/1124
DietPi-Software | MySQL: Completely remove MySQL from DietPi in favour of MariaDB: https://github.com/Fourdee/DietPi/issues/1397
DietPi-Software | Ampache: MySQL DB and configs have been updated (adds correct userdata folder for music by default): https://github.com/Fourdee/DietPi/issues/1420
run_ntpd | Added support for systemd-timesyncd completion/detection: https://github.com/Fourdee/DietPi/issues/1379

Bug Fixes:
General | Fixed two systemd error messages during shutdown and boot: https://github.com/Fourdee/DietPi/issues/1330
DietPi-Automation | Resolved an issue where AUTO_SETUP_TIMEZONE was not being applied correctly, thanks @k-plan: https://github.com/Fourdee/DietPi/issues/1285#issuecomment-356310496
DietPi-Automation | dietpi.txt: CONFIG_NTP_MIRROR will now be applied to systemd-timesyncd configuration: https://github.com/Fourdee/DietPi/issues/1379
DietPi-Config | Resolved an issue with WiFi Country code, failing to set on some devices: https://github.com/Fourdee/DietPi/issues/838
DietPi-Config | Resolved an issue where disabling IPv6 didn't have an effect on AMD64 devices: https://github.com/Fourdee/DietPi/issues/1343#issuecomment-359652751
DietPi-Services | dietpi-wifi-monitor: Is no longer controlled, to prevent WiFi drop during software installs/updates etc: https://github.com/Fourdee/DietPi/issues/1288#issuecomment-350653480
DietPi-Software | General: MySQL using software titles now have their own database user, instead of accessing as "root": https://github.com/Fourdee/DietPi/issues/1397#issuecomment-359655198
DietPi-Software | qBittorrent: Resolved an issue with inability to log into web interface: https://github.com/Fourdee/DietPi/issues/1366
DietPi-Software | Resolved an issue where our custom LD_LIBRARY_PATH would cause APT failures. LD_LIBRARY_PATH has now been reverted, apologies if this effected your system: https://github.com/Fourdee/DietPi/issues/1329
DietPi-Software | Resolved an issue where APT installations would fail if services were masked. All known DietPi software services, will be enabled/unmasked, before installation: https://github.com/Fourdee/DietPi/issues/1320
DietPi-Software | WiFi Hotspot (Stretch): Resolved an issue where hostapd would fail to run due to missing libssl1.0.0 lib, not available in repos: https://github.com/Fourdee/DietPi/issues/1299
DietPi-Software | Shairport-sync (Stretch): Resolved an issue where this would fail to install, due to pre-req URLS becomming invalid: https://github.com/Fourdee/DietPi/issues/1303
DietPi-Software | Plex Media Server: Resolved uninstall to include /var/lib/plexmediaserver in removal (which is not completed via apt purge).
DietPi-Software | MariaDB: Resolved an issue where MariaDB would fail to uninstall correctly: https://github.com/Fourdee/DietPi/pull/1280
DietPi-Software | Aira2 (Stretch): Resolved installation, now used APT installation: https://github.com/Fourdee/DietPi/issues/1310
DietPi-Software | Mosquitto: Resolved various issues with failed install, due to Mosq repo not being maintained (deb's missing from repo header list, requires non-stretch available packages). deb's are now hosted on dietpi.com: https://github.com/Fourdee/DietPi/issues/1306
DietPi-Software | ownCloud/Nextcloud: Fixed an installation issue on Jessie with MariaDB: https://github.com/Fourdee/DietPi/pull/1319
DietPi-Software | Google AIY: Updated install to gitbranch=voicekit. Many thanks to @mpember for the heads up: https://github.com/Fourdee/DietPi/issues/1065#issuecomment-354304388
DietPi-Software | OpenJDK: Replaces OracleJDK: https://github.com/Fourdee/DietPi/issues/1401
DietPi-Update | dietpi.txt is now checked for missing entries, and, will now be patched during the update: https://github.com/Fourdee/DietPi/issues/1292#issuecomment-350818969
Sparky SBC | Kernel updated, which resolves issues with HQPlayer playback: https://www.computeraudiophile.com/forums/topic/32132-allo-sparky-usbridge/?do=findComment&comment=753100

Allo Web Interface v5:
Sparky SBC: Matrix Audio X-SPDIF 2, native DSD is now added to kernel, many thanks @sudeep: https://github.com/sparkysbc/Linux/pull/3<|MERGE_RESOLUTION|>--- conflicted
+++ resolved
@@ -8,12 +8,9 @@
 
 Bug Fixes:
  - DietPi-Survey | Resolved an issue where dietpi-survey under mode 1 would not generate the survey file.
-<<<<<<< HEAD
+ - DietPi-Software | Fixed an issue where software uninstalls could have failed due to dependant packages. Thanks to @dynobot for reporting this issue: https://github.com/Fourdee/DietPi/issues/2091
  - DietPi-Software | Webservers/PHP: Fixed an issue, where PHP was not installed when a webserver was installed directly via "dietpi-software install 8X".
  - DietPi-Software | Nextcloud: On Jessie systems, no newer version than latest NC13 will be installed, because PHP5 support was dropped with NC14: https://github.com/Fourdee/DietPi/issues/1778#issuecomment-419918372
-=======
- - DietPi-Software | Fixed an issue where software uninstalls could have failed due to dependant packages. Thanks to @dynobot for reporting this issue: https://github.com/Fourdee/DietPi/issues/2091
->>>>>>> 4a0c3de3
  - DietPi-Software | MyMPD: Resolved an issue where the service would fail to run: https://github.com/Fourdee/DietPi/issues/2088
  - General | Resolved an issue with Rock64 being unable to run xserver. Please note this device still runs under limited software rendering due to lack of available working drivers/installation method for Debian systems: https://github.com/Fourdee/DietPi/issues/2086
 
