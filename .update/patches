--- conflicted
+++ resolved
@@ -2193,25 +2193,6 @@
 				fi
 			fi
 		fi
-<<<<<<< HEAD
-=======
-
-		# RPi.GPIO => rpi-lgpio migration
-		if (( $G_DISTRO > 6 )) && grep -q '^[[:blank:]]*aSOFTWARE_INSTALL_STATE\[69\]=2' /boot/dietpi/.installed
-		then
-			G_DIETPI-NOTIFY 2 'Migrating from legacy RPi.GPIO to modern compatible rpi-lgpio Python 3 library ...'
-			G_AGI python3-rpi-lgpio
-			G_AGP python3-rpi.gpio
-		fi
-
-		# Amiberry v7 info
-		if [[ -d '/mnt/dietpi_userdata/amiberry_v5_bak' ]] && grep -q '^[[:blank:]]*aSOFTWARE_INSTALL_STATE\[108\]=2' /boot/dietpi/.installed
-		then
-			G_WHIP_MSG '[ INFO ] Amiberry v7 upgrade detected
-\nAPT has upgraded you Amiberry v5 instance to Amiberry v7. It is based on latest WinUAE, which includes some enhancements and JIT for x86_64, but looses JIT for ARM, and is overall more CPU-intense than v5. Recommended for ARM and RISC-V SBCs slower than Raspberry Pi 4, the developer has hence released Amiberry-Lite, which is based on the less CPU-intense older WinUAE, and supports JIT for ARM.
-\nIf you experience bad performance of the new Amiberry v7 on your ARM or RISC-V system, please check out the new Amiberry-Lite dietpi-software option. Both can be installed concurrently, and Amiberry-Lite will pick up an automatically generated backup of your previous Amiberry v5 config/data dir.'
-		fi
->>>>>>> b913e5a7
 	fi
 
 	# RPi firmware migration: Do after all other patches
